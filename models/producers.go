--- conflicted
+++ resolved
@@ -67,10 +67,7 @@
 	Name      string `json:"name"`
 	StationId int    `json:"station_id"`
 	AppId     string `json:"app_id"`
-<<<<<<< HEAD
-=======
 	IsActive  string `json:"is_active"`
->>>>>>> 3dd6deb1
 }
 
 type ProducerForGraphWithCount struct {
