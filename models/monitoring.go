// Copyright 2022-2023 The Memphis.dev Authors
// Licensed under the Memphis Business Source License 1.0 (the "License");
// you may not use this file except in compliance with the License.
// You may obtain a copy of the License at
//
// Changed License: [Apache License, Version 2.0 (https://www.apache.org/licenses/LICENSE-2.0), as published by the Apache Foundation.
//
// https://github.com/memphisdev/memphis-broker/blob/master/LICENSE
//
// Additional Use Grant: You may make use of the Licensed Work (i) only as part of your own product or service, provided it is not a message broker or a message queue product or service; and (ii) provided that you do not use, provide, distribute, or make available the Licensed Work as a Service.
// A "Service" is a commercial offering, product, hosted, or managed service, that allows third parties (other than your own employees and contractors acting on your behalf) to access and/or use the Licensed Work or a substantial set of the features or functionality of the Licensed Work to third parties as a software-as-a-service, platform-as-a-service, infrastructure-as-a-service or other similar services that compete with Licensor products or services.
package models

import "time"

type SysComponent struct {
	Name    string    `json:"name"`
	CPU     CompStats `json:"cpu"`
	Memory  CompStats `json:"memory"`
	Storage CompStats `json:"storage"`
	Healthy bool      `json:"healthy"`
}

type CompStats struct {
	Total      int64 `json:"total"`
	Current    int64 `json:"current"`
	Percentage int   `json:"percentage"`
}

type SystemComponents struct {
	Name        string         `json:"name"`
	Components  []SysComponent `json:"components"`
	Status      string         `json:"status"`
	Ports       []int          `json:"ports"`
	DesiredPods int            `json:"desired_pods"`
	ActualPods  int            `json:"actual_pods"`
	Host        string         `json:"host"`
}

type SysComponent struct {
	Name      string    `json:"name"`
	CPU       CompStats `json:"cpu"`
	Memory    CompStats `json:"memory"`
	Storage   CompStats `json:"storage"`
	Connected bool      `json:"connected"`
}

type CompStats struct {
	Max        float64 `json:"max"`
	Current    float64 `json:"current"`
	Percentage float64 `json:"percentage"`
}

type SystemComponents struct {
	Name        string         `json:"name"`
	Components  []SysComponent `json:"components"`
	Status      string         `json:"status"`
	Ports       []int          `json:"ports"`
	DesiredPods int            `json:"desired_pods"`
	ActualPods  int            `json:"actual_pods"`
	Address     string         `json:"address"`
}

type MainOverviewData struct {
<<<<<<< HEAD
	TotalStations    int                `json:"total_stations"`
	TotalMessages    int                `json:"total_messages"`
	SystemComponents []SystemComponents `json:"system_components"`
	Stations         []ExtendedStation  `json:"stations"`
	K8sEnv           bool               `json:"k8s_env"`
=======
	TotalStations     int                `json:"total_stations"`
	TotalMessages     int                `json:"total_messages"`
	SystemComponents  []SystemComponents `json:"system_components"`
	Stations          []ExtendedStation  `json:"stations"`
	K8sEnv            bool               `json:"k8s_env"`
	BrokersThroughput []BrokerThroughput `json:"brokers_throughput"`
>>>>>>> 449d3996
}

type GetStationOverviewDataSchema struct {
	StationName string `form:"station_name" json:"station_name"  binding:"required"`
}

type SystemLogsRequest struct {
	LogType  string `form:"log_type" json:"log_type"  binding:"required"`
	StartIdx int    `form:"start_index" json:"start_index"  binding:"required"`
}

type Log struct {
	MessageSeq int       `json:"message_seq"`
	Type       string    `json:"type"`
	Source     string    `json:"source"`
	Data       string    `json:"data"`
	TimeSent   time.Time `json:"creation_date"`
}

type SystemLogsResponse struct {
	Logs []Log `json:"logs"`
}

<<<<<<< HEAD
type DevSystemInfoResponse struct {
	CPU    float64 `json:"cpu"`
	Memory float64 `json:"memory"`
=======
type ProxyMonitoringResponse struct {
	CPU     float64 `json:"cpu"`
	Memory  float64 `json:"memory"`
	Storage float64 `json:"storage"`
}

type BrokerThroughput struct {
	Name  string `json:"name"`
	Read  int64  `json:"read"`
	Write int64  `json:"write"`
}

type Throughput struct {
	Bytes       int64 `json:"bytes"`
	BytesPerSec int64 `json:"bytes_per_sec"`
>>>>>>> 449d3996
}<|MERGE_RESOLUTION|>--- conflicted
+++ resolved
@@ -62,20 +62,12 @@
 }
 
 type MainOverviewData struct {
-<<<<<<< HEAD
-	TotalStations    int                `json:"total_stations"`
-	TotalMessages    int                `json:"total_messages"`
-	SystemComponents []SystemComponents `json:"system_components"`
-	Stations         []ExtendedStation  `json:"stations"`
-	K8sEnv           bool               `json:"k8s_env"`
-=======
 	TotalStations     int                `json:"total_stations"`
 	TotalMessages     int                `json:"total_messages"`
 	SystemComponents  []SystemComponents `json:"system_components"`
 	Stations          []ExtendedStation  `json:"stations"`
 	K8sEnv            bool               `json:"k8s_env"`
 	BrokersThroughput []BrokerThroughput `json:"brokers_throughput"`
->>>>>>> 449d3996
 }
 
 type GetStationOverviewDataSchema struct {
@@ -99,11 +91,6 @@
 	Logs []Log `json:"logs"`
 }
 
-<<<<<<< HEAD
-type DevSystemInfoResponse struct {
-	CPU    float64 `json:"cpu"`
-	Memory float64 `json:"memory"`
-=======
 type ProxyMonitoringResponse struct {
 	CPU     float64 `json:"cpu"`
 	Memory  float64 `json:"memory"`
@@ -119,5 +106,4 @@
 type Throughput struct {
 	Bytes       int64 `json:"bytes"`
 	BytesPerSec int64 `json:"bytes_per_sec"`
->>>>>>> 449d3996
 }