--- conflicted
+++ resolved
@@ -40,10 +40,7 @@
 type MainOverviewData struct {
 	TotalStations     int                `json:"total_stations"`
 	TotalMessages     uint64             `json:"total_messages"`
-<<<<<<< HEAD
-=======
 	TotalDlsMessages  uint64             `json:"total_dls_messages"`
->>>>>>> 5243f936
 	SystemComponents  []SystemComponents `json:"system_components"`
 	Stations          []ExtendedStation  `json:"stations"`
 	K8sEnv            bool               `json:"k8s_env"`
