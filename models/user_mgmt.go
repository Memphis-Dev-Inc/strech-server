--- conflicted
+++ resolved
@@ -58,15 +58,12 @@
 	Password string `json:"password" binding:"required"`
 }
 
-<<<<<<< HEAD
-=======
 type LoginSchema struct {
 	Username        string `json:"username" binding:"required"`
 	Password        string `json:"password" binding:"required"`
 	IdTokenFirebase string `json:"id_token_firebase"`
 }
 
->>>>>>> 88995f48
 type RemoveUserSchema struct {
 	Username string `json:"username" binding:"required"`
 }
