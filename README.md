--- conflicted
+++ resolved
@@ -8,21 +8,15 @@
 - An in-line data processing in any programming language
 - Out-of-the-box deep observability of every component 
 
-<<<<<<< HEAD
 # Install Memphis on K8S
 
 # Install Memphis on your laptop with Docker Compose
-=======
-
-# Installation
->>>>>>> 6f720640
 
 
 # documentation
 
 - [Official documentation](https://docs.memphis.dev)
 
-<<<<<<< HEAD
 # Currently available SDKs 
 
 - [Node.js](https://github.com/Memphis-OS/memphis.js)
@@ -31,23 +25,10 @@
 - [Slack](https://bit.ly/37eXzGo): Join our Slack Channel!
 - [Discord](https://discord.gg/WZpysvAeTf): Join our Discord Server!
 - [Twitter](https://https://twitter.com/MemphisPlatform): Follow us on Twitter!
-=======
-
-# Contact 
-
-- [Twitter](https://https://twitter.com/MemphisPlatform): Follow us on Twitter!
-- [Discord](https://discord.gg/WZpysvAeTf): Join our Discord Server!
->>>>>>> 6f720640
 - [Medium](https://medium.com/memphis-dev): Follow our Medium page!
 - [Youtube](https://www.youtube.com/channel/UCVdMDLCSxXOqtgrBaRUHKKg): Subscribe our youtube channel!
 
 
 # Contribution guidelines
 
-<<<<<<< HEAD
-- [contributing guide]()
-=======
-- [contributing guide]()
-
-
->>>>>>> 6f720640
+- [contributing guide]()