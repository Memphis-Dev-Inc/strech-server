--- conflicted
+++ resolved
@@ -48,12 +48,8 @@
 	SANDBOX_ENV                    string
 	GITHUB_CLIENT_ID               string
 	GITHUB_CLIENT_SECRET           string
-<<<<<<< HEAD
-	GITHUB_REDIRECT_URI            string
-	POISON_MSGS_RETENTION_IN_HOURS int
-=======
 	SANDBOX_REDIRECT_URI           string
->>>>>>> 1be58456
+  POISON_MSGS_RETENTION_IN_HOURS int
 }
 
 func GetConfig() Configuration {
