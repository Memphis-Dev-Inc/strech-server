// Copyright 2022-2023 The Memphis.dev Authors
// Licensed under the Memphis Business Source License 1.0 (the "License");
// you may not use this file except in compliance with the License.
// You may obtain a copy of the License at
//
// Changed License: [Apache License, Version 2.0 (https://www.apache.org/licenses/LICENSE-2.0), as published by the Apache Foundation.
//
// https://github.com/memphisdev/memphis-broker/blob/master/LICENSE
//
// Additional Use Grant: You may make use of the Licensed Work (i) only as part of your own product or service, provided it is not a message broker or a message queue product or service; and (ii) provided that you do not use, provide, distribute, or make available the Licensed Work as a Service.
// A "Service" is a commercial offering, product, hosted, or managed service, that allows third parties (other than your own employees and contractors acting on your behalf) to access and/or use the Licensed Work or a substantial set of the features or functionality of the Licensed Work to third parties as a software-as-a-service, platform-as-a-service, infrastructure-as-a-service or other similar services that compete with Licensor products or services.
package conf

import (
	"os"

	"github.com/gin-gonic/gin"
	"github.com/tkanos/gonfig"
)

type Configuration struct {
	MEMPHIS_VERSION                string
	DEV_ENV                        string
	HTTP_PORT                      string
	WS_PORT                        int
	WS_TLS                         bool
	WS_TOKEN                       string
	MONGO_URL                      string
	MONGO_USER                     string
	MONGO_PASS                     string
	DB_NAME                        string
	JWT_SECRET                     string
	JWT_EXPIRES_IN_MINUTES         int
	REFRESH_JWT_SECRET             string
	REFRESH_JWT_EXPIRES_IN_MINUTES int
	ROOT_PASSWORD                  string
	CONNECTION_TOKEN               string
	MAX_MESSAGE_SIZE_MB            int
	SHOWABLE_ERROR_STATUS_CODE     int
	DOCKER_ENV                     string
	ANALYTICS                      string
	ANALYTICS_TOKEN                string
	K8S_NAMESPACE                  string
	LOGS_RETENTION_IN_DAYS         string
	GOOGLE_CLIENT_ID               string
	GOOGLE_CLIENT_SECRET           string
	SANDBOX_ENV                    string
	GITHUB_CLIENT_ID               string
	GITHUB_CLIENT_SECRET           string
	SANDBOX_REDIRECT_URI           string
	POISON_MSGS_RETENTION_IN_HOURS int
	MAILCHIMP_KEY                  string
	MAILCHIMP_LIST_ID              string
	SERVER_NAME                    string
	SANDBOX_SLACK_BOT_TOKEN        string
	SANDBOX_SLACK_CHANNEL_ID       string
	SANDBOX_UI_URL                 string
	EXTERNAL_MONGO                 bool
<<<<<<< HEAD
	TIERED_STORAGE_TIME_FRAME_SEC  int
=======
	EXPORTER                       bool
>>>>>>> bf068a72
}

func GetConfig() Configuration {
	configuration := Configuration{}
	if os.Getenv("DOCKER_ENV") != "" {
		gonfig.GetConf("./conf/docker-config.json", &configuration)
	} else {
		gonfig.GetConf("./conf/config.json", &configuration)
	}

	if configuration.EXTERNAL_MONGO {
		configuration.DB_NAME = "memphis-db"
	}

	gin.SetMode(gin.ReleaseMode)
	return configuration
}<|MERGE_RESOLUTION|>--- conflicted
+++ resolved
@@ -56,11 +56,8 @@
 	SANDBOX_SLACK_CHANNEL_ID       string
 	SANDBOX_UI_URL                 string
 	EXTERNAL_MONGO                 bool
-<<<<<<< HEAD
 	TIERED_STORAGE_TIME_FRAME_SEC  int
-=======
 	EXPORTER                       bool
->>>>>>> bf068a72
 }
 
 func GetConfig() Configuration {
