// Copyright 2022-2023 The Memphis.dev Authors
// Licensed under the Memphis Business Source License 1.0 (the "License");
// you may not use this file except in compliance with the License.
// You may obtain a copy of the License at
//
// Changed License: [Apache License, Version 2.0 (https://www.apache.org/licenses/LICENSE-2.0), as published by the Apache Foundation.
//
// https://github.com/memphisdev/memphis/blob/master/LICENSE
//
// Additional Use Grant: You may make use of the Licensed Work (i) only as part of your own product or service, provided it is not a message broker or a message queue product or service; and (ii) provided that you do not use, provide, distribute, or make available the Licensed Work as a Service.
// A "Service" is a commercial offering, product, hosted, or managed service, that allows third parties (other than your own employees and contractors acting on your behalf) to access and/or use the Licensed Work or a substantial set of the features or functionality of the Licensed Work to third parties as a software-as-a-service, platform-as-a-service, infrastructure-as-a-service or other similar services that compete with Licensor products or services.
package db

import (
	"crypto/tls"
	"crypto/x509"
	"encoding/json"
	"errors"
	"fmt"
	"os"

	"memphis/conf"
	"strings"

	"memphis/models"

	"context"
	"time"

	"github.com/gofrs/uuid"
	"github.com/jackc/pgx/v5"
	"github.com/jackc/pgx/v5/pgconn"
	"github.com/jackc/pgx/v5/pgxpool"
)

var configuration = conf.GetConfig()

var MetadataDbClient MetadataStorage

var GlobalTenantName = "1"

const (
	DbOperationTimeout = 40
	GlobalTenant       = "global"
)

type logger interface {
	Noticef(string, ...interface{})
	Errorf(string, ...interface{})
}

type MetadataStorage struct {
	Client *pgxpool.Pool
	Ctx    context.Context
	Cancel context.CancelFunc
}

func CloseMetadataDb(db MetadataStorage, l logger) {
	defer db.Cancel()
	defer func() {
		db.Client.Close()
	}()
}

func AddIndexToTable(indexName, tableName, field string, MetadataDbClient MetadataStorage) error {
	ctx, cancelfunc := context.WithTimeout(context.Background(), DbOperationTimeout*time.Second)
	defer cancelfunc()
	addIndexQuery := "CREATE INDEX" + pgx.Identifier{indexName}.Sanitize() + "ON" + pgx.Identifier{tableName}.Sanitize() + "(" + pgx.Identifier{field}.Sanitize() + ")"
	db := MetadataDbClient.Client
	_, err := db.Exec(ctx, addIndexQuery)
	if err != nil {
		return err
	}
	return nil
}

func createTables(MetadataDbClient MetadataStorage) error {
	cancelfunc := MetadataDbClient.Cancel
	defer cancelfunc()

	tenatsTable := `CREATE TABLE IF NOT EXISTS tenants(
		id SERIAL NOT NULL,
		name VARCHAR NOT NULL UNIQUE,
		PRIMARY KEY (id));`

	auditLogsTable := `CREATE TABLE IF NOT EXISTS audit_logs(
		id SERIAL NOT NULL,
		station_name VARCHAR NOT NULL,
		message TEXT NOT NULL,
		created_by INTEGER NOT NULL,
		created_by_username VARCHAR NOT NULL,
		created_at TIMESTAMPTZ NOT NULL,
		PRIMARY KEY (id));
	CREATE INDEX station_name
	ON audit_logs (station_name);`

	usersTable := `
	CREATE TYPE enum AS ENUM ('root', 'management', 'application');
	CREATE TABLE IF NOT EXISTS users(
		id SERIAL NOT NULL,
		username VARCHAR NOT NULL,
		password TEXT NOT NULL,
		type enum NOT NULL DEFAULT 'root',
		already_logged_in BOOL NOT NULL DEFAULT false,
		created_at TIMESTAMPTZ NOT NULL,
		avatar_id SERIAL NOT NULL,
		full_name VARCHAR,
		subscription BOOL NOT NULL DEFAULT false,
		skip_get_started BOOL NOT NULL DEFAULT false,
		tenant_name INTEGER NOT NULL,
		PRIMARY KEY (id),
		CONSTRAINT fk_tenant_name
			FOREIGN KEY(tenant_name)
			REFERENCES tenants(id),
		UNIQUE(username, tenant_name)
		);`

	configurationsTable := `CREATE TABLE IF NOT EXISTS configurations(
		id SERIAL NOT NULL,
		key VARCHAR NOT NULL UNIQUE,
		value TEXT NOT NULL,
		tenant_name INTEGER NOT NULL,
		PRIMARY KEY (id),
		CONSTRAINT fk_tenant_name
			FOREIGN KEY(tenant_name)
			REFERENCES tenants(id),
		UNIQUE(key, tenant_name)
		);`

	connectionsTable := `CREATE TABLE IF NOT EXISTS connections(
		id VARCHAR NOT NULL,
		created_by INTEGER,
		created_by_username VARCHAR NOT NULL,
		is_active BOOL NOT NULL DEFAULT false,
		created_at TIMESTAMPTZ NOT NULL,
		client_address VARCHAR NOT NULL,
		tenant_name INTEGER NOT NULL,
		PRIMARY KEY (id),
		CONSTRAINT fk_tenant_name
			FOREIGN KEY(tenant_name)
			REFERENCES tenants(id)
		);`

	integrationsTable := `CREATE TABLE IF NOT EXISTS integrations(
		id SERIAL NOT NULL,
		name VARCHAR NOT NULL UNIQUE,
		keys JSON NOT NULL DEFAULT '{}',
		properties JSON NOT NULL DEFAULT '{}',
		PRIMARY KEY (id)
		);`

	schemasTable := `
	CREATE TYPE enum_type AS ENUM ('json', 'graphql', 'protobuf');
	CREATE TABLE IF NOT EXISTS schemas(
		id SERIAL NOT NULL,
		name VARCHAR NOT NULL,
		type enum_type NOT NULL DEFAULT 'protobuf',
		created_by_username VARCHAR NOT NULL,
		tenant_name INTEGER NOT NULL,
		PRIMARY KEY (id),
		CONSTRAINT fk_tenant_name
			FOREIGN KEY(tenant_name)
			REFERENCES tenants(id),
		UNIQUE(name, tenant_name)
		);
		CREATE INDEX name
		ON schemas (name);`

	tagsTable := `CREATE TABLE IF NOT EXISTS tags(
		id SERIAL NOT NULL,
		name VARCHAR NOT NULL,
		color VARCHAR NOT NULL,
		users INTEGER[] ,
		stations INTEGER[],
		schemas INTEGER[],
		tenant_name INTEGER NOT NULL,
		PRIMARY KEY (id),
		CONSTRAINT fk_tenant_name
			FOREIGN KEY(tenant_name)
			REFERENCES tenants(id),
		UNIQUE(name, tenant_name)
		);
		CREATE INDEX name_tag
		ON tags (name);`

	consumersTable := `
	CREATE TYPE enum_type_consumer AS ENUM ('application', 'connector');
	CREATE TABLE IF NOT EXISTS consumers(
		id SERIAL NOT NULL,
		name VARCHAR NOT NULL,
		station_id INTEGER NOT NULL,
		type enum_type_consumer NOT NULL DEFAULT 'application',
		connection_id VARCHAR NOT NULL,
		consumers_group VARCHAR NOT NULL,
		max_ack_time_ms SERIAL NOT NULL,
		created_by INTEGER,
		created_by_username VARCHAR NOT NULL,
		is_active BOOL NOT NULL DEFAULT true,
		created_at TIMESTAMPTZ NOT NULL,
		is_deleted BOOL NOT NULL DEFAULT false,
		max_msg_deliveries SERIAL NOT NULL,
		start_consume_from_seq SERIAL NOT NULL,
		last_msgs SERIAL NOT NULL,
		tenant_name INTEGER NOT NULL,
		PRIMARY KEY (id),
		CONSTRAINT fk_connection_id
			FOREIGN KEY(connection_id)
			REFERENCES connections(id),
		CONSTRAINT fk_station_id
			FOREIGN KEY(station_id)
			REFERENCES stations(id),
		CONSTRAINT fk_tenant_name
			FOREIGN KEY(tenant_name)
			REFERENCES tenants(id),
		);
		CREATE INDEX station_id
		ON consumers (station_id);
		CREATE INDEX connection_id
		ON consumers (connection_id);
		CREATE UNIQUE INDEX unique_consumer_table ON consumers(name, station_id, is_active) WHERE is_active = true`

	stationsTable := `
	CREATE TYPE enum_retention_type AS ENUM ('message_age_sec', 'messages', 'bytes');
	CREATE TYPE enum_storage_type AS ENUM ('file', 'memory');
	CREATE TABLE IF NOT EXISTS stations(
		id SERIAL NOT NULL,
		name VARCHAR NOT NULL,
		retention_type enum_retention_type NOT NULL DEFAULT 'message_age_sec',
		retention_value SERIAL NOT NULL,
		storage_type enum_storage_type NOT NULL DEFAULT 'file',
		replicas SERIAL NOT NULL,
		created_by INTEGER NOT NULL,
		created_by_username VARCHAR NOT NULL,
		created_at TIMESTAMPTZ NOT NULL,
		updated_at TIMESTAMPTZ NOT NULL,
		is_deleted BOOL NOT NULL,
		schema_name VARCHAR,
		schema_version_number SERIAL,
		idempotency_window_ms SERIAL NOT NULL,
		is_native BOOL NOT NULL ,
		dls_configuration_poison BOOL NOT NULL DEFAULT true,
		dls_configuration_schemaverse BOOL NOT NULL DEFAULT true,
		tiered_storage_enabled BOOL NOT NULL,
		tenant_name INTEGER NOT NULL,
		PRIMARY KEY (id),
		CONSTRAINT fk_tenant_name
			FOREIGN KEY(tenant_name)
			REFERENCES tenants(id)
		);
		CREATE UNIQUE INDEX unique_station_name_deleted ON stations(name, is_deleted, tenant_name) WHERE is_deleted = false;`

	schemaVersionsTable := `CREATE TABLE IF NOT EXISTS schema_versions(
		id SERIAL NOT NULL,
		version_number SERIAL NOT NULL,
		active BOOL NOT NULL DEFAULT false,
		created_by INTEGER NOT NULL,
		created_by_username VARCHAR NOT NULL,
		created_at TIMESTAMPTZ NOT NULL,
		schema_content TEXT NOT NULL,
		schema_id INTEGER NOT NULL,
		msg_struct_name VARCHAR DEFAULT '',
		descriptor bytea,
		tenant_name INTEGER NOT NULL,
		PRIMARY KEY (id),
		UNIQUE(version_number, schema_id),
		CONSTRAINT fk_schema_id
			FOREIGN KEY(schema_id)
			REFERENCES schemas(id),
		CONSTRAINT fk_tenant_name
			FOREIGN KEY(tenant_name)
			REFERENCES tenants(id)
		);`

	producersTable := `
	CREATE TYPE enum_producer_type AS ENUM ('application', 'connector');
	CREATE TABLE IF NOT EXISTS producers(
		id SERIAL NOT NULL,
		name VARCHAR NOT NULL,
		station_id INTEGER NOT NULL,
		type enum_producer_type NOT NULL DEFAULT 'application',
		connection_id VARCHAR NOT NULL,	
		created_by INTEGER NOT NULL,
		created_by_username VARCHAR NOT NULL,
		is_active BOOL NOT NULL DEFAULT true,
		created_at TIMESTAMPTZ NOT NULL,
		is_deleted BOOL NOT NULL DEFAULT false,
		tenant_name INTEGER NOT NULL,
		PRIMARY KEY (id),
		CONSTRAINT fk_station_id
			FOREIGN KEY(station_id)
			REFERENCES stations(id),
		CONSTRAINT fk_connection_id
			FOREIGN KEY(connection_id)
			REFERENCES connections(id),
		CONSTRAINT fk_tenant_name
			FOREIGN KEY(tenant_name)
			REFERENCES tenants(id)
		);
		CREATE INDEX producer_station_id
		ON producers(station_id);
		CREATE INDEX producer_connection_id
		ON producers(connection_id);
		CREATE UNIQUE INDEX unique_producer_table ON producers(name, station_id, is_active) WHERE is_active = true;`

	dlsMessagesTable := `
	CREATE TABLE IF NOT EXISTS dls_messages(
		id SERIAL NOT NULL,    
		station_id INT NOT NULL,
		message_seq INT NOT NULL,
		producer_id INT NOT NULL, 
		poisoned_cgs VARCHAR[],
		message_details JSON NOT NULL,    
		updated_at TIMESTAMPTZ NOT NULL,
		message_type VARCHAR NOT NULL,
		validation_error VARCHAR DEFAULT '',
		tenant_name INTEGER NOT NULL,
		PRIMARY KEY (id),
		CONSTRAINT fk_station_id
			FOREIGN KEY(station_id)
			REFERENCES stations(id),
		CONSTRAINT fk_producer_id
			FOREIGN KEY(producer_id)
			REFERENCES producers(id),
		CONSTRAINT fk_tenant_name
			FOREIGN KEY(tenant_name)
			REFERENCES tenants(id)
	);
	CREATE INDEX dls_station_id
		ON dls_messages(station_id);
	CREATE INDEX dls_producer_id
		ON dls_messages(producer_id);`

	db := MetadataDbClient.Client
	ctx := MetadataDbClient.Ctx

	tables := []string{tenatsTable, usersTable, connectionsTable, auditLogsTable, configurationsTable, integrationsTable, schemasTable, tagsTable, stationsTable, consumersTable, schemaVersionsTable, producersTable, dlsMessagesTable}

	for _, table := range tables {
		_, err := db.Exec(ctx, table)
		if err != nil {
			var pgErr *pgconn.PgError
			errPg := errors.As(err, &pgErr)
			if errPg && !strings.Contains(pgErr.Message, "already exists") {
				return err
			}
		}
	}
	return nil
}

func InitalizeMetadataDbConnection(l logger) (MetadataStorage, error) {
	ctx, cancelfunc := context.WithTimeout(context.Background(), DbOperationTimeout*time.Second)

	defer cancelfunc()
	metadataDbUser := configuration.METADATA_DB_USER
	metadataDbPassword := configuration.METADATA_DB_PASS
	metadataDbName := configuration.METADATA_DB_DBNAME
	metadataDbHost := configuration.METADATA_DB_HOST
	metadataDbPort := configuration.METADATA_DB_PORT
	var metadataDbUrl string
	if configuration.METADATA_DB_TLS_ENABLED {
		metadataAuth := ""
		if !configuration.METADATA_DB_TLS_MUTUAL {
			metadataAuth = ":" + metadataDbPassword
		}
		metadataDbUrl = "postgres://" + metadataDbUser + metadataAuth + "@" + metadataDbHost + ":" + metadataDbPort + "/" + metadataDbName + "?sslmode=verify-full"
	} else {
		metadataDbUrl = "postgres://" + metadataDbUser + ":" + metadataDbPassword + "@" + metadataDbHost + ":" + metadataDbPort + "/" + metadataDbName + "?sslmode=prefer"
	}

	config, err := pgxpool.ParseConfig(metadataDbUrl)
	if err != nil {
		return MetadataStorage{}, err
	}
	config.MaxConns = 5

	if configuration.METADATA_DB_TLS_ENABLED {
		CACert, err := os.ReadFile(configuration.METADATA_DB_TLS_CA)
		if err != nil {
			return MetadataStorage{}, err
		}

		CACertPool := x509.NewCertPool()
		CACertPool.AppendCertsFromPEM(CACert)

		if configuration.METADATA_DB_TLS_MUTUAL {
			cert, err := tls.LoadX509KeyPair(configuration.METADATA_DB_TLS_CRT, configuration.METADATA_DB_TLS_KEY)
			if err != nil {
				return MetadataStorage{}, err
			}

			config.ConnConfig.TLSConfig = &tls.Config{Certificates: []tls.Certificate{cert}, RootCAs: CACertPool, InsecureSkipVerify: true}
		} else {
			config.ConnConfig.TLSConfig = &tls.Config{RootCAs: CACertPool, InsecureSkipVerify: true}
		}
	}

	pool, err := pgxpool.NewWithConfig(ctx, config)
	if err != nil {
		return MetadataStorage{}, err
	}

	err = pool.Ping(ctx)
	if err != nil {
		return MetadataStorage{}, err
	}
	l.Noticef("Established connection with the meta-data storage")
	client := MetadataStorage{Ctx: ctx, Cancel: cancelfunc, Client: pool}
	err = createTables(client)
	if err != nil {
		return MetadataStorage{}, err
	}
	MetadataDbClient = MetadataStorage{Client: pool, Ctx: ctx, Cancel: cancelfunc}
	return MetadataDbClient, nil
}

// System Keys Functions
func GetSystemKey(key string, tenantName string) (bool, models.SystemKey, error) {
	ctx, cancelfunc := context.WithTimeout(context.Background(), DbOperationTimeout*time.Second)
	defer cancelfunc()
	conn, err := MetadataDbClient.Client.Acquire(ctx)
	if err != nil {
		return false, models.SystemKey{}, err
	}
	defer conn.Release()
	query := `SELECT * FROM configurations WHERE key = $1 AND tenant_name = $2 LIMIT 1`
	stmt, err := conn.Conn().Prepare(ctx, "get_system_key", query)
	if err != nil {
		return false, models.SystemKey{}, err
	}
	rows, err := conn.Conn().Query(ctx, stmt.Name, key, strings.ToLower(tenantName))
	if err != nil {
		return false, models.SystemKey{}, err
	}
	defer rows.Close()
	systemKeys, err := pgx.CollectRows(rows, pgx.RowToStructByPos[models.SystemKey])
	if err != nil {
		return false, models.SystemKey{}, err
	}
	if len(systemKeys) == 0 {
		return false, models.SystemKey{}, nil
	}
	return true, systemKeys[0], nil
}

func InsertSystemKey(key string, value string, tenantName string) error {
	err := InsertConfiguration(key, value, strings.ToLower(tenantName))
	if err != nil {
		return err
	}
	return nil
}

func EditConfigurationValue(key string, value string, tenantName string) error {
	ctx, cancelfunc := context.WithTimeout(context.Background(), DbOperationTimeout*time.Second)
	defer cancelfunc()
	conn, err := MetadataDbClient.Client.Acquire(ctx)
	if err != nil {
		return err
	}
	defer conn.Release()
	query := `UPDATE configurations SET value = $2 WHERE key = $1 AND tenant_name=$3`
	stmt, err := conn.Conn().Prepare(ctx, "edit_configuration_value", query)
	if err != nil {
		return err
	}
	_, err = conn.Conn().Query(ctx, stmt.Name, key, value, strings.ToLower(tenantName))
	if err != nil {
		return err
	}
	return nil
}

// Configuration Functions
func GetConfiguration(key string, tenantName string) (bool, models.ConfigurationsValue, error) {
	ctx, cancelfunc := context.WithTimeout(context.Background(), DbOperationTimeout*time.Second)
	defer cancelfunc()
	conn, err := MetadataDbClient.Client.Acquire(ctx)
	if err != nil {
		return false, models.ConfigurationsValue{}, err
	}
	defer conn.Release()
	query := `SELECT * FROM configurations WHERE key = $1 AND tenant_name = $2 LIMIT 1`
	stmt, err := conn.Conn().Prepare(ctx, "get_configuration", query)
	if err != nil {
		return false, models.ConfigurationsValue{}, err
	}
	rows, err := conn.Conn().Query(ctx, stmt.Name, key, strings.ToLower(tenantName))
	if err != nil {
		return false, models.ConfigurationsValue{}, err
	}
	defer rows.Close()
	configurations, err := pgx.CollectRows(rows, pgx.RowToStructByPos[models.ConfigurationsValue])
	if err != nil {
		return false, models.ConfigurationsValue{}, err
	}
	if len(configurations) == 0 {
		return false, models.ConfigurationsValue{}, nil
	}
	if configurations[0].Value == "" {
		return false, models.ConfigurationsValue{}, nil
	}
	return true, configurations[0], nil
}

func GetAllConfigurations() (bool, []models.ConfigurationsValue, error) {
	ctx, cancelfunc := context.WithTimeout(context.Background(), DbOperationTimeout*time.Second)
	defer cancelfunc()
	conn, err := MetadataDbClient.Client.Acquire(ctx)
	if err != nil {
		return false, []models.ConfigurationsValue{}, err
	}
	defer conn.Release()
	query := `SELECT * FROM configurations`
	stmt, err := conn.Conn().Prepare(ctx, "get_all_configurations", query)
	if err != nil {
		return false, []models.ConfigurationsValue{}, err
	}
	rows, err := conn.Conn().Query(ctx, stmt.Name)
	if err != nil {
		return false, []models.ConfigurationsValue{}, err
	}
	defer rows.Close()
	configurations, err := pgx.CollectRows(rows, pgx.RowToStructByPos[models.ConfigurationsValue])
	if err != nil {
		return false, []models.ConfigurationsValue{}, err
	}
	if len(configurations) == 0 {
		return false, []models.ConfigurationsValue{}, nil
	}

	return true, configurations, nil
}

func InsertConfiguration(key string, value string, tenantName string) error {
	ctx, cancelfunc := context.WithTimeout(context.Background(), DbOperationTimeout*time.Second)
	defer cancelfunc()

	conn, err := MetadataDbClient.Client.Acquire(ctx)
	if err != nil {
		return err
	}
	defer conn.Release()

	query := `INSERT INTO configurations( 
			key, 
			value,
			tenant_name) 
		VALUES($1, $2, $3) 
		RETURNING id`

	stmt, err := conn.Conn().Prepare(ctx, "insert_new_configuration", query)
	if err != nil {
		return err
	}

	newConfiguration := models.ConfigurationsValue{}
	rows, err := conn.Conn().Query(ctx, stmt.Name,
		key, value, strings.ToLower(tenantName))
	if err != nil {
		return err
	}
	defer rows.Close()

	for rows.Next() {
		err := rows.Scan(&newConfiguration.ID)
		if err != nil {
			return err
		}
	}

	if err := rows.Err(); err != nil {
		var pgErr *pgconn.PgError
		if errors.As(err, &pgErr) {
			if pgErr.Detail != "" {
				if strings.Contains(pgErr.Detail, "already exists") {
					return errors.New("configuration" + key + " already exists")
				} else {
					return errors.New(pgErr.Detail)
				}
			} else {
				return errors.New(pgErr.Message)
			}
		} else {
			return err
		}
	}

	return nil
}

func UpsertConfiguration(key string, value string, tenantName string) error {
	ctx, cancelfunc := context.WithTimeout(context.Background(), DbOperationTimeout*time.Second)
	defer cancelfunc()
	conn, err := MetadataDbClient.Client.Acquire(ctx)
	if err != nil {
		return err
	}
	defer conn.Release()
	query := `INSERT INTO configurations (key, value, tenant_name) VALUES($1, $2, $3)
	ON CONFLICT(key) DO UPDATE SET value = EXCLUDED.value`
	stmt, err := conn.Conn().Prepare(ctx, "update_configuration", query)
	if err != nil {
		return err
	}
	_, err = conn.Conn().Query(ctx, stmt.Name, key, value, strings.ToLower(tenantName))
	if err != nil {
		return err
	}
	return nil
}

// Connection Functions
func InsertConnection(connection models.Connection, tenantName string) error {
	ctx, cancelfunc := context.WithTimeout(context.Background(), DbOperationTimeout*time.Second)
	defer cancelfunc()

	conn, err := MetadataDbClient.Client.Acquire(ctx)
	if err != nil {
		return err
	}
	defer conn.Release()

	query := `INSERT INTO connections ( 
		id,
		created_by, 
		created_by_username,
		is_active, 
		created_at,
		client_address,
		tenant_name) 
    VALUES($1, $2, $3, $4, $5, $6, $7) RETURNING id`

	stmt, err := conn.Conn().Prepare(ctx, "insert_connection", query)
	if err != nil {
		return err
	}

	createdAt := time.Now()

	rows, err := conn.Conn().Query(ctx, stmt.Name, connection.ID,
		connection.CreatedBy, connection.CreatedByUsername, connection.IsActive, createdAt, connection.ClientAddress, strings.ToLower(tenantName))
	if err != nil {
		return err
	}
	defer rows.Close()
	for rows.Next() {
		err := rows.Scan(&connection.ID)
		if err != nil {
			return err
		}
	}

	if err := rows.Err(); err != nil {
		var pgErr *pgconn.PgError
		if errors.As(err, &pgErr) {
			if pgErr.Detail != "" {
				if strings.Contains(pgErr.Detail, "already exists") {
					return errors.New("connection " + connection.ID + " already exists")
				} else {
					return errors.New(pgErr.Detail)
				}
			} else {
				return errors.New(pgErr.Message)
			}
		} else {
			return err
		}
	}
	return nil
}

func UpdateConnection(connectionId string, isActive bool) error {
	ctx, cancelfunc := context.WithTimeout(context.Background(), DbOperationTimeout*time.Second)
	defer cancelfunc()
	conn, err := MetadataDbClient.Client.Acquire(ctx)
	if err != nil {
		return err
	}
	defer conn.Release()
	query := `UPDATE connections SET is_active = $1 WHERE id = $2`
	stmt, err := conn.Conn().Prepare(ctx, "update_connection", query)
	if err != nil {
		return err
	}
	_, err = conn.Conn().Query(ctx, stmt.Name, isActive, connectionId)
	if err != nil {
		return err
	}
	return nil
}

func UpdateConncetionsOfDeletedUser(userId int, tenantName string) error {
	ctx, cancelfunc := context.WithTimeout(context.Background(), DbOperationTimeout*time.Second)
	defer cancelfunc()
	conn, err := MetadataDbClient.Client.Acquire(ctx)
	if err != nil {
		return err
	}
	defer conn.Release()
	query := `UPDATE connections SET created_by = 0, created_by_username = CONCAT(created_by_username, '(deleted)') WHERE created_by = $1 AND created_by_username NOT LIKE '%(deleted)' AND tenant_name = %2`
	stmt, err := conn.Conn().Prepare(ctx, "update_connection_of_deleted_user", query)
	if err != nil {
		return err
	}
	_, err = conn.Conn().Query(ctx, stmt.Name, userId, strings.ToLower(tenantName))
	if err != nil {
		return err
	}
	return nil
}

func GetConnectionByID(connectionId string) (bool, models.Connection, error) {
	ctx, cancelfunc := context.WithTimeout(context.Background(), DbOperationTimeout*time.Second)
	defer cancelfunc()
	conn, err := MetadataDbClient.Client.Acquire(ctx)
	if err != nil {
		return false, models.Connection{}, err
	}
	defer conn.Release()
	query := `SELECT * FROM connections AS c WHERE id = $1 LIMIT 1`
	stmt, err := conn.Conn().Prepare(ctx, "get_connection_by_id", query)
	if err != nil {
		return false, models.Connection{}, err
	}
	rows, err := conn.Conn().Query(ctx, stmt.Name, connectionId)
	if err != nil {
		return false, models.Connection{}, err
	}
	defer rows.Close()
	connections, err := pgx.CollectRows(rows, pgx.RowToStructByPos[models.Connection])
	if err != nil {
		return false, models.Connection{}, err
	}
	if len(connections) == 0 {
		return false, models.Connection{}, nil
	}
	return true, connections[0], nil
}

func KillRelevantConnections(ids []string) error {
	ctx, cancelfunc := context.WithTimeout(context.Background(), DbOperationTimeout*time.Second)
	defer cancelfunc()
	conn, err := MetadataDbClient.Client.Acquire(ctx)
	if err != nil {
		return err
	}
	defer conn.Release()
	query := `UPDATE connections SET is_active = false WHERE id = ANY($1)`
	stmt, err := conn.Conn().Prepare(ctx, "kill_relevant_connections", query)
	if err != nil {
		return err
	}
	_, err = conn.Conn().Query(ctx, stmt.Name, ids)
	if err != nil {
		return err
	}
	return nil
}

func GetActiveConnections() ([]models.Connection, error) {
	ctx, cancelfunc := context.WithTimeout(context.Background(), DbOperationTimeout*time.Second)
	defer cancelfunc()
	conn, err := MetadataDbClient.Client.Acquire(ctx)
	if err != nil {
		return []models.Connection{}, err
	}
	defer conn.Release()
	query := `SELECT * FROM connections WHERE is_active = true`
	stmt, err := conn.Conn().Prepare(ctx, "get_active_connection", query)
	if err != nil {
		return []models.Connection{}, err
	}
	rows, err := conn.Conn().Query(ctx, stmt.Name)
	if err != nil {
		return []models.Connection{}, err
	}
	defer rows.Close()
	connections, err := pgx.CollectRows(rows, pgx.RowToStructByPos[models.Connection])
	if err != nil {
		return []models.Connection{}, err
	}
	if len(connections) == 0 {
		return []models.Connection{}, nil
	}
	return connections, nil
}

// Audit Logs Functions
func InsertAuditLogs(auditLogs []interface{}) error {
	ctx, cancelfunc := context.WithTimeout(context.Background(), DbOperationTimeout*time.Second)
	defer cancelfunc()

	conn, err := MetadataDbClient.Client.Acquire(ctx)
	if err != nil {
		return err
	}

	defer conn.Release()
	var auditLog []models.AuditLog

	b, err := json.Marshal(auditLogs)
	if err != nil {
		return err
	}
	err = json.Unmarshal(b, &auditLog)
	if err != nil {
		return err
	}

	stationName := auditLog[0].StationName
	message := auditLog[0].Message
	createdBy := auditLog[0].CreatedBy
	createdAt := auditLog[0].CreatedAt
	createdByUserName := auditLog[0].CreatedByUsername

	query := `INSERT INTO audit_logs ( 
		station_name, 
		message, 
		created_by,
		created_by_username,
		created_at
		) 
    VALUES($1, $2, $3, $4, $5) RETURNING id`

	stmt, err := conn.Conn().Prepare(ctx, "insert_audit_logs", query)
	if err != nil {
		return err
	}

	newAuditLog := models.AuditLog{}
	rows, err := conn.Conn().Query(ctx, stmt.Name,
		stationName, message, createdBy, createdByUserName, createdAt)
	if err != nil {
		return err
	}
	defer rows.Close()
	for rows.Next() {
		err := rows.Scan(&newAuditLog.ID)
		if err != nil {
			return err
		}
	}

	if err := rows.Err(); err != nil {
		return err
	}

	return nil
}

func GetAuditLogsByStation(name string) ([]models.AuditLog, error) {
	ctx, cancelfunc := context.WithTimeout(context.Background(), DbOperationTimeout*time.Second)
	defer cancelfunc()
	conn, err := MetadataDbClient.Client.Acquire(ctx)
	if err != nil {
		return []models.AuditLog{}, err
	}
	defer conn.Release()
	query := `SELECT a.id, a.station_name, a.message, a.created_by, a.created_by_username, a.created_at FROM audit_logs AS a 
		WHERE a.station_name = $1`
	stmt, err := conn.Conn().Prepare(ctx, "get_audit_logs_by_station", query)
	if err != nil {
		return []models.AuditLog{}, err
	}
	rows, err := conn.Conn().Query(ctx, stmt.Name, name)
	if err != nil {
		return []models.AuditLog{}, err
	}
	defer rows.Close()
	auditLogs, err := pgx.CollectRows(rows, pgx.RowToStructByPos[models.AuditLog])
	if err != nil {
		return []models.AuditLog{}, err
	}
	if len(auditLogs) == 0 {
		return []models.AuditLog{}, nil
	}
	return auditLogs, nil
}

func RemoveAllAuditLogsByStation(name string) error {
	ctx, cancelfunc := context.WithTimeout(context.Background(), DbOperationTimeout*time.Second)
	defer cancelfunc()

	conn, err := MetadataDbClient.Client.Acquire(ctx)
	if err != nil {
		return err
	}
	defer conn.Release()

	removeAuditLogs := `DELETE FROM audit_logs
	WHERE station_name = $1`

	stmt, err := conn.Conn().Prepare(ctx, "remove_audit_logs_by_station", removeAuditLogs)
	if err != nil {
		return err
	}

	_, err = conn.Conn().Exec(ctx, stmt.Name, name)
	if err != nil {
		return err
	}

	return nil
}
func UpdateAuditLogsOfDeletedUser(userId int) error {
	ctx, cancelfunc := context.WithTimeout(context.Background(), DbOperationTimeout*time.Second)
	defer cancelfunc()
	conn, err := MetadataDbClient.Client.Acquire(ctx)
	if err != nil {
		return err
	}
	defer conn.Release()
	query := `UPDATE audit_logs SET created_by = 0, created_by_username = CONCAT(created_by_username, '(deleted)') WHERE created_by = $1 AND created_by_username NOT LIKE '%(deleted)'`
	stmt, err := conn.Conn().Prepare(ctx, "update_audit_logs_of_deleted_user", query)
	if err != nil {
		return err
	}
	_, err = conn.Conn().Query(ctx, stmt.Name, userId)
	if err != nil {
		return err
	}
	return nil
}

// Station Functions

// TODO: check if need to add condition instead duplicate same functions
func GetActiveStationsPerTenant(tenantName string) ([]models.Station, error) {
	ctx, cancelfunc := context.WithTimeout(context.Background(), DbOperationTimeout*time.Second)
	defer cancelfunc()
	conn, err := MetadataDbClient.Client.Acquire(ctx)
	if err != nil {
		return []models.Station{}, err
	}
	defer conn.Release()
	query := `SELECT * FROM stations AS s WHERE (s.is_deleted = false OR s.is_deleted IS NULL) AND tenant_name = $1`
	stmt, err := conn.Conn().Prepare(ctx, "get_active_stations", query)
	if err != nil {
		return []models.Station{}, err
	}
	rows, err := conn.Conn().Query(ctx, stmt.Name, strings.ToLower(tenantName))
	if err != nil {
		return []models.Station{}, err
	}
	defer rows.Close()
	stations, err := pgx.CollectRows(rows, pgx.RowToStructByPos[models.Station])
	if err != nil {
		return []models.Station{}, err
	}
	if len(stations) == 0 {
		return []models.Station{}, nil
	}
	return stations, nil
}

func GetActiveStations() ([]models.Station, error) {
	ctx, cancelfunc := context.WithTimeout(context.Background(), DbOperationTimeout*time.Second)
	defer cancelfunc()
	conn, err := MetadataDbClient.Client.Acquire(ctx)
	if err != nil {
		return []models.Station{}, err
	}
	defer conn.Release()
	query := `SELECT * FROM stations AS s WHERE (s.is_deleted = false OR s.is_deleted IS NULL)`
	stmt, err := conn.Conn().Prepare(ctx, "get_active_stations", query)
	if err != nil {
		return []models.Station{}, err
	}
	rows, err := conn.Conn().Query(ctx, stmt.Name)
	if err != nil {
		return []models.Station{}, err
	}
	defer rows.Close()
	stations, err := pgx.CollectRows(rows, pgx.RowToStructByPos[models.Station])
	if err != nil {
		return []models.Station{}, err
	}
	if len(stations) == 0 {
		return []models.Station{}, nil
	}
	return stations, nil
}

func GetStationByName(name string, tenantName string) (bool, models.Station, error) {
	ctx, cancelfunc := context.WithTimeout(context.Background(), DbOperationTimeout*time.Second)
	defer cancelfunc()
	conn, err := MetadataDbClient.Client.Acquire(ctx)
	if err != nil {
		return false, models.Station{}, err
	}
	defer conn.Release()
	query := `SELECT * FROM stations WHERE name = $1 AND (is_deleted = false OR is_deleted IS NULL) AND tenant_name = $2 LIMIT 1`
	stmt, err := conn.Conn().Prepare(ctx, "get_station_by_name", query)
	if err != nil {
		return false, models.Station{}, err
	}
	rows, err := conn.Conn().Query(ctx, stmt.Name, name, strings.ToLower(tenantName))
	if err != nil {
		return false, models.Station{}, err
	}
	defer rows.Close()
	stations, err := pgx.CollectRows(rows, pgx.RowToStructByPos[models.Station])
	if err != nil {
		return false, models.Station{}, err
	}
	if len(stations) == 0 {
		return false, models.Station{}, nil
	}
	return true, stations[0], nil
}

func GetStationById(messageId int, tenantName string) (bool, models.Station, error) {
	ctx, cancelfunc := context.WithTimeout(context.Background(), DbOperationTimeout*time.Second)
	defer cancelfunc()
	conn, err := MetadataDbClient.Client.Acquire(ctx)
	if err != nil {
		return false, models.Station{}, err
	}
	defer conn.Release()
	query := `SELECT * FROM stations WHERE id = $1 AND (is_deleted = false OR is_deleted IS NULL) AND tenant_name = $2 LIMIT 1`
	stmt, err := conn.Conn().Prepare(ctx, "get_station_by_id", query)
	if err != nil {
		return false, models.Station{}, err
	}
	rows, err := conn.Conn().Query(ctx, stmt.Name, messageId, strings.ToLower(tenantName))
	if err != nil {
		return false, models.Station{}, err
	}
	defer rows.Close()
	stations, err := pgx.CollectRows(rows, pgx.RowToStructByPos[models.Station])
	if err != nil {
		return false, models.Station{}, err
	}
	if len(stations) == 0 {
		return false, models.Station{}, nil
	}
	return true, stations[0], nil
}

func InsertNewStation(
	stationName string,
	userId int,
	username string,
	retentionType string,
	retentionValue int,
	storageType string,
	replicas int,
	schemaName string,
	schemaVersionUpdate int,
	idempotencyWindow int64,
	isNative bool,
	dlsConfiguration models.DlsConfiguration,
	tieredStorageEnabled bool,
	tenantName string) (models.Station, int64, error) {
	ctx, cancelfunc := context.WithTimeout(context.Background(), DbOperationTimeout*time.Second)
	defer cancelfunc()

	conn, err := MetadataDbClient.Client.Acquire(ctx)
	if err != nil {
		return models.Station{}, 0, err
	}
	defer conn.Release()

	query := `INSERT INTO stations ( 
		name, 
		retention_type, 
		retention_value,
		storage_type, 
		replicas, 
		created_by, 
		created_by_username,
		created_at, 
		updated_at, 
		is_deleted, 
		schema_name,
		schema_version_number,
		idempotency_window_ms, 
		is_native, 
		dls_configuration_poison, 
		dls_configuration_schemaverse,
		tiered_storage_enabled,
		tenant_name
		) 
    VALUES($1, $2, $3, $4, $5, $6, $7, $8, $9, $10, $11, $12, $13, $14, $15, $16, $17, $18) RETURNING id`

	stmt, err := conn.Conn().Prepare(ctx, "insert_new_station", query)
	if err != nil {
		return models.Station{}, 0, err
	}

	createAt := time.Now()
	updatedAt := time.Now()
	var stationId int

	rows, err := conn.Conn().Query(ctx, stmt.Name,
		stationName, retentionType, retentionValue, storageType, replicas, userId, username, createAt, updatedAt,
		false, schemaName, schemaVersionUpdate, idempotencyWindow, isNative, dlsConfiguration.Poison, dlsConfiguration.Schemaverse, tieredStorageEnabled, strings.ToLower(tenantName))
	if err != nil {
		return models.Station{}, 0, err
	}
	defer rows.Close()
	for rows.Next() {
		err := rows.Scan(&stationId)
		if err != nil {
			return models.Station{}, 0, err
		}
	}

	if err := rows.Err(); err != nil {
		var pgErr *pgconn.PgError
		if errors.As(err, &pgErr) {
			if pgErr.Detail != "" {
				if strings.Contains(pgErr.Detail, "already exists") {
					return models.Station{}, 0, errors.New("Station" + stationName + " already exists")
				} else {
					return models.Station{}, 0, errors.New(pgErr.Detail)
				}
			} else {
				return models.Station{}, 0, errors.New(pgErr.Message)
			}
		} else {
			return models.Station{}, 0, err
		}
	}

	newStation := models.Station{
		ID:                          stationId,
		Name:                        stationName,
		CreatedBy:                   userId,
		CreatedByUsername:           username,
		CreatedAt:                   createAt,
		IsDeleted:                   false,
		RetentionType:               retentionType,
		RetentionValue:              retentionValue,
		StorageType:                 storageType,
		Replicas:                    replicas,
		UpdatedAt:                   updatedAt,
		SchemaName:                  schemaName,
		SchemaVersionNumber:         schemaVersionUpdate,
		IdempotencyWindow:           idempotencyWindow,
		IsNative:                    isNative,
		DlsConfigurationPoison:      dlsConfiguration.Poison,
		DlsConfigurationSchemaverse: dlsConfiguration.Schemaverse,
		TieredStorageEnabled:        tieredStorageEnabled,
		TenantName:                  strings.ToLower(tenantName),
	}

	rowsAffected := rows.CommandTag().RowsAffected()
	return newStation, rowsAffected, nil
}

// TODO: check if need to add condition instead duplicate same functions
func GetAllStationsDetailsPerTenant(tenantName string) ([]models.ExtendedStation, error) {
	ctx, cancelfunc := context.WithTimeout(context.Background(), DbOperationTimeout*time.Second)
	defer cancelfunc()
	conn, err := MetadataDbClient.Client.Acquire(ctx)
	if err != nil {
		return []models.ExtendedStation{}, err
	}
	defer conn.Release()
	query := `
	SELECT s.*, COALESCE(p.id, 0),  
	COALESCE(p.name, ''), 
	COALESCE(p.station_id, 0), 
	COALESCE(p.type, 'application'), 
	COALESCE(p.connection_id, ''), 
	COALESCE(p.created_by, 0), 
	COALESCE(p.created_by_username, ''), 
	COALESCE(p.is_active, false), 
	COALESCE(p.created_at, CURRENT_TIMESTAMP), 
	COALESCE(p.is_deleted, false), 
	COALESCE(c.id, 0),  
	COALESCE(c.name, ''), 
	COALESCE(c.station_id, 0), 
	COALESCE(c.type, 'application'), 
	COALESCE(c.connection_id, ''),
	COALESCE(c.consumers_group, ''),
	COALESCE(c.max_ack_time_ms, 0), 
	COALESCE(c.created_by, 0), 
	COALESCE(c.created_by_username, ''), 
	COALESCE(c.is_active, false), 
	COALESCE(c.created_at, CURRENT_TIMESTAMP), 
	COALESCE(c.is_deleted, false), 
	COALESCE(c.max_msg_deliveries, 0), 
	COALESCE(c.start_consume_from_seq, 0),
	 COALESCE(c.last_msgs, 0) 
	FROM stations AS s
	LEFT JOIN producers AS p
	ON s.id = p.station_id 
	LEFT JOIN consumers AS c 
	ON s.id = c.station_id
	WHERE s.is_deleted = false
	GROUP BY s.id,p.id,c.id`
	stmt, err := conn.Conn().Prepare(ctx, "get_all_stations_details", query)
	if err != nil {
		return []models.ExtendedStation{}, err
	}

	rows, err := conn.Conn().Query(ctx, stmt.Name)
	if err != nil {
		return []models.ExtendedStation{}, err
	}
	if err == pgx.ErrNoRows {
		return []models.ExtendedStation{}, nil
	}
	defer rows.Close()
	stationsMap := map[int]models.ExtendedStation{}
	for rows.Next() {
		var stationRes models.Station
		var producer models.Producer
		var consumer models.Consumer
		if err := rows.Scan(
			&stationRes.ID,
			&stationRes.Name,
			&stationRes.RetentionType,
			&stationRes.RetentionValue,
			&stationRes.StorageType,
			&stationRes.Replicas,
			&stationRes.CreatedBy,
			&stationRes.CreatedByUsername,
			&stationRes.CreatedAt,
			&stationRes.UpdatedAt,
			&stationRes.IsDeleted,
			&stationRes.SchemaName,
			&stationRes.SchemaVersionNumber,
			&stationRes.IdempotencyWindow,
			&stationRes.IsNative,
			&stationRes.DlsConfigurationPoison,
			&stationRes.DlsConfigurationSchemaverse,
			&stationRes.TieredStorageEnabled,
			&stationRes.TenantName,
			&producer.ID,
			&producer.Name,
			&producer.StationId,
			&producer.Type,
			&producer.ConnectionId,
			&producer.CreatedBy,
			&producer.CreatedByUsername,
			&producer.IsActive,
			&producer.CreatedAt,
			&producer.IsDeleted,
			&consumer.ID,
			&consumer.Name,
			&consumer.StationId,
			&consumer.Type,
			&consumer.ConnectionId,
			&consumer.ConsumersGroup,
			&consumer.MaxAckTimeMs,
			&consumer.CreatedBy,
			&consumer.CreatedByUsername,
			&consumer.IsActive,
			&consumer.CreatedAt,
			&consumer.IsDeleted,
			&consumer.MaxMsgDeliveries,
			&consumer.StartConsumeFromSeq,
			&consumer.LastMessages,
		); err != nil {
			return []models.ExtendedStation{}, err
		}
		if _, ok := stationsMap[stationRes.ID]; ok {
			tempStation := stationsMap[stationRes.ID]
			if producer.ID != 0 {
				tempStation.Producers = append(tempStation.Producers, producer)
			}
			if consumer.ID != 0 {
				tempStation.Consumers = append(tempStation.Consumers, consumer)
			}
			stationsMap[stationRes.ID] = tempStation
		} else {
			producers := []models.Producer{}
			consumers := []models.Consumer{}
			if producer.ID != 0 {
				producers = append(producers, producer)
			}
			if consumer.ID != 0 {
				consumers = append(consumers, consumer)
			}
			station := models.ExtendedStation{
				ID:                          stationRes.ID,
				Name:                        stationRes.Name,
				RetentionType:               stationRes.RetentionType,
				RetentionValue:              stationRes.RetentionValue,
				StorageType:                 stationRes.StorageType,
				Replicas:                    stationRes.Replicas,
				CreatedBy:                   stationRes.CreatedBy,
				CreatedAt:                   stationRes.CreatedAt,
				UpdatedAt:                   stationRes.UpdatedAt,
				IdempotencyWindow:           stationRes.IdempotencyWindow,
				IsNative:                    stationRes.IsNative,
				DlsConfigurationPoison:      stationRes.DlsConfigurationPoison,
				DlsConfigurationSchemaverse: stationRes.DlsConfigurationSchemaverse,
				Producers:                   producers,
				Consumers:                   consumers,
				TieredStorageEnabled:        stationRes.TieredStorageEnabled,
				TenantName:                  strings.ToLower(tenantName),
			}
			stationsMap[station.ID] = station
		}
	}
	if err := rows.Err(); err != nil {
		return []models.ExtendedStation{}, err
	}
	stations := getFilteredExtendedStations(stationsMap)
	return stations, nil
}

func GetAllStationsDetails() ([]models.ExtendedStation, error) {
	ctx, cancelfunc := context.WithTimeout(context.Background(), DbOperationTimeout*time.Second)
	defer cancelfunc()
	conn, err := MetadataDbClient.Client.Acquire(ctx)
	if err != nil {
		return []models.ExtendedStation{}, err
	}
	defer conn.Release()
	query := `
	SELECT s.*, COALESCE(p.id, 0),  
	COALESCE(p.name, ''), 
	COALESCE(p.station_id, 0), 
	COALESCE(p.type, 'application'), 
	COALESCE(p.connection_id, ''), 
	COALESCE(p.created_by, 0), 
	COALESCE(p.created_by_username, ''), 
	COALESCE(p.is_active, false), 
	COALESCE(p.created_at, CURRENT_TIMESTAMP), 
	COALESCE(p.is_deleted, false), 
	COALESCE(c.id, 0),  
	COALESCE(c.name, ''), 
	COALESCE(c.station_id, 0), 
	COALESCE(c.type, 'application'), 
	COALESCE(c.connection_id, ''),
	COALESCE(c.consumers_group, ''),
	COALESCE(c.max_ack_time_ms, 0), 
	COALESCE(c.created_by, 0), 
	COALESCE(c.created_by_username, ''), 
	COALESCE(c.is_active, false), 
	COALESCE(c.created_at, CURRENT_TIMESTAMP), 
	COALESCE(c.is_deleted, false), 
	COALESCE(c.max_msg_deliveries, 0), 
	COALESCE(c.start_consume_from_seq, 0),
	 COALESCE(c.last_msgs, 0) 
	FROM stations AS s
	LEFT JOIN producers AS p
	ON s.id = p.station_id 
	LEFT JOIN consumers AS c 
	ON s.id = c.station_id
	WHERE s.is_deleted = false
	GROUP BY s.id,p.id,c.id`
	stmt, err := conn.Conn().Prepare(ctx, "get_all_stations_details", query)
	if err != nil {
		return []models.ExtendedStation{}, err
	}

	rows, err := conn.Conn().Query(ctx, stmt.Name)
	if err != nil {
		return []models.ExtendedStation{}, err
	}
	if err == pgx.ErrNoRows {
		return []models.ExtendedStation{}, nil
	}
	defer rows.Close()
	stationsMap := map[int]models.ExtendedStation{}
	for rows.Next() {
		var stationRes models.Station
		var producer models.Producer
		var consumer models.Consumer
		if err := rows.Scan(
			&stationRes.ID,
			&stationRes.Name,
			&stationRes.RetentionType,
			&stationRes.RetentionValue,
			&stationRes.StorageType,
			&stationRes.Replicas,
			&stationRes.CreatedBy,
			&stationRes.CreatedByUsername,
			&stationRes.CreatedAt,
			&stationRes.UpdatedAt,
			&stationRes.IsDeleted,
			&stationRes.SchemaName,
			&stationRes.SchemaVersionNumber,
			&stationRes.IdempotencyWindow,
			&stationRes.IsNative,
			&stationRes.DlsConfigurationPoison,
			&stationRes.DlsConfigurationSchemaverse,
			&stationRes.TieredStorageEnabled,
			&producer.ID,
			&producer.Name,
			&producer.StationId,
			&producer.Type,
			&producer.ConnectionId,
			&producer.CreatedBy,
			&producer.CreatedByUsername,
			&producer.IsActive,
			&producer.CreatedAt,
			&producer.IsDeleted,
			&consumer.ID,
			&consumer.Name,
			&consumer.StationId,
			&consumer.Type,
			&consumer.ConnectionId,
			&consumer.ConsumersGroup,
			&consumer.MaxAckTimeMs,
			&consumer.CreatedBy,
			&consumer.CreatedByUsername,
			&consumer.IsActive,
			&consumer.CreatedAt,
			&consumer.IsDeleted,
			&consumer.MaxMsgDeliveries,
			&consumer.StartConsumeFromSeq,
			&consumer.LastMessages,
		); err != nil {
			return []models.ExtendedStation{}, err
		}
		if _, ok := stationsMap[stationRes.ID]; ok {
			tempStation := stationsMap[stationRes.ID]
			if producer.ID != 0 {
				tempStation.Producers = append(tempStation.Producers, producer)
			}
			if consumer.ID != 0 {
				tempStation.Consumers = append(tempStation.Consumers, consumer)
			}
			stationsMap[stationRes.ID] = tempStation
		} else {
			producers := []models.Producer{}
			consumers := []models.Consumer{}
			if producer.ID != 0 {
				producers = append(producers, producer)
			}
			if consumer.ID != 0 {
				consumers = append(consumers, consumer)
			}
			station := models.ExtendedStation{
				ID:                          stationRes.ID,
				Name:                        stationRes.Name,
				RetentionType:               stationRes.RetentionType,
				RetentionValue:              stationRes.RetentionValue,
				StorageType:                 stationRes.StorageType,
				Replicas:                    stationRes.Replicas,
				CreatedBy:                   stationRes.CreatedBy,
				CreatedAt:                   stationRes.CreatedAt,
				UpdatedAt:                   stationRes.UpdatedAt,
				IdempotencyWindow:           stationRes.IdempotencyWindow,
				IsNative:                    stationRes.IsNative,
				DlsConfigurationPoison:      stationRes.DlsConfigurationPoison,
				DlsConfigurationSchemaverse: stationRes.DlsConfigurationSchemaverse,
				Producers:                   producers,
				Consumers:                   consumers,
				TieredStorageEnabled:        stationRes.TieredStorageEnabled,
			}
			stationsMap[station.ID] = station
		}
	}
	if err := rows.Err(); err != nil {
		return []models.ExtendedStation{}, err
	}
	stations := getFilteredExtendedStations(stationsMap)
	return stations, nil
}

func getFilteredExtendedStations(stationsMap map[int]models.ExtendedStation) []models.ExtendedStation {
	stations := []models.ExtendedStation{}
	for _, station := range stationsMap {
		producersMap := map[string]models.Producer{}
		for _, p := range station.Producers {
			if _, ok := producersMap[p.Name]; ok {
				if producersMap[p.Name].CreatedAt.Before(p.CreatedAt) {
					producersMap[p.Name] = p
				}
			} else {
				producersMap[p.Name] = p
			}
		}
		producers := []models.Producer{}
		for _, p := range producersMap {
			producers = append(producers, p)
		}

		consumersMap := map[string]models.Consumer{}
		for _, c := range station.Consumers {
			if _, ok := consumersMap[c.Name]; ok {
				if consumersMap[c.Name].CreatedAt.Before(c.CreatedAt) {
					consumersMap[c.Name] = c
				}
			} else {
				consumersMap[c.Name] = c
			}
		}
		consumers := []models.Consumer{}
		for _, c := range consumersMap {
			consumers = append(consumers, c)
		}
		station.Consumers = consumers
		station.Producers = producers
		stations = append(stations, station)
	}
	return stations
}

func DeleteStationsByNames(stationNames []string, tenantName string) error {
	ctx, cancelfunc := context.WithTimeout(context.Background(), DbOperationTimeout*time.Second)
	defer cancelfunc()
	conn, err := MetadataDbClient.Client.Acquire(ctx)
	if err != nil {
		return err
	}
	defer conn.Release()
	query := `UPDATE stations
	SET is_deleted = true
	WHERE name = ANY($1)
	AND (is_deleted = false)
	AND tenant_name=$2`
	stmt, err := conn.Conn().Prepare(ctx, "delete_stations_by_names", query)
	if err != nil {
		return err
	}
	_, err = conn.Conn().Query(ctx, stmt.Name, stationNames, strings.ToLower(tenantName))
	if err != nil {
		return err
	}
	return nil
}

func DeleteStation(name string, tenantName string) error {
	ctx, cancelfunc := context.WithTimeout(context.Background(), DbOperationTimeout*time.Second)
	defer cancelfunc()
	conn, err := MetadataDbClient.Client.Acquire(ctx)
	if err != nil {
		return err
	}
	defer conn.Release()
	query := `UPDATE stations
	SET is_deleted = true
	WHERE name = $1
	AND (is_deleted = false)
	AND tenant_name=$2`
	stmt, err := conn.Conn().Prepare(ctx, "delete_station", query)
	if err != nil {
		return err
	}
	_, err = conn.Conn().Query(ctx, stmt.Name, name, strings.ToLower(tenantName))
	if err != nil {
		return err
	}
	return nil
}

func AttachSchemaToStation(stationName string, schemaName string, versionNumber int, tenantName string) error {
	ctx, cancelfunc := context.WithTimeout(context.Background(), DbOperationTimeout*time.Second)
	defer cancelfunc()
	conn, err := MetadataDbClient.Client.Acquire(ctx)
	if err != nil {
		return err
	}
	defer conn.Release()
	query := `UPDATE stations SET schema_name = $2, schema_version_number = $3
	WHERE name = $1 AND is_deleted = false AND tenant_name=$4`
	stmt, err := conn.Conn().Prepare(ctx, "attach_schema_to_station", query)
	if err != nil {
		return err
	}
	_, err = conn.Conn().Query(ctx, stmt.Name, stationName, schemaName, versionNumber, strings.ToLower(tenantName))
	if err != nil {
		return err
	}
	return nil
}

func DetachSchemaFromStation(stationName string, tenantName string) error {
	ctx, cancelfunc := context.WithTimeout(context.Background(), DbOperationTimeout*time.Second)
	defer cancelfunc()
	conn, err := MetadataDbClient.Client.Acquire(ctx)
	if err != nil {
		return err
	}
	defer conn.Release()
	query := `UPDATE stations SET schema_name = '', schema_version_number = 0
	WHERE name = $1 AND is_deleted = false AND tenant_name=$2`
	stmt, err := conn.Conn().Prepare(ctx, "detach_schema_from_station", query)
	if err != nil {
		return err
	}
	_, err = conn.Conn().Query(ctx, stmt.Name, stationName, strings.ToLower(tenantName))
	if err != nil {
		return err
	}
	return nil
}

func UpdateStationDlsConfig(stationName string, poison bool, schemaverse bool, tenantName string) error {
	ctx, cancelfunc := context.WithTimeout(context.Background(), DbOperationTimeout*time.Second)
	defer cancelfunc()
	conn, err := MetadataDbClient.Client.Acquire(ctx)
	if err != nil {
		return err
	}
	defer conn.Release()
	query := `UPDATE stations SET dls_configuration_poison = $2, dls_configuration_schemaverse = $3
	WHERE name = $1 AND is_deleted = false AND tenant_name=$4`
	stmt, err := conn.Conn().Prepare(ctx, "update_station_dls_config", query)
	if err != nil {
		return err
	}
	_, err = conn.Conn().Query(ctx, stmt.Name, stationName, poison, schemaverse, strings.ToLower(tenantName))
	if err != nil {
		return err
	}
	return nil
}

func UpdateStationsOfDeletedUser(userId int, tenantName string) error {
	ctx, cancelfunc := context.WithTimeout(context.Background(), DbOperationTimeout*time.Second)
	defer cancelfunc()
	conn, err := MetadataDbClient.Client.Acquire(ctx)
	if err != nil {
		return err
	}
	defer conn.Release()
	query := `UPDATE stations SET created_by = 0, created_by_username = CONCAT(created_by_username, '(deleted)') WHERE created_by = $1 AND created_by_username NOT LIKE '%(deleted)' AND tenant_name=$2`
	stmt, err := conn.Conn().Prepare(ctx, "update_stations_of_deleted_user", query)
	if err != nil {
		return err
	}
	_, err = conn.Conn().Query(ctx, stmt.Name, userId, strings.ToLower(tenantName))
	if err != nil {
		return err
	}
	return nil
}

func GetStationNamesUsingSchema(schemaName string, tenantName string) ([]string, error) {
	stationNames := []string{}
	ctx, cancelfunc := context.WithTimeout(context.Background(), DbOperationTimeout*time.Second)
	defer cancelfunc()
	conn, err := MetadataDbClient.Client.Acquire(ctx)
	if err != nil {
		return nil, err
	}
	defer conn.Release()
	query := `
		SELECT name FROM stations
		WHERE schema_name = $1 AND is_deleted = false AND tenant_name = $2
	`
	stmt, err := conn.Conn().Prepare(ctx, "get_station_names_using_schema", query)
	if err != nil {
		return nil, err
	}
	rows, err := conn.Conn().Query(ctx, stmt.Name, schemaName, strings.ToLower(tenantName))
	if err != nil {
		return nil, err
	}
	defer rows.Close()

	for rows.Next() {
		var stationName string
		err := rows.Scan(&stationName)
		if err != nil {
			return nil, err
		}
		stationNames = append(stationNames, stationName)
	}

	if rows.Err() != nil {
		return nil, err
	}

	return stationNames, nil

}

func GetCountStationsUsingSchema(schemaName string, tenantName string) (int, error) {
	ctx, cancelfunc := context.WithTimeout(context.Background(), DbOperationTimeout*time.Second)
	defer cancelfunc()
	conn, err := MetadataDbClient.Client.Acquire(ctx)
	if err != nil {
		return 0, err
	}
	defer conn.Release()
	query := `SELECT COUNT(*) FROM stations WHERE schema_name = $1 AND is_deleted = false AND tenant_name=$2`
	stmt, err := conn.Conn().Prepare(ctx, "get_count_stations_using_schema", query)
	if err != nil {
		return 0, err
	}
	var count int
	err = conn.Conn().QueryRow(ctx, stmt.Name, schemaName, strings.ToLower(tenantName)).Scan(&count)
	if err != nil {
		return 0, err
	}

	return count, nil
}

func RemoveSchemaFromAllUsingStations(schemaName string, tenantName string) error {
	ctx, cancelfunc := context.WithTimeout(context.Background(), DbOperationTimeout*time.Second)
	defer cancelfunc()
	conn, err := MetadataDbClient.Client.Acquire(ctx)
	if err != nil {
		return err
	}
	defer conn.Release()
	query := `UPDATE stations SET schema_name = '' WHERE schema_name = $1 and tenant_name=$2`
	stmt, err := conn.Conn().Prepare(ctx, "remove_schema_from_all_using_stations", query)
	if err != nil {
		return err
	}
	_, err = conn.Conn().Query(ctx, stmt.Name, schemaName, strings.ToLower(tenantName))
	if err != nil {
		return err
	}
	return nil
}

// Producer Functions
func GetProducersByConnectionIDWithStationDetails(connectionId string) ([]models.ExtendedProducer, error) {
	ctx, cancelfunc := context.WithTimeout(context.Background(), DbOperationTimeout*time.Second)
	defer cancelfunc()
	conn, err := MetadataDbClient.Client.Acquire(ctx)
	if err != nil {
		return []models.ExtendedProducer{}, err
	}
	defer conn.Release()
	query := `
	SELECT p.id, p.name, p.type, p.connection_id, p.created_by, p.created_by_username, p.created_at, s.name, p.is_active, p.is_deleted, c.client_address
	FROM producers AS p
	LEFT JOIN stations AS s
	ON s.id = p.station_id
	LEFT JOIN connections AS c
	ON c.id = p.connection_id
	WHERE p.connection_id = $1 AND p.is_active = true
	GROUP BY p.id, s.id, c.client_address`
	stmt, err := conn.Conn().Prepare(ctx, "get_producers_by_connection_id_with_station_details", query)
	if err != nil {
		return []models.ExtendedProducer{}, err
	}
	rows, err := conn.Conn().Query(ctx, stmt.Name, connectionId)
	if err != nil {
		return []models.ExtendedProducer{}, err
	}
	defer rows.Close()
	producers, err := pgx.CollectRows(rows, pgx.RowToStructByPos[models.ExtendedProducer])
	if err != nil {
		return []models.ExtendedProducer{}, err
	}
	if len(producers) == 0 {
		return []models.ExtendedProducer{}, nil
	}
	return producers, nil

}

func UpdateProducersConnection(connectionId string, isActive bool) error {
	ctx, cancelfunc := context.WithTimeout(context.Background(), DbOperationTimeout*time.Second)
	defer cancelfunc()
	conn, err := MetadataDbClient.Client.Acquire(ctx)
	if err != nil {
		return err
	}
	defer conn.Release()
	query := `UPDATE producers SET is_active = $1 WHERE connection_id = $2`
	stmt, err := conn.Conn().Prepare(ctx, "update_producers_connection", query)
	if err != nil {
		return err
	}
	_, err = conn.Conn().Query(ctx, stmt.Name, isActive, connectionId)
	if err != nil {
		return err
	}
	return nil
}

func GetProducerByID(id int) (bool, models.Producer, error) {
	ctx, cancelfunc := context.WithTimeout(context.Background(), DbOperationTimeout*time.Second)
	defer cancelfunc()
	conn, err := MetadataDbClient.Client.Acquire(ctx)
	if err != nil {
		return false, models.Producer{}, err
	}
	defer conn.Release()
	query := `SELECT * FROM producers WHERE id = $1 LIMIT 1`
	stmt, err := conn.Conn().Prepare(ctx, "get_producer_by_id", query)
	if err != nil {
		return false, models.Producer{}, err
	}
	rows, err := conn.Conn().Query(ctx, stmt.Name, id)
	if err != nil {
		return false, models.Producer{}, err
	}
	defer rows.Close()
	producers, err := pgx.CollectRows(rows, pgx.RowToStructByPos[models.Producer])
	if err != nil {
		return false, models.Producer{}, err
	}
	if len(producers) == 0 {
		return false, models.Producer{}, nil
	}
	return true, producers[0], nil
}

func GetProducerByNameAndConnectionID(name string, connectionId string) (bool, models.Producer, error) {
	ctx, cancelfunc := context.WithTimeout(context.Background(), DbOperationTimeout*time.Second)
	defer cancelfunc()
	conn, err := MetadataDbClient.Client.Acquire(ctx)
	if err != nil {
		return false, models.Producer{}, err
	}
	defer conn.Release()
	query := `SELECT * FROM producers WHERE name = $1 AND connection_id = $2`
	stmt, err := conn.Conn().Prepare(ctx, "get_producer_by_name_and_connection_id", query)
	if err != nil {
		return false, models.Producer{}, err
	}
	rows, err := conn.Conn().Query(ctx, stmt.Name, name, connectionId)
	if err != nil {
		return false, models.Producer{}, err
	}
	defer rows.Close()
	producers, err := pgx.CollectRows(rows, pgx.RowToStructByPos[models.Producer])
	if err != nil {
		return false, models.Producer{}, err
	}
	if len(producers) == 0 {
		return false, models.Producer{}, nil
	}
	return true, producers[0], nil
}

func GetProducerByStationIDAndUsername(username string, stationId int, connectionId string) (bool, models.Producer, error) {
	ctx, cancelfunc := context.WithTimeout(context.Background(), DbOperationTimeout*time.Second)
	defer cancelfunc()
	conn, err := MetadataDbClient.Client.Acquire(ctx)
	if err != nil {
		return false, models.Producer{}, err
	}
	defer conn.Release()
	query := `SELECT * FROM producers WHERE name = $1 AND station_id = $2 AND connection_id = $3 LIMIT 1`
	stmt, err := conn.Conn().Prepare(ctx, "get_producer_by_station_id_and_username", query)
	if err != nil {
		return false, models.Producer{}, err
	}
	rows, err := conn.Conn().Query(ctx, stmt.Name, username, stationId, connectionId)
	if err != nil {
		return false, models.Producer{}, err
	}
	defer rows.Close()
	producers, err := pgx.CollectRows(rows, pgx.RowToStructByPos[models.Producer])
	if err != nil {
		return false, models.Producer{}, err
	}
	if len(producers) == 0 {
		return false, models.Producer{}, nil
	}
	return true, producers[0], nil
}

func GetActiveProducerByStationID(producerName string, stationId int) (bool, models.Producer, error) {
	ctx, cancelfunc := context.WithTimeout(context.Background(), DbOperationTimeout*time.Second)
	defer cancelfunc()
	conn, err := MetadataDbClient.Client.Acquire(ctx)
	if err != nil {
		return false, models.Producer{}, err
	}
	defer conn.Release()

	query := `SELECT * FROM producers WHERE name = $1 AND station_id = $2 AND is_active = true LIMIT 1`
	stmt, err := conn.Conn().Prepare(ctx, "get_active_producer_by_station_id", query)
	if err != nil {
		return false, models.Producer{}, err
	}
	rows, err := conn.Conn().Query(ctx, stmt.Name, producerName, stationId)
	if err != nil {
		return false, models.Producer{}, err
	}
	defer rows.Close()
	producers, err := pgx.CollectRows(rows, pgx.RowToStructByPos[models.Producer])
	if err != nil {
		return false, models.Producer{}, err
	}
	if len(producers) == 0 {
		return false, models.Producer{}, nil
	}
	return true, producers[0], nil
}

func InsertNewProducer(name string, stationId int, producerType string, connectionIdObj string, createdByUser int, createdByUsername string) (models.Producer, int64, error) {
	ctx, cancelfunc := context.WithTimeout(context.Background(), DbOperationTimeout*time.Second)
	defer cancelfunc()

	conn, err := MetadataDbClient.Client.Acquire(ctx)
	if err != nil {
		return models.Producer{}, 0, err
	}
	defer conn.Release()

	query := `INSERT INTO producers ( 
		name, 
		station_id, 
		connection_id,
		created_by, 
		created_by_username,
		is_active, 
		is_deleted, 
		created_at, 
		type) 
    VALUES($1, $2, $3, $4, $5, $6, $7, $8, $9) RETURNING id`

	stmt, err := conn.Conn().Prepare(ctx, "insert_new_producer", query)
	if err != nil {
		return models.Producer{}, 0, err
	}

	var producerId int
	createAt := time.Now()
	isActive := true
	isDeleted := false

	rows, err := conn.Conn().Query(ctx, stmt.Name, name, stationId, connectionIdObj, createdByUser, createdByUsername, isActive, isDeleted, createAt, producerType)
	if err != nil {
		return models.Producer{}, 0, err
	}
	defer rows.Close()
	for rows.Next() {
		err := rows.Scan(&producerId)
		if err != nil {
			return models.Producer{}, 0, err
		}
	}

	if err := rows.Err(); err != nil {
		return models.Producer{}, 0, err
	}

	if err := rows.Err(); err != nil {
		var pgErr *pgconn.PgError
		if errors.As(err, &pgErr) {
			if pgErr.Detail != "" {
				return models.Producer{}, 0, errors.New(pgErr.Detail)
			} else {
				return models.Producer{}, 0, errors.New(pgErr.Message)
			}
		} else {
			return models.Producer{}, 0, err
		}
	}

	rowsAffected := rows.CommandTag().RowsAffected()
	newProducer := models.Producer{
		ID:                producerId,
		Name:              name,
		StationId:         stationId,
		Type:              producerType,
		ConnectionId:      connectionIdObj,
		CreatedBy:         createdByUser,
		CreatedByUsername: createdByUsername,
		IsActive:          isActive,
		CreatedAt:         time.Now(),
		IsDeleted:         isDeleted,
	}
	return newProducer, rowsAffected, nil
}

func GetAllProducers() ([]models.ExtendedProducer, error) {
	ctx, cancelfunc := context.WithTimeout(context.Background(), DbOperationTimeout*time.Second)
	defer cancelfunc()
	conn, err := MetadataDbClient.Client.Acquire(ctx)
	if err != nil {
		return []models.ExtendedProducer{}, err
	}
	defer conn.Release()
	query := `
		SELECT p.id, p.name, p.type, p.connection_id, p.created_by, p.created_by_username, p.created_at, s.name , p.is_active, p.is_deleted , c.client_address
		FROM producers AS p
		LEFT JOIN stations AS s ON p.station_id = s.id
		LEFT JOIN connections AS c ON p.connection_id = c.id
	`
	stmt, err := conn.Conn().Prepare(ctx, "get_all_producers", query)
	if err != nil {
		return []models.ExtendedProducer{}, err
	}
	rows, err := conn.Conn().Query(ctx, stmt.Name)
	if err != nil {
		return []models.ExtendedProducer{}, err
	}
	defer rows.Close()
	producers, err := pgx.CollectRows(rows, pgx.RowToStructByPos[models.ExtendedProducer])
	if err != nil {
		return []models.ExtendedProducer{}, err
	}
	if len(producers) == 0 {
		return []models.ExtendedProducer{}, nil
	}
	return producers, nil
}

func GetNotDeletedProducersByStationID(stationId int) ([]models.Producer, error) {
	ctx, cancelfunc := context.WithTimeout(context.Background(), DbOperationTimeout*time.Second)
	defer cancelfunc()
	conn, err := MetadataDbClient.Client.Acquire(ctx)
	if err != nil {
		return []models.Producer{}, err
	}
	defer conn.Release()

	query := `SELECT * FROM producers AS p WHERE p.station_id = $1 AND p.is_deleted = false`
	stmt, err := conn.Conn().Prepare(ctx, "get_not_deleted_producers_by_station_id", query)
	if err != nil {
		return []models.Producer{}, err
	}
	rows, err := conn.Conn().Query(ctx, stmt.Name, stationId)
	if err != nil {
		return []models.Producer{}, err
	}
	defer rows.Close()
	producers, err := pgx.CollectRows(rows, pgx.RowToStructByPos[models.Producer])
	if err != nil {
		return []models.Producer{}, err
	}
	if len(producers) == 0 {
		return []models.Producer{}, nil
	}
	return producers, nil
}
func GetAllProducersByStationID(stationId int) ([]models.ExtendedProducer, error) {
	ctx, cancelfunc := context.WithTimeout(context.Background(), DbOperationTimeout*time.Second)
	defer cancelfunc()
	conn, err := MetadataDbClient.Client.Acquire(ctx)
	if err != nil {
		return []models.ExtendedProducer{}, err
	}
	defer conn.Release()
	query := `
	SELECT DISTINCT ON (p.name) p.id, p.name, p.type, p.connection_id, p.created_by, p.created_by_username, p.created_at, s.name, p.is_active, p.is_deleted, c.client_address 
	FROM producers AS p 
	LEFT JOIN stations AS s
	ON s.id = p.station_id
	LEFT JOIN connections AS c
	ON c.id = p.connection_id
	WHERE p.station_id = $1 ORDER BY p.name, p.created_at DESC`
	stmt, err := conn.Conn().Prepare(ctx, "get_producers_by_station_id", query)
	if err != nil {
		return []models.ExtendedProducer{}, err
	}
	rows, err := conn.Conn().Query(ctx, stmt.Name, stationId)
	if err != nil {
		return []models.ExtendedProducer{}, err
	}
	defer rows.Close()

	producers, err := pgx.CollectRows(rows, pgx.RowToStructByPos[models.ExtendedProducer])
	if err != nil {
		return []models.ExtendedProducer{}, err
	}
	if len(producers) == 0 {
		return []models.ExtendedProducer{}, nil
	}
	return producers, nil
}

func DeleteProducerByNameAndStationID(name string, stationId int) (bool, models.Producer, error) {
	ctx, cancelfunc := context.WithTimeout(context.Background(), DbOperationTimeout*time.Second)
	defer cancelfunc()
	conn, err := MetadataDbClient.Client.Acquire(ctx)
	if err != nil {
		return false, models.Producer{}, err
	}
	defer conn.Release()
	query := `UPDATE producers SET is_active = false, is_deleted = true WHERE name = $1 AND station_id = $2 AND is_active = true RETURNING *`
	stmt, err := conn.Conn().Prepare(ctx, "delete_producer_by_name_and_station_id", query)
	if err != nil {
		return false, models.Producer{}, err
	}
	rows, err := conn.Conn().Query(ctx, stmt.Name, name, stationId)
	if err != nil {
		return false, models.Producer{}, err
	}
	defer rows.Close()
	producers, err := pgx.CollectRows(rows, pgx.RowToStructByPos[models.Producer])
	if err != nil {
		return false, models.Producer{}, err
	}
	if len(producers) == 0 {
		return false, models.Producer{}, nil
	}
	return true, producers[0], nil
}

func DeleteProducersByStationID(stationId int) error {
	ctx, cancelfunc := context.WithTimeout(context.Background(), DbOperationTimeout*time.Second)
	defer cancelfunc()
	conn, err := MetadataDbClient.Client.Acquire(ctx)
	if err != nil {
		return err
	}
	defer conn.Release()
	query := `UPDATE producers SET is_active = false, is_deleted = true WHERE station_id = $1`
	stmt, err := conn.Conn().Prepare(ctx, "delete_producers_by_station_id", query)
	if err != nil {
		return err
	}
	_, err = conn.Conn().Query(ctx, stmt.Name, stationId)
	if err != nil {
		return err
	}
	return nil
}

func CountActiveProudcersByStationID(stationId int) (int64, error) {
	var activeCount int64
	ctx, cancelfunc := context.WithTimeout(context.Background(), DbOperationTimeout*time.Second)
	defer cancelfunc()
	conn, err := MetadataDbClient.Client.Acquire(ctx)
	if err != nil {
		return 0, err
	}
	defer conn.Release()
	query := `SELECT COUNT(*) FROM producers WHERE station_id = $1 AND is_active = true`
	stmt, err := conn.Conn().Prepare(ctx, "count_active_producers_by_station_id", query)
	if err != nil {
		return 0, err
	}
	err = conn.Conn().QueryRow(ctx, stmt.Name, stationId).Scan(&activeCount)
	if err != nil {
		return 0, err
	}

	return activeCount, nil
}

func CountAllActiveProudcers() (int64, error) {
	var producersCount int64
	ctx, cancelfunc := context.WithTimeout(context.Background(), DbOperationTimeout*time.Second)
	defer cancelfunc()
	conn, err := MetadataDbClient.Client.Acquire(ctx)
	if err != nil {
		return 0, err
	}
	defer conn.Release()
	query := `SELECT COUNT(*) FROM producers WHERE is_active = true`
	stmt, err := conn.Conn().Prepare(ctx, "count_all_active_producers", query)
	if err != nil {
		return 0, err
	}
	err = conn.Conn().QueryRow(ctx, stmt.Name).Scan(&producersCount)
	if err != nil {
		return 0, err
	}

	return producersCount, nil
}

func UpdateProducersOfDeletedUser(userId int) error {
	ctx, cancelfunc := context.WithTimeout(context.Background(), DbOperationTimeout*time.Second)
	defer cancelfunc()
	conn, err := MetadataDbClient.Client.Acquire(ctx)
	if err != nil {
		return err
	}
	defer conn.Release()
	query := `UPDATE stations SET created_by = 0, created_by_username = CONCAT(created_by_username, '(deleted)') WHERE created_by = $1 AND created_by_username NOT LIKE '%(deleted)'`
	stmt, err := conn.Conn().Prepare(ctx, "update_producers_of_deleted_user", query)
	if err != nil {
		return err
	}
	_, err = conn.Conn().Query(ctx, stmt.Name, userId)
	if err != nil {
		return err
	}
	return nil
}

func KillProducersByConnections(connectionIds []string) error {
	ctx, cancelfunc := context.WithTimeout(context.Background(), DbOperationTimeout*time.Second)
	defer cancelfunc()
	conn, err := MetadataDbClient.Client.Acquire(ctx)
	if err != nil {
		return err
	}
	defer conn.Release()
	query := `UPDATE producers SET is_active = false WHERE connection_id = ANY($1)`
	stmt, err := conn.Conn().Prepare(ctx, "kill_producers_by_connections", query)
	if err != nil {
		return err
	}
	_, err = conn.Conn().Query(ctx, stmt.Name, connectionIds)
	if err != nil {
		return err
	}
	return nil
}

// Consumer Functions
func GetActiveConsumerByCG(consumersGroup string, stationId int) (bool, models.Consumer, error) {
	ctx, cancelfunc := context.WithTimeout(context.Background(), DbOperationTimeout*time.Second)
	defer cancelfunc()
	conn, err := MetadataDbClient.Client.Acquire(ctx)
	if err != nil {
		return false, models.Consumer{}, err
	}
	defer conn.Release()

	query := `SELECT * FROM consumers WHERE consumers_group = $1 AND station_id = $2 AND is_deleted = false LIMIT 1`
	stmt, err := conn.Conn().Prepare(ctx, "get_active_consumer_by_cg", query)
	if err != nil {
		return false, models.Consumer{}, err
	}
	rows, err := conn.Conn().Query(ctx, stmt.Name, consumersGroup, stationId)
	if err != nil {
		return false, models.Consumer{}, err
	}
	defer rows.Close()
	consumers, err := pgx.CollectRows(rows, pgx.RowToStructByPos[models.Consumer])
	if err != nil {
		return false, models.Consumer{}, err
	}
	if len(consumers) == 0 {
		return false, models.Consumer{}, nil
	}
	return true, consumers[0], nil
}

func InsertNewConsumer(name string,
	stationId int,
	consumerType string,
	connectionIdObj string,
	createdBy int,
	createdByUsername string,
	cgName string,
	maxAckTime int,
	maxMsgDeliveries int,
	startConsumeFromSequence uint64,
	lastMessages int64) (bool, models.Consumer, int64, error) {
	ctx, cancelfunc := context.WithTimeout(context.Background(), DbOperationTimeout*time.Second)
	defer cancelfunc()

	conn, err := MetadataDbClient.Client.Acquire(ctx)
	if err != nil {
		return false, models.Consumer{}, 0, err
	}
	defer conn.Release()

	query := `INSERT INTO consumers ( 
		name, 
		station_id,
		connection_id,
		consumers_group,
		max_ack_time_ms,
		created_by,
		created_by_username,
		is_active, 
		is_deleted, 
		created_at,
		max_msg_deliveries,
		start_consume_from_seq,
		last_msgs,
		type) 
    VALUES($1, $2, $3, $4, $5, $6, $7, $8, $9, $10, $11, $12, $13, $14) 
	RETURNING id`

	stmt, err := conn.Conn().Prepare(ctx, "insert_new_consumer", query)
	if err != nil {
		return false, models.Consumer{}, 0, err
	}

	var consumerId int
	createdAt := time.Now()
	isActive := true
	isDeleted := false

	rows, err := conn.Conn().Query(ctx, stmt.Name,
		name, stationId, connectionIdObj, cgName, maxAckTime, createdBy, createdByUsername, isActive, isDeleted, createdAt, maxMsgDeliveries, startConsumeFromSequence, lastMessages, consumerType)
	if err != nil {
		var pgErr *pgconn.PgError
		if errors.As(err, &pgErr) && pgErr.Code == "23505" {
			// Handle unique constraint violation error
			return true, models.Consumer{}, 0, nil
		} else {
			return false, models.Consumer{}, 0, err
		}
	}
	defer rows.Close()
	for rows.Next() {
		err := rows.Scan(&consumerId)
		if err != nil {
			return false, models.Consumer{}, 0, err
		}
	}

	if err := rows.Err(); err != nil {
		return false, models.Consumer{}, 0, err
	}

	if err := rows.Err(); err != nil {
		var pgErr *pgconn.PgError
		if errors.As(err, &pgErr) {
			if pgErr.Detail != "" {
				return false, models.Consumer{}, 0, errors.New(pgErr.Detail)
			} else {
				return false, models.Consumer{}, 0, errors.New(pgErr.Message)
			}
		} else {
			return false, models.Consumer{}, 0, err
		}
	}

	rowsAffected := rows.CommandTag().RowsAffected()
	newConsumer := models.Consumer{
		ID:                  consumerId,
		Name:                name,
		StationId:           stationId,
		Type:                consumerType,
		ConnectionId:        connectionIdObj,
		CreatedBy:           createdBy,
		CreatedByUsername:   createdByUsername,
		ConsumersGroup:      cgName,
		IsActive:            isActive,
		CreatedAt:           time.Now(),
		IsDeleted:           isDeleted,
		MaxAckTimeMs:        int64(maxAckTime),
		MaxMsgDeliveries:    maxMsgDeliveries,
		StartConsumeFromSeq: startConsumeFromSequence,
		LastMessages:        lastMessages,
	}
	return false, newConsumer, rowsAffected, nil
}

func GetAllConsumers() ([]models.ExtendedConsumer, error) {
	ctx, cancelfunc := context.WithTimeout(context.Background(), DbOperationTimeout*time.Second)
	defer cancelfunc()
	conn, err := MetadataDbClient.Client.Acquire(ctx)
	if err != nil {
		return []models.ExtendedConsumer{}, err
	}
	defer conn.Release()
	query := `
		SELECT c.id, c.name, c.created_by, c.created_by_username, c.created_at, c.is_active, c.is_deleted, con.client_address, c.consumers_group, c.max_ack_time_ms, c.max_msg_deliveries, s.name 
		FROM consumers AS c
		LEFT JOIN stations AS s ON c.station_id = s.id
		LEFT JOIN connections AS con ON c.connection_id = con.id
	`
	stmt, err := conn.Conn().Prepare(ctx, "get_all_consumers", query)
	if err != nil {
		return []models.ExtendedConsumer{}, err
	}
	rows, err := conn.Conn().Query(ctx, stmt.Name)
	if err != nil {
		return []models.ExtendedConsumer{}, err
	}
	defer rows.Close()
	consumers, err := pgx.CollectRows(rows, pgx.RowToStructByPos[models.ExtendedConsumer])
	if err != nil {
		return []models.ExtendedConsumer{}, err
	}
	if len(consumers) == 0 {
		return []models.ExtendedConsumer{}, nil
	}
	return consumers, nil
}

func GetAllConsumersByStation(stationId int) ([]models.ExtendedConsumer, error) {
	ctx, cancelfunc := context.WithTimeout(context.Background(), DbOperationTimeout*time.Second)
	defer cancelfunc()
	conn, err := MetadataDbClient.Client.Acquire(ctx)
	if err != nil {
		return []models.ExtendedConsumer{}, err
	}
	defer conn.Release()
	query := `
		SELECT DISTINCT ON (c.name) c.id, c.name, c.created_by, c.created_by_username, c.created_at, c.is_active, c.is_deleted, con.client_address, c.consumers_group, c.max_ack_time_ms, c.max_msg_deliveries, s.name FROM consumers AS c
		LEFT JOIN stations AS s ON s.id = c.station_id
		LEFT JOIN connections AS con ON con.id = c.connection_id
	WHERE c.station_id = $1 ORDER BY c.name, c.created_at DESC`
	stmt, err := conn.Conn().Prepare(ctx, "get_all_consumers_by_station", query)
	if err != nil {
		return []models.ExtendedConsumer{}, err
	}
	rows, err := conn.Conn().Query(ctx, stmt.Name, stationId)
	if err != nil {
		return []models.ExtendedConsumer{}, err
	}
	defer rows.Close()
	consumers, err := pgx.CollectRows(rows, pgx.RowToStructByPos[models.ExtendedConsumer])
	if err != nil {
		return []models.ExtendedConsumer{}, err
	}
	if len(consumers) == 0 {
		return []models.ExtendedConsumer{}, nil
	}
	return consumers, nil
}

func DeleteConsumer(name string, stationId int) (bool, models.Consumer, error) {
	ctx, cancelfunc := context.WithTimeout(context.Background(), DbOperationTimeout*time.Second)
	defer cancelfunc()
	conn, err := MetadataDbClient.Client.Acquire(ctx)
	if err != nil {
		return false, models.Consumer{}, err
	}
	defer conn.Release()
	query1 := ` UPDATE consumers SET is_active = false, is_deleted = true WHERE name = $1 AND station_id = $2 AND is_active = true RETURNING *`
	findAndUpdateStmt, err := conn.Conn().Prepare(ctx, "find_and_update_consumers", query1)
	if err != nil {
		return false, models.Consumer{}, err
	}
	rows, err := conn.Conn().Query(ctx, findAndUpdateStmt.Name, name, stationId)
	if err != nil {
		return false, models.Consumer{}, err
	}
	defer rows.Close()
	consumers, err := pgx.CollectRows(rows, pgx.RowToStructByPos[models.Consumer])
	if err != nil {
		return false, models.Consumer{}, err
	}
	if len(consumers) == 0 {
		return false, models.Consumer{}, err
	}
	query2 := `UPDATE consumers SET is_active = false, is_deleted = true WHERE name = $1 AND station_id = $2`
	updateAllStmt, err := conn.Conn().Prepare(ctx, "update_all_related_consumers", query2)
	if err != nil {
		return false, models.Consumer{}, err
	}
	_, err = conn.Conn().Query(ctx, updateAllStmt.Name, name, stationId)
	if err != nil {
		return false, models.Consumer{}, err
	}
	return true, consumers[0], nil
}

func DeleteConsumersByStationID(stationId int) error {
	ctx, cancelfunc := context.WithTimeout(context.Background(), DbOperationTimeout*time.Second)
	defer cancelfunc()
	conn, err := MetadataDbClient.Client.Acquire(ctx)
	if err != nil {
		return err
	}
	defer conn.Release()
	query := `UPDATE consumers SET is_active = false, is_deleted = true WHERE station_id = $1`
	stmt, err := conn.Conn().Prepare(ctx, "delete_consumers_by_station_id", query)
	if err != nil {
		return err
	}
	_, err = conn.Conn().Query(ctx, stmt.Name, stationId)
	if err != nil {
		return err
	}
	return nil
}

func CountActiveConsumersInCG(consumersGroup string, stationId int) (int64, error) {
	var count int64
	ctx, cancelfunc := context.WithTimeout(context.Background(), DbOperationTimeout*time.Second)
	defer cancelfunc()
	conn, err := MetadataDbClient.Client.Acquire(ctx)
	if err != nil {
		return 0, err
	}
	defer conn.Release()
	query := `SELECT COUNT(*) FROM consumers WHERE station_id = $1 AND consumers_group = $2 AND is_deleted = false`
	stmt, err := conn.Conn().Prepare(ctx, "count_active_consumers_in_cg", query)
	if err != nil {
		return 0, err
	}
	err = conn.Conn().QueryRow(ctx, stmt.Name, stationId, consumersGroup).Scan(&count)
	if err != nil {
		return 0, err
	}

	return count, nil

}

func CountActiveConsumersByStationID(stationId int) (int64, error) {
	var activeCount int64
	ctx, cancelfunc := context.WithTimeout(context.Background(), DbOperationTimeout*time.Second)
	defer cancelfunc()
	conn, err := MetadataDbClient.Client.Acquire(ctx)
	if err != nil {
		return 0, err
	}
	defer conn.Release()
	query := `SELECT COUNT(*) FROM consumers WHERE station_id = $1 AND is_active = true`
	stmt, err := conn.Conn().Prepare(ctx, "count_active_consumers_by_station_id", query)
	if err != nil {
		return 0, err
	}
	err = conn.Conn().QueryRow(ctx, stmt.Name, stationId).Scan(&activeCount)
	if err != nil {
		return 0, err
	}

	return activeCount, nil
}

func CountAllActiveConsumers() (int64, error) {
	var consumersCount int64
	ctx, cancelfunc := context.WithTimeout(context.Background(), DbOperationTimeout*time.Second)
	defer cancelfunc()
	conn, err := MetadataDbClient.Client.Acquire(ctx)
	if err != nil {
		return 0, err
	}
	defer conn.Release()
	query := `SELECT COUNT(*) FROM consumers WHERE is_active = true`
	stmt, err := conn.Conn().Prepare(ctx, "count_all_active_consumers", query)
	if err != nil {
		return 0, err
	}
	err = conn.Conn().QueryRow(ctx, stmt.Name).Scan(&consumersCount)
	if err != nil {
		return 0, err
	}

	return consumersCount, nil
}

func GetConsumerGroupMembers(cgName string, stationId int) ([]models.CgMember, error) {
	ctx, cancelfunc := context.WithTimeout(context.Background(), DbOperationTimeout*time.Second)
	defer cancelfunc()
	conn, err := MetadataDbClient.Client.Acquire(ctx)
	if err != nil {
		return []models.CgMember{}, err
	}
	defer conn.Release()
	query := `
		SELECT
			c.name,
			con.client_address,
			c.is_active,
			c.is_deleted,
			c.created_by,
			c.created_by_username,
			c.max_ack_time_ms,
			c.max_msg_deliveries
		FROM
			consumers AS c
			INNER JOIN connections AS con ON c.connection_id = con.id
		WHERE
			c.consumers_group = $1
			AND c.station_id = $2
		ORDER BY
			c.created_at DESC
	`
	stmt, err := conn.Conn().Prepare(ctx, "get_consumer_group_members", query)
	if err != nil {
		return []models.CgMember{}, err
	}
	rows, err := conn.Conn().Query(ctx, stmt.Name, cgName, stationId)
	if err != nil {
		return []models.CgMember{}, err
	}
	defer rows.Close()

	consumers, err := pgx.CollectRows(rows, pgx.RowToStructByPos[models.CgMember])
	if err != nil {
		return []models.CgMember{}, err
	}
	if len(consumers) == 0 {
		return []models.CgMember{}, nil
	}
	return consumers, nil
}

func GetConsumersByConnectionIDWithStationDetails(connectionId string) ([]models.ExtendedConsumer, error) {
	ctx, cancelfunc := context.WithTimeout(context.Background(), DbOperationTimeout*time.Second)
	defer cancelfunc()
	conn, err := MetadataDbClient.Client.Acquire(ctx)
	if err != nil {
		return []models.ExtendedConsumer{}, err
	}
	defer conn.Release()
	query := `
		SELECT c.id, c.name, c.created_by, c.created_by_username, c.created_at, c.is_active, c.is_deleted, con.client_address, c.consumers_group, c.max_ack_time_ms, c.max_msg_deliveries, s.name  
		FROM consumers AS c
		LEFT JOIN stations AS s ON s.id = c.station_id
		LEFT JOIN connections AS con ON con.id = c.connection_id
		WHERE c.connection_id = $1
`
	stmt, err := conn.Conn().Prepare(ctx, "get_all_consumers_by_connection_id_with_station_details", query)
	if err != nil {
		return []models.ExtendedConsumer{}, err
	}
	rows, err := conn.Conn().Query(ctx, stmt.Name, connectionId)
	if err != nil {
		return []models.ExtendedConsumer{}, err
	}
	defer rows.Close()
	consumers, err := pgx.CollectRows(rows, pgx.RowToStructByPos[models.ExtendedConsumer])
	if err != nil {
		return []models.ExtendedConsumer{}, err
	}
	if len(consumers) == 0 {
		return []models.ExtendedConsumer{}, nil
	}
	return consumers, nil
}

func GetActiveConsumerByStationID(consumerName string, stationId int) (bool, models.Consumer, error) {
	ctx, cancelfunc := context.WithTimeout(context.Background(), DbOperationTimeout*time.Second)
	defer cancelfunc()
	conn, err := MetadataDbClient.Client.Acquire(ctx)
	if err != nil {
		return false, models.Consumer{}, err
	}
	defer conn.Release()
	query := `SELECT * FROM consumers WHERE name = $1 AND station_id = $2 AND is_active = true LIMIT 1`
	stmt, err := conn.Conn().Prepare(ctx, "get_active_consumer_by_station_id", query)
	if err != nil {
		return false, models.Consumer{}, err
	}
	rows, err := conn.Conn().Query(ctx, stmt.Name, consumerName, stationId)
	if err != nil {
		return false, models.Consumer{}, err
	}
	defer rows.Close()
	consumers, err := pgx.CollectRows(rows, pgx.RowToStructByPos[models.Consumer])
	if err != nil {
		return false, models.Consumer{}, err
	}
	if len(consumers) == 0 {
		return false, models.Consumer{}, nil
	}
	return true, consumers[0], nil
}

func UpdateConsumersConnection(connectionId string, isActive bool) error {
	ctx, cancelfunc := context.WithTimeout(context.Background(), DbOperationTimeout*time.Second)
	defer cancelfunc()
	conn, err := MetadataDbClient.Client.Acquire(ctx)
	if err != nil {
		return err
	}
	defer conn.Release()
	query := `UPDATE consumers SET is_active = $1 WHERE connection_id = $2`
	stmt, err := conn.Conn().Prepare(ctx, "update_consumers_connection", query)
	if err != nil {
		return err
	}
	_, err = conn.Conn().Query(ctx, stmt.Name, isActive, connectionId)
	if err != nil {
		return err
	}
	return nil
}

func UpdateConsumersOfDeletedUser(userId int) error {
	ctx, cancelfunc := context.WithTimeout(context.Background(), DbOperationTimeout*time.Second)
	defer cancelfunc()
	conn, err := MetadataDbClient.Client.Acquire(ctx)
	if err != nil {
		return err
	}
	defer conn.Release()
	query := `UPDATE consumers SET created_by = 0, created_by_username = CONCAT(created_by_username, '(deleted)') WHERE created_by = $1 AND created_by_username NOT LIKE '%(deleted)'`
	stmt, err := conn.Conn().Prepare(ctx, "update_consumers_of_deleted_user", query)
	if err != nil {
		return err
	}
	_, err = conn.Conn().Query(ctx, stmt.Name, userId)
	if err != nil {
		return err
	}
	return nil
}

func KillConsumersByConnections(connectionIds []string) error {
	ctx, cancelfunc := context.WithTimeout(context.Background(), DbOperationTimeout*time.Second)
	defer cancelfunc()
	conn, err := MetadataDbClient.Client.Acquire(ctx)
	if err != nil {
		return err
	}
	defer conn.Release()
	query := `UPDATE consumers SET is_active = false WHERE connection_id = ANY($1)`
	stmt, err := conn.Conn().Prepare(ctx, "kill_consumers_by_connections", query)
	if err != nil {
		return err
	}
	_, err = conn.Conn().Query(ctx, stmt.Name, connectionIds)
	if err != nil {
		return err
	}
	return nil
}

// Schema Functions
func GetSchemaByName(name string, tenantName string) (bool, models.Schema, error) {
	ctx, cancelfunc := context.WithTimeout(context.Background(), DbOperationTimeout*time.Second)
	defer cancelfunc()
	conn, err := MetadataDbClient.Client.Acquire(ctx)
	if err != nil {
		return false, models.Schema{}, err
	}
	defer conn.Release()
	query := `SELECT * FROM schemas WHERE name = $1 AND tenant_name = $2 LIMIT 1`
	stmt, err := conn.Conn().Prepare(ctx, "get_schema_by_name", query)
	if err != nil {
		return false, models.Schema{}, err
	}
	rows, err := conn.Conn().Query(ctx, stmt.Name, name, tenantName)
	if err != nil {
		return false, models.Schema{}, err
	}
	defer rows.Close()
	schemas, err := pgx.CollectRows(rows, pgx.RowToStructByPos[models.Schema])
	if err != nil {
		return false, models.Schema{}, err
	}
	if len(schemas) == 0 {
		return false, models.Schema{}, nil
	}
	return true, schemas[0], nil
}

func GetSchemaVersionsBySchemaID(id int) ([]models.SchemaVersion, error) {
	ctx, cancelfunc := context.WithTimeout(context.Background(), DbOperationTimeout*time.Second)
	defer cancelfunc()
	conn, err := MetadataDbClient.Client.Acquire(ctx)
	if err != nil {
		return []models.SchemaVersion{}, err
	}
	defer conn.Release()
	query := `SELECT * FROM schema_versions WHERE schema_id=$1 ORDER BY created_at DESC`
	stmt, err := conn.Conn().Prepare(ctx, "get_schema_versions_by_schema_id", query)
	if err != nil {
		cancelfunc()
		return []models.SchemaVersion{}, err
	}
	rows, err := conn.Conn().Query(ctx, stmt.Name, id)
	if err != nil {
		return []models.SchemaVersion{}, err
	}
	defer rows.Close()
	schemaVersionsRes, err := pgx.CollectRows(rows, pgx.RowToStructByPos[models.SchemaVersionResponse])
	if err != nil {
		return []models.SchemaVersion{}, err
	}
	if len(schemaVersionsRes) == 0 {
		return []models.SchemaVersion{}, nil
	}
	schemaVersions := []models.SchemaVersion{}
	for _, v := range schemaVersionsRes {
		version := models.SchemaVersion{
			ID:                v.ID,
			VersionNumber:     v.VersionNumber,
			Active:            v.Active,
			CreatedBy:         v.CreatedBy,
			CreatedByUsername: v.CreatedByUsername,
			CreatedAt:         v.CreatedAt,
			SchemaContent:     v.SchemaContent,
			SchemaId:          v.SchemaId,
			MessageStructName: v.MessageStructName,
			Descriptor:        string(v.Descriptor),
			TenantName:        v.TenantName,
		}

		schemaVersions = append(schemaVersions, version)
	}
	return schemaVersions, nil
}

func GetActiveVersionBySchemaID(id int) (models.SchemaVersion, error) {
	ctx, cancelfunc := context.WithTimeout(context.Background(), DbOperationTimeout*time.Second)
	defer cancelfunc()
	conn, err := MetadataDbClient.Client.Acquire(ctx)
	if err != nil {
		return models.SchemaVersion{}, err
	}
	defer conn.Release()
	query := `SELECT * FROM schema_versions WHERE schema_id=$1 AND active=true LIMIT 1`
	stmt, err := conn.Conn().Prepare(ctx, "get_active_version_by_schema_id", query)
	if err != nil {
		return models.SchemaVersion{}, err
	}
	rows, err := conn.Conn().Query(ctx, stmt.Name, id)
	if err != nil {
		return models.SchemaVersion{}, err
	}
	defer rows.Close()
	schemas, err := pgx.CollectRows(rows, pgx.RowToStructByPos[models.SchemaVersionResponse])
	if err != nil {
		return models.SchemaVersion{}, err
	}
	if len(schemas) == 0 {
		return models.SchemaVersion{}, nil
	}
	schemaVersion := models.SchemaVersion{
		ID:                schemas[0].ID,
		VersionNumber:     schemas[0].VersionNumber,
		Active:            schemas[0].Active,
		CreatedBy:         schemas[0].CreatedBy,
		CreatedByUsername: schemas[0].CreatedByUsername,
		CreatedAt:         schemas[0].CreatedAt,
		SchemaContent:     schemas[0].SchemaContent,
		SchemaId:          schemas[0].SchemaId,
		MessageStructName: schemas[0].MessageStructName,
		Descriptor:        string(schemas[0].Descriptor),
		TenantName:        schemas[0].TenantName,
	}

	return schemaVersion, nil
}

func UpdateSchemasOfDeletedUser(userId int, tenantName string) error {
	ctx, cancelfunc := context.WithTimeout(context.Background(), DbOperationTimeout*time.Second)
	defer cancelfunc()
	conn, err := MetadataDbClient.Client.Acquire(ctx)
	if err != nil {
		return err
	}
	defer conn.Release()
	query := ` UPDATE schemas
	SET created_by_username = CONCAT(created_by_username, '(deleted)')
	WHERE created_by_username = (
		SELECT username FROM users WHERE id = $1
	)
	AND created_by_username NOT LIKE '%(deleted)'
	AND tenant_name = $2`
	stmt, err := conn.Conn().Prepare(ctx, "update_schemas_of_deleted_user", query)
	if err != nil {
		return err
	}
	_, err = conn.Conn().Query(ctx, stmt.Name, userId, tenantName)
	if err != nil {
		return err
	}
	return nil
}

func UpdateSchemaVersionsOfDeletedUser(userId int, tenantName string) error {
	ctx, cancelfunc := context.WithTimeout(context.Background(), DbOperationTimeout*time.Second)
	defer cancelfunc()
	conn, err := MetadataDbClient.Client.Acquire(ctx)
	if err != nil {
		return err
	}
	defer conn.Release()
	query := ` UPDATE schema_versions
	SET created_by_username = CONCAT(created_by_username, '(deleted)')
	WHERE created_by_username = (
		SELECT username FROM users WHERE id = $1
	)
	AND created_by_username NOT LIKE '%(deleted)'
	AND tenant_name = $2`
	stmt, err := conn.Conn().Prepare(ctx, "update_schema_versions_of_deleted_user", query)
	if err != nil {
		return err
	}
	_, err = conn.Conn().Query(ctx, stmt.Name, userId, tenantName)
	if err != nil {
		return err
	}
	return nil
}

func GetSchemaVersionByNumberAndID(version int, schemaId int) (bool, models.SchemaVersion, error) {
	ctx, cancelfunc := context.WithTimeout(context.Background(), DbOperationTimeout*time.Second)
	defer cancelfunc()
	conn, err := MetadataDbClient.Client.Acquire(ctx)
	if err != nil {
		return false, models.SchemaVersion{}, err
	}
	defer conn.Release()
	query := `SELECT * FROM schema_versions WHERE schema_id=$1 AND version_number=$2 LIMIT 1`
	stmt, err := conn.Conn().Prepare(ctx, "get_active_version_by_number_and_id", query)
	if err != nil {
		return false, models.SchemaVersion{}, err
	}
	rows, err := conn.Conn().Query(ctx, stmt.Name, schemaId, version)
	if err != nil {
		return false, models.SchemaVersion{}, err
	}
	defer rows.Close()
	schemas, err := pgx.CollectRows(rows, pgx.RowToStructByPos[models.SchemaVersionResponse])
	if err != nil {
		return false, models.SchemaVersion{}, err
	}
	if len(schemas) == 0 {
		return false, models.SchemaVersion{}, nil
	}
	schemaVersion := models.SchemaVersion{
		ID:                schemas[0].ID,
		VersionNumber:     schemas[0].VersionNumber,
		Active:            schemas[0].Active,
		CreatedBy:         schemas[0].CreatedBy,
		CreatedByUsername: schemas[0].CreatedByUsername,
		CreatedAt:         schemas[0].CreatedAt,
		SchemaContent:     schemas[0].SchemaContent,
		SchemaId:          schemas[0].SchemaId,
		MessageStructName: schemas[0].MessageStructName,
		Descriptor:        string(schemas[0].Descriptor),
		TenantName:        schemas[0].TenantName,
	}
	return true, schemaVersion, nil
}

func UpdateSchemaActiveVersion(schemaId int, versionNumber int) error {
	ctx, cancelfunc := context.WithTimeout(context.Background(), DbOperationTimeout*time.Second)
	defer cancelfunc()
	conn, err := MetadataDbClient.Client.Acquire(ctx)
	if err != nil {
		return err
	}
	defer conn.Release()
	query := `UPDATE schema_versions
		SET active = CASE
		WHEN version_number = $2 THEN true
		ELSE false
		END
	WHERE schema_id = $1
`
	stmt, err := conn.Conn().Prepare(ctx, "update_schema_active_version", query)
	if err != nil {
		return err
	}
	_, err = conn.Conn().Query(ctx, stmt.Name, schemaId, versionNumber)
	if err != nil {
		return err
	}
	return nil
}

func GetShcemaVersionsCount(schemaId int, tenantName string) (int, error) {
	ctx, cancelfunc := context.WithTimeout(context.Background(), DbOperationTimeout*time.Second)
	defer cancelfunc()
	conn, err := MetadataDbClient.Client.Acquire(ctx)
	if err != nil {
		return 0, err
	}
	defer conn.Release()
	query := `SELECT COUNT(*) FROM schema_versions WHERE schema_id=$1 AND tenant_name=$2`
	stmt, err := conn.Conn().Prepare(ctx, "get_schema_versions_count", query)
	if err != nil {
		return 0, err
	}
	var count int
	err = conn.Conn().QueryRow(ctx, stmt.Name, schemaId, tenantName).Scan(&count)
	if err != nil {
		return 0, err
	}

	return count, nil
}

func GetAllSchemasDetails(tenantName string) ([]models.ExtendedSchema, error) {
	ctx, cancelfunc := context.WithTimeout(context.Background(), DbOperationTimeout*time.Second)
	defer cancelfunc()
	conn, err := MetadataDbClient.Client.Acquire(ctx)
	if err != nil {
		return []models.ExtendedSchema{}, err
	}
	defer conn.Release()
	query := `SELECT s.id, s.name, s.type, sv.created_by, s.created_by_username, sv.created_at, asv.version_number
	          FROM schemas AS s
	          LEFT JOIN schema_versions AS sv ON s.id = sv.schema_id AND sv.version_number = 1
	          LEFT JOIN schema_versions AS asv ON s.id = asv.schema_id AND asv.active = true
	          WHERE asv.id IS NOT NULL AND tenant_name = $1
	          ORDER BY sv.created_at DESC`
	stmt, err := conn.Conn().Prepare(ctx, "get_all_schemas_details", query)
	if err != nil {
		return []models.ExtendedSchema{}, err
	}

	rows, err := conn.Conn().Query(ctx, stmt.Name, tenantName)
	if err != nil {
		return []models.ExtendedSchema{}, err
	}
	if err == pgx.ErrNoRows {
		return []models.ExtendedSchema{}, nil
	}
	defer rows.Close()
	schemas := []models.ExtendedSchema{}
	for rows.Next() {
		var sc models.ExtendedSchema
		err := rows.Scan(&sc.ID, &sc.Name, &sc.Type, &sc.CreatedBy, &sc.CreatedByUsername, &sc.CreatedAt, &sc.ActiveVersionNumber)
		if err != nil {
			return []models.ExtendedSchema{}, err
		}
		schemas = append(schemas, sc)
	}
	if len(schemas) == 0 {
		return []models.ExtendedSchema{}, nil
	}
	return schemas, nil
}

func FindAndDeleteSchema(schemaIds []int) error {
	ctx, cancelfunc := context.WithTimeout(context.Background(), DbOperationTimeout*time.Second)
	defer cancelfunc()

	conn, err := MetadataDbClient.Client.Acquire(ctx)
	if err != nil {
		return err
	}
	defer conn.Release()

	removeSchemaVersionsQuery := `DELETE FROM schema_versions
	WHERE schema_id = ANY($1)`

	stmt, err := conn.Conn().Prepare(ctx, "remove_schema_versions", removeSchemaVersionsQuery)
	if err != nil {
		return err
	}

	_, err = conn.Conn().Exec(ctx, stmt.Name, schemaIds)
	if err != nil {
		return err
	}

	removeSchemasQuery := `DELETE FROM schemas
	WHERE id = ANY($1)`

	stmt, err = conn.Conn().Prepare(ctx, "remove_schemas", removeSchemasQuery)
	if err != nil {
		return err
	}

	_, err = conn.Conn().Exec(ctx, stmt.Name, schemaIds)
	if err != nil {
		return err
	}
	return nil
}

func InsertNewSchema(schemaName string, schemaType string, createdByUsername string, tenantName string) (models.Schema, int64, error) {
	ctx, cancelfunc := context.WithTimeout(context.Background(), DbOperationTimeout*time.Second)
	defer cancelfunc()

	conn, err := MetadataDbClient.Client.Acquire(ctx)
	if err != nil {
		return models.Schema{}, 0, err
	}
	defer conn.Release()

	query := `INSERT INTO schemas ( 
		name, 
		type,
<<<<<<< HEAD
		created_by_username)
    VALUES($1, $2, $3) RETURNING id`
=======
		created_by_username,
		tenant_name) 
    VALUES($1, $2, $3, $4) RETURNING id`
>>>>>>> 6c70c2e5

	stmt, err := conn.Conn().Prepare(ctx, "insert_new_schema", query)
	if err != nil {
		return models.Schema{}, 0, err
	}

	var schemaId int
	rows, err := conn.Conn().Query(ctx, stmt.Name, schemaName, schemaType, createdByUsername, tenantName)
	if err != nil {
		return models.Schema{}, 0, err
	}
	defer rows.Close()
	for rows.Next() {
		err := rows.Scan(&schemaId)
		if err != nil {
			return models.Schema{}, 0, err
		}
	}

	if err := rows.Err(); err != nil {
		var pgErr *pgconn.PgError
		if errors.As(err, &pgErr) {
			if pgErr.Detail != "" {
				if strings.Contains(pgErr.Detail, "already exists") {
					return models.Schema{}, 0, errors.New("Schema" + schemaName + " already exists")
				} else {
					return models.Schema{}, 0, errors.New(pgErr.Detail)
				}
			} else {
				return models.Schema{}, 0, errors.New(pgErr.Message)
			}
		} else {
			return models.Schema{}, 0, err
		}
	}

	rowsAffected := rows.CommandTag().RowsAffected()
	newSchema := models.Schema{
		ID:                schemaId,
		Name:              schemaName,
		Type:              schemaType,
		CreatedByUsername: createdByUsername,
	}
	return newSchema, rowsAffected, nil
}

func InsertNewSchemaVersion(schemaVersionNumber int, userId int, username string, schemaContent string, schemaId int, messageStructName string, descriptor string, active bool, tenantName string) (models.SchemaVersion, int64, error) {
	ctx, cancelfunc := context.WithTimeout(context.Background(), DbOperationTimeout*time.Second)
	defer cancelfunc()

	conn, err := MetadataDbClient.Client.Acquire(ctx)
	if err != nil {
		return models.SchemaVersion{}, 0, err
	}
	defer conn.Release()

	query := `INSERT INTO schema_versions ( 
		version_number,
		active,
		created_by,
		created_by_username,
		created_at,
		schema_content,
		schema_id,
		msg_struct_name,
		descriptor,
		tenant_name)
    VALUES($1, $2, $3, $4, $5, $6, $7, $8, $9, $10) RETURNING id`

	stmt, err := conn.Conn().Prepare(ctx, "insert_new_schema_version", query)
	if err != nil {
		return models.SchemaVersion{}, 0, err
	}

	var schemaVersionId int
	createdAt := time.Now()

	rows, err := conn.Conn().Query(ctx, stmt.Name, schemaVersionNumber, active, userId, username, createdAt, schemaContent, schemaId, messageStructName, []byte(descriptor), tenantName)
	if err != nil {
		return models.SchemaVersion{}, 0, err
	}
	defer rows.Close()
	for rows.Next() {
		err := rows.Scan(&schemaVersionId)
		if err != nil {
			return models.SchemaVersion{}, 0, err
		}
	}

	if err := rows.Err(); err != nil {
		var pgErr *pgconn.PgError
		if errors.As(err, &pgErr) {
			if pgErr.Detail != "" {
				if strings.Contains(pgErr.Detail, "already exists") {
					return models.SchemaVersion{}, 0, errors.New("version already exists")
				} else {
					return models.SchemaVersion{}, 0, errors.New(pgErr.Detail)
				}
			} else {
				return models.SchemaVersion{}, 0, errors.New(pgErr.Message)
			}
		} else {
			return models.SchemaVersion{}, 0, err
		}

	}

	rowsAffected := rows.CommandTag().RowsAffected()
	newSchemaVersion := models.SchemaVersion{
		ID:                schemaVersionId,
		VersionNumber:     schemaVersionNumber,
		Active:            active,
		CreatedBy:         userId,
		CreatedByUsername: username,
		CreatedAt:         time.Now(),
		SchemaContent:     schemaContent,
		SchemaId:          schemaId,
		MessageStructName: messageStructName,
		Descriptor:        descriptor,
	}
	return newSchemaVersion, rowsAffected, nil
}

// Integration Functions
// TODO: add tenants
func GetIntegration(name string) (bool, models.Integration, error) {
	ctx, cancelfunc := context.WithTimeout(context.Background(), DbOperationTimeout*time.Second)
	defer cancelfunc()
	conn, err := MetadataDbClient.Client.Acquire(ctx)
	if err != nil {
		return false, models.Integration{}, err
	}
	defer conn.Release()
	query := `SELECT * FROM integrations WHERE name=$1 LIMIT 1`
	stmt, err := conn.Conn().Prepare(ctx, "get_integration", query)
	if err != nil {
		return false, models.Integration{}, err
	}
	rows, err := conn.Conn().Query(ctx, stmt.Name, name)
	if err != nil {
		return false, models.Integration{}, err
	}
	defer rows.Close()
	integrations, err := pgx.CollectRows(rows, pgx.RowToStructByPos[models.Integration])
	if err != nil {
		return false, models.Integration{}, err
	}
	if len(integrations) == 0 {
		return false, models.Integration{}, nil
	}
	return true, integrations[0], nil
}

func GetAllIntegrations() (bool, []models.Integration, error) {
	ctx, cancelfunc := context.WithTimeout(context.Background(), DbOperationTimeout*time.Second)
	defer cancelfunc()
	conn, err := MetadataDbClient.Client.Acquire(ctx)
	if err != nil {
		return false, []models.Integration{}, err
	}
	defer conn.Release()
	query := `SELECT * FROM integrations`
	stmt, err := conn.Conn().Prepare(ctx, "get_all_integrations", query)
	if err != nil {
		return false, []models.Integration{}, err
	}
	rows, err := conn.Conn().Query(ctx, stmt.Name)
	if err != nil {
		return false, []models.Integration{}, err
	}
	defer rows.Close()
	integrations, err := pgx.CollectRows(rows, pgx.RowToStructByPos[models.Integration])
	if err != nil {
		return false, []models.Integration{}, err
	}
	if len(integrations) == 0 {
		return false, []models.Integration{}, nil
	}
	return true, integrations, nil
}

func DeleteIntegration(name string) error {
	ctx, cancelfunc := context.WithTimeout(context.Background(), DbOperationTimeout*time.Second)
	defer cancelfunc()

	conn, err := MetadataDbClient.Client.Acquire(ctx)
	if err != nil {
		return err
	}
	defer conn.Release()

	removeIntegrationQuery := `DELETE FROM integrations
	WHERE name = $1`

	stmt, err := conn.Conn().Prepare(ctx, "remove_integration", removeIntegrationQuery)
	if err != nil {
		return err
	}

	_, err = conn.Conn().Exec(ctx, stmt.Name, name)
	if err != nil {
		return err
	}

	return nil
}

func InsertNewIntegration(name string, keys map[string]string, properties map[string]bool) (models.Integration, error) {
	ctx, cancelfunc := context.WithTimeout(context.Background(), DbOperationTimeout*time.Second)
	defer cancelfunc()

	conn, err := MetadataDbClient.Client.Acquire(ctx)
	if err != nil {
		return models.Integration{}, err
	}
	defer conn.Release()

	query := `INSERT INTO integrations ( 
		name, 
		keys,
		properties) 
    VALUES($1, $2, $3) RETURNING id`

	stmt, err := conn.Conn().Prepare(ctx, "insert_new_integration", query)
	if err != nil {
		return models.Integration{}, err
	}

	var integrationId int
	rows, err := conn.Conn().Query(ctx, stmt.Name, name, keys, properties)
	if err != nil {
		return models.Integration{}, err
	}
	defer rows.Close()
	for rows.Next() {
		err := rows.Scan(&integrationId)
		if err != nil {
			return models.Integration{}, err
		}
	}

	if err := rows.Err(); err != nil {
		var pgErr *pgconn.PgError
		if errors.As(err, &pgErr) {
			if pgErr.Detail != "" {
				if strings.Contains(pgErr.Detail, "already exists") {
					return models.Integration{}, errors.New("Integration" + name + " already exists")
				} else {
					return models.Integration{}, errors.New(pgErr.Detail)
				}
			} else {
				return models.Integration{}, errors.New(pgErr.Message)
			}
		} else {
			return models.Integration{}, err
		}
	}
	newIntegration := models.Integration{
		ID:         integrationId,
		Name:       name,
		Keys:       keys,
		Properties: properties,
	}
	return newIntegration, nil
}

func UpdateIntegration(name string, keys map[string]string, properties map[string]bool) (models.Integration, error) {
	ctx, cancelfunc := context.WithTimeout(context.Background(), DbOperationTimeout*time.Second)
	defer cancelfunc()
	conn, err := MetadataDbClient.Client.Acquire(ctx)
	if err != nil {
		return models.Integration{}, err
	}
	defer conn.Release()
	query := `
	INSERT INTO integrations(name, keys, properties)
	VALUES($1, $2, $3)
	ON CONFLICT(name) DO UPDATE
	SET keys = excluded.keys, properties = excluded.properties
	RETURNING id, name, keys, properties
`
	stmt, err := conn.Conn().Prepare(ctx, "update_integration", query)
	if err != nil {
		return models.Integration{}, err
	}
	rows, err := conn.Conn().Query(ctx, stmt.Name, name, keys, properties)
	if err != nil {
		return models.Integration{}, err
	}
	defer rows.Close()
	integrations, err := pgx.CollectRows(rows, pgx.RowToStructByPos[models.Integration])
	if err != nil {
		return models.Integration{}, err
	}
	if len(integrations) == 0 {
		return models.Integration{}, err
	}
	return integrations[0], nil
}

// User Functions
func CreateUser(username string, userType string, hashedPassword string, fullName string, subscription bool, avatarId int, tenantName string) (models.User, error) {
	ctx, cancelfunc := context.WithTimeout(context.Background(), DbOperationTimeout*time.Second)
	defer cancelfunc()

	conn, err := MetadataDbClient.Client.Acquire(ctx)
	if err != nil {
		return models.User{}, err
	}
	defer conn.Release()

	query := `INSERT INTO users ( 
		username,
		password,
		type,
		already_logged_in,
		created_at,
		avatar_id,
		full_name, 
		subscription,
		skip_get_started,
		tenant_name) 
<<<<<<< HEAD
    VALUES($1, $2, $3, $4, $5, $6, $7, $8, $9, $10, $11) RETURNING id`
=======
    VALUES($1, $2, $3, $4, $5, $6, $7, $8, $9, $10) RETURNING id`
>>>>>>> 6c70c2e5

	stmt, err := conn.Conn().Prepare(ctx, "create_new_user", query)
	if err != nil {
		return models.User{}, err
	}
	createdAt := time.Now()
	skipGetStarted := false
	alreadyLoggedIn := false

	var userId int
	rows, err := conn.Conn().Query(ctx, stmt.Name, username, hashedPassword, userType, alreadyLoggedIn, createdAt, avatarId, fullName, subscription, skipGetStarted, tenantName)
	if err != nil {
		return models.User{}, err
	}
	defer rows.Close()
	for rows.Next() {
		err := rows.Scan(&userId)
		if err != nil {
			return models.User{}, err
		}
	}

	if err := rows.Err(); err != nil {
		var pgErr *pgconn.PgError
		if errors.As(err, &pgErr) {
			if pgErr.Detail != "" {
				if strings.Contains(pgErr.Detail, "already exists") {
					return models.User{}, errors.New("User " + username + " already exists")
				} else {
					return models.User{}, errors.New(pgErr.Detail)
				}
			} else {
				return models.User{}, errors.New(pgErr.Message)
			}
		} else {
			return models.User{}, err
		}
	}

	newUser := models.User{
		ID:              userId,
		Username:        username,
		Password:        hashedPassword,
		FullName:        fullName,
		Subscribtion:    subscription,
		UserType:        userType,
		CreatedAt:       createdAt,
		AlreadyLoggedIn: alreadyLoggedIn,
		AvatarId:        avatarId,
		TenantName:      tenantName,
	}
	return newUser, nil
}

func ChangeUserPassword(username string, hashedPassword string, tenantName string) error {
	ctx, cancelfunc := context.WithTimeout(context.Background(), DbOperationTimeout*time.Second)
	defer cancelfunc()
	conn, err := MetadataDbClient.Client.Acquire(ctx)
	if err != nil {
		return err
	}
	defer conn.Release()
<<<<<<< HEAD
	query := `UPDATE users SET password = $2 WHERE username = $1 AND tenant_name=$3`
=======
	query := `UPDATE users SET password = $2 WHERE username = $1 AND tenant_name = $3`
>>>>>>> 6c70c2e5
	stmt, err := conn.Conn().Prepare(ctx, "change_user_password", query)
	if err != nil {
		return err
	}
	_, err = conn.Conn().Query(ctx, stmt.Name, username, hashedPassword, tenantName)
	if err != nil {
		return err
	}
	return nil
}

func GetRootUser(tenantName string) (bool, models.User, error) {
	ctx, cancelfunc := context.WithTimeout(context.Background(), DbOperationTimeout*time.Second)
	defer cancelfunc()
	conn, err := MetadataDbClient.Client.Acquire(ctx)
	if err != nil {
		return false, models.User{}, err
	}
	defer conn.Release()
<<<<<<< HEAD
	query := `SELECT * FROM users WHERE type = 'root' AND tenant_name=$1 LIMIT 1`
=======
	query := `SELECT * FROM users WHERE type = 'root' AND tenant_name = $1 LIMIT 1`
>>>>>>> 6c70c2e5
	stmt, err := conn.Conn().Prepare(ctx, "get_root_user", query)
	if err != nil {
		return false, models.User{}, err
	}
	rows, err := conn.Conn().Query(ctx, stmt.Name, tenantName)
	if err != nil {
		return false, models.User{}, err
	}
	defer rows.Close()
	users, err := pgx.CollectRows(rows, pgx.RowToStructByPos[models.User])
	if err != nil {
		return false, models.User{}, err
	}
	if len(users) == 0 {
		return false, models.User{}, nil
	}
	return true, users[0], nil
}

func GetUserByUsername(username string, tenantName string) (bool, models.User, error) {
	ctx, cancelfunc := context.WithTimeout(context.Background(), DbOperationTimeout*time.Second)
	defer cancelfunc()
	conn, err := MetadataDbClient.Client.Acquire(ctx)
	if err != nil {
		return false, models.User{}, err
	}
	defer conn.Release()
	query := `SELECT * FROM users WHERE username = $1 AND tenant_name = $2 LIMIT 1`
	stmt, err := conn.Conn().Prepare(ctx, "get_user_by_username", query)
	if err != nil {
		return false, models.User{}, err
	}
	rows, err := conn.Conn().Query(ctx, stmt.Name, username, tenantName)
	if err != nil {
		return false, models.User{}, err
	}
	defer rows.Close()
	users, err := pgx.CollectRows(rows, pgx.RowToStructByPos[models.User])
	if err != nil {
		return false, models.User{}, err
	}
	if len(users) == 0 {
		return false, models.User{}, nil
	}
	return true, users[0], nil
}

func GetUserForLogin(username string, tenantName string) (bool, models.User, error) {
	ctx, cancelfunc := context.WithTimeout(context.Background(), DbOperationTimeout*time.Second)
	defer cancelfunc()
	conn, err := MetadataDbClient.Client.Acquire(ctx)
	if err != nil {
		return false, models.User{}, err
	}
	defer conn.Release()
	query := `SELECT * FROM users WHERE username = $1 AND NOT type = 'application' AND tenant_name=$2 LIMIT 1`
	stmt, err := conn.Conn().Prepare(ctx, "get_user_for_login", query)
	if err != nil {
		return false, models.User{}, err
	}
	rows, err := conn.Conn().Query(ctx, stmt.Name, username, tenantName)
	if err != nil {
		return false, models.User{}, err
	}
	defer rows.Close()
	users, err := pgx.CollectRows(rows, pgx.RowToStructByPos[models.User])
	if err != nil {
		return false, models.User{}, err
	}
	if len(users) == 0 {
		return false, models.User{}, nil
	}
	return true, users[0], nil
}

func GetUserByUserId(userId int) (bool, models.User, error) {
	ctx, cancelfunc := context.WithTimeout(context.Background(), DbOperationTimeout*time.Second)
	defer cancelfunc()
	conn, err := MetadataDbClient.Client.Acquire(ctx)
	if err != nil {
		return false, models.User{}, err
	}
	defer conn.Release()
	query := `SELECT * FROM users WHERE id = $1 LIMIT 1`
	stmt, err := conn.Conn().Prepare(ctx, "get_user_by_id", query)
	if err != nil {
		return false, models.User{}, err
	}
	rows, err := conn.Conn().Query(ctx, stmt.Name, userId)
	if err != nil {
		return false, models.User{}, err
	}
	defer rows.Close()
	users, err := pgx.CollectRows(rows, pgx.RowToStructByPos[models.User])
	if err != nil {
		return false, models.User{}, err
	}
	if len(users) == 0 {
		return false, models.User{}, nil
	}
	return true, users[0], nil
}

func GetAllUsers() ([]models.FilteredGenericUser, error) {
	ctx, cancelfunc := context.WithTimeout(context.Background(), DbOperationTimeout*time.Second)
	defer cancelfunc()
	conn, err := MetadataDbClient.Client.Acquire(ctx)
	if err != nil {
		return []models.FilteredGenericUser{}, err
	}
	defer conn.Release()
	query := `SELECT s.id, s.username, s.type, s.created_at, s.already_logged_in, s.avatar_id FROM users AS s`
	stmt, err := conn.Conn().Prepare(ctx, "get_all_users", query)
	if err != nil {
		return []models.FilteredGenericUser{}, err
	}
	rows, err := conn.Conn().Query(ctx, stmt.Name)
	if err != nil {
		return []models.FilteredGenericUser{}, err
	}
	defer rows.Close()
	users, err := pgx.CollectRows(rows, pgx.RowToStructByPos[models.FilteredGenericUser])
	if err != nil {
		return []models.FilteredGenericUser{}, err
	}
	if len(users) == 0 {
		return []models.FilteredGenericUser{}, nil
	}
	return users, nil
}

func GetAllUsersByType(userType string, tenantName string) ([]models.User, error) {
	ctx, cancelfunc := context.WithTimeout(context.Background(), DbOperationTimeout*time.Second)
	defer cancelfunc()
	conn, err := MetadataDbClient.Client.Acquire(ctx)
	if err != nil {
		return []models.User{}, err
	}
	defer conn.Release()
	query := `SELECT * FROM users WHERE type=$1 AND tenant_name=$2`
	stmt, err := conn.Conn().Prepare(ctx, "get_all_users_by_type", query)
	if err != nil {
		return []models.User{}, err
	}
	rows, err := conn.Conn().Query(ctx, stmt.Name, userType, tenantName)
	if err != nil {
		return []models.User{}, err
	}
	defer rows.Close()
	users, err := pgx.CollectRows(rows, pgx.RowToStructByPos[models.User])
	if err != nil {
		return []models.User{}, err
	}
	if len(users) == 0 {
		return []models.User{}, nil
	}
	return users, nil
}

func UpdateUserAlreadyLoggedIn(userId int) error {
	ctx, cancelfunc := context.WithTimeout(context.Background(), DbOperationTimeout*time.Second)
	defer cancelfunc()
	conn, err := MetadataDbClient.Client.Acquire(ctx)
	if err != nil {
		return err
	}
	defer conn.Release()
	query := `UPDATE users SET already_logged_in = true WHERE id = $1`
	stmt, _ := conn.Conn().Prepare(ctx, "update_user_already_logged_in", query)
	conn.Conn().Query(ctx, stmt.Name, userId)
	return nil
}

func UpdateSkipGetStarted(username string, tenantName string) error {
	ctx, cancelfunc := context.WithTimeout(context.Background(), DbOperationTimeout*time.Second)
	defer cancelfunc()
	conn, err := MetadataDbClient.Client.Acquire(ctx)
	if err != nil {
		return err
	}
	defer conn.Release()
	query := `UPDATE users SET skip_get_started = true WHERE username = $1 AND tenant_name=$2`
	stmt, err := conn.Conn().Prepare(ctx, "update_skip_get_started", query)
	if err != nil {
		return err
	}
	_, err = conn.Conn().Query(ctx, stmt.Name, username, tenantName)
	if err != nil {
		return err
	}
	return nil
}

func DeleteUser(username string, tenantName string) error {
	ctx, cancelfunc := context.WithTimeout(context.Background(), DbOperationTimeout*time.Second)
	defer cancelfunc()

	conn, err := MetadataDbClient.Client.Acquire(ctx)
	if err != nil {
		return err
	}
	defer conn.Release()

	removeUserQuery := `DELETE FROM users WHERE username = $1 AND tenant_name=$2`

	stmt, err := conn.Conn().Prepare(ctx, "remove_user", removeUserQuery)
	if err != nil {
		return err
	}

	_, err = conn.Conn().Exec(ctx, stmt.Name, username)
	if err != nil {
		return err
	}

	return nil
}

func EditAvatar(username string, avatarId int, tenantName string) error {
	ctx, cancelfunc := context.WithTimeout(context.Background(), DbOperationTimeout*time.Second)
	defer cancelfunc()
	conn, err := MetadataDbClient.Client.Acquire(ctx)
	if err != nil {
		return err
	}
	defer conn.Release()
	query := `UPDATE users SET avatar_id = $2 WHERE username = $1 AND tenant_name=$3`
	stmt, err := conn.Conn().Prepare(ctx, "edit_avatar", query)
	if err != nil {
		return err
	}
	_, err = conn.Conn().Query(ctx, stmt.Name, username, avatarId, tenantName)
	if err != nil {
		return err
	}
	return nil
}

func GetAllActiveUsers(tenantName string) ([]models.FilteredUser, error) {
	ctx, cancelfunc := context.WithTimeout(context.Background(), DbOperationTimeout*time.Second)
	defer cancelfunc()
	conn, err := MetadataDbClient.Client.Acquire(ctx)
	if err != nil {
		return []models.FilteredUser{}, err
	}
	defer conn.Release()
	query := `
	SELECT DISTINCT u.username
	FROM users u
	JOIN stations s ON u.id = s.created_by
	WHERE tenant_name=$1
	`
	stmt, err := conn.Conn().Prepare(ctx, "get_all_active_users", query)
	if err != nil {
		return []models.FilteredUser{}, err
	}
	rows, err := conn.Conn().Query(ctx, stmt.Name, tenantName)
	if err != nil {
		return []models.FilteredUser{}, err
	}
	defer rows.Close()
	userList, err := pgx.CollectRows(rows, pgx.RowToStructByPos[models.FilteredUser])
	if err != nil {
		return []models.FilteredUser{}, err
	}
	if len(userList) == 0 {
		return []models.FilteredUser{}, nil
	}
	return userList, nil
}

func UpsertBatchOfUsers(users []models.User) error {
	ctx, cancelfunc := context.WithTimeout(context.Background(), DbOperationTimeout*time.Second)
	defer cancelfunc()
	conn, err := MetadataDbClient.Client.Acquire(ctx)
	if err != nil {
		return err
	}
	defer conn.Release()
	valueStrings := make([]string, 0, len(users))
	valueArgs := make([]interface{}, 0, len(users)*6)
	for i, user := range users {
		valueStrings = append(valueStrings, fmt.Sprintf("($%d, $%d, $%d, $%d, $%d, $%d)", i*6+1, i*6+2, i*6+3, i*6+4, i*6+5, i*6+6))
		valueArgs = append(valueArgs, user.Username)
		valueArgs = append(valueArgs, user.Password)
		valueArgs = append(valueArgs, user.UserType)
		valueArgs = append(valueArgs, user.CreatedAt)
		valueArgs = append(valueArgs, user.AvatarId)
		valueArgs = append(valueArgs, user.FullName)
	}
	query := fmt.Sprintf("INSERT INTO users (username, password, type, created_at, avatar_id, full_name) VALUES %s ON CONFLICT (username) DO UPDATE SET password = EXCLUDED.password", strings.Join(valueStrings, ","))
	stmt, err := conn.Conn().Prepare(ctx, "update_configuration", query)
	if err != nil {
		return err
	}
	_, err = conn.Conn().Query(ctx, stmt.Name, valueArgs...)
	if err != nil {
		return err
	}
	return nil
}

// Tags Functions
func InsertNewTag(name string, color string, stationArr []int, schemaArr []int, userArr []int, tenantName string) (models.Tag, error) {
	ctx, cancelfunc := context.WithTimeout(context.Background(), DbOperationTimeout*time.Second)
	defer cancelfunc()

	conn, err := MetadataDbClient.Client.Acquire(ctx)
	if err != nil {
		return models.Tag{}, err
	}
	defer conn.Release()

	query := `INSERT INTO tags ( 
		name,
		color,
		users,
		stations,
		schemas,
		tenant_name) 
    VALUES($1, $2, $3, $4, $5, $6) RETURNING id`

	stmt, err := conn.Conn().Prepare(ctx, "insert_new_tag", query)
	if err != nil {
		return models.Tag{}, err
	}

	var tagId int
	rows, err := conn.Conn().Query(ctx, stmt.Name, name, color, userArr, stationArr, schemaArr, strings.ToLower(tenantName))
	if err != nil {
		return models.Tag{}, err
	}
	defer rows.Close()
	for rows.Next() {
		err := rows.Scan(&tagId)
		if err != nil {
			return models.Tag{}, err
		}
	}

	if err := rows.Err(); err != nil {
		var pgErr *pgconn.PgError
		if errors.As(err, &pgErr) {
			if pgErr.Detail != "" {
				if strings.Contains(pgErr.Detail, "already exists") {
					return models.Tag{}, errors.New("Tag" + name + " already exists")
				} else {
					return models.Tag{}, errors.New(pgErr.Detail)
				}
			} else {
				return models.Tag{}, errors.New(pgErr.Message)
			}
		} else {
			return models.Tag{}, err
		}
	}

	newTag := models.Tag{
		ID:         tagId,
		Name:       name,
		Color:      color,
		Stations:   stationArr,
		Schemas:    schemaArr,
		Users:      userArr,
		TenantName: tenantName,
	}
	return newTag, nil

}

func InsertEntityToTag(tagName string, entity string, entity_id int) error {
	var entityDBList string
	switch entity {
	case "station":
		entityDBList = "stations"
	case "schema":
		entityDBList = "schemas"
	case "user":
		entityDBList = "users"
	}
	ctx, cancelfunc := context.WithTimeout(context.Background(), DbOperationTimeout*time.Second)
	defer cancelfunc()
	conn, err := MetadataDbClient.Client.Acquire(ctx)
	if err != nil {
		return err
	}
	defer conn.Release()
	query := `UPDATE tags SET ` + entityDBList + ` = ARRAY_APPEND(` + entityDBList + `, $1) WHERE name = $2`
	stmt, err := conn.Conn().Prepare(ctx, "insert_entity_to_tag", query)
	if err != nil {
		return err
	}
	_, err = conn.Conn().Query(ctx, stmt.Name, entity_id, tagName)
	if err != nil {
		return err
	}
	return nil
}

func RemoveAllTagsFromEntity(entity string, entity_id int) error {
	ctx, cancelfunc := context.WithTimeout(context.Background(), DbOperationTimeout*time.Second)
	defer cancelfunc()
	conn, err := MetadataDbClient.Client.Acquire(ctx)
	if err != nil {
		return err
	}
	defer conn.Release()
	query := `UPDATE tags SET ` + entity + ` = ARRAY_REMOVE(` + entity + `, $1) WHERE $1 = ANY(` + entity + `)`
	stmt, err := conn.Conn().Prepare(ctx, "remove_all_tags_from_entity", query)
	if err != nil {
		return err
	}
	_, err = conn.Conn().Query(ctx, stmt.Name, entity_id)
	if err != nil {
		return err
	}
	return nil
}

func RemoveTagFromEntity(tagName string, entity string, entity_id int) error {
	var entityDBList string
	switch entity {
	case "station":
		entityDBList = "stations"
	case "schema":
		entityDBList = "schemas"
	case "user":
		entityDBList = "users"
	}
	ctx, cancelfunc := context.WithTimeout(context.Background(), DbOperationTimeout*time.Second)
	defer cancelfunc()
	conn, err := MetadataDbClient.Client.Acquire(ctx)
	if err != nil {
		return err
	}
	defer conn.Release()
	query := `UPDATE tags SET ` + entityDBList + ` = ARRAY_REMOVE(` + entityDBList + `, $2) WHERE name = $1`
	stmt, err := conn.Conn().Prepare(ctx, "remove_tag_from_entity", query)
	if err != nil {
		return err
	}
	_, err = conn.Conn().Query(ctx, stmt.Name, tagName, entity_id)
	if err != nil {
		return err
	}
	return nil
}

func GetTagsByEntityID(entity string, id int) ([]models.Tag, error) {
	var entityDBList string
	switch entity {
	case "station":
		entityDBList = "stations"
	case "schema":
		entityDBList = "schemas"
	case "user":
		entityDBList = "users"
	}
	ctx, cancelfunc := context.WithTimeout(context.Background(), DbOperationTimeout*time.Second)
	defer cancelfunc()
	conn, err := MetadataDbClient.Client.Acquire(ctx)
	if err != nil {
		return []models.Tag{}, err
	}
	defer conn.Release()
	uid, err := uuid.NewV4()
	if err != nil {
		return []models.Tag{}, err
	}
	query := `SELECT * FROM tags AS t WHERE $1 = ANY(t.` + entityDBList + `)`
	stmt, err := conn.Conn().Prepare(ctx, "get_tags_by_entity_id"+uid.String(), query)
	if err != nil {
		return []models.Tag{}, err
	}
	rows, err := conn.Conn().Query(ctx, stmt.Name, id)
	if err != nil {
		return nil, err
	}
	defer rows.Close()
	tags, err := pgx.CollectRows(rows, pgx.RowToStructByPos[models.Tag])
	if err != nil {
		return []models.Tag{}, err
	}
	if len(tags) == 0 {
		return []models.Tag{}, err
	}
	return tags, nil
}

func GetTagsByEntityType(entity string, tenantName string) ([]models.Tag, error) {
	var entityDBList string
	switch entity {
	case "station":
		entityDBList = "stations"
	case "schema":
		entityDBList = "schemas"
	case "user":
		entityDBList = "users"
	default:
		entityDBList = ""
	}

	ctx, cancelfunc := context.WithTimeout(context.Background(), DbOperationTimeout*time.Second)
	defer cancelfunc()
	conn, err := MetadataDbClient.Client.Acquire(ctx)
	if err != nil {
		return []models.Tag{}, err
	}
	defer conn.Release()
	var query string
	if entityDBList == "" { // Get All
		query = `SELECT * FROM tags WHERE tenant_name=$1`
	} else {
		query = fmt.Sprintf(`SELECT * FROM tags WHERE %s IS NOT NULL AND array_length(%s, 1) > 0 AND tenant_name=$1`, entityDBList, entityDBList)
	}
	stmt, err := conn.Conn().Prepare(ctx, "get_tags_by_entity_type", query)
	if err != nil {
		return []models.Tag{}, err
	}
	rows, err := conn.Conn().Query(ctx, stmt.Name, strings.ToLower(tenantName))
	if err != nil {
		return nil, err
	}
	defer rows.Close()
	tags, err := pgx.CollectRows(rows, pgx.RowToStructByPos[models.Tag])
	if err != nil {
		return []models.Tag{}, err
	}
	if len(tags) == 0 {
		return []models.Tag{}, nil
	}
	return tags, nil
}

func GetAllUsedTags(tenantName string) ([]models.Tag, error) {
	ctx, cancelfunc := context.WithTimeout(context.Background(), DbOperationTimeout*time.Second)
	defer cancelfunc()
	conn, err := MetadataDbClient.Client.Acquire(ctx)
	if err != nil {
		return nil, err
	}
	defer conn.Release()
	query := `SELECT * FROM tags WHERE (ARRAY_LENGTH(schemas, 1) > 0 OR ARRAY_LENGTH(stations, 1) > 0 OR ARRAY_LENGTH(users, 1) > 0) AND tenant_name=$1`
	stmt, err := conn.Conn().Prepare(ctx, "get_all_used_tags", query)
	if err != nil {
		return nil, err
	}
	rows, err := conn.Conn().Query(ctx, stmt.Name, strings.ToLower(tenantName))
	if err != nil {
		return nil, err
	}
	defer rows.Close()
	tags, err := pgx.CollectRows(rows, pgx.RowToStructByPos[models.Tag])
	if err != nil {
		return []models.Tag{}, err
	}
	if len(tags) == 0 {
		return []models.Tag{}, nil
	}
	return tags, nil
}

func GetTagByName(name string, tenantName string) (bool, models.Tag, error) {
	ctx, cancelfunc := context.WithTimeout(context.Background(), DbOperationTimeout*time.Second)
	defer cancelfunc()
	conn, err := MetadataDbClient.Client.Acquire(ctx)
	if err != nil {
		return false, models.Tag{}, err
	}
	defer conn.Release()
	query := `SELECT * FROM tags WHERE name=$1 AND tenant_name=$2 LIMIT 1`
	stmt, err := conn.Conn().Prepare(ctx, "get_tag_by_name", query)
	if err != nil {
		return false, models.Tag{}, err
	}
	rows, err := conn.Conn().Query(ctx, stmt.Name, name, strings.ToLower(tenantName))
	if err != nil {
		return false, models.Tag{}, err
	}
	defer rows.Close()
	tags, err := pgx.CollectRows(rows, pgx.RowToStructByPos[models.Tag])
	if err != nil {
		return false, models.Tag{}, err
	}
	if len(tags) == 0 {
		return false, models.Tag{}, nil
	}
	return true, tags[0], nil
}

// Sandbox Functions
// func InsertNewSanboxUser(username string, email string, firstName string, lastName string, profilePic string) (models.SandboxUser, error) {
// user := models.SandboxUser{}
// return user, nil
// }

// func UpdateSandboxUserAlreadyLoggedIn(userId int) {
// sandboxUsersCollection.UpdateOne(context.TODO(),
// 	bson.M{"_id": userId},
// 	bson.M{"$set": bson.M{"already_logged_in": true}},
// )
// }

// func GetSandboxUser(username string) (bool, models.SandboxUser, error) {
// 	ctx, cancelfunc := context.WithTimeout(context.Background(), DbOperationTimeout*time.Second)
// 	defer cancelfunc()
// 	conn, err := MetadataDbClient.Client.Acquire(ctx)
// 	if err != nil {
// 		return true, models.SandboxUser{}, err
// 	}
// 	defer conn.Release()
// 	query := `SELECT * FROM sandbox_users WHERE username = $1 LIMIT 1`
// 	stmt, err := conn.Conn().Prepare(ctx, "get_sandbox_user", query)
// 	if err != nil {
// 		return true, models.SandboxUser{}, err
// 	}
// 	rows, err := conn.Conn().Query(ctx, stmt.Name, username)
// 	if err != nil {
// 		return true, models.SandboxUser{}, err
// 	}
// 	defer rows.Close()
// 	users, err := pgx.CollectRows(rows, pgx.RowToStructByPos[models.SandboxUser])
// 	if err != nil {
// 		return true, models.SandboxUser{}, err
// 	}
// 	if len(users) == 0 {
// 		return false, models.SandboxUser{}, nil
// 	}
// 	return true, users[0], nil
// }

// func UpdateSkipGetStartedSandbox(username string) error {
// _, err := sandboxUsersCollection.UpdateOne(context.TODO(),
// 	bson.M{"username": username},
// 	bson.M{"$set": bson.M{"skip_get_started": true}},
// )
// if err != nil {
// 	return err
// }
// 	return nil
// }

// Image Functions
func InsertImage(name string, base64Encoding string, tenantName string) error {
	err := InsertConfiguration(name, base64Encoding, strings.ToLower(tenantName))
	if err != nil {
		return err
	}
	return nil
}

func DeleteImage(name string, tenantName string) error {
	ctx, cancelfunc := context.WithTimeout(context.Background(), DbOperationTimeout*time.Second)
	defer cancelfunc()

	conn, err := MetadataDbClient.Client.Acquire(ctx)
	if err != nil {
		return err
	}
	defer conn.Release()

	removeImageQuery := `DELETE FROM configurations
	WHERE key = $1 AND tenant_name=$2`

	stmt, err := conn.Conn().Prepare(ctx, "remove_image", removeImageQuery)
	if err != nil {
		return err
	}

	_, err = conn.Conn().Exec(ctx, stmt.Name, name, strings.ToLower(tenantName))
	if err != nil {
		return err
	}
	return nil
}

func GetImage(name string, tenantName string) (bool, models.Image, error) {
	ctx, cancelfunc := context.WithTimeout(context.Background(), DbOperationTimeout*time.Second)
	defer cancelfunc()
	conn, err := MetadataDbClient.Client.Acquire(ctx)
	if err != nil {
		return false, models.Image{}, err
	}
	defer conn.Release()
	query := `SELECT * FROM configurations WHERE key = $1 AND tenant_name =$2 LIMIT 1`
	stmt, err := conn.Conn().Prepare(ctx, "get_image", query)
	if err != nil {
		return false, models.Image{}, err
	}
	rows, err := conn.Conn().Query(ctx, stmt.Name, name, strings.ToLower(tenantName))
	if err != nil {
		return false, models.Image{}, err
	}
	defer rows.Close()
	images, err := pgx.CollectRows(rows, pgx.RowToStructByPos[models.Image])
	if err != nil {
		return false, models.Image{}, err
	}
	if len(images) == 0 {
		return false, models.Image{}, nil
	}
	return true, images[0], nil
}

// dls Functions
func InsertSchemaverseDlsMsg(stationId int, messageSeq int, producerId int, poisonedCgs []string, messageDetails models.MessagePayload, validationError string) (models.DlsMessage, error) {
	ctx, cancelfunc := context.WithTimeout(context.Background(), DbOperationTimeout*time.Second)
	defer cancelfunc()
	connection, err := MetadataDbClient.Client.Acquire(ctx)
	if err != nil {
		return models.DlsMessage{}, err
	}
	defer connection.Release()

	query := `INSERT INTO dls_messages( 
			station_id,
			message_seq,
			producer_id,
			poisoned_cgs,
			message_details,
			updated_at,
			message_type,
			validation_error
			) 
		VALUES($1, $2, $3, $4, $5, $6, $7, $8)
		RETURNING id`

	stmt, err := connection.Conn().Prepare(ctx, "insert_dls_messages", query)
	if err != nil {
		return models.DlsMessage{}, err
	}
	updatedAt := time.Now()
	rows, err := connection.Conn().Query(ctx, stmt.Name, stationId, messageSeq, producerId, poisonedCgs, messageDetails, updatedAt, "schema", validationError)
	if err != nil {
		return models.DlsMessage{}, err
	}
	defer rows.Close()
	var messagePayloadId int
	for rows.Next() {
		err := rows.Scan(&messagePayloadId)
		if err != nil {
			return models.DlsMessage{}, err
		}
	}

	if err != nil {
		return models.DlsMessage{}, err
	}

	deadLetterPayload := models.DlsMessage{
		ID:          messagePayloadId,
		StationId:   stationId,
		MessageSeq:  messageSeq,
		ProducerId:  producerId,
		PoisonedCgs: poisonedCgs,
		MessageDetails: models.MessagePayload{
			TimeSent: messageDetails.TimeSent,
			Size:     messageDetails.Size,
			Data:     messageDetails.Data,
			Headers:  messageDetails.Headers,
		},
		UpdatedAt: updatedAt,
	}

	if err := rows.Err(); err != nil {
		var pgErr *pgconn.PgError
		if errors.As(err, &pgErr) {
			if pgErr.Detail != "" {
				if !strings.Contains(pgErr.Detail, "already exists") {
					return models.DlsMessage{}, errors.New("schemaverse dls already exists")
				} else {
					return models.DlsMessage{}, errors.New(pgErr.Detail)
				}
			} else {
				return models.DlsMessage{}, errors.New(pgErr.Message)
			}
		} else {
			return models.DlsMessage{}, err
		}
	}

	return deadLetterPayload, nil
}

func GetMsgByStationIdAndMsgSeq(stationId, messageSeq int) (bool, models.DlsMessage, error) {
	ctx, cancelfunc := context.WithTimeout(context.Background(), DbOperationTimeout*time.Second)
	defer cancelfunc()

	connection, err := MetadataDbClient.Client.Acquire(ctx)
	if err != nil {
		return false, models.DlsMessage{}, err
	}
	defer connection.Release()

	query := `SELECT * FROM dls_messages WHERE station_id = $1 AND message_seq = $2 LIMIT 1`

	stmt, err := connection.Conn().Prepare(ctx, "get_dls_messages_by_station_id_and_message_seq", query)
	if err != nil {
		return false, models.DlsMessage{}, err
	}

	rows, err := connection.Conn().Query(ctx, stmt.Name, stationId, messageSeq)
	if err != nil {
		return false, models.DlsMessage{}, err
	}
	defer rows.Close()

	message, err := pgx.CollectRows(rows, pgx.RowToStructByPos[models.DlsMessage])
	if err != nil {
		return false, models.DlsMessage{}, err
	}
	if len(message) == 0 {
		return false, models.DlsMessage{}, nil
	}

	return true, message[0], nil

}

func StorePoisonMsg(stationId, messageSeq int, cgName string, producerId int, poisonedCgs []string, messageDetails models.MessagePayload, tenantName string) (int, error) {
	ctx, cancelfunc := context.WithTimeout(context.Background(), DbOperationTimeout*time.Second)
	defer cancelfunc()

	connection, err := MetadataDbClient.Client.Acquire(ctx)
	if err != nil {
		return 0, err
	}
	defer connection.Release()

	tx, err := connection.Conn().Begin(ctx)
	if err != nil {
		return 0, err
	}
	defer tx.Rollback(ctx)

	query := `SELECT * FROM dls_messages WHERE station_id = $1 AND message_seq = $2 AND tenant_name =$3 LIMIT 1 FOR UPDATE`
	stmt, err := tx.Prepare(ctx, "handle_insert_dls_message", query)
	if err != nil {
		return 0, err
	}

	rows, err := tx.Query(ctx, stmt.Name, stationId, messageSeq, strings.ToLower(tenantName))
	if err != nil {
		return 0, err
	}

	message, err := pgx.CollectRows(rows, pgx.RowToStructByPos[models.DlsMessage])
	if err != nil {
		return 0, err
	}
	defer rows.Close()

	var dlsMsgId int
	if len(message) == 0 { // then insert
		query = `INSERT INTO dls_messages( 
			station_id,
			message_seq,
			producer_id,
			poisoned_cgs,
			message_details,
			updated_at,
			message_type,
			validation_error,
			tenant_name
			) 
		VALUES($1, $2, $3, $4, $5, $6, $7, $8, $9)
		RETURNING id`

		stmt, err := tx.Prepare(ctx, "insert_dls_message", query)
		if err != nil {
			return 0, err
		}
		updatedAt := time.Now()
		rows, err := tx.Query(ctx, stmt.Name, stationId, messageSeq, producerId, poisonedCgs, messageDetails, updatedAt, "poison", "", strings.ToLower(tenantName))
		if err != nil {
			return 0, err
		}
		defer rows.Close()

		for rows.Next() {
			err := rows.Scan(&dlsMsgId)
			if err != nil {
				return 0, err
			}
		}
		if err := rows.Err(); err != nil {
			var pgErr *pgconn.PgError
			if errors.As(err, &pgErr) {
				if pgErr.Detail != "" {
					if !strings.Contains(pgErr.Detail, "already exists") {
						return 0, errors.New("dls_messages row already exists")
					} else {
						return 0, errors.New(pgErr.Detail)
					}
				} else {
					return 0, errors.New(pgErr.Message)
				}
			} else {
				return 0, err
			}
		}
	} else { // then update
		query = `UPDATE dls_messages SET poisoned_cgs = ARRAY_APPEND(poisoned_cgs, $1), updated_at = $4 WHERE station_id=$2 AND message_seq=$3 AND not($1 = ANY(poisoned_cgs)) AND tenant_name=$4 RETURNING id`
		stmt, err := tx.Prepare(ctx, "update_poisoned_cgs", query)
		if err != nil {
			return 0, err
		}
		updatedAt := time.Now()
		rows, err = tx.Query(ctx, stmt.Name, poisonedCgs[0], stationId, messageSeq, updatedAt)
		if err != nil {
			return 0, err
		}
		defer rows.Close()

		for rows.Next() {
			err := rows.Scan(&dlsMsgId)
			if err != nil {
				return 0, err
			}
		}
		if err := rows.Err(); err != nil {
			var pgErr *pgconn.PgError
			if errors.As(err, &pgErr) {
				return 0, errors.New(pgErr.Message)
			} else {
				return 0, err
			}
		}
	}

	err = tx.Commit(ctx)
	if err != nil {
		return 0, err
	}

	return dlsMsgId, nil
}

func GetTotalPoisonMsgsPerCg(cgName string, stationId int) (int, error) {
	ctx, cancelfunc := context.WithTimeout(context.Background(), DbOperationTimeout*time.Second)
	defer cancelfunc()
	conn, err := MetadataDbClient.Client.Acquire(ctx)
	if err != nil {
		return 0, err
	}
	defer conn.Release()
	query := `SELECT COUNT(*) FROM dls_messages WHERE $1 = ANY(poisoned_cgs) AND station_id = $2`
	stmt, err := conn.Conn().Prepare(ctx, "get_total_poison_msgs_per_cg", query)
	if err != nil {
		return 0, err
	}
	var count int
	err = conn.Conn().QueryRow(ctx, stmt.Name, cgName, stationId).Scan(&count)
	if err != nil {
		return 0, err
	}

	return count, nil
}

func DeleteOldDlsMessageByRetention(updatedAt time.Time) error {
	ctx, cancelfunc := context.WithTimeout(context.Background(), DbOperationTimeout*time.Second)
	defer cancelfunc()
	conn, err := MetadataDbClient.Client.Acquire(ctx)
	if err != nil {
		return err
	}
	defer conn.Release()

	query := `DELETE FROM dls_messages WHERE updated_at < $1`
	stmt, err := conn.Conn().Prepare(ctx, "delete_old_dls_messages", query)
	if err != nil {
		return err
	}
	_, err = conn.Conn().Exec(ctx, stmt.Name, updatedAt)
	if err != nil {
		return err
	}
	return nil

}

func DropDlsMessages(messageIds []int) error {
	ctx, cancelfunc := context.WithTimeout(context.Background(), DbOperationTimeout*time.Second)
	defer cancelfunc()
	conn, err := MetadataDbClient.Client.Acquire(ctx)
	if err != nil {
		return errors.New("dropSchemaDlsMsg: " + err.Error())
	}
	defer conn.Release()

	query := `DELETE FROM dls_messages where id=ANY($1)`
	stmt, err := conn.Conn().Prepare(ctx, "drop_dls_schema_msg", query)
	if err != nil {
		return err
	}

	_, err = conn.Conn().Exec(ctx, stmt.Name, messageIds)
	if err != nil {
		return errors.New("dropSchemaDlsMsg: " + err.Error())
	}
	return nil
}

func PurgeDlsMsgsFromStation(station_id int) error {
	ctx, cancelfunc := context.WithTimeout(context.Background(), DbOperationTimeout*time.Second)
	defer cancelfunc()
	conn, err := MetadataDbClient.Client.Acquire(ctx)
	if err != nil {
		return errors.New("PurgeDlsMsgsFromStation: " + err.Error())
	}
	defer conn.Release()

	query := `DELETE FROM dls_messages where station_id=$1`
	stmt, err := conn.Conn().Prepare(ctx, "purge_dls_messages", query)
	if err != nil {
		return err
	}

	_, err = conn.Conn().Exec(ctx, stmt.Name, station_id)
	if err != nil {
		return errors.New("PurgeDlsMsgsFromStation: " + err.Error())
	}
	return nil
}

func RemoveCgFromDlsMsg(msgId int, cgName string) error {
	ctx, cancelfunc := context.WithTimeout(context.Background(), DbOperationTimeout*time.Second)
	defer cancelfunc()
	conn, err := MetadataDbClient.Client.Acquire(ctx)
	if err != nil {
		return err
	}
	defer conn.Release()

	query := `WITH removed_value AS (UPDATE dls_messages SET poisoned_cgs = ARRAY_REMOVE(poisoned_cgs, $1) WHERE id = $2 RETURNING *) 
	DELETE FROM dls_messages WHERE (SELECT array_length(poisoned_cgs, 1)) <= 1 AND id = $2;`

	stmt, err := conn.Conn().Prepare(ctx, "get_msg_by_id_and_remove msg", query)
	if err != nil {
		return err
	}
	_, err = conn.Conn().Query(ctx, stmt.Name, cgName, msgId)
	if err != nil {
		return err
	}

	return nil
}

func GetDlsMsgsByStationId(stationId int) ([]models.DlsMessage, error) {
	ctx, cancelfunc := context.WithTimeout(context.Background(), DbOperationTimeout*time.Second)
	defer cancelfunc()
	conn, err := MetadataDbClient.Client.Acquire(ctx)
	if err != nil {
		return []models.DlsMessage{}, err
	}
	defer conn.Release()
	query := `SELECT * from dls_messages where station_id=$1 ORDER BY updated_at DESC limit 1000`
	stmt, err := conn.Conn().Prepare(ctx, "get_dls_msg_by_station", query)
	if err != nil {
		return []models.DlsMessage{}, err
	}
	rows, err := conn.Conn().Query(ctx, stmt.Name, stationId)
	if err != nil {
		return []models.DlsMessage{}, err
	}
	defer rows.Close()
	dlsMsgs, err := pgx.CollectRows(rows, pgx.RowToStructByPos[models.DlsMessage])
	if err != nil {
		return []models.DlsMessage{}, err
	}
	if len(dlsMsgs) == 0 {
		return []models.DlsMessage{}, nil
	}

	return dlsMsgs, nil

}

func GetDlsMessageById(messageId int) (bool, models.DlsMessage, error) {
	ctx, cancelfunc := context.WithTimeout(context.Background(), DbOperationTimeout*time.Second)
	defer cancelfunc()
	conn, err := MetadataDbClient.Client.Acquire(ctx)
	if err != nil {
		return false, models.DlsMessage{}, err
	}
	defer conn.Release()
	query := `SELECT * from dls_messages where id=$1 LIMIT 1`
	stmt, err := conn.Conn().Prepare(ctx, "get_dls_msg_by_id", query)
	if err != nil {
		return false, models.DlsMessage{}, err
	}
	rows, err := conn.Conn().Query(ctx, stmt.Name, messageId)
	if err != nil {
		return false, models.DlsMessage{}, err
	}
	defer rows.Close()
	dlsMsgs, err := pgx.CollectRows(rows, pgx.RowToStructByPos[models.DlsMessage])
	if err != nil {
		return false, models.DlsMessage{}, err
	}
	if len(dlsMsgs) == 0 {
		return false, models.DlsMessage{}, nil
	}
	return true, dlsMsgs[0], nil
}

func RemovePoisonedCg(stationId int, cgName string) error {
	ctx, cancelfunc := context.WithTimeout(context.Background(), DbOperationTimeout*time.Second)
	defer cancelfunc()
	conn, err := MetadataDbClient.Client.Acquire(ctx)
	if err != nil {
		return err
	}
	defer conn.Release()

	query := `UPDATE dls_messages SET poisoned_cgs = ARRAY_REMOVE(poisoned_cgs, $1) WHERE station_id=$2`
	stmt, err := conn.Conn().Prepare(ctx, "remove_poisoned_cg", query)
	if err != nil {
		return err
	}
	_, err = conn.Conn().Query(ctx, stmt.Name, cgName, stationId)
	if err != nil {
		return err
	}
	return nil
}

func GetTotalDlsMessages(tenantName string) (uint64, error) {
	ctx, cancelfunc := context.WithTimeout(context.Background(), DbOperationTimeout*time.Second)
	defer cancelfunc()
	conn, err := MetadataDbClient.Client.Acquire(ctx)
	if err != nil {
		return 0, err
	}
	defer conn.Release()
	query := `SELECT COUNT(*) FROM dls_messages WHERE tenant_name=$1`
	stmt, err := conn.Conn().Prepare(ctx, "get_total_dls_msgs", query)
	if err != nil {
		return 0, err
	}
	var count uint64
	err = conn.Conn().QueryRow(ctx, stmt.Name, strings.ToLower(tenantName)).Scan(&count)
	if err != nil {
		return 0, err
	}

	return count, nil
}

func GetStationIdsFromDlsMsgs(tenantName string) ([]int, error) {
	ctx, cancelfunc := context.WithTimeout(context.Background(), DbOperationTimeout*time.Second)
	defer cancelfunc()
	conn, err := MetadataDbClient.Client.Acquire(ctx)
	if err != nil {
		return []int{}, err
	}
	defer conn.Release()
	query := `SELECT DISTINCT station_id FROM dls_messages WHERE tenant_name=$1`
	stmt, err := conn.Conn().Prepare(ctx, "get_station_ids_in_dls_messages", query)
	if err != nil {
		return []int{}, err
	}

	rows, err := conn.Conn().Query(ctx, stmt.Name, strings.ToLower(tenantName))
	if err != nil {
		return []int{}, err
	}
	defer rows.Close()

	var stationIds []int
	for rows.Next() {
		var stationId int
		err := rows.Scan(&stationId)
		if err != nil {
			return []int{}, err
		}
		stationIds = append(stationIds, stationId)
	}
	if len(stationIds) == 0 {
		return []int{}, nil
	}
	return stationIds, nil
}

// Tenant functions
func CreateTenant(name string) (models.Tenant, error) {
	ctx, cancelfunc := context.WithTimeout(context.Background(), DbOperationTimeout*time.Second)
	defer cancelfunc()

	conn, err := MetadataDbClient.Client.Acquire(ctx)
	if err != nil {
		return models.Tenant{}, err
	}
	defer conn.Release()

	query := `INSERT INTO tenants (name) VALUES($1)`

	stmt, err := conn.Conn().Prepare(ctx, "create_new_tenant", query)
	if err != nil {
		return models.Tenant{}, err
	}
<<<<<<< HEAD

	var tenantName string
=======
>>>>>>> 6c70c2e5
	rows, err := conn.Conn().Query(ctx, stmt.Name, name)
	if err != nil {
		return models.Tenant{}, err
	}
<<<<<<< HEAD
	defer rows.Close()
	for rows.Next() {
		err := rows.Scan(&tenantName)
		if err != nil {
			return models.Tenant{}, err
		}
	}

=======
>>>>>>> 6c70c2e5
	if err := rows.Err(); err != nil {
		var pgErr *pgconn.PgError
		if errors.As(err, &pgErr) {
			if pgErr.Detail != "" {
				if strings.Contains(pgErr.Detail, "already exists") {
					return models.Tenant{}, errors.New("Tenant " + name + " already exists")
				} else {
					return models.Tenant{}, errors.New(pgErr.Detail)
				}
			} else {
				return models.Tenant{}, errors.New(pgErr.Message)
			}
		} else {
			return models.Tenant{}, err
		}
	}

	newTenant := models.Tenant{
<<<<<<< HEAD
		ID:   TenantName,
=======
>>>>>>> 6c70c2e5
		Name: name,
	}
	return newTenant, nil
}

func GetGlobalTenant() (bool, models.Tenant, error) {
	ctx, cancelfunc := context.WithTimeout(context.Background(), DbOperationTimeout*time.Second)
	defer cancelfunc()
	conn, err := MetadataDbClient.Client.Acquire(ctx)
	if err != nil {
		return false, models.Tenant{}, err
	}
	defer conn.Release()
	query := `SELECT * FROM tenants WHERE name = 'global' LIMIT 1`
	stmt, err := conn.Conn().Prepare(ctx, "get_global_tenant", query)
	if err != nil {
		return false, models.Tenant{}, err
	}
	rows, err := conn.Conn().Query(ctx, stmt.Name)
	if err != nil {
		return false, models.Tenant{}, err
	}
	defer rows.Close()
	tenants, err := pgx.CollectRows(rows, pgx.RowToStructByPos[models.Tenant])
	if err != nil {
		return false, models.Tenant{}, err
	}
	if len(tenants) == 0 {
		return false, models.Tenant{}, nil
	}
	return true, tenants[0], nil
}<|MERGE_RESOLUTION|>--- conflicted
+++ resolved
@@ -3031,14 +3031,8 @@
 	query := `INSERT INTO schemas ( 
 		name, 
 		type,
-<<<<<<< HEAD
-		created_by_username)
+		created_by_username) 
     VALUES($1, $2, $3) RETURNING id`
-=======
-		created_by_username,
-		tenant_name) 
-    VALUES($1, $2, $3, $4) RETURNING id`
->>>>>>> 6c70c2e5
 
 	stmt, err := conn.Conn().Prepare(ctx, "insert_new_schema", query)
 	if err != nil {
@@ -3360,12 +3354,8 @@
 		full_name, 
 		subscription,
 		skip_get_started,
-		tenant_name) 
-<<<<<<< HEAD
-    VALUES($1, $2, $3, $4, $5, $6, $7, $8, $9, $10, $11) RETURNING id`
-=======
+		tenant_id) 
     VALUES($1, $2, $3, $4, $5, $6, $7, $8, $9, $10) RETURNING id`
->>>>>>> 6c70c2e5
 
 	stmt, err := conn.Conn().Prepare(ctx, "create_new_user", query)
 	if err != nil {
@@ -3428,11 +3418,7 @@
 		return err
 	}
 	defer conn.Release()
-<<<<<<< HEAD
-	query := `UPDATE users SET password = $2 WHERE username = $1 AND tenant_name=$3`
-=======
-	query := `UPDATE users SET password = $2 WHERE username = $1 AND tenant_name = $3`
->>>>>>> 6c70c2e5
+	query := `UPDATE users SET password = $2 WHERE username = $1`
 	stmt, err := conn.Conn().Prepare(ctx, "change_user_password", query)
 	if err != nil {
 		return err
@@ -3452,11 +3438,7 @@
 		return false, models.User{}, err
 	}
 	defer conn.Release()
-<<<<<<< HEAD
-	query := `SELECT * FROM users WHERE type = 'root' AND tenant_name=$1 LIMIT 1`
-=======
-	query := `SELECT * FROM users WHERE type = 'root' AND tenant_name = $1 LIMIT 1`
->>>>>>> 6c70c2e5
+	query := `SELECT * FROM users WHERE type = 'root' LIMIT 1`
 	stmt, err := conn.Conn().Prepare(ctx, "get_root_user", query)
 	if err != nil {
 		return false, models.User{}, err
@@ -4660,26 +4642,20 @@
 	if err != nil {
 		return models.Tenant{}, err
 	}
-<<<<<<< HEAD
-
-	var tenantName string
-=======
->>>>>>> 6c70c2e5
+
+	var tenantId int
 	rows, err := conn.Conn().Query(ctx, stmt.Name, name)
 	if err != nil {
 		return models.Tenant{}, err
 	}
-<<<<<<< HEAD
 	defer rows.Close()
 	for rows.Next() {
-		err := rows.Scan(&tenantName)
+		err := rows.Scan(&tenantId)
 		if err != nil {
 			return models.Tenant{}, err
 		}
 	}
 
-=======
->>>>>>> 6c70c2e5
 	if err := rows.Err(); err != nil {
 		var pgErr *pgconn.PgError
 		if errors.As(err, &pgErr) {
@@ -4698,10 +4674,6 @@
 	}
 
 	newTenant := models.Tenant{
-<<<<<<< HEAD
-		ID:   TenantName,
-=======
->>>>>>> 6c70c2e5
 		Name: name,
 	}
 	return newTenant, nil
