--- conflicted
+++ resolved
@@ -18,11 +18,9 @@
 	"io/ioutil"
 
 	"memphis/conf"
-<<<<<<< HEAD
 	"strings"
-=======
+
 	"memphis/models"
->>>>>>> 19874570
 
 	"context"
 	"time"
@@ -141,7 +139,6 @@
 	}()
 }
 
-<<<<<<< HEAD
 func ClosePostgresSql(db DbPostgreSQLInstance, l logger) {
 	defer db.Cancel()
 	defer func() {
@@ -183,7 +180,76 @@
 		return err
 	}
 	_, err = conn.Conn().Exec(ctx, "insert into", "sname", "red", "{1}", "{}", "{}")
-=======
+	if err != nil {
+		return err
+	}
+
+	return nil
+}
+
+func SelectFromTable(dbPostgre DbPostgreSQLInstance) error {
+	ctx, cancelfunc := context.WithTimeout(context.Background(), dbOperationTimeout*time.Second)
+	defer cancelfunc()
+
+	conn := dbPostgre.Conn
+	defer conn.Release()
+	_, err := conn.Conn().Prepare(ctx, "select from", `SELECT username FROM users WHERE username = $1`)
+	if err != nil {
+		return err
+	}
+	var username string
+	rows := conn.Conn().QueryRow(ctx, "select from", "test")
+
+	err = rows.Scan(&username)
+	if err != nil {
+		return err
+	}
+
+	return nil
+
+}
+
+func updateFieldInTable(dbPostgre DbPostgreSQLInstance) error {
+	ctx, cancelfunc := context.WithTimeout(context.Background(), dbOperationTimeout*time.Second)
+	defer cancelfunc()
+
+	conn := dbPostgre.Conn
+	defer conn.Release()
+	_, err := conn.Conn().Prepare(ctx, "update", `UPDATE users
+	SET username = $2
+	WHERE id = $1
+	RETURNING id, username;`)
+	if err != nil {
+		return err
+	}
+	var username string
+	var id int
+	rows := conn.Conn().QueryRow(ctx, "update", 7, "test")
+	err = rows.Scan(&id, &username)
+	if err != nil {
+		return err
+	}
+
+	return nil
+}
+
+func dropRowInTable(dbPostgre DbPostgreSQLInstance) error {
+	ctx, cancelfunc := context.WithTimeout(context.Background(), dbOperationTimeout*time.Second)
+	defer cancelfunc()
+
+	conn := dbPostgre.Conn
+	defer conn.Release()
+	_, err := conn.Conn().Prepare(ctx, "drop", `DELETE FROM users WHERE id = $1;`)
+	if err != nil {
+		return err
+	}
+	_, err = conn.Conn().Exec(ctx, "drop", 7)
+	if err != nil {
+		return err
+	}
+	return nil
+}
+
 // System Keys Functions
 func GetSystemKey(key string) (bool, models.SystemKey, error) {
 	filter := bson.M{"key": key}
@@ -219,706 +285,18 @@
 	return nil
 }
 
-// Configuration Functions
-func GetConfiguration(key string, isString bool) (bool, models.ConfigurationsStringValue, models.ConfigurationsIntValue, error) {
-	var configurationsStringValue models.ConfigurationsStringValue
-	var configurationsIntValue models.ConfigurationsIntValue
-	filter := bson.M{"key": key}
-	if isString {
-		err := configurationsCollection.FindOne(context.TODO(), filter).Decode(&configurationsStringValue)
-		if err == mongo.ErrNoDocuments {
-			return false, models.ConfigurationsStringValue{}, models.ConfigurationsIntValue{}, nil
-		}
-		if err != nil {
-			return true, models.ConfigurationsStringValue{}, models.ConfigurationsIntValue{}, err
-		}
-		return true, configurationsStringValue, models.ConfigurationsIntValue{}, err
-	} else {
-		err := configurationsCollection.FindOne(context.TODO(), filter).Decode(&configurationsIntValue)
-		if err == mongo.ErrNoDocuments {
-			return false, models.ConfigurationsStringValue{}, models.ConfigurationsIntValue{}, nil
-		}
-		if err != nil {
-			return true, models.ConfigurationsStringValue{}, models.ConfigurationsIntValue{}, err
-		}
-		return true, models.ConfigurationsStringValue{}, configurationsIntValue, err
-	}
-}
-
-func InsertConfiguration(key string, stringValue string, intValue int, isString bool) error {
-	if isString {
-		config := models.ConfigurationsStringValue{
-			ID:    primitive.NewObjectID(),
-			Key:   key,
-			Value: stringValue,
-		}
-		_, err := configurationsCollection.InsertOne(context.TODO(), config)
-		if err != nil {
-			return err
-		}
-	} else {
-		config := models.ConfigurationsIntValue{
-			ID:    primitive.NewObjectID(),
-			Key:   key,
-			Value: intValue,
-		}
-		_, err := configurationsCollection.InsertOne(context.TODO(), config)
-		if err != nil {
-			return err
-		}
-	}
-	return nil
-}
-
-func UpsertConfiguration(key string, stringValue string, intValue int, isString bool) error {
-	filter := bson.M{"key": key}
-	opts := options.Update().SetUpsert(true)
-	var update primitive.M
-	if isString {
-		update = bson.M{
-			"$set": bson.M{
-				"value": stringValue,
-			},
-		}
-	} else {
-		update = bson.M{
-			"$set": bson.M{
-				"value": intValue,
-			},
-		}
-	}
-	_, err := configurationsCollection.UpdateOne(context.TODO(), filter, update, opts)
-	if err != nil {
-		return err
-	}
-	return nil
-}
-
-// Connection Functions
-func InsertConnection(connection models.Connection) error {
-	_, err := connectionsCollection.InsertOne(context.TODO(), connection)
-	if err != nil {
-		return err
-	}
-	return err
-}
-
-func UpdateConnection(connectionId primitive.ObjectID, isActive bool) error {
-	_, err := connectionsCollection.UpdateOne(context.TODO(),
-		bson.M{"_id": connectionId},
-		bson.M{"$set": bson.M{"is_active": isActive}},
-	)
-	if err != nil {
-		return err
-	}
-	return nil
-}
-
-func UpdateConncetionsOfDeletedUser(username string) error {
-	_, err := connectionsCollection.UpdateMany(context.TODO(),
-		bson.M{"created_by_user": username},
-		bson.M{"$set": bson.M{"created_by_user": username + "(deleted)"}},
-	)
-	if err != nil {
-		return err
-	}
-	return nil
-}
-
-func GetConnectionByID(connectionId primitive.ObjectID) (bool, models.Connection, error) {
-	filter := bson.M{"_id": connectionId}
-	var connection models.Connection
-	err := connectionsCollection.FindOne(context.TODO(), filter).Decode(&connection)
-	if err == mongo.ErrNoDocuments {
-		return false, connection, nil
-	} else if err != nil {
-		return true, connection, err
-	}
-	return true, connection, nil
-}
-
-func KillRelevantConnections(ids []primitive.ObjectID) error {
-	_, err := connectionsCollection.UpdateMany(context.TODO(),
-		bson.M{"_id": bson.M{"$in": ids}},
-		bson.M{"$set": bson.M{"is_active": false}},
-	)
->>>>>>> 19874570
-	if err != nil {
-		return err
-	}
-
-	return nil
-}
-
-<<<<<<< HEAD
-func SelectFromTable(dbPostgre DbPostgreSQLInstance) error {
-	ctx, cancelfunc := context.WithTimeout(context.Background(), dbOperationTimeout*time.Second)
-	defer cancelfunc()
-
-	conn := dbPostgre.Conn
-	defer conn.Release()
-	_, err := conn.Conn().Prepare(ctx, "select from", `SELECT username FROM users WHERE username = $1`)
-	if err != nil {
-		return err
-	}
-	var username string
-	rows := conn.Conn().QueryRow(ctx, "select from", "test")
-
-	err = rows.Scan(&username)
-	if err != nil {
-		return err
-	}
-
-	return nil
-
-}
-
-func updateFieldInTable(dbPostgre DbPostgreSQLInstance) error {
-	ctx, cancelfunc := context.WithTimeout(context.Background(), dbOperationTimeout*time.Second)
-	defer cancelfunc()
-
-	conn := dbPostgre.Conn
-	defer conn.Release()
-	_, err := conn.Conn().Prepare(ctx, "update", `UPDATE users
-	SET username = $2
-	WHERE id = $1
-	RETURNING id, username;`)
-	if err != nil {
-		return err
-	}
-	var username string
-	var id int
-	rows := conn.Conn().QueryRow(ctx, "update", 7, "test")
-	err = rows.Scan(&id, &username)
-	if err != nil {
-		return err
-	}
-
-	return nil
-}
-
-func dropRowInTable(dbPostgre DbPostgreSQLInstance) error {
-	ctx, cancelfunc := context.WithTimeout(context.Background(), dbOperationTimeout*time.Second)
-	defer cancelfunc()
-
-	conn := dbPostgre.Conn
-	defer conn.Release()
-	_, err := conn.Conn().Prepare(ctx, "drop", `DELETE FROM users WHERE id = $1;`)
-	if err != nil {
-		return err
-	}
-	_, err = conn.Conn().Exec(ctx, "drop", 7)
-=======
-func GetActiveConnections() ([]models.Connection, error) {
-	var connections []models.Connection
-	cursor, err := connectionsCollection.Find(context.TODO(), bson.M{"is_active": true})
-	if err != nil {
-		return connections, err
-	}
-	if err = cursor.All(context.TODO(), &connections); err != nil {
-		return connections, err
-	}
-
-	return connections, nil
-}
-
-// Audit Logs Functions
-func InsertAuditLogs(auditLogs []interface{}) error {
-	_, err := auditLogsCollection.InsertMany(context.TODO(), auditLogs)
-	if err != nil {
-		return err
-	}
-	return nil
-}
-
-func GetAuditLogsByStation(name string) ([]models.AuditLog, error) {
-	var auditLogs []models.AuditLog
-
-	cursor, err := auditLogsCollection.Find(context.TODO(), bson.M{"station_name": name, "creation_date": bson.M{
-		"$gte": (time.Now().AddDate(0, 0, -5)),
-	}})
-	if err != nil {
-		return []models.AuditLog{}, err
-	}
-
-	if err = cursor.All(context.TODO(), &auditLogs); err != nil {
-		return []models.AuditLog{}, err
-	}
-
-	if len(auditLogs) == 0 {
-		auditLogs = []models.AuditLog{}
-	}
-
-	return auditLogs, nil
-}
-
-func RemoveAllAuditLogsByStation(name string) error {
-	_, err := auditLogsCollection.DeleteMany(context.TODO(), bson.M{"station_name": name})
-	if err != nil {
-		return err
-	}
-	return nil
-}
-
-// Station Functions
-func GetActiveStations() ([]models.Station, error) {
-	var stations []models.Station
-	cursor, err := stationsCollection.Find(context.TODO(), bson.M{
-		"$or": []interface{}{
-			bson.M{"is_deleted": false},
-			bson.M{"is_deleted": bson.M{"$exists": false}},
-		},
-	})
-	if err != nil {
-		return []models.Station{}, err
-	}
-
-	if err = cursor.All(context.TODO(), &stations); err != nil {
-		return []models.Station{}, err
-	}
-	return stations, nil
-}
-
-func GetStationByName(name string) (bool, models.Station, error) {
-	var station models.Station
-	err := stationsCollection.FindOne(context.TODO(), bson.M{
-		"name": name,
-		"$or": []interface{}{
-			bson.M{"is_deleted": false},
-			bson.M{"is_deleted": bson.M{"$exists": false}},
-		},
-	}).Decode(&station)
-	if err == mongo.ErrNoDocuments {
-		return false, models.Station{}, nil
-	} else if err != nil {
-		return true, models.Station{}, err
-	}
-	return true, station, nil
-}
-
-func UpsertNewStation(stationName string, username string, retentionType string, retentionValue int, storageType string, replicas int, schemaDetails models.SchemaDetails, idempotencyWindow int64, isNative bool, dlsConfiguration models.DlsConfiguration, tieredStorageEnabled bool) (models.Station, int64, error) {
-	var update bson.M
-	var emptySchemaDetailsResponse struct{}
-	newStation := models.Station{
-		ID:                   primitive.NewObjectID(),
-		Name:                 stationName,
-		CreatedByUser:        username,
-		CreationDate:         time.Now(),
-		IsDeleted:            false,
-		RetentionType:        retentionType,
-		RetentionValue:       retentionValue,
-		StorageType:          storageType,
-		Replicas:             replicas,
-		LastUpdate:           time.Now(),
-		Schema:               schemaDetails,
-		IdempotencyWindow:    idempotencyWindow,
-		IsNative:             isNative,
-		DlsConfiguration:     dlsConfiguration,
-		TieredStorageEnabled: tieredStorageEnabled,
-	}
-	if schemaDetails.SchemaName != "" {
-		update = bson.M{
-			"$setOnInsert": bson.M{
-				"_id":                      newStation.ID,
-				"retention_type":           newStation.RetentionType,
-				"retention_value":          newStation.RetentionValue,
-				"storage_type":             newStation.StorageType,
-				"replicas":                 newStation.Replicas,
-				"created_by_user":          newStation.CreatedByUser,
-				"creation_date":            newStation.CreationDate,
-				"last_update":              newStation.LastUpdate,
-				"schema":                   newStation.Schema,
-				"idempotency_window_in_ms": newStation.IdempotencyWindow,
-				"is_native":                newStation.IsNative,
-				"dls_configuration":        newStation.DlsConfiguration,
-				"tiered_storage_enabled":   newStation.TieredStorageEnabled,
-			},
-		}
-	} else {
-		update = bson.M{
-			"$setOnInsert": bson.M{
-				"_id":                      newStation.ID,
-				"retention_type":           newStation.RetentionType,
-				"retention_value":          newStation.RetentionValue,
-				"storage_type":             newStation.StorageType,
-				"replicas":                 newStation.Replicas,
-				"created_by_user":          newStation.CreatedByUser,
-				"creation_date":            newStation.CreationDate,
-				"last_update":              newStation.LastUpdate,
-				"schema":                   emptySchemaDetailsResponse,
-				"idempotency_window_in_ms": newStation.IdempotencyWindow,
-				"dls_configuration":        newStation.DlsConfiguration,
-				"is_native":                newStation.IsNative,
-				"tiered_storage_enabled":   newStation.TieredStorageEnabled,
-			},
-		}
-	}
-	filter := bson.M{"name": newStation.Name, "is_deleted": false}
-	opts := options.Update().SetUpsert(true)
-	updateResults, err := stationsCollection.UpdateOne(context.TODO(), filter, update, opts)
-	if err != nil {
-		return models.Station{}, 0, err
-	}
-	return newStation, updateResults.MatchedCount, nil
-}
-
-func GetAllStationsDetails() ([]models.ExtendedStation, error) {
-	var stations []models.ExtendedStation
-	cursor, err := stationsCollection.Aggregate(context.TODO(), mongo.Pipeline{
-		bson.D{{"$match", bson.D{{"$or", []interface{}{
-			bson.D{{"is_deleted", false}},
-			bson.D{{"is_deleted", bson.D{{"$exists", false}}}},
-		}}}}},
-		bson.D{{"$lookup", bson.D{{"from", "producers"}, {"localField", "_id"}, {"foreignField", "station_id"}, {"as", "producers"}}}},
-		bson.D{{"$lookup", bson.D{{"from", "consumers"}, {"localField", "_id"}, {"foreignField", "station_id"}, {"as", "consumers"}}}},
-		bson.D{{"$project", bson.D{{"_id", 1}, {"name", 1}, {"retention_type", 1}, {"retention_value", 1}, {"storage_type", 1}, {"replicas", 1}, {"idempotency_window_in_ms", 1}, {"created_by_user", 1}, {"creation_date", 1}, {"last_update", 1}, {"dls_configuration", 1}, {"is_native", 1}, {"producers", 1}, {"consumers", 1}, {"tiered_storage_enabled", 1}}}},
-	})
-	if err == mongo.ErrNoDocuments {
-		return []models.ExtendedStation{}, nil
-	}
-	if err != nil {
-		return []models.ExtendedStation{}, err
-	}
-
-	if err = cursor.All(context.TODO(), &stations); err != nil {
-		return []models.ExtendedStation{}, err
-	}
-	return stations, nil
-}
-
-func DeleteStationsByNames(stationNames []string) error {
-	_, err := stationsCollection.UpdateMany(context.TODO(),
-		bson.M{
-			"name": bson.M{"$in": stationNames},
-			"$or": []interface{}{
-				bson.M{"is_deleted": false},
-				bson.M{"is_deleted": bson.M{"$exists": false}},
-			},
-		},
-		bson.M{"$set": bson.M{"is_deleted": true}},
-	)
-	if err != nil {
-		return err
-	}
-	return nil
-}
-
-func DeleteStation(name string) error {
-	_, err := stationsCollection.UpdateOne(context.TODO(),
-		bson.M{
-			"name": name,
-			"$or": []interface{}{
-				bson.M{"is_deleted": false},
-				bson.M{"is_deleted": bson.M{"$exists": false}},
-			},
-		},
-		bson.M{"$set": bson.M{"is_deleted": true}},
-	)
-	if err != nil {
-		return err
-	}
-	return nil
-}
-
-func AttachSchemaToStation(stationName string, schemaDetails models.SchemaDetails) error {
-	_, err := stationsCollection.UpdateOne(context.TODO(), bson.M{"name": stationName, "is_deleted": false}, bson.M{"$set": bson.M{"schema": schemaDetails}})
-	if err != nil {
-		return err
-	}
-	return nil
-}
-
-func DetachSchemaFromStation(stationName string) error {
-	_, err := stationsCollection.UpdateOne(context.TODO(),
-		bson.M{
-			"name": stationName,
-			"$or": []interface{}{
-				bson.M{"is_deleted": false},
-				bson.M{"is_deleted": bson.M{"$exists": false}},
-			},
-		},
-		bson.M{"$set": bson.M{"schema": bson.M{}}},
-	)
-	if err != nil {
-		return err
-	}
-	return nil
-}
-
-func UpsertStationDlsConfig(stationName string, dlsConfiguration models.DlsConfiguration) error {
-	filter := bson.M{
-		"name": stationName,
-		"$or": []interface{}{
-			bson.M{"is_deleted": false},
-			bson.M{"is_deleted": bson.M{"$exists": false}},
-		}}
-
-	update := bson.M{
-		"$set": bson.M{
-			"dls_configuration": dlsConfiguration,
-		},
-	}
-	opts := options.Update().SetUpsert(true)
-
-	_, err := stationsCollection.UpdateOne(context.TODO(), filter, update, opts)
-	if err != nil {
-		return err
-	}
-	return nil
-}
-
-func UpdateIsNativeOldStations() error {
-	_, err := stationsCollection.UpdateMany(context.TODO(),
-		bson.M{"is_native": bson.M{"$exists": false}},
-		bson.M{"$set": bson.M{"is_native": true}},
-	)
-	if err != nil {
-		return err
-	}
-	return nil
-}
-
-func UpdateStationsOfDeletedUser(username string) error {
-	_, err := stationsCollection.UpdateMany(context.TODO(),
-		bson.M{"created_by_user": username},
-		bson.M{"$set": bson.M{"created_by_user": username + "(deleted)"}},
-	)
-	if err != nil {
-		return err
-	}
-	return nil
-}
-
-func GetStationNamesUsingSchema(schemaName string) ([]string, error) {
-	var stations []models.Station
-	cursor, err := stationsCollection.Aggregate(context.TODO(), mongo.Pipeline{
-		bson.D{{"$unwind", bson.D{{"path", "$schema"}, {"preserveNullAndEmptyArrays", true}}}},
-		bson.D{{"$match", bson.D{{"schema.name", schemaName}, {"is_deleted", false}}}},
-		bson.D{{"$project", bson.D{{"name", 1}}}},
-	})
-	if err != nil {
-		return []string{}, err
-	}
-
-	if err = cursor.All(context.TODO(), &stations); err != nil {
-		return []string{}, err
-	}
-	if len(stations) == 0 {
-		return []string{}, nil
-	}
-
-	var stationNames []string
-	for _, station := range stations {
-		stationNames = append(stationNames, station.Name)
-	}
-
-	return stationNames, nil
-}
-
-func GetCountStationsUsingSchema(schemaName string) (int, error) {
-	filter := bson.M{"schema.name": schemaName, "is_deleted": false}
-	countStations, err := stationsCollection.CountDocuments(context.TODO(), filter)
-	if err != nil {
-		return 0, err
-	}
-
-	return int(countStations), nil
-}
-
-func RemoveSchemaFromAllUsingStations(schemaName string) error {
-	_, err := stationsCollection.UpdateMany(context.TODO(),
-		bson.M{
-			"schema.name": schemaName,
-		},
-		bson.M{"$set": bson.M{"schema": bson.M{}}},
-	)
-	if err != nil {
-		return err
-	}
-	return nil
-}
-
-// Producer Functions
-func GetProducersByConnectionIDWithStationDetails(connectionId primitive.ObjectID) ([]models.ExtendedProducer, error) {
-	var producers []models.ExtendedProducer
-	cursor, err := producersCollection.Aggregate(context.TODO(), mongo.Pipeline{
-		bson.D{{"$match", bson.D{{"connection_id", connectionId}, {"is_active", true}}}},
-		bson.D{{"$lookup", bson.D{{"from", "stations"}, {"localField", "station_id"}, {"foreignField", "_id"}, {"as", "station"}}}},
-		bson.D{{"$unwind", bson.D{{"path", "$station"}, {"preserveNullAndEmptyArrays", true}}}},
-		bson.D{{"$project", bson.D{{"_id", 1}, {"name", 1}, {"type", 1}, {"connection_id", 1}, {"created_by_user", 1}, {"creation_date", 1}, {"is_active", 1}, {"is_deleted", 1}, {"station_name", "$station.name"}}}},
-		bson.D{{"$project", bson.D{{"station", 0}, {"connection", 0}}}},
-	})
-	if err != nil {
-		return []models.ExtendedProducer{}, err
-	}
-	if err = cursor.All(context.TODO(), &producers); err != nil {
-		return []models.ExtendedProducer{}, err
-	}
-	return producers, nil
-}
-
-func UpdateProducersConnection(connectionId primitive.ObjectID, isActive bool) error {
-	_, err := producersCollection.UpdateMany(context.TODO(),
-		bson.M{"connection_id": connectionId},
-		bson.M{"$set": bson.M{"is_active": isActive}},
-	)
->>>>>>> 19874570
-	if err != nil {
-		return err
-	}
-	return nil
-}
-
-<<<<<<< HEAD
 func AddInexToTable(indexName, tableName, field string, dbPostgreSQL DbPostgreSQLInstance) error {
 	ctx, cancelfunc := context.WithTimeout(context.Background(), dbOperationTimeout*time.Second)
 	defer cancelfunc()
 	addIndexQuery := "CREATE INDEX" + pgx.Identifier{indexName}.Sanitize() + "ON" + pgx.Identifier{tableName}.Sanitize() + "(" + pgx.Identifier{field}.Sanitize() + ")"
 	db := dbPostgreSQL.Client
 	_, err := db.Exec(ctx, addIndexQuery)
-=======
-func GetProducerByNameAndConnectionID(name string, connectionId primitive.ObjectID) (bool, models.Producer, error) {
-	filter := bson.M{"name": name, "connection_id": connectionId}
-	var producer models.Producer
-	err := producersCollection.FindOne(context.TODO(), filter).Decode(&producer)
-	if err == mongo.ErrNoDocuments {
-		return false, models.Producer{}, err
-	}
-	if err != nil {
-		return true, models.Producer{}, err
-	}
-	return true, producer, nil
-}
-
-func GetProducerByStationIDAndUsername(username string, stationId primitive.ObjectID, connectionId primitive.ObjectID) (bool, models.Producer, error) {
-	filter := bson.M{"name": username, "station_id": stationId, "connection_id": connectionId}
-	var producer models.Producer
-	err := producersCollection.FindOne(context.TODO(), filter).Decode(&producer)
-	if err == mongo.ErrNoDocuments {
-		return false, models.Producer{}, err
-	}
-	if err != nil {
-		return true, models.Producer{}, err
-	}
-	return true, producer, nil
-}
-
-func GetActiveProducerByStationID(producerName string, stationId primitive.ObjectID) (bool, models.Producer, error) {
-	filter := bson.M{"name": producerName, "station_id": stationId, "is_active": true}
-	var producer models.Producer
-	err := producersCollection.FindOne(context.TODO(), filter).Decode(&producer)
-	if err == mongo.ErrNoDocuments {
-		return false, producer, nil
-	} else if err != nil {
-		return true, producer, err
-	}
-	return true, producer, nil
-}
-
-func UpsertNewProducer(name string, stationId primitive.ObjectID, producerType string, connectionIdObj primitive.ObjectID, createdByUser string) (models.Producer, int64, error) {
-	newProducer := models.Producer{
-		ID:            primitive.NewObjectID(),
-		Name:          name,
-		StationId:     stationId,
-		Type:          producerType,
-		ConnectionId:  connectionIdObj,
-		CreatedByUser: createdByUser,
-		IsActive:      true,
-		CreationDate:  time.Now(),
-		IsDeleted:     false,
-	}
-
-	filter := bson.M{"name": newProducer.Name, "station_id": stationId, "is_active": true, "is_deleted": false}
-	update := bson.M{
-		"$setOnInsert": bson.M{
-			"_id":             newProducer.ID,
-			"type":            newProducer.Type,
-			"connection_id":   newProducer.ConnectionId,
-			"created_by_user": newProducer.CreatedByUser,
-			"creation_date":   newProducer.CreationDate,
-		},
-	}
-	opts := options.Update().SetUpsert(true)
-	updateResults, err := producersCollection.UpdateOne(context.TODO(), filter, update, opts)
-	if err != nil {
-		return newProducer, 0, err
-	}
-	return newProducer, updateResults.MatchedCount, nil
-}
-
-func GetAllProducers() ([]models.ExtendedProducer, error) {
-	var producers []models.ExtendedProducer
-	cursor, err := producersCollection.Aggregate(context.TODO(), mongo.Pipeline{
-		bson.D{{"$match", bson.D{}}},
-		bson.D{{"$lookup", bson.D{{"from", "stations"}, {"localField", "station_id"}, {"foreignField", "_id"}, {"as", "station"}}}},
-		bson.D{{"$unwind", bson.D{{"path", "$station"}, {"preserveNullAndEmptyArrays", true}}}},
-		bson.D{{"$lookup", bson.D{{"from", "connections"}, {"localField", "connection_id"}, {"foreignField", "_id"}, {"as", "connection"}}}},
-		bson.D{{"$unwind", bson.D{{"path", "$connection"}, {"preserveNullAndEmptyArrays", true}}}},
-		bson.D{{"$project", bson.D{{"_id", 1}, {"name", 1}, {"type", 1}, {"connection_id", 1}, {"created_by_user", 1}, {"creation_date", 1}, {"is_active", 1}, {"is_deleted", 1}, {"station_name", "$station.name"}, {"client_address", "$connection.client_address"}}}},
-		bson.D{{"$project", bson.D{{"station", 0}, {"connection", 0}}}},
-	})
-	if err != nil {
-		return []models.ExtendedProducer{}, err
-	}
-
-	if err = cursor.All(context.TODO(), &producers); err != nil {
-		return []models.ExtendedProducer{}, err
-	}
-	return producers, nil
-}
-
-func GetProducersByStationID(stationId primitive.ObjectID) ([]models.ExtendedProducer, error) {
-	var producers []models.ExtendedProducer
-
-	cursor, err := producersCollection.Aggregate(context.TODO(), mongo.Pipeline{
-		bson.D{{"$match", bson.D{{"station_id", stationId}}}},
-		bson.D{{"$sort", bson.D{{"creation_date", -1}}}},
-		bson.D{{"$lookup", bson.D{{"from", "stations"}, {"localField", "station_id"}, {"foreignField", "_id"}, {"as", "station"}}}},
-		bson.D{{"$unwind", bson.D{{"path", "$station"}, {"preserveNullAndEmptyArrays", true}}}},
-		bson.D{{"$lookup", bson.D{{"from", "connections"}, {"localField", "connection_id"}, {"foreignField", "_id"}, {"as", "connection"}}}},
-		bson.D{{"$unwind", bson.D{{"path", "$connection"}, {"preserveNullAndEmptyArrays", true}}}},
-		bson.D{{"$project", bson.D{{"_id", 1}, {"name", 1}, {"type", 1}, {"connection_id", 1}, {"created_by_user", 1}, {"creation_date", 1}, {"is_active", 1}, {"is_deleted", 1}, {"station_name", "$station.name"}, {"client_address", "$connection.client_address"}}}},
-		bson.D{{"$project", bson.D{{"station", 0}, {"connection", 0}}}},
-	})
-
-	if err != nil {
-		return []models.ExtendedProducer{}, err
-	}
-
-	if err = cursor.All(context.TODO(), &producers); err != nil {
-		return []models.ExtendedProducer{}, err
-	}
-	return producers, nil
-}
-
-func DeleteProducerByNameAndStationID(name string, stationId primitive.ObjectID) (bool, models.Producer, error) {
-	var producer models.Producer
-	err := producersCollection.FindOneAndUpdate(context.TODO(),
-		bson.M{"name": name, "station_id": stationId, "is_active": true},
-		bson.M{"$set": bson.M{"is_active": false, "is_deleted": true}},
-	).Decode(&producer)
-	if err == mongo.ErrNoDocuments {
-		return false, models.Producer{}, nil
-	}
-	if err != nil {
-		return true, models.Producer{}, err
-	}
-	return true, producer, nil
-}
-
-func DeleteProducersByStationID(stationId primitive.ObjectID) error {
-	_, err := producersCollection.UpdateMany(context.TODO(),
-		bson.M{"station_id": stationId},
-		bson.M{"$set": bson.M{"is_active": false, "is_deleted": true}},
-	)
->>>>>>> 19874570
-	if err != nil {
-		return err
-	}
-	return nil
-}
-
-<<<<<<< HEAD
+	if err != nil {
+		return err
+	}
+	return nil
+}
+
 func createTablesInDb(dbPostgreSQL DbPostgreSQLInstance) error {
 	auditLogsTable := `CREATE TABLE IF NOT EXISTS audit_logs(
 		id SERIAL NOT NULL,
@@ -1310,8 +688,637 @@
 	// }
 
 	return DbPostgreSQLInstance{Client: dbPostgreSQL, Ctx: ctx, Cancel: cancelfunc}, nil
-
-=======
+	}
+
+// Configuration Functions
+func GetConfiguration(key string, isString bool) (bool, models.ConfigurationsStringValue, models.ConfigurationsIntValue, error) {
+	var configurationsStringValue models.ConfigurationsStringValue
+	var configurationsIntValue models.ConfigurationsIntValue
+	filter := bson.M{"key": key}
+	if isString {
+		err := configurationsCollection.FindOne(context.TODO(), filter).Decode(&configurationsStringValue)
+		if err == mongo.ErrNoDocuments {
+			return false, models.ConfigurationsStringValue{}, models.ConfigurationsIntValue{}, nil
+		}
+		if err != nil {
+			return true, models.ConfigurationsStringValue{}, models.ConfigurationsIntValue{}, err
+		}
+		return true, configurationsStringValue, models.ConfigurationsIntValue{}, err
+	} else {
+		err := configurationsCollection.FindOne(context.TODO(), filter).Decode(&configurationsIntValue)
+		if err == mongo.ErrNoDocuments {
+			return false, models.ConfigurationsStringValue{}, models.ConfigurationsIntValue{}, nil
+		}
+		if err != nil {
+			return true, models.ConfigurationsStringValue{}, models.ConfigurationsIntValue{}, err
+		}
+		return true, models.ConfigurationsStringValue{}, configurationsIntValue, err
+	}
+}
+
+func InsertConfiguration(key string, stringValue string, intValue int, isString bool) error {
+	if isString {
+		config := models.ConfigurationsStringValue{
+			ID:    primitive.NewObjectID(),
+			Key:   key,
+			Value: stringValue,
+		}
+		_, err := configurationsCollection.InsertOne(context.TODO(), config)
+		if err != nil {
+			return err
+		}
+	} else {
+		config := models.ConfigurationsIntValue{
+			ID:    primitive.NewObjectID(),
+			Key:   key,
+			Value: intValue,
+		}
+		_, err := configurationsCollection.InsertOne(context.TODO(), config)
+		if err != nil {
+			return err
+		}
+	}
+	return nil
+}
+
+func UpsertConfiguration(key string, stringValue string, intValue int, isString bool) error {
+	filter := bson.M{"key": key}
+	opts := options.Update().SetUpsert(true)
+	var update primitive.M
+	if isString {
+		update = bson.M{
+			"$set": bson.M{
+				"value": stringValue,
+			},
+		}
+	} else {
+		update = bson.M{
+			"$set": bson.M{
+				"value": intValue,
+			},
+		}
+	}
+	_, err := configurationsCollection.UpdateOne(context.TODO(), filter, update, opts)
+	if err != nil {
+		return err
+	}
+	return nil
+}
+
+// Connection Functions
+func InsertConnection(connection models.Connection) error {
+	_, err := connectionsCollection.InsertOne(context.TODO(), connection)
+	if err != nil {
+		return err
+	}
+	return err
+}
+
+func UpdateConnection(connectionId primitive.ObjectID, isActive bool) error {
+	_, err := connectionsCollection.UpdateOne(context.TODO(),
+		bson.M{"_id": connectionId},
+		bson.M{"$set": bson.M{"is_active": isActive}},
+	)
+	if err != nil {
+		return err
+	}
+	return nil
+}
+
+func UpdateConncetionsOfDeletedUser(username string) error {
+	_, err := connectionsCollection.UpdateMany(context.TODO(),
+		bson.M{"created_by_user": username},
+		bson.M{"$set": bson.M{"created_by_user": username + "(deleted)"}},
+	)
+	if err != nil {
+		return err
+	}
+	return nil
+}
+
+func GetConnectionByID(connectionId primitive.ObjectID) (bool, models.Connection, error) {
+	filter := bson.M{"_id": connectionId}
+	var connection models.Connection
+	err := connectionsCollection.FindOne(context.TODO(), filter).Decode(&connection)
+	if err == mongo.ErrNoDocuments {
+		return false, connection, nil
+	} else if err != nil {
+		return true, connection, err
+	}
+	return true, connection, nil
+}
+
+func KillRelevantConnections(ids []primitive.ObjectID) error {
+	_, err := connectionsCollection.UpdateMany(context.TODO(),
+		bson.M{"_id": bson.M{"$in": ids}},
+		bson.M{"$set": bson.M{"is_active": false}},
+	)
+	if err != nil {
+		return err
+	}
+
+	return nil
+}
+
+func GetActiveConnections() ([]models.Connection, error) {
+	var connections []models.Connection
+	cursor, err := connectionsCollection.Find(context.TODO(), bson.M{"is_active": true})
+	if err != nil {
+		return connections, err
+	}
+	if err = cursor.All(context.TODO(), &connections); err != nil {
+		return connections, err
+	}
+
+	return connections, nil
+}
+
+// Audit Logs Functions
+func InsertAuditLogs(auditLogs []interface{}) error {
+	_, err := auditLogsCollection.InsertMany(context.TODO(), auditLogs)
+	if err != nil {
+		return err
+	}
+	return nil
+}
+
+func GetAuditLogsByStation(name string) ([]models.AuditLog, error) {
+	var auditLogs []models.AuditLog
+
+	cursor, err := auditLogsCollection.Find(context.TODO(), bson.M{"station_name": name, "creation_date": bson.M{
+		"$gte": (time.Now().AddDate(0, 0, -5)),
+	}})
+	if err != nil {
+		return []models.AuditLog{}, err
+	}
+
+	if err = cursor.All(context.TODO(), &auditLogs); err != nil {
+		return []models.AuditLog{}, err
+	}
+
+	if len(auditLogs) == 0 {
+		auditLogs = []models.AuditLog{}
+	}
+
+	return auditLogs, nil
+}
+
+func RemoveAllAuditLogsByStation(name string) error {
+	_, err := auditLogsCollection.DeleteMany(context.TODO(), bson.M{"station_name": name})
+	if err != nil {
+		return err
+	}
+	return nil
+}
+
+// Station Functions
+func GetActiveStations() ([]models.Station, error) {
+	var stations []models.Station
+	cursor, err := stationsCollection.Find(context.TODO(), bson.M{
+		"$or": []interface{}{
+			bson.M{"is_deleted": false},
+			bson.M{"is_deleted": bson.M{"$exists": false}},
+		},
+	})
+	if err != nil {
+		return []models.Station{}, err
+	}
+
+	if err = cursor.All(context.TODO(), &stations); err != nil {
+		return []models.Station{}, err
+	}
+	return stations, nil
+}
+
+func GetStationByName(name string) (bool, models.Station, error) {
+	var station models.Station
+	err := stationsCollection.FindOne(context.TODO(), bson.M{
+		"name": name,
+		"$or": []interface{}{
+			bson.M{"is_deleted": false},
+			bson.M{"is_deleted": bson.M{"$exists": false}},
+		},
+	}).Decode(&station)
+	if err == mongo.ErrNoDocuments {
+		return false, models.Station{}, nil
+	} else if err != nil {
+		return true, models.Station{}, err
+	}
+	return true, station, nil
+}
+
+func UpsertNewStation(stationName string, username string, retentionType string, retentionValue int, storageType string, replicas int, schemaDetails models.SchemaDetails, idempotencyWindow int64, isNative bool, dlsConfiguration models.DlsConfiguration, tieredStorageEnabled bool) (models.Station, int64, error) {
+	var update bson.M
+	var emptySchemaDetailsResponse struct{}
+	newStation := models.Station{
+		ID:                   primitive.NewObjectID(),
+		Name:                 stationName,
+		CreatedByUser:        username,
+		CreationDate:         time.Now(),
+		IsDeleted:            false,
+		RetentionType:        retentionType,
+		RetentionValue:       retentionValue,
+		StorageType:          storageType,
+		Replicas:             replicas,
+		LastUpdate:           time.Now(),
+		Schema:               schemaDetails,
+		IdempotencyWindow:    idempotencyWindow,
+		IsNative:             isNative,
+		DlsConfiguration:     dlsConfiguration,
+		TieredStorageEnabled: tieredStorageEnabled,
+	}
+	if schemaDetails.SchemaName != "" {
+		update = bson.M{
+			"$setOnInsert": bson.M{
+				"_id":                      newStation.ID,
+				"retention_type":           newStation.RetentionType,
+				"retention_value":          newStation.RetentionValue,
+				"storage_type":             newStation.StorageType,
+				"replicas":                 newStation.Replicas,
+				"created_by_user":          newStation.CreatedByUser,
+				"creation_date":            newStation.CreationDate,
+				"last_update":              newStation.LastUpdate,
+				"schema":                   newStation.Schema,
+				"idempotency_window_in_ms": newStation.IdempotencyWindow,
+				"is_native":                newStation.IsNative,
+				"dls_configuration":        newStation.DlsConfiguration,
+				"tiered_storage_enabled":   newStation.TieredStorageEnabled,
+			},
+		}
+	} else {
+		update = bson.M{
+			"$setOnInsert": bson.M{
+				"_id":                      newStation.ID,
+				"retention_type":           newStation.RetentionType,
+				"retention_value":          newStation.RetentionValue,
+				"storage_type":             newStation.StorageType,
+				"replicas":                 newStation.Replicas,
+				"created_by_user":          newStation.CreatedByUser,
+				"creation_date":            newStation.CreationDate,
+				"last_update":              newStation.LastUpdate,
+				"schema":                   emptySchemaDetailsResponse,
+				"idempotency_window_in_ms": newStation.IdempotencyWindow,
+				"dls_configuration":        newStation.DlsConfiguration,
+				"is_native":                newStation.IsNative,
+				"tiered_storage_enabled":   newStation.TieredStorageEnabled,
+			},
+		}
+	}
+	filter := bson.M{"name": newStation.Name, "is_deleted": false}
+	opts := options.Update().SetUpsert(true)
+	updateResults, err := stationsCollection.UpdateOne(context.TODO(), filter, update, opts)
+	if err != nil {
+		return models.Station{}, 0, err
+	}
+	return newStation, updateResults.MatchedCount, nil
+}
+
+func GetAllStationsDetails() ([]models.ExtendedStation, error) {
+	var stations []models.ExtendedStation
+	cursor, err := stationsCollection.Aggregate(context.TODO(), mongo.Pipeline{
+		bson.D{{"$match", bson.D{{"$or", []interface{}{
+			bson.D{{"is_deleted", false}},
+			bson.D{{"is_deleted", bson.D{{"$exists", false}}}},
+		}}}}},
+		bson.D{{"$lookup", bson.D{{"from", "producers"}, {"localField", "_id"}, {"foreignField", "station_id"}, {"as", "producers"}}}},
+		bson.D{{"$lookup", bson.D{{"from", "consumers"}, {"localField", "_id"}, {"foreignField", "station_id"}, {"as", "consumers"}}}},
+		bson.D{{"$project", bson.D{{"_id", 1}, {"name", 1}, {"retention_type", 1}, {"retention_value", 1}, {"storage_type", 1}, {"replicas", 1}, {"idempotency_window_in_ms", 1}, {"created_by_user", 1}, {"creation_date", 1}, {"last_update", 1}, {"dls_configuration", 1}, {"is_native", 1}, {"producers", 1}, {"consumers", 1}, {"tiered_storage_enabled", 1}}}},
+	})
+	if err == mongo.ErrNoDocuments {
+		return []models.ExtendedStation{}, nil
+	}
+	if err != nil {
+		return []models.ExtendedStation{}, err
+	}
+
+	if err = cursor.All(context.TODO(), &stations); err != nil {
+		return []models.ExtendedStation{}, err
+	}
+	return stations, nil
+}
+
+func DeleteStationsByNames(stationNames []string) error {
+	_, err := stationsCollection.UpdateMany(context.TODO(),
+		bson.M{
+			"name": bson.M{"$in": stationNames},
+			"$or": []interface{}{
+				bson.M{"is_deleted": false},
+				bson.M{"is_deleted": bson.M{"$exists": false}},
+			},
+		},
+		bson.M{"$set": bson.M{"is_deleted": true}},
+	)
+	if err != nil {
+		return err
+	}
+	return nil
+}
+
+func DeleteStation(name string) error {
+	_, err := stationsCollection.UpdateOne(context.TODO(),
+		bson.M{
+			"name": name,
+			"$or": []interface{}{
+				bson.M{"is_deleted": false},
+				bson.M{"is_deleted": bson.M{"$exists": false}},
+			},
+		},
+		bson.M{"$set": bson.M{"is_deleted": true}},
+	)
+	if err != nil {
+		return err
+	}
+	return nil
+}
+
+func AttachSchemaToStation(stationName string, schemaDetails models.SchemaDetails) error {
+	_, err := stationsCollection.UpdateOne(context.TODO(), bson.M{"name": stationName, "is_deleted": false}, bson.M{"$set": bson.M{"schema": schemaDetails}})
+	if err != nil {
+		return err
+	}
+	return nil
+}
+
+func DetachSchemaFromStation(stationName string) error {
+	_, err := stationsCollection.UpdateOne(context.TODO(),
+		bson.M{
+			"name": stationName,
+			"$or": []interface{}{
+				bson.M{"is_deleted": false},
+				bson.M{"is_deleted": bson.M{"$exists": false}},
+			},
+		},
+		bson.M{"$set": bson.M{"schema": bson.M{}}},
+	)
+	if err != nil {
+		return err
+	}
+	return nil
+}
+
+func UpsertStationDlsConfig(stationName string, dlsConfiguration models.DlsConfiguration) error {
+	filter := bson.M{
+		"name": stationName,
+		"$or": []interface{}{
+			bson.M{"is_deleted": false},
+			bson.M{"is_deleted": bson.M{"$exists": false}},
+		}}
+
+	update := bson.M{
+		"$set": bson.M{
+			"dls_configuration": dlsConfiguration,
+		},
+	}
+	opts := options.Update().SetUpsert(true)
+
+	_, err := stationsCollection.UpdateOne(context.TODO(), filter, update, opts)
+	if err != nil {
+		return err
+	}
+	return nil
+}
+
+func UpdateIsNativeOldStations() error {
+	_, err := stationsCollection.UpdateMany(context.TODO(),
+		bson.M{"is_native": bson.M{"$exists": false}},
+		bson.M{"$set": bson.M{"is_native": true}},
+	)
+	if err != nil {
+		return err
+	}
+	return nil
+}
+
+func UpdateStationsOfDeletedUser(username string) error {
+	_, err := stationsCollection.UpdateMany(context.TODO(),
+		bson.M{"created_by_user": username},
+		bson.M{"$set": bson.M{"created_by_user": username + "(deleted)"}},
+	)
+	if err != nil {
+		return err
+	}
+	return nil
+}
+
+func GetStationNamesUsingSchema(schemaName string) ([]string, error) {
+	var stations []models.Station
+	cursor, err := stationsCollection.Aggregate(context.TODO(), mongo.Pipeline{
+		bson.D{{"$unwind", bson.D{{"path", "$schema"}, {"preserveNullAndEmptyArrays", true}}}},
+		bson.D{{"$match", bson.D{{"schema.name", schemaName}, {"is_deleted", false}}}},
+		bson.D{{"$project", bson.D{{"name", 1}}}},
+	})
+	if err != nil {
+		return []string{}, err
+	}
+
+	if err = cursor.All(context.TODO(), &stations); err != nil {
+		return []string{}, err
+	}
+	if len(stations) == 0 {
+		return []string{}, nil
+	}
+
+	var stationNames []string
+	for _, station := range stations {
+		stationNames = append(stationNames, station.Name)
+	}
+
+	return stationNames, nil
+}
+
+func GetCountStationsUsingSchema(schemaName string) (int, error) {
+	filter := bson.M{"schema.name": schemaName, "is_deleted": false}
+	countStations, err := stationsCollection.CountDocuments(context.TODO(), filter)
+	if err != nil {
+		return 0, err
+	}
+
+	return int(countStations), nil
+}
+
+func RemoveSchemaFromAllUsingStations(schemaName string) error {
+	_, err := stationsCollection.UpdateMany(context.TODO(),
+		bson.M{
+			"schema.name": schemaName,
+		},
+		bson.M{"$set": bson.M{"schema": bson.M{}}},
+	)
+	if err != nil {
+		return err
+	}
+	return nil
+}
+
+// Producer Functions
+func GetProducersByConnectionIDWithStationDetails(connectionId primitive.ObjectID) ([]models.ExtendedProducer, error) {
+	var producers []models.ExtendedProducer
+	cursor, err := producersCollection.Aggregate(context.TODO(), mongo.Pipeline{
+		bson.D{{"$match", bson.D{{"connection_id", connectionId}, {"is_active", true}}}},
+		bson.D{{"$lookup", bson.D{{"from", "stations"}, {"localField", "station_id"}, {"foreignField", "_id"}, {"as", "station"}}}},
+		bson.D{{"$unwind", bson.D{{"path", "$station"}, {"preserveNullAndEmptyArrays", true}}}},
+		bson.D{{"$project", bson.D{{"_id", 1}, {"name", 1}, {"type", 1}, {"connection_id", 1}, {"created_by_user", 1}, {"creation_date", 1}, {"is_active", 1}, {"is_deleted", 1}, {"station_name", "$station.name"}}}},
+		bson.D{{"$project", bson.D{{"station", 0}, {"connection", 0}}}},
+	})
+	if err != nil {
+		return []models.ExtendedProducer{}, err
+	}
+	if err = cursor.All(context.TODO(), &producers); err != nil {
+		return []models.ExtendedProducer{}, err
+	}
+	return producers, nil
+}
+
+func UpdateProducersConnection(connectionId primitive.ObjectID, isActive bool) error {
+	_, err := producersCollection.UpdateMany(context.TODO(),
+		bson.M{"connection_id": connectionId},
+		bson.M{"$set": bson.M{"is_active": isActive}},
+	)
+	if err != nil {
+		return err
+	}
+	return nil
+}
+
+func GetProducerByNameAndConnectionID(name string, connectionId primitive.ObjectID) (bool, models.Producer, error) {
+	filter := bson.M{"name": name, "connection_id": connectionId}
+	var producer models.Producer
+	err := producersCollection.FindOne(context.TODO(), filter).Decode(&producer)
+	if err == mongo.ErrNoDocuments {
+		return false, models.Producer{}, err
+	}
+	if err != nil {
+		return true, models.Producer{}, err
+	}
+	return true, producer, nil
+}
+
+func GetProducerByStationIDAndUsername(username string, stationId primitive.ObjectID, connectionId primitive.ObjectID) (bool, models.Producer, error) {
+	filter := bson.M{"name": username, "station_id": stationId, "connection_id": connectionId}
+	var producer models.Producer
+	err := producersCollection.FindOne(context.TODO(), filter).Decode(&producer)
+	if err == mongo.ErrNoDocuments {
+		return false, models.Producer{}, err
+	}
+	if err != nil {
+		return true, models.Producer{}, err
+	}
+	return true, producer, nil
+}
+
+func GetActiveProducerByStationID(producerName string, stationId primitive.ObjectID) (bool, models.Producer, error) {
+	filter := bson.M{"name": producerName, "station_id": stationId, "is_active": true}
+	var producer models.Producer
+	err := producersCollection.FindOne(context.TODO(), filter).Decode(&producer)
+	if err == mongo.ErrNoDocuments {
+		return false, producer, nil
+	} else if err != nil {
+		return true, producer, err
+	}
+	return true, producer, nil
+}
+
+func UpsertNewProducer(name string, stationId primitive.ObjectID, producerType string, connectionIdObj primitive.ObjectID, createdByUser string) (models.Producer, int64, error) {
+	newProducer := models.Producer{
+		ID:            primitive.NewObjectID(),
+		Name:          name,
+		StationId:     stationId,
+		Type:          producerType,
+		ConnectionId:  connectionIdObj,
+		CreatedByUser: createdByUser,
+		IsActive:      true,
+		CreationDate:  time.Now(),
+		IsDeleted:     false,
+	}
+
+	filter := bson.M{"name": newProducer.Name, "station_id": stationId, "is_active": true, "is_deleted": false}
+	update := bson.M{
+		"$setOnInsert": bson.M{
+			"_id":             newProducer.ID,
+			"type":            newProducer.Type,
+			"connection_id":   newProducer.ConnectionId,
+			"created_by_user": newProducer.CreatedByUser,
+			"creation_date":   newProducer.CreationDate,
+		},
+	}
+	opts := options.Update().SetUpsert(true)
+	updateResults, err := producersCollection.UpdateOne(context.TODO(), filter, update, opts)
+	if err != nil {
+		return newProducer, 0, err
+	}
+	return newProducer, updateResults.MatchedCount, nil
+}
+
+func GetAllProducers() ([]models.ExtendedProducer, error) {
+	var producers []models.ExtendedProducer
+	cursor, err := producersCollection.Aggregate(context.TODO(), mongo.Pipeline{
+		bson.D{{"$match", bson.D{}}},
+		bson.D{{"$lookup", bson.D{{"from", "stations"}, {"localField", "station_id"}, {"foreignField", "_id"}, {"as", "station"}}}},
+		bson.D{{"$unwind", bson.D{{"path", "$station"}, {"preserveNullAndEmptyArrays", true}}}},
+		bson.D{{"$lookup", bson.D{{"from", "connections"}, {"localField", "connection_id"}, {"foreignField", "_id"}, {"as", "connection"}}}},
+		bson.D{{"$unwind", bson.D{{"path", "$connection"}, {"preserveNullAndEmptyArrays", true}}}},
+		bson.D{{"$project", bson.D{{"_id", 1}, {"name", 1}, {"type", 1}, {"connection_id", 1}, {"created_by_user", 1}, {"creation_date", 1}, {"is_active", 1}, {"is_deleted", 1}, {"station_name", "$station.name"}, {"client_address", "$connection.client_address"}}}},
+		bson.D{{"$project", bson.D{{"station", 0}, {"connection", 0}}}},
+	})
+	if err != nil {
+		return []models.ExtendedProducer{}, err
+	}
+
+	if err = cursor.All(context.TODO(), &producers); err != nil {
+		return []models.ExtendedProducer{}, err
+	}
+	return producers, nil
+}
+
+func GetProducersByStationID(stationId primitive.ObjectID) ([]models.ExtendedProducer, error) {
+	var producers []models.ExtendedProducer
+
+	cursor, err := producersCollection.Aggregate(context.TODO(), mongo.Pipeline{
+		bson.D{{"$match", bson.D{{"station_id", stationId}}}},
+		bson.D{{"$sort", bson.D{{"creation_date", -1}}}},
+		bson.D{{"$lookup", bson.D{{"from", "stations"}, {"localField", "station_id"}, {"foreignField", "_id"}, {"as", "station"}}}},
+		bson.D{{"$unwind", bson.D{{"path", "$station"}, {"preserveNullAndEmptyArrays", true}}}},
+		bson.D{{"$lookup", bson.D{{"from", "connections"}, {"localField", "connection_id"}, {"foreignField", "_id"}, {"as", "connection"}}}},
+		bson.D{{"$unwind", bson.D{{"path", "$connection"}, {"preserveNullAndEmptyArrays", true}}}},
+		bson.D{{"$project", bson.D{{"_id", 1}, {"name", 1}, {"type", 1}, {"connection_id", 1}, {"created_by_user", 1}, {"creation_date", 1}, {"is_active", 1}, {"is_deleted", 1}, {"station_name", "$station.name"}, {"client_address", "$connection.client_address"}}}},
+		bson.D{{"$project", bson.D{{"station", 0}, {"connection", 0}}}},
+	})
+
+	if err != nil {
+		return []models.ExtendedProducer{}, err
+	}
+
+	if err = cursor.All(context.TODO(), &producers); err != nil {
+		return []models.ExtendedProducer{}, err
+	}
+	return producers, nil
+}
+
+func DeleteProducerByNameAndStationID(name string, stationId primitive.ObjectID) (bool, models.Producer, error) {
+	var producer models.Producer
+	err := producersCollection.FindOneAndUpdate(context.TODO(),
+		bson.M{"name": name, "station_id": stationId, "is_active": true},
+		bson.M{"$set": bson.M{"is_active": false, "is_deleted": true}},
+	).Decode(&producer)
+	if err == mongo.ErrNoDocuments {
+		return false, models.Producer{}, nil
+	}
+	if err != nil {
+		return true, models.Producer{}, err
+	}
+	return true, producer, nil
+}
+
+func DeleteProducersByStationID(stationId primitive.ObjectID) error {
+	_, err := producersCollection.UpdateMany(context.TODO(),
+		bson.M{"station_id": stationId},
+		bson.M{"$set": bson.M{"is_active": false, "is_deleted": true}},
+	)
+	if err != nil {
+		return err
+	}
+	return nil
+}
+
 func CountActiveProudcersByStationID(stationId primitive.ObjectID) (int64, error) {
 	activeCount, err := producersCollection.CountDocuments(context.TODO(), bson.M{"station_id": stationId, "is_active": true})
 	if err != nil {
@@ -2239,5 +2246,4 @@
 		return true, models.Image{}, err
 	}
 	return true, image, nil
->>>>>>> 19874570
 }