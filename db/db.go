// Copyright 2022-2023 The Memphis.dev Authors
// Licensed under the Memphis Business Source License 1.0 (the "License");
// you may not use this file except in compliance with the License.
// You may obtain a copy of the License at
//
// Changed License: [Apache License, Version 2.0 (https://www.apache.org/licenses/LICENSE-2.0), as published by the Apache Foundation.
//
// https://github.com/memphisdev/memphis/blob/master/LICENSE
//
// Additional Use Grant: You may make use of the Licensed Work (i) only as part of your own product or service, provided it is not a message broker or a message queue product or service; and (ii) provided that you do not use, provide, distribute, or make available the Licensed Work as a Service.
// A "Service" is a commercial offering, product, hosted, or managed service, that allows third parties (other than your own employees and contractors acting on your behalf) to access and/or use the Licensed Work or a substantial set of the features or functionality of the Licensed Work to third parties as a software-as-a-service, platform-as-a-service, infrastructure-as-a-service or other similar services that compete with Licensor products or services.
package db

import (
	"crypto/tls"
	"crypto/x509"
	"encoding/json"
	"errors"
	"fmt"
	"os"

	"memphis/conf"
	"strings"

	"memphis/models"

	"context"
	"time"

	"github.com/gofrs/uuid"
	"github.com/jackc/pgx/v5"
	"github.com/jackc/pgx/v5/pgconn"
	"github.com/jackc/pgx/v5/pgxpool"
)

var configuration = conf.GetConfig()

var MetadataDbClient MetadataStorage

const (
	DbOperationTimeout = 40
)

type logger interface {
	Noticef(string, ...interface{})
	Errorf(string, ...interface{})
}

type MetadataStorage struct {
	Client *pgxpool.Pool
	Ctx    context.Context
	Cancel context.CancelFunc
}

func CloseMetadataDb(db MetadataStorage, l logger) {
	defer db.Cancel()
	defer func() {
		db.Client.Close()
	}()
}

func AddIndexToTable(indexName, tableName, field string, MetadataDbClient MetadataStorage) error {
	ctx, cancelfunc := context.WithTimeout(context.Background(), DbOperationTimeout*time.Second)
	defer cancelfunc()
	addIndexQuery := "CREATE INDEX" + pgx.Identifier{indexName}.Sanitize() + "ON" + pgx.Identifier{tableName}.Sanitize() + "(" + pgx.Identifier{field}.Sanitize() + ")"
	db := MetadataDbClient.Client
	_, err := db.Exec(ctx, addIndexQuery)
	if err != nil {
		return err
	}
	return nil
}

func createTables(MetadataDbClient MetadataStorage) error {
	cancelfunc := MetadataDbClient.Cancel
	defer cancelfunc()

	alterTenantsTable := `
	DO $$
	BEGIN
		IF EXISTS (
			SELECT 1 FROM information_schema.tables WHERE table_name = 'tenants' AND table_schema = 'public'
		) THEN
			ALTER TABLE tenants ADD COLUMN IF NOT EXISTS firebase_organization_id VARCHAR NOT NULL DEFAULT '' ;
		END IF;
	END $$;`

	tenantsTable := `CREATE TABLE IF NOT EXISTS tenants(
		id SERIAL NOT NULL,
		name VARCHAR NOT NULL UNIQUE DEFAULT '$memphis',
		firebase_organization_id VARCHAR NOT NULL DEFAULT '' ,
		internal_ws_pass VARCHAR NOT NULL,
		PRIMARY KEY (id));`

	alterAuditLogsTable := `
	DO $$
	BEGIN
		IF EXISTS (
			SELECT 1 FROM information_schema.tables WHERE table_name = 'audit_logs' AND table_schema = 'public'
		) THEN
			ALTER TABLE audit_logs ADD COLUMN IF NOT EXISTS tenant_name VARCHAR NOT NULL DEFAULT '$memphis';
			DROP INDEX IF EXISTS station_name;
			CREATE INDEX audit_logs_station_tenant_name ON audit_logs (station_name, tenant_name);
		END IF;
	END $$;`

	auditLogsTable := `CREATE TABLE IF NOT EXISTS audit_logs(
		id SERIAL NOT NULL,
		station_name VARCHAR NOT NULL,
		message TEXT NOT NULL,
		created_by INTEGER NOT NULL,
		created_by_username VARCHAR NOT NULL,
		created_at TIMESTAMPTZ NOT NULL,
		tenant_name VARCHAR NOT NULL DEFAULT '$memphis',
		PRIMARY KEY (id));
	CREATE INDEX IF NOT EXISTS station_name ON audit_logs (station_name, tenant_name);`

	alterUsersTable := `
	DO $$
	BEGIN
		IF EXISTS (
			SELECT 1 FROM information_schema.tables WHERE table_name = 'users' AND table_schema = 'public'
		) THEN
		ALTER TABLE users ADD COLUMN IF NOT EXISTS tenant_name VARCHAR NOT NULL DEFAULT '$memphis';
		ALTER TABLE users ADD COLUMN IF NOT EXISTS pending BOOL NOT NULL DEFAULT false;
		ALTER TABLE users ADD COLUMN IF NOT EXISTS team VARCHAR NOT NULL DEFAULT '';
		ALTER TABLE users ADD COLUMN IF NOT EXISTS position VARCHAR NOT NULL DEFAULT '';
		ALTER TABLE users ADD COLUMN IF NOT EXISTS owner VARCHAR NOT NULL DEFAULT '';
		ALTER TABLE users ADD COLUMN IF NOT EXISTS description VARCHAR NOT NULL DEFAULT '';
		ALTER TABLE users DROP CONSTRAINT IF EXISTS users_username_key;
		ALTER TABLE users DROP CONSTRAINT IF EXISTS users_username_tenant_name_key;
		ALTER TABLE users ADD CONSTRAINT users_username_tenant_name_key UNIQUE(username, tenant_name);
		END IF;
	END $$;`

	usersTable := `
	CREATE TYPE enum AS ENUM ('root', 'management', 'application');
	CREATE TABLE IF NOT EXISTS users(
		id SERIAL NOT NULL,
		username VARCHAR NOT NULL,
		password TEXT NOT NULL,
		type enum NOT NULL DEFAULT 'root',
		already_logged_in BOOL NOT NULL DEFAULT false,
		created_at TIMESTAMPTZ NOT NULL,
		avatar_id SERIAL NOT NULL,
		full_name VARCHAR,
		subscription BOOL NOT NULL DEFAULT false,
		skip_get_started BOOL NOT NULL DEFAULT false,
		tenant_name VARCHAR NOT NULL DEFAULT '$memphis',
		pending BOOL NOT NULL DEFAULT false,
		team VARCHAR NOT NULL DEFAULT '',
		position VARCHAR NOT NULL DEFAULT '',
		owner VARCHAR NOT NULL DEFAULT '',
		description VARCHAR NOT NULL DEFAULT '',
		PRIMARY KEY (id),
		CONSTRAINT fk_tenant_name
			FOREIGN KEY(tenant_name)
			REFERENCES tenants(name),
		UNIQUE(username, tenant_name)
		);`

	alterConfigurationsTable := `
	DO $$
	BEGIN
		IF EXISTS (
			SELECT 1 FROM information_schema.tables WHERE table_name = 'configurations' AND table_schema = 'public'
		) THEN
		ALTER TABLE configurations ADD COLUMN IF NOT EXISTS tenant_name VARCHAR NOT NULL DEFAULT '$memphis';
		ALTER TABLE configurations DROP CONSTRAINT IF EXISTS configurations_key_key;
		ALTER TABLE configurations DROP CONSTRAINT IF EXISTS key_tenant_name;
		ALTER TABLE configurations ADD CONSTRAINT key_tenant_name UNIQUE(key, tenant_name);
		END IF;
	END $$;`

	configurationsTable := `CREATE TABLE IF NOT EXISTS configurations(
		id SERIAL NOT NULL,
		key VARCHAR NOT NULL,
		value TEXT NOT NULL,
		tenant_name VARCHAR NOT NULL DEFAULT '$memphis',
		PRIMARY KEY (id),
		UNIQUE(key, tenant_name),
		CONSTRAINT fk_tenant_name_configurations
			FOREIGN KEY(tenant_name)
			REFERENCES tenants(name)
		);`

	// alterConnectionsTable := `
	// DO $$
	// BEGIN
	// 	IF EXISTS (
	// 		SELECT 1 FROM information_schema.tables WHERE table_name = 'connections' AND table_schema = 'public'
	// 	) THEN
	// 	ALTER TABLE connections ADD COLUMN IF NOT EXISTS tenant_name VARCHAR NOT NULL DEFAULT '$memphis';
	// 	END IF;
	// END $$;`

	// connectionsTable := `CREATE TABLE IF NOT EXISTS connections(
	// 	id VARCHAR NOT NULL,
	// 	created_by INTEGER,
	// 	created_by_username VARCHAR NOT NULL,
	// 	is_active BOOL NOT NULL DEFAULT false,
	// 	created_at TIMESTAMPTZ NOT NULL,
	// 	client_address VARCHAR NOT NULL,
	// 	tenant_name VARCHAR NOT NULL DEFAULT '$memphis',
	// 	PRIMARY KEY (id),
	// 	CONSTRAINT fk_tenant_name_connections
	// 		FOREIGN KEY(tenant_name)
	// 		REFERENCES tenants(name)
	// 	);`

	alterIntegrationsTable := `
	DO $$
	BEGIN
		IF EXISTS (
			SELECT 1 FROM information_schema.tables WHERE table_name = 'integrations' AND table_schema = 'public'
		) THEN
		ALTER TABLE integrations ADD COLUMN IF NOT EXISTS tenant_name VARCHAR NOT NULL DEFAULT '$memphis';
	ALTER TABLE integrations DROP CONSTRAINT IF EXISTS integrations_name_key;
	ALTER TABLE integrations DROP CONSTRAINT IF EXISTS tenant_name_name;
	ALTER TABLE integrations ADD CONSTRAINT tenant_name_name UNIQUE(name, tenant_name);
		END IF;
	END $$;`

	integrationsTable := `CREATE TABLE IF NOT EXISTS integrations(
		id SERIAL NOT NULL,
		name VARCHAR NOT NULL,
		keys JSON NOT NULL DEFAULT '{}',
		properties JSON NOT NULL DEFAULT '{}',
		tenant_name VARCHAR NOT NULL DEFAULT '$memphis',
		PRIMARY KEY (id),
		CONSTRAINT fk_tenant_name
			FOREIGN KEY(tenant_name)
			REFERENCES tenants(name),
		UNIQUE(name, tenant_name)
		);`

	alterSchemasTable := `
	DO $$
	BEGIN
		IF EXISTS (
			SELECT 1 FROM information_schema.tables WHERE table_name = 'schemas' AND table_schema = 'public'
		) THEN
		ALTER TABLE schemas ADD COLUMN IF NOT EXISTS tenant_name VARCHAR NOT NULL DEFAULT '$memphis';
		ALTER TABLE schemas DROP CONSTRAINT IF EXISTS name;
		ALTER TABLE schemas DROP CONSTRAINT IF EXISTS schemas_name_tenant_name_key;
		ALTER TABLE schemas ADD CONSTRAINT schemas_name_tenant_name_key UNIQUE(name, tenant_name);
		END IF;
	END $$;`

	schemasTable := `
	CREATE TYPE enum_type AS ENUM ('json', 'graphql', 'protobuf');
	CREATE TABLE IF NOT EXISTS schemas(
		id SERIAL NOT NULL,
		name VARCHAR NOT NULL,
		type enum_type NOT NULL DEFAULT 'protobuf',
		created_by_username VARCHAR NOT NULL,
		tenant_name VARCHAR NOT NULL DEFAULT '$memphis',
		PRIMARY KEY (id),
		CONSTRAINT fk_tenant_name_schemas
			FOREIGN KEY(tenant_name)
			REFERENCES tenants(name),
		UNIQUE(name, tenant_name)
		);
		CREATE INDEX IF NOT EXISTS name ON schemas (name);`

	alterTagsTable := `
	DO $$
	BEGIN
		IF EXISTS (
			SELECT 1 FROM information_schema.tables WHERE table_name = 'tags' AND table_schema = 'public'
		) THEN
		ALTER TABLE tags ADD COLUMN IF NOT EXISTS tenant_name VARCHAR NOT NULL DEFAULT '$memphis';
		ALTER TABLE tags DROP CONSTRAINT IF EXISTS name;
		ALTER TABLE tags DROP CONSTRAINT IF EXISTS tags_name_tenant_name_key;
		ALTER TABLE tags ADD CONSTRAINT tags_name_tenant_name_key UNIQUE(name, tenant_name);
		END IF;
	END $$;`

	tagsTable := `CREATE TABLE IF NOT EXISTS tags(
		id SERIAL NOT NULL,
		name VARCHAR NOT NULL,
		color VARCHAR NOT NULL,
		users INTEGER[],
		stations INTEGER[],
		schemas INTEGER[],
		tenant_name VARCHAR NOT NULL DEFAULT '$memphis',
		PRIMARY KEY (id),
		CONSTRAINT fk_tenant_name_tags
			FOREIGN KEY(tenant_name)
			REFERENCES tenants(name),
		UNIQUE(name, tenant_name)
		);
		CREATE INDEX IF NOT EXISTS name_tag ON tags (name);`

	alterConsumersTable := `
	DO $$
	BEGIN
		IF EXISTS (
			SELECT 1 FROM information_schema.tables WHERE table_name = 'consumers' AND table_schema = 'public'
		) THEN
		ALTER TABLE consumers ADD COLUMN IF NOT EXISTS tenant_name VARCHAR NOT NULL DEFAULT '$memphis';
		DROP INDEX IF EXISTS unique_consumer_table;
		CREATE UNIQUE INDEX unique_consumer_table ON consumers(name, station_id, is_active, tenant_name) WHERE is_active = true;
		END IF;
	END $$;`

	consumersTable := `
	CREATE TYPE enum_type_consumer AS ENUM ('application', 'connector');
	CREATE TABLE IF NOT EXISTS consumers(
		id SERIAL NOT NULL,
		name VARCHAR NOT NULL,
		station_id INTEGER NOT NULL,
		type enum_type_consumer NOT NULL DEFAULT 'application',
		connection_id VARCHAR NOT NULL,
		consumers_group VARCHAR NOT NULL,
		max_ack_time_ms SERIAL NOT NULL,
		created_by INTEGER,
		created_by_username VARCHAR NOT NULL,
		is_active BOOL NOT NULL DEFAULT true,
		created_at TIMESTAMPTZ NOT NULL,
		is_deleted BOOL NOT NULL DEFAULT false,
		max_msg_deliveries SERIAL NOT NULL,
		start_consume_from_seq SERIAL NOT NULL,
		last_msgs SERIAL NOT NULL,
		tenant_name VARCHAR NOT NULL DEFAULT '$memphis',
		PRIMARY KEY (id),
		CONSTRAINT fk_connection_id
			FOREIGN KEY(connection_id)
			REFERENCES connections(id),
		CONSTRAINT fk_station_id
			FOREIGN KEY(station_id)
			REFERENCES stations(id),
		CONSTRAINT fk_tenant_name_consumers
			FOREIGN KEY(tenant_name)
			REFERENCES tenants(name)
		);
		CREATE INDEX IF NOT EXISTS station_id ON consumers (station_id);
		CREATE INDEX IF NOT EXISTS connection_id ON consumers (connection_id);
		CREATE UNIQUE INDEX IF NOT EXISTS unique_consumer_table ON consumers(name, station_id, is_active, tenant_name) WHERE is_active = true;`

	alterStationsTable := `
	DO $$
	BEGIN
		IF EXISTS (
			SELECT 1 FROM information_schema.tables WHERE table_name = 'stations' AND table_schema = 'public'
		) THEN
		ALTER TABLE stations ADD COLUMN IF NOT EXISTS tenant_name VARCHAR NOT NULL DEFAULT '$memphis';
		DROP INDEX IF EXISTS unique_station_name_deleted;
		CREATE UNIQUE INDEX unique_station_name_deleted ON stations(name, is_deleted, tenant_name) WHERE is_deleted = false;
		END IF;
	END $$;`

	stationsTable := `
	CREATE TYPE enum_retention_type AS ENUM ('message_age_sec', 'messages', 'bytes');
	CREATE TYPE enum_storage_type AS ENUM ('file', 'memory');
	CREATE TABLE IF NOT EXISTS stations(
		id SERIAL NOT NULL,
		name VARCHAR NOT NULL,
		retention_type enum_retention_type NOT NULL DEFAULT 'message_age_sec',
		retention_value SERIAL NOT NULL,
		storage_type enum_storage_type NOT NULL DEFAULT 'file',
		replicas SERIAL NOT NULL,
		created_by INTEGER NOT NULL,
		created_by_username VARCHAR NOT NULL,
		created_at TIMESTAMPTZ NOT NULL,
		updated_at TIMESTAMPTZ NOT NULL,
		is_deleted BOOL NOT NULL,
		schema_name VARCHAR,
		schema_version_number SERIAL,
		idempotency_window_ms SERIAL NOT NULL,
		is_native BOOL NOT NULL ,
		dls_configuration_poison BOOL NOT NULL DEFAULT true,
		dls_configuration_schemaverse BOOL NOT NULL DEFAULT true,
		tiered_storage_enabled BOOL NOT NULL,
		tenant_name VARCHAR NOT NULL DEFAULT '$memphis',
		PRIMARY KEY (id),
		CONSTRAINT fk_tenant_name_stations
			FOREIGN KEY(tenant_name)
			REFERENCES tenants(name)
		);
		CREATE UNIQUE INDEX IF NOT EXISTS unique_station_name_deleted ON stations(name, is_deleted, tenant_name) WHERE is_deleted = false;`

	alterSchemaVerseTable := `
	DO $$
	BEGIN
		IF EXISTS (
			SELECT 1 FROM information_schema.tables WHERE table_name = 'schema_versions' AND table_schema = 'public'
		) THEN
		ALTER TABLE schema_versions ADD COLUMN IF NOT EXISTS tenant_name VARCHAR NOT NULL DEFAULT '$memphis';
		END IF;
	END $$;`

	schemaVersionsTable := `CREATE TABLE IF NOT EXISTS schema_versions(
		id SERIAL NOT NULL,
		version_number SERIAL NOT NULL,
		active BOOL NOT NULL DEFAULT false,
		created_by INTEGER NOT NULL,
		created_by_username VARCHAR NOT NULL,
		created_at TIMESTAMPTZ NOT NULL,
		schema_content TEXT NOT NULL,
		schema_id INTEGER NOT NULL,
		msg_struct_name VARCHAR DEFAULT '',
		descriptor bytea,
		tenant_name VARCHAR NOT NULL DEFAULT '$memphis',
		PRIMARY KEY (id),
		UNIQUE(version_number, schema_id),
		CONSTRAINT fk_schema_id
			FOREIGN KEY(schema_id)
			REFERENCES schemas(id),
		CONSTRAINT fk_tenant_name_schemaverse
			FOREIGN KEY(tenant_name)
			REFERENCES tenants(name)
		);`

	alterProducersTable := `
	DO $$
	BEGIN
		IF EXISTS (
			SELECT 1 FROM information_schema.tables WHERE table_name = 'producers' AND table_schema = 'public'
		) THEN
		ALTER TABLE producers ADD COLUMN IF NOT EXISTS tenant_name VARCHAR NOT NULL DEFAULT '$memphis';
		ALTER TABLE producers ADD COLUMN IF NOT EXISTS connection_id INTEGER NOT NULL;
		ALTER TABLE producers ADD COLUMN IF NOT EXISTS updated_at TIMESTAMPTZ NOT NULL;
		ALTER TABLE producers DROP COLUMN IF EXISTS created_by;
		ALTER TABLE producers DROP COLUMN IF EXISTS created_by_username;
		ALTER TABLE producers DROP COLUMN IF EXISTS created_at;
		ALTER TABLE producers DROP COLUMN IF EXISTS is_deleted;
		ALTER TABLE producers DROP CONSTRAINT IF EXISTS fk_connection_id;
		DROP INDEX IF EXISTS unique_producer_table;
		DROP INDEX IF EXISTS producer_connection_id;
		CREATE INDEX IF NOT EXISTS producer_name ON producers(name);
		CREATE INDEX IF NOT EXISTS producer_tenant_name ON producers(tenant_name);
		CREATE INDEX IF NOT EXISTS producer_connection_id ON producers(connection_id);
		END IF;
	END $$;`

	producersTable := `
	CREATE TYPE enum_producer_type AS ENUM ('application', 'connector');
	CREATE TABLE IF NOT EXISTS producers(
		id SERIAL NOT NULL,
		name VARCHAR NOT NULL,
		station_id INTEGER NOT NULL,
		type enum_producer_type NOT NULL DEFAULT 'application',
		connection_id VARCHAR NOT NULL, 
		is_active BOOL NOT NULL DEFAULT true,
		updated_at TIMESTAMPTZ NOT NULL,
		tenant_name VARCHAR NOT NULL DEFAULT '$memphis',
		PRIMARY KEY (id),
		CONSTRAINT fk_station_id
			FOREIGN KEY(station_id)
			REFERENCES stations(id),
		CONSTRAINT fk_tenant_name_producers
			FOREIGN KEY(tenant_name)
			REFERENCES tenants(name)
		);
		CREATE INDEX IF NOT EXISTS producer_station_id ON producers(station_id);
		CREATE INDEX IF NOT EXISTS producer_name ON producers(name);
		CREATE INDEX IF NOT EXISTS producer_tenant_name ON producers(tenant_name);
		CREATE INDEX IF NOT EXISTS producer_connection_id ON producers(connection_id);`

	alterDlsMsgsTable := `
	DO $$
	BEGIN
		IF EXISTS (
			SELECT 1 FROM information_schema.tables WHERE table_name = 'dls_messages' AND table_schema = 'public'
		) THEN
		ALTER TABLE dls_messages ADD COLUMN IF NOT EXISTS tenant_name VARCHAR NOT NULL DEFAULT '$memphis';
		END IF;
	END $$;`

	// we remove fk_producer_id from dls_msgs table because dls msgs with nats compatibility
	// TODO: add fk_producer_id and solve dls messages nats compatibility
	// CONSTRAINT fk_producer_id
	// FOREIGN KEY(producer_id)
	// REFERENCES producers(id),

	dlsMessagesTable := `
	CREATE TABLE IF NOT EXISTS dls_messages(
		id SERIAL NOT NULL,    
		station_id INT NOT NULL,
		message_seq INT NOT NULL,
		producer_id INT NOT NULL, 
		poisoned_cgs VARCHAR[],
		message_details JSON NOT NULL,    
		updated_at TIMESTAMPTZ NOT NULL,
		message_type VARCHAR NOT NULL,
		validation_error VARCHAR DEFAULT '',
		tenant_name VARCHAR NOT NULL DEFAULT '$memphis',
		PRIMARY KEY (id),
		CONSTRAINT fk_station_id
			FOREIGN KEY(station_id)
			REFERENCES stations(id),
		CONSTRAINT fk_tenant_name_dls_msgs
			FOREIGN KEY(tenant_name)
			REFERENCES tenants(name)
	);
	CREATE INDEX IF NOT EXISTS dls_station_id
		ON dls_messages(station_id);
	CREATE INDEX IF NOT EXISTS dls_producer_id
		ON dls_messages(producer_id);`

	db := MetadataDbClient.Client
	ctx := MetadataDbClient.Ctx

	tables := []string{alterTenantsTable, tenantsTable, alterUsersTable, usersTable, alterAuditLogsTable, auditLogsTable, alterConfigurationsTable, configurationsTable, alterIntegrationsTable, integrationsTable, alterSchemasTable, schemasTable, alterTagsTable, tagsTable, alterStationsTable, stationsTable, alterConsumersTable, consumersTable, alterSchemaVerseTable, schemaVersionsTable, alterProducersTable, producersTable, alterDlsMsgsTable, dlsMessagesTable}

	for _, table := range tables {
		_, err := db.Exec(ctx, table)
		if err != nil {
			var pgErr *pgconn.PgError
			errPg := errors.As(err, &pgErr)
			if errPg && !strings.Contains(pgErr.Message, "already exists") {
				return err
			}
		}
	}
	return nil
}

func InitalizeMetadataDbConnection() (MetadataStorage, error) {
	ctx, cancelfunc := context.WithTimeout(context.Background(), DbOperationTimeout*time.Second)

	defer cancelfunc()
	metadataDbUser := configuration.METADATA_DB_USER
	metadataDbPassword := configuration.METADATA_DB_PASS
	metadataDbName := configuration.METADATA_DB_DBNAME
	metadataDbHost := configuration.METADATA_DB_HOST
	metadataDbPort := configuration.METADATA_DB_PORT
	var metadataDbUrl string
	if configuration.METADATA_DB_TLS_ENABLED {
		metadataAuth := ""
		if !configuration.METADATA_DB_TLS_MUTUAL {
			metadataAuth = ":" + metadataDbPassword
		}
		metadataDbUrl = "postgres://" + metadataDbUser + metadataAuth + "@" + metadataDbHost + ":" + metadataDbPort + "/" + metadataDbName + "?sslmode=verify-full"
	} else {
		metadataDbUrl = "postgres://" + metadataDbUser + ":" + metadataDbPassword + "@" + metadataDbHost + ":" + metadataDbPort + "/" + metadataDbName + "?sslmode=prefer"
	}

	config, err := pgxpool.ParseConfig(metadataDbUrl)
	if err != nil {
		return MetadataStorage{}, err
	}
	config.MaxConns = int32(configuration.METADATA_DB_MAX_CONNS)

	if configuration.METADATA_DB_TLS_ENABLED {
		CACert, err := os.ReadFile(configuration.METADATA_DB_TLS_CA)
		if err != nil {
			return MetadataStorage{}, err
		}

		CACertPool := x509.NewCertPool()
		CACertPool.AppendCertsFromPEM(CACert)

		cert, err := tls.LoadX509KeyPair(configuration.METADATA_DB_TLS_CRT, configuration.METADATA_DB_TLS_KEY)
		if err != nil {
			return MetadataStorage{}, err
		}

		config.ConnConfig.TLSConfig = &tls.Config{Certificates: []tls.Certificate{cert}, RootCAs: CACertPool, InsecureSkipVerify: true}
	}

	pool, err := pgxpool.NewWithConfig(ctx, config)
	if err != nil {
		return MetadataStorage{}, err
	}

	err = pool.Ping(ctx)
	if err != nil {
		return MetadataStorage{}, err
	}
	client := MetadataStorage{Ctx: ctx, Cancel: cancelfunc, Client: pool}
	err = createTables(client)
	if err != nil {
		return MetadataStorage{}, err
	}
	MetadataDbClient = MetadataStorage{Client: pool, Ctx: ctx, Cancel: cancelfunc}
	return MetadataDbClient, nil
}

// System Keys Functions
func GetSystemKey(key string, tenantName string) (bool, models.SystemKey, error) {
	ctx, cancelfunc := context.WithTimeout(context.Background(), DbOperationTimeout*time.Second)
	defer cancelfunc()
	conn, err := MetadataDbClient.Client.Acquire(ctx)
	if err != nil {
		return false, models.SystemKey{}, err
	}
	defer conn.Release()
	query := `SELECT * FROM configurations WHERE key = $1 AND tenant_name = $2 LIMIT 1`
	stmt, err := conn.Conn().Prepare(ctx, "get_system_key", query)
	if err != nil {
		return false, models.SystemKey{}, err
	}
	if tenantName != conf.GlobalAccount {
		tenantName = strings.ToLower(tenantName)
	}
	rows, err := conn.Conn().Query(ctx, stmt.Name, key, tenantName)
	if err != nil {
		return false, models.SystemKey{}, err
	}
	defer rows.Close()
	systemKeys, err := pgx.CollectRows(rows, pgx.RowToStructByPos[models.SystemKey])
	if err != nil {
		return false, models.SystemKey{}, err
	}
	if len(systemKeys) == 0 {
		return false, models.SystemKey{}, nil
	}
	return true, systemKeys[0], nil
}

func InsertSystemKey(key string, value string, tenantName string) error {
	if tenantName != conf.GlobalAccount {
		tenantName = strings.ToLower(tenantName)
	}
	err := InsertConfiguration(key, value, tenantName)
	if err != nil {
		return err
	}
	return nil
}

func EditConfigurationValue(key string, value string, tenantName string) error {
	ctx, cancelfunc := context.WithTimeout(context.Background(), DbOperationTimeout*time.Second)
	defer cancelfunc()
	conn, err := MetadataDbClient.Client.Acquire(ctx)
	if err != nil {
		return err
	}
	defer conn.Release()
	query := `UPDATE configurations SET value = $2 WHERE key = $1 AND tenant_name=$3`
	stmt, err := conn.Conn().Prepare(ctx, "edit_configuration_value", query)
	if err != nil {
		return err
	}
	if tenantName != conf.GlobalAccount {
		tenantName = strings.ToLower(tenantName)
	}
	_, err = conn.Conn().Query(ctx, stmt.Name, key, value, tenantName)
	if err != nil {
		return err
	}
	return nil
}

// Configuration Functions
func GetAllConfigurations() (bool, []models.ConfigurationsValue, error) {
	ctx, cancelfunc := context.WithTimeout(context.Background(), DbOperationTimeout*time.Second)
	defer cancelfunc()
	conn, err := MetadataDbClient.Client.Acquire(ctx)
	if err != nil {
		return false, []models.ConfigurationsValue{}, err
	}
	defer conn.Release()
	query := `SELECT * FROM configurations`
	stmt, err := conn.Conn().Prepare(ctx, "get_all_configurations", query)
	if err != nil {
		return false, []models.ConfigurationsValue{}, err
	}
	rows, err := conn.Conn().Query(ctx, stmt.Name)
	if err != nil {
		return false, []models.ConfigurationsValue{}, err
	}
	defer rows.Close()
	configurations, err := pgx.CollectRows(rows, pgx.RowToStructByPos[models.ConfigurationsValue])
	if err != nil {
		return false, []models.ConfigurationsValue{}, err
	}
	if len(configurations) == 0 {
		return false, []models.ConfigurationsValue{}, nil
	}

	return true, configurations, nil
}

func InsertConfiguration(key string, value string, tenantName string) error {
	ctx, cancelfunc := context.WithTimeout(context.Background(), DbOperationTimeout*time.Second)
	defer cancelfunc()

	conn, err := MetadataDbClient.Client.Acquire(ctx)
	if err != nil {
		return err
	}
	defer conn.Release()

	query := `INSERT INTO configurations( 
			key, 
			value,
			tenant_name) 
		VALUES($1, $2, $3) 
		RETURNING id`

	stmt, err := conn.Conn().Prepare(ctx, "insert_new_configuration", query)
	if err != nil {
		return err
	}

	newConfiguration := models.ConfigurationsValue{}
	if tenantName != conf.GlobalAccount {
		tenantName = strings.ToLower(tenantName)
	}
	rows, err := conn.Conn().Query(ctx, stmt.Name,
		key, value, tenantName)
	if err != nil {
		return err
	}
	defer rows.Close()

	for rows.Next() {
		err := rows.Scan(&newConfiguration.ID)
		if err != nil {
			return err
		}
	}

	if err := rows.Err(); err != nil {
		var pgErr *pgconn.PgError
		if errors.As(err, &pgErr) {
			if pgErr.Detail != "" {
				if strings.Contains(pgErr.Detail, "already exists") {
					return errors.New("configuration " + key + " already exists")
				} else {
					return errors.New(pgErr.Detail)
				}
			} else {
				return errors.New(pgErr.Message)
			}
		} else {
			return err
		}
	}

	return nil
}

func UpsertConfiguration(key string, value string, tenantName string) error {
	ctx, cancelfunc := context.WithTimeout(context.Background(), DbOperationTimeout*time.Second)
	defer cancelfunc()
	conn, err := MetadataDbClient.Client.Acquire(ctx)
	if err != nil {
		return err
	}
	defer conn.Release()
	query := `INSERT INTO configurations (key, value, tenant_name) VALUES($1, $2, $3)
	ON CONFLICT(key, tenant_name) DO UPDATE SET value = EXCLUDED.value`
	stmt, err := conn.Conn().Prepare(ctx, "update_configuration", query)
	if err != nil {
		return err
	}
	if tenantName != conf.GlobalAccount {
		tenantName = strings.ToLower(tenantName)
	}
	_, err = conn.Conn().Query(ctx, stmt.Name, key, value, tenantName)
	if err != nil {
		return err
	}
	return nil
}

// Connection Functions
// func InsertConnection(connection models.Connection, tenantName string) error {
// 	ctx, cancelfunc := context.WithTimeout(context.Background(), DbOperationTimeout*time.Second)
// 	defer cancelfunc()

// 	conn, err := MetadataDbClient.Client.Acquire(ctx)
// 	if err != nil {
// 		return err
// 	}
// 	defer conn.Release()

// 	query := `INSERT INTO connections (
// 		id,
// 		created_by,
// 		created_by_username,
// 		is_active,
// 		created_at,
// 		client_address,
// 		tenant_name)
//     VALUES($1, $2, $3, $4, $5, $6, $7) RETURNING id`

// 	stmt, err := conn.Conn().Prepare(ctx, "insert_connection", query)
// 	if err != nil {
// 		return err
// 	}

// 	createdAt := time.Now()
// 	tenantName = strings.ToLower(tenantName)
// 	rows, err := conn.Conn().Query(ctx, stmt.Name, connection.ID,
// 		connection.CreatedBy, connection.CreatedByUsername, connection.IsActive, createdAt, connection.ClientAddress, tenantName)
// 	if err != nil {
// 		return err
// 	}
// 	defer rows.Close()
// 	for rows.Next() {
// 		err := rows.Scan(&connection.ID)
// 		if err != nil {
// 			return err
// 		}
// 	}

// 	if err := rows.Err(); err != nil {
// 		var pgErr *pgconn.PgError
// 		if errors.As(err, &pgErr) {
// 			if pgErr.Detail != "" {
// 				if strings.Contains(pgErr.Detail, "already exists") {
// 					return errors.New("connection " + connection.ID + " already exists")
// 				} else {
// 					return errors.New(pgErr.Detail)
// 				}
// 			} else {
// 				return errors.New(pgErr.Message)
// 			}
// 		} else {
// 			return err
// 		}
// 	}
// 	return nil
// }

func UpdateConnection(connectionId string, isActive bool) (bool, error) {
	ctx, cancelfunc := context.WithTimeout(context.Background(), DbOperationTimeout*time.Second)
	defer cancelfunc()
	conn, err := MetadataDbClient.Client.Acquire(ctx)
	if err != nil {
		return false, err
	}
	defer conn.Release()
	query := `WITH updated_producers AS (
		UPDATE producers
		SET is_active = $1
		WHERE connection_id = $2
	  )
	  UPDATE consumers
	  SET is_active = $1
	  WHERE connection_id = $2;`
	stmt, err := conn.Conn().Prepare(ctx, "update_connection", query)
	if err != nil {
		return false, err
	}
<<<<<<< HEAD
	rows, err := conn.Conn().Query(ctx, stmt.Name, isActive, connectionId)
=======

	createdAt := time.Now()
	if tenantName != conf.GlobalAccount {
		tenantName = strings.ToLower(tenantName)
	}
	rows, err := conn.Conn().Query(ctx, stmt.Name, connection.ID,
		connection.CreatedBy, connection.CreatedByUsername, connection.IsActive, createdAt, connection.ClientAddress, tenantName)
>>>>>>> de00d719
	if err != nil {
		return false, err
	}
	defer rows.Close()
	affectedRows := 0
	for rows.Next() {
		affectedRows++
		if affectedRows > 0 {
			return true, nil
		}
	}
<<<<<<< HEAD
	return false, nil
}

// func UpdateConnectionsOfDeletedUser(userId int, tenantName string) error {
// 	ctx, cancelfunc := context.WithTimeout(context.Background(), DbOperationTimeout*time.Second)
// 	defer cancelfunc()
// 	conn, err := MetadataDbClient.Client.Acquire(ctx)
// 	if err != nil {
// 		return err
// 	}
// 	defer conn.Release()
// 	query := `UPDATE connections SET created_by = 0, created_by_username = CONCAT(created_by_username, '(deleted)') WHERE created_by = $1 AND created_by_username NOT LIKE '%(deleted)' AND tenant_name = $2`
// 	stmt, err := conn.Conn().Prepare(ctx, "update_connection_of_deleted_user", query)
// 	if err != nil {
// 		return err
// 	}
// 	tenantName = strings.ToLower(tenantName)
// 	_, err = conn.Conn().Query(ctx, stmt.Name, userId, tenantName)
// 	if err != nil {
// 		return err
// 	}
// 	return nil
// }

// func RemoveConnectionsByTenant(tenantName string) error {
// 	ctx, cancelfunc := context.WithTimeout(context.Background(), DbOperationTimeout*time.Second)
// 	defer cancelfunc()
// 	conn, err := MetadataDbClient.Client.Acquire(ctx)
// 	if err != nil {
// 		return err
// 	}
// 	defer conn.Release()
// 	query := `DELETE FROM connections WHERE tenant_name=$1`
// 	stmt, err := conn.Conn().Prepare(ctx, "remove_connections_by_tenant", query)
// 	if err != nil {
// 		return err
// 	}
// 	_, err = conn.Conn().Exec(ctx, stmt.Name, tenantName)
// 	if err != nil {
// 		return err
// 	}
// 	return nil
// }
// TODO: Remove
=======

	if err := rows.Err(); err != nil {
		var pgErr *pgconn.PgError
		if errors.As(err, &pgErr) {
			if pgErr.Detail != "" {
				if strings.Contains(pgErr.Detail, "already exists") {
					return errors.New("connection " + connection.ID + " already exists")
				} else {
					return errors.New(pgErr.Detail)
				}
			} else {
				return errors.New(pgErr.Message)
			}
		} else {
			return err
		}
	}
	return nil
}

func UpdateConnection(connectionId string, isActive bool) error {
	ctx, cancelfunc := context.WithTimeout(context.Background(), DbOperationTimeout*time.Second)
	defer cancelfunc()
	conn, err := MetadataDbClient.Client.Acquire(ctx)
	if err != nil {
		return err
	}
	defer conn.Release()
	query := `UPDATE connections SET is_active = $1 WHERE id = $2`
	stmt, err := conn.Conn().Prepare(ctx, "update_connection", query)
	if err != nil {
		return err
	}
	_, err = conn.Conn().Query(ctx, stmt.Name, isActive, connectionId)
	if err != nil {
		return err
	}
	return nil
}

func UpdateConnectionsOfDeletedUser(userId int, tenantName string) error {
	ctx, cancelfunc := context.WithTimeout(context.Background(), DbOperationTimeout*time.Second)
	defer cancelfunc()
	conn, err := MetadataDbClient.Client.Acquire(ctx)
	if err != nil {
		return err
	}
	defer conn.Release()
	query := `UPDATE connections SET created_by = 0, created_by_username = CONCAT(created_by_username, '(deleted)') WHERE created_by = $1 AND created_by_username NOT LIKE '%(deleted)' AND tenant_name = $2`
	stmt, err := conn.Conn().Prepare(ctx, "update_connection_of_deleted_user", query)
	if err != nil {
		return err
	}
	if tenantName != conf.GlobalAccount {
		tenantName = strings.ToLower(tenantName)
	}
	_, err = conn.Conn().Query(ctx, stmt.Name, userId, tenantName)
	if err != nil {
		return err
	}
	return nil
}

func RemoveConnectionsByTenant(tenantName string) error {
	ctx, cancelfunc := context.WithTimeout(context.Background(), DbOperationTimeout*time.Second)
	defer cancelfunc()
	conn, err := MetadataDbClient.Client.Acquire(ctx)
	if err != nil {
		return err
	}
	defer conn.Release()
	query := `DELETE FROM connections WHERE tenant_name=$1`
	stmt, err := conn.Conn().Prepare(ctx, "remove_connections_by_tenant", query)
	if err != nil {
		return err
	}
	_, err = conn.Conn().Exec(ctx, stmt.Name, tenantName)
	if err != nil {
		return err
	}
	return nil
}

>>>>>>> de00d719
func GetConnectionByID(connectionId string) (bool, models.Connection, error) {
	ctx, cancelfunc := context.WithTimeout(context.Background(), DbOperationTimeout*time.Second)
	defer cancelfunc()
	conn, err := MetadataDbClient.Client.Acquire(ctx)
	if err != nil {
		return false, models.Connection{}, err
	}
	defer conn.Release()
	query := `SELECT * FROM connections AS c WHERE id = $1 LIMIT 1`
	stmt, err := conn.Conn().Prepare(ctx, "get_connection_by_id", query)
	if err != nil {
		return false, models.Connection{}, err
	}
	rows, err := conn.Conn().Query(ctx, stmt.Name, connectionId)
	if err != nil {
		return false, models.Connection{}, err
	}
	defer rows.Close()
	connections, err := pgx.CollectRows(rows, pgx.RowToStructByPos[models.Connection])
	if err != nil {
		return false, models.Connection{}, err
	}
	if len(connections) == 0 {
		return false, models.Connection{}, nil
	}
	return true, connections[0], nil
}

// func KillRelevantConnections(ids []string) error {
// 	ctx, cancelfunc := context.WithTimeout(context.Background(), DbOperationTimeout*time.Second)
// 	defer cancelfunc()
// 	conn, err := MetadataDbClient.Client.Acquire(ctx)
// 	if err != nil {
// 		return err
// 	}
// 	defer conn.Release()
// 	query := `UPDATE connections SET is_active = false WHERE id = ANY($1)`
// 	stmt, err := conn.Conn().Prepare(ctx, "kill_relevant_connections", query)
// 	if err != nil {
// 		return err
// 	}
// 	_, err = conn.Conn().Query(ctx, stmt.Name, ids)
// 	if err != nil {
// 		return err
// 	}
// 	return nil
// }

func GetActiveConnections() ([]string, error) {
	ctx, cancelfunc := context.WithTimeout(context.Background(), DbOperationTimeout*time.Second)
	defer cancelfunc()
	conn, err := MetadataDbClient.Client.Acquire(ctx)
	if err != nil {
		return []string{}, err
	}
	defer conn.Release()
	query := `SELECT connection_id FROM producers WHERE is_active = true UNION SELECT connection_id FROM consumers WHERE is_active = true;`
	stmt, err := conn.Conn().Prepare(ctx, "get_active_connection", query)
	if err != nil {
		return []string{}, err
	}
	rows, err := conn.Conn().Query(ctx, stmt.Name)
	if err != nil {
		return []string{}, err
	}
	defer rows.Close()
	var connections []string
	for rows.Next() {
		var connectionID string
		err = rows.Scan(&connectionID)
		if err != nil {
			return nil, err
		}
		connections = append(connections, connectionID)
	}
	if len(connections) == 0 {
		return []string{}, nil
	}
	return connections, nil
}

// Audit Logs Functions
func InsertAuditLogs(auditLogs []interface{}) error {
	ctx, cancelfunc := context.WithTimeout(context.Background(), DbOperationTimeout*time.Second)
	defer cancelfunc()

	conn, err := MetadataDbClient.Client.Acquire(ctx)
	if err != nil {
		return err
	}

	defer conn.Release()
	var auditLog []models.AuditLog

	b, err := json.Marshal(auditLogs)
	if err != nil {
		return err
	}
	err = json.Unmarshal(b, &auditLog)
	if err != nil {
		return err
	}

	stationName := auditLog[0].StationName
	message := auditLog[0].Message
	createdBy := auditLog[0].CreatedBy
	createdAt := auditLog[0].CreatedAt
	createdByUserName := auditLog[0].CreatedByUsername
	tenantName := auditLog[0].TenantName

	query := `INSERT INTO audit_logs ( 
		station_name, 
		message, 
		created_by,
		created_by_username,
		created_at,
		tenant_name
		) 
    VALUES($1, $2, $3, $4, $5, $6) RETURNING id`

	stmt, err := conn.Conn().Prepare(ctx, "insert_audit_logs", query)
	if err != nil {
		return err
	}

	newAuditLog := models.AuditLog{}
	rows, err := conn.Conn().Query(ctx, stmt.Name,
		stationName, message, createdBy, createdByUserName, createdAt, tenantName)
	if err != nil {
		return err
	}
	defer rows.Close()
	for rows.Next() {
		err := rows.Scan(&newAuditLog.ID)
		if err != nil {
			return err
		}
	}

	if err := rows.Err(); err != nil {
		return err
	}

	return nil
}

func GetAuditLogsByStation(name string, tenantName string) ([]models.AuditLog, error) {
	ctx, cancelfunc := context.WithTimeout(context.Background(), DbOperationTimeout*time.Second)
	defer cancelfunc()
	conn, err := MetadataDbClient.Client.Acquire(ctx)
	if err != nil {
		return []models.AuditLog{}, err
	}
	defer conn.Release()
	query := `SELECT * FROM audit_logs AS a
		WHERE a.station_name = $1 AND a.tenant_name = $2`
	stmt, err := conn.Conn().Prepare(ctx, "get_audit_logs_by_station", query)
	if err != nil {
		return []models.AuditLog{}, err
	}
	rows, err := conn.Conn().Query(ctx, stmt.Name, name, tenantName)
	if err != nil {
		return []models.AuditLog{}, err
	}
	defer rows.Close()
	auditLogs, err := pgx.CollectRows(rows, pgx.RowToStructByPos[models.AuditLog])
	if err != nil {
		return []models.AuditLog{}, err
	}
	if len(auditLogs) == 0 {
		return []models.AuditLog{}, nil
	}
	return auditLogs, nil
}

func RemoveAllAuditLogsByStation(name string, tenantName string) error {
	ctx, cancelfunc := context.WithTimeout(context.Background(), DbOperationTimeout*time.Second)
	defer cancelfunc()

	conn, err := MetadataDbClient.Client.Acquire(ctx)
	if err != nil {
		return err
	}
	defer conn.Release()

	removeAuditLogs := `DELETE FROM audit_logs
	WHERE station_name = $1 AND tenant_name = $2`

	stmt, err := conn.Conn().Prepare(ctx, "remove_audit_logs_by_station", removeAuditLogs)
	if err != nil {
		return err
	}

	_, err = conn.Conn().Exec(ctx, stmt.Name, name, tenantName)
	if err != nil {
		return err
	}

	return nil
}
func UpdateAuditLogsOfDeletedUser(userId int) error {
	ctx, cancelfunc := context.WithTimeout(context.Background(), DbOperationTimeout*time.Second)
	defer cancelfunc()
	conn, err := MetadataDbClient.Client.Acquire(ctx)
	if err != nil {
		return err
	}
	defer conn.Release()
	query := `UPDATE audit_logs SET created_by = 0, created_by_username = CONCAT(created_by_username, '(deleted)') WHERE created_by = $1 AND created_by_username NOT LIKE '%(deleted)'`
	stmt, err := conn.Conn().Prepare(ctx, "update_audit_logs_of_deleted_user", query)
	if err != nil {
		return err
	}
	_, err = conn.Conn().Query(ctx, stmt.Name, userId)
	if err != nil {
		return err
	}
	return nil
}

func RemoveAuditLogsByTenant(tenantName string) error {
	ctx, cancelfunc := context.WithTimeout(context.Background(), DbOperationTimeout*time.Second)
	defer cancelfunc()
	conn, err := MetadataDbClient.Client.Acquire(ctx)
	if err != nil {
		return err
	}
	defer conn.Release()
	query := `DELETE FROM audit_logs WHERE tenant_name = $1`
	stmt, err := conn.Conn().Prepare(ctx, "remove_audit_logs_by_tenant", query)
	if err != nil {
		return err
	}
	_, err = conn.Conn().Query(ctx, stmt.Name, tenantName)
	if err != nil {
		return err
	}
	return nil
}

// Station Functions
func GetActiveStationsPerTenant(tenantName string) ([]models.Station, error) {
	ctx, cancelfunc := context.WithTimeout(context.Background(), DbOperationTimeout*time.Second)
	defer cancelfunc()
	conn, err := MetadataDbClient.Client.Acquire(ctx)
	if err != nil {
		return []models.Station{}, err
	}
	defer conn.Release()
	query := `SELECT * FROM stations AS s WHERE (s.is_deleted = false) AND tenant_name = $1`
	stmt, err := conn.Conn().Prepare(ctx, "get_active_stations_per_tenant", query)
	if err != nil {
		return []models.Station{}, err
	}
	if tenantName != conf.GlobalAccount {
		tenantName = strings.ToLower(tenantName)
	}
	rows, err := conn.Conn().Query(ctx, stmt.Name, tenantName)
	if err != nil {
		return []models.Station{}, err
	}
	defer rows.Close()
	stations, err := pgx.CollectRows(rows, pgx.RowToStructByPos[models.Station])
	if err != nil {
		return []models.Station{}, err
	}
	if len(stations) == 0 {
		return []models.Station{}, nil
	}
	return stations, nil
}

func GetActiveStations() ([]models.Station, error) {
	ctx, cancelfunc := context.WithTimeout(context.Background(), DbOperationTimeout*time.Second)
	defer cancelfunc()
	conn, err := MetadataDbClient.Client.Acquire(ctx)
	if err != nil {
		return []models.Station{}, err
	}
	defer conn.Release()
	query := `SELECT * FROM stations AS s WHERE s.is_deleted = false`
	stmt, err := conn.Conn().Prepare(ctx, "get_active_stations", query)
	if err != nil {
		return []models.Station{}, err
	}
	rows, err := conn.Conn().Query(ctx, stmt.Name)
	if err != nil {
		return []models.Station{}, err
	}
	defer rows.Close()
	stations, err := pgx.CollectRows(rows, pgx.RowToStructByPos[models.Station])
	if err != nil {
		return []models.Station{}, err
	}
	if len(stations) == 0 {
		return []models.Station{}, nil
	}
	return stations, nil
}

func GetStationByName(name string, tenantName string) (bool, models.Station, error) {
	ctx, cancelfunc := context.WithTimeout(context.Background(), DbOperationTimeout*time.Second)
	defer cancelfunc()
	conn, err := MetadataDbClient.Client.Acquire(ctx)
	if err != nil {
		return false, models.Station{}, err
	}
	defer conn.Release()
	query := `SELECT * FROM stations WHERE name = $1 AND (is_deleted = false) AND tenant_name = $2 LIMIT 1`
	stmt, err := conn.Conn().Prepare(ctx, "get_station_by_name", query)
	if err != nil {
		return false, models.Station{}, err
	}
	if tenantName != conf.GlobalAccount {
		tenantName = strings.ToLower(tenantName)
	}
	rows, err := conn.Conn().Query(ctx, stmt.Name, name, tenantName)
	if err != nil {
		return false, models.Station{}, err
	}
	defer rows.Close()
	stations, err := pgx.CollectRows(rows, pgx.RowToStructByPos[models.Station])
	if err != nil {
		return false, models.Station{}, err
	}
	if len(stations) == 0 {
		return false, models.Station{}, nil
	}
	return true, stations[0], nil
}

func GetStationById(messageId int, tenantName string) (bool, models.Station, error) {
	ctx, cancelfunc := context.WithTimeout(context.Background(), DbOperationTimeout*time.Second)
	defer cancelfunc()
	conn, err := MetadataDbClient.Client.Acquire(ctx)
	if err != nil {
		return false, models.Station{}, err
	}
	defer conn.Release()
	query := `SELECT * FROM stations WHERE id = $1 AND (is_deleted = false) AND tenant_name = $2 LIMIT 1`
	stmt, err := conn.Conn().Prepare(ctx, "get_station_by_id", query)
	if err != nil {
		return false, models.Station{}, err
	}
	if tenantName != conf.GlobalAccount {
		tenantName = strings.ToLower(tenantName)
	}
	rows, err := conn.Conn().Query(ctx, stmt.Name, messageId, tenantName)
	if err != nil {
		return false, models.Station{}, err
	}
	defer rows.Close()
	stations, err := pgx.CollectRows(rows, pgx.RowToStructByPos[models.Station])
	if err != nil {
		return false, models.Station{}, err
	}
	if len(stations) == 0 {
		return false, models.Station{}, nil
	}
	return true, stations[0], nil
}

func InsertNewStation(
	stationName string,
	userId int,
	username string,
	retentionType string,
	retentionValue int,
	storageType string,
	replicas int,
	schemaName string,
	schemaVersionUpdate int,
	idempotencyWindow int64,
	isNative bool,
	dlsConfiguration models.DlsConfiguration,
	tieredStorageEnabled bool,
	tenantName string) (models.Station, int64, error) {
	ctx, cancelfunc := context.WithTimeout(context.Background(), DbOperationTimeout*time.Second)
	defer cancelfunc()

	conn, err := MetadataDbClient.Client.Acquire(ctx)
	if err != nil {
		return models.Station{}, 0, err
	}
	defer conn.Release()

	query := `INSERT INTO stations ( 
		name, 
		retention_type, 
		retention_value,
		storage_type, 
		replicas, 
		created_by, 
		created_by_username,
		created_at, 
		updated_at, 
		is_deleted, 
		schema_name,
		schema_version_number,
		idempotency_window_ms, 
		is_native, 
		dls_configuration_poison, 
		dls_configuration_schemaverse,
		tiered_storage_enabled,
		tenant_name
		) 
    VALUES($1, $2, $3, $4, $5, $6, $7, $8, $9, $10, $11, $12, $13, $14, $15, $16, $17, $18) RETURNING id`

	stmt, err := conn.Conn().Prepare(ctx, "insert_new_station", query)
	if err != nil {
		return models.Station{}, 0, err
	}

	createAt := time.Now()
	updatedAt := time.Now()
	var stationId int
	if tenantName != conf.GlobalAccount {
		tenantName = strings.ToLower(tenantName)
	}
	rows, err := conn.Conn().Query(ctx, stmt.Name,
		stationName, retentionType, retentionValue, storageType, replicas, userId, username, createAt, updatedAt,
		false, schemaName, schemaVersionUpdate, idempotencyWindow, isNative, dlsConfiguration.Poison, dlsConfiguration.Schemaverse, tieredStorageEnabled, tenantName)
	if err != nil {
		return models.Station{}, 0, err
	}
	defer rows.Close()
	for rows.Next() {
		err := rows.Scan(&stationId)
		if err != nil {
			return models.Station{}, 0, err
		}
	}

	if err := rows.Err(); err != nil {
		var pgErr *pgconn.PgError
		if errors.As(err, &pgErr) {
			if pgErr.Detail != "" {
				if strings.Contains(pgErr.Detail, "already exists") {
					return models.Station{}, 0, errors.New("Station" + stationName + " already exists")
				} else {
					return models.Station{}, 0, errors.New(pgErr.Detail)
				}
			} else {
				return models.Station{}, 0, errors.New(pgErr.Message)
			}
		} else {
			return models.Station{}, 0, err
		}
	}
	if tenantName != conf.GlobalAccount {
		tenantName = strings.ToLower(tenantName)
	}

	newStation := models.Station{
		ID:                          stationId,
		Name:                        stationName,
		CreatedBy:                   userId,
		CreatedByUsername:           username,
		CreatedAt:                   createAt,
		IsDeleted:                   false,
		RetentionType:               retentionType,
		RetentionValue:              retentionValue,
		StorageType:                 storageType,
		Replicas:                    replicas,
		UpdatedAt:                   updatedAt,
		SchemaName:                  schemaName,
		SchemaVersionNumber:         schemaVersionUpdate,
		IdempotencyWindow:           idempotencyWindow,
		IsNative:                    isNative,
		DlsConfigurationPoison:      dlsConfiguration.Poison,
		DlsConfigurationSchemaverse: dlsConfiguration.Schemaverse,
		TieredStorageEnabled:        tieredStorageEnabled,
		TenantName:                  tenantName,
	}

	rowsAffected := rows.CommandTag().RowsAffected()
	return newStation, rowsAffected, nil
}

func GetAllStationsDetailsPerTenant(tenantName string) ([]models.ExtendedStation, error) {
	ctx, cancelfunc := context.WithTimeout(context.Background(), DbOperationTimeout*time.Second)
	defer cancelfunc()
	conn, err := MetadataDbClient.Client.Acquire(ctx)
	if err != nil {
		return []models.ExtendedStation{}, err
	}
	defer conn.Release()
	query := `
	SELECT s.*, COALESCE(p.id, 0),  
	COALESCE(p.name, ''), 
	COALESCE(p.station_id, 0), 
	COALESCE(p.type, 'application'), 
	COALESCE(p.connection_id, ''), 
	COALESCE(p.is_active, false), 
	COALESCE(p.updated_at, CURRENT_TIMESTAMP), 
	COALESCE(c.id, 0),  
	COALESCE(c.name, ''), 
	COALESCE(c.station_id, 0), 
	COALESCE(c.type, 'application'), 
	COALESCE(c.connection_id, ''),
	COALESCE(c.consumers_group, ''),
	COALESCE(c.max_ack_time_ms, 0), 
	COALESCE(c.created_by, 0), 
	COALESCE(c.created_by_username, ''), 
	COALESCE(c.is_active, false), 
	COALESCE(c.created_at, CURRENT_TIMESTAMP), 
	COALESCE(c.is_deleted, false), 
	COALESCE(c.max_msg_deliveries, 0), 
	COALESCE(c.start_consume_from_seq, 0),
	COALESCE(c.last_msgs, 0) 
	FROM stations AS s
	LEFT JOIN producers AS p
	ON s.id = p.station_id 
	LEFT JOIN consumers AS c 
	ON s.id = c.station_id
	WHERE s.is_deleted = false AND s.tenant_name = $1
	GROUP BY s.id,p.id,c.id`
	stmt, err := conn.Conn().Prepare(ctx, "get_all_stations_details_per_tenant", query)
	if err != nil {
		return []models.ExtendedStation{}, err
	}

	rows, err := conn.Conn().Query(ctx, stmt.Name, tenantName)
	if err != nil {
		return []models.ExtendedStation{}, err
	}
	if err == pgx.ErrNoRows {
		return []models.ExtendedStation{}, nil
	}
	defer rows.Close()
	stationsMap := map[int]models.ExtendedStation{}
	for rows.Next() {
		var stationRes models.Station
		var producer models.Producer
		var consumer models.Consumer
		if err := rows.Scan(
			&stationRes.ID,
			&stationRes.Name,
			&stationRes.RetentionType,
			&stationRes.RetentionValue,
			&stationRes.StorageType,
			&stationRes.Replicas,
			&stationRes.CreatedBy,
			&stationRes.CreatedByUsername,
			&stationRes.CreatedAt,
			&stationRes.UpdatedAt,
			&stationRes.IsDeleted,
			&stationRes.SchemaName,
			&stationRes.SchemaVersionNumber,
			&stationRes.IdempotencyWindow,
			&stationRes.IsNative,
			&stationRes.DlsConfigurationPoison,
			&stationRes.DlsConfigurationSchemaverse,
			&stationRes.TieredStorageEnabled,
			&stationRes.TenantName,
			&producer.ID,
			&producer.Name,
			&producer.StationId,
			&producer.Type,
			&producer.ConnectionId,
			&producer.IsActive,
			&producer.UpdatedAt,
			&consumer.ID,
			&consumer.Name,
			&consumer.StationId,
			&consumer.Type,
			&consumer.ConnectionId,
			&consumer.ConsumersGroup,
			&consumer.MaxAckTimeMs,
			&consumer.CreatedBy,
			&consumer.CreatedByUsername,
			&consumer.IsActive,
			&consumer.CreatedAt,
			&consumer.IsDeleted,
			&consumer.MaxMsgDeliveries,
			&consumer.StartConsumeFromSeq,
			&consumer.LastMessages,
		); err != nil {
			return []models.ExtendedStation{}, err
		}
		if _, ok := stationsMap[stationRes.ID]; ok {
			tempStation := stationsMap[stationRes.ID]
			if producer.ID != 0 {
				tempStation.Producers = append(tempStation.Producers, producer)
			}
			if consumer.ID != 0 {
				tempStation.Consumers = append(tempStation.Consumers, consumer)
			}
			stationsMap[stationRes.ID] = tempStation
		} else {
			producers := []models.Producer{}
			consumers := []models.Consumer{}
			if producer.ID != 0 {
				producers = append(producers, producer)
			}
			if consumer.ID != 0 {
				consumers = append(consumers, consumer)
			}
			if tenantName != conf.GlobalAccount {
				tenantName = strings.ToLower(tenantName)
			}
			station := models.ExtendedStation{
				ID:                          stationRes.ID,
				Name:                        stationRes.Name,
				RetentionType:               stationRes.RetentionType,
				RetentionValue:              stationRes.RetentionValue,
				StorageType:                 stationRes.StorageType,
				Replicas:                    stationRes.Replicas,
				CreatedBy:                   stationRes.CreatedBy,
				CreatedAt:                   stationRes.CreatedAt,
				UpdatedAt:                   stationRes.UpdatedAt,
				IdempotencyWindow:           stationRes.IdempotencyWindow,
				IsNative:                    stationRes.IsNative,
				DlsConfigurationPoison:      stationRes.DlsConfigurationPoison,
				DlsConfigurationSchemaverse: stationRes.DlsConfigurationSchemaverse,
				Producers:                   producers,
				Consumers:                   consumers,
				TieredStorageEnabled:        stationRes.TieredStorageEnabled,
				TenantName:                  tenantName,
			}
			stationsMap[station.ID] = station
		}
	}
	if err := rows.Err(); err != nil {
		return []models.ExtendedStation{}, err
	}
	stations := getFilteredExtendedStations(stationsMap)
	return stations, nil
}

func GetAllStations() ([]models.Station, error) {
	ctx, cancelfunc := context.WithTimeout(context.Background(), DbOperationTimeout*time.Second)
	defer cancelfunc()
	conn, err := MetadataDbClient.Client.Acquire(ctx)
	if err != nil {
		return []models.Station{}, err
	}
	defer conn.Release()
	query := `SELECT * FROM stations`
	stmt, err := conn.Conn().Prepare(ctx, "get_all_stations", query)
	if err != nil {
		return []models.Station{}, err
	}
	rows, err := conn.Conn().Query(ctx, stmt.Name)
	if err != nil {
		return []models.Station{}, err
	}
	defer rows.Close()
	stations, err := pgx.CollectRows(rows, pgx.RowToStructByPos[models.Station])
	if err != nil {
		return []models.Station{}, err
	}
	if len(stations) == 0 {
		return []models.Station{}, err
	}
	return stations, nil
}

func GetAllStationsDetails() ([]models.ExtendedStation, error) {
	ctx, cancelfunc := context.WithTimeout(context.Background(), DbOperationTimeout*time.Second)
	defer cancelfunc()
	conn, err := MetadataDbClient.Client.Acquire(ctx)
	if err != nil {
		return []models.ExtendedStation{}, err
	}
	defer conn.Release()
	query := `
	SELECT s.*, COALESCE(p.id, 0),  
	COALESCE(p.name, ''), 
	COALESCE(p.station_id, 0), 
	COALESCE(p.type, 'application'), 
	COALESCE(p.connection_id, ''), 
	COALESCE(p.created_by, 0), 
	COALESCE(p.created_by_username, ''), 
	COALESCE(p.is_active, false), 
	COALESCE(p.created_at, CURRENT_TIMESTAMP), 
	COALESCE(p.is_deleted, false),
	COALESCE(p.tenant_name, ''),  
	COALESCE(c.id, 0),  
	COALESCE(c.name, ''), 
	COALESCE(c.station_id, 0), 
	COALESCE(c.type, 'application'), 
	COALESCE(c.connection_id, ''),
	COALESCE(c.consumers_group, ''),
	COALESCE(c.max_ack_time_ms, 0), 
	COALESCE(c.created_by, 0), 
	COALESCE(c.created_by_username, ''), 
	COALESCE(c.is_active, false), 
	COALESCE(c.created_at, CURRENT_TIMESTAMP), 
	COALESCE(c.is_deleted, false), 
	COALESCE(c.max_msg_deliveries, 0), 
	COALESCE(c.start_consume_from_seq, 0),
	COALESCE(c.last_msgs, 0),
	COALESCE(c.tenant_name, '') 
	FROM stations AS s
	LEFT JOIN producers AS p
	ON s.id = p.station_id 
	LEFT JOIN consumers AS c 
	ON s.id = c.station_id
	WHERE s.is_deleted = false
	GROUP BY s.id,p.id,c.id`
	stmt, err := conn.Conn().Prepare(ctx, "get_all_stations_details", query)
	if err != nil {
		return []models.ExtendedStation{}, err
	}

	rows, err := conn.Conn().Query(ctx, stmt.Name)
	if err != nil {
		return []models.ExtendedStation{}, err
	}
	if err == pgx.ErrNoRows {
		return []models.ExtendedStation{}, nil
	}
	defer rows.Close()
	stationsMap := map[int]models.ExtendedStation{}
	for rows.Next() {
		var stationRes models.Station
		var producer models.Producer
		var consumer models.Consumer
		if err := rows.Scan(
			&stationRes.ID,
			&stationRes.Name,
			&stationRes.RetentionType,
			&stationRes.RetentionValue,
			&stationRes.StorageType,
			&stationRes.Replicas,
			&stationRes.CreatedBy,
			&stationRes.CreatedByUsername,
			&stationRes.CreatedAt,
			&stationRes.UpdatedAt,
			&stationRes.IsDeleted,
			&stationRes.SchemaName,
			&stationRes.SchemaVersionNumber,
			&stationRes.IdempotencyWindow,
			&stationRes.IsNative,
			&stationRes.DlsConfigurationPoison,
			&stationRes.DlsConfigurationSchemaverse,
			&stationRes.TieredStorageEnabled,
			&stationRes.TenantName,
			&producer.ID,
			&producer.Name,
			&producer.StationId,
			&producer.Type,
			&producer.ConnectionId,
			&producer.IsActive,
			&producer.UpdatedAt,
			&producer.TenantName,
			&consumer.ID,
			&consumer.Name,
			&consumer.StationId,
			&consumer.Type,
			&consumer.ConnectionId,
			&consumer.ConsumersGroup,
			&consumer.MaxAckTimeMs,
			&consumer.CreatedBy,
			&consumer.CreatedByUsername,
			&consumer.IsActive,
			&consumer.CreatedAt,
			&consumer.IsDeleted,
			&consumer.MaxMsgDeliveries,
			&consumer.StartConsumeFromSeq,
			&consumer.LastMessages,
			&consumer.TenantName,
		); err != nil {
			return []models.ExtendedStation{}, err
		}
		if _, ok := stationsMap[stationRes.ID]; ok {
			tempStation := stationsMap[stationRes.ID]
			if producer.ID != 0 {
				tempStation.Producers = append(tempStation.Producers, producer)
			}
			if consumer.ID != 0 {
				tempStation.Consumers = append(tempStation.Consumers, consumer)
			}
			stationsMap[stationRes.ID] = tempStation
		} else {
			producers := []models.Producer{}
			consumers := []models.Consumer{}
			if producer.ID != 0 {
				producers = append(producers, producer)
			}
			if consumer.ID != 0 {
				consumers = append(consumers, consumer)
			}
			station := models.ExtendedStation{
				ID:                          stationRes.ID,
				Name:                        stationRes.Name,
				RetentionType:               stationRes.RetentionType,
				RetentionValue:              stationRes.RetentionValue,
				StorageType:                 stationRes.StorageType,
				Replicas:                    stationRes.Replicas,
				CreatedBy:                   stationRes.CreatedBy,
				CreatedAt:                   stationRes.CreatedAt,
				UpdatedAt:                   stationRes.UpdatedAt,
				IdempotencyWindow:           stationRes.IdempotencyWindow,
				IsNative:                    stationRes.IsNative,
				DlsConfigurationPoison:      stationRes.DlsConfigurationPoison,
				DlsConfigurationSchemaverse: stationRes.DlsConfigurationSchemaverse,
				Producers:                   producers,
				Consumers:                   consumers,
				TieredStorageEnabled:        stationRes.TieredStorageEnabled,
			}
			stationsMap[station.ID] = station
		}
	}
	if err := rows.Err(); err != nil {
		return []models.ExtendedStation{}, err
	}
	stations := getFilteredExtendedStations(stationsMap)
	return stations, nil
}

func getFilteredExtendedStations(stationsMap map[int]models.ExtendedStation) []models.ExtendedStation {
	stations := []models.ExtendedStation{}
	for _, station := range stationsMap {
		producersMap := map[string]models.Producer{}
		for _, p := range station.Producers {
			if _, ok := producersMap[p.Name]; ok {
				if producersMap[p.Name].UpdatedAt.Before(p.UpdatedAt) {
					producersMap[p.Name] = p
				}
			} else {
				producersMap[p.Name] = p
			}
		}
		producers := []models.Producer{}
		for _, p := range producersMap {
			producers = append(producers, p)
		}

		consumersMap := map[string]models.Consumer{}
		for _, c := range station.Consumers {
			if _, ok := consumersMap[c.Name]; ok {
				if consumersMap[c.Name].CreatedAt.Before(c.CreatedAt) {
					consumersMap[c.Name] = c
				}
			} else {
				consumersMap[c.Name] = c
			}
		}
		consumers := []models.Consumer{}
		for _, c := range consumersMap {
			consumers = append(consumers, c)
		}
		station.Consumers = consumers
		station.Producers = producers
		stations = append(stations, station)
	}
	return stations
}

func DeleteStationsByNames(stationNames []string, tenantName string) error {
	ctx, cancelfunc := context.WithTimeout(context.Background(), DbOperationTimeout*time.Second)
	defer cancelfunc()
	conn, err := MetadataDbClient.Client.Acquire(ctx)
	if err != nil {
		return err
	}
	defer conn.Release()
	query := `DELETE FROM stations
	WHERE name = ANY($1)
	AND (is_deleted = false)
	AND tenant_name=$2`
	stmt, err := conn.Conn().Prepare(ctx, "delete_stations_by_names", query)
	if err != nil {
		return err
	}
	if tenantName != conf.GlobalAccount {
		tenantName = strings.ToLower(tenantName)
	}
	_, err = conn.Conn().Query(ctx, stmt.Name, stationNames, tenantName)
	if err != nil {
		return err
	}
	return nil
}

func RemoveDeletedStations() error {
	ctx, cancelfunc := context.WithTimeout(context.Background(), DbOperationTimeout*time.Second)
	defer cancelfunc()
	conn, err := MetadataDbClient.Client.Acquire(ctx)
	if err != nil {
		return err
	}
	defer conn.Release()
	query := `DELETE FROM stations WHERE is_deleted = true`
	stmt, err := conn.Conn().Prepare(ctx, "remove_deleted_stations", query)
	if err != nil {
		return err
	}

	_, err = conn.Conn().Query(ctx, stmt.Name)
	if err != nil {
		return err
	}
	return nil
}

func DeleteStation(name string, tenantName string) error {
	ctx, cancelfunc := context.WithTimeout(context.Background(), DbOperationTimeout*time.Second)
	defer cancelfunc()
	conn, err := MetadataDbClient.Client.Acquire(ctx)
	if err != nil {
		return err
	}
	defer conn.Release()
	query := `DELETE FROM stations
	WHERE name = $1
	AND tenant_name=$2`
	stmt, err := conn.Conn().Prepare(ctx, "delete_station", query)
	if err != nil {
		return err
	}
	if tenantName != conf.GlobalAccount {
		tenantName = strings.ToLower(tenantName)
	}
	_, err = conn.Conn().Query(ctx, stmt.Name, name, tenantName)
	if err != nil {
		return err
	}
	return nil
}

func AttachSchemaToStation(stationName string, schemaName string, versionNumber int, tenantName string) error {
	ctx, cancelfunc := context.WithTimeout(context.Background(), DbOperationTimeout*time.Second)
	defer cancelfunc()
	conn, err := MetadataDbClient.Client.Acquire(ctx)
	if err != nil {
		return err
	}
	defer conn.Release()
	query := `UPDATE stations SET schema_name = $2, schema_version_number = $3
	WHERE name = $1 AND is_deleted = false AND tenant_name=$4`
	stmt, err := conn.Conn().Prepare(ctx, "attach_schema_to_station", query)
	if err != nil {
		return err
	}
	if tenantName != conf.GlobalAccount {
		tenantName = strings.ToLower(tenantName)
	}
	_, err = conn.Conn().Query(ctx, stmt.Name, stationName, schemaName, versionNumber, tenantName)
	if err != nil {
		return err
	}
	return nil
}

func DetachSchemaFromStation(stationName string, tenantName string) error {
	ctx, cancelfunc := context.WithTimeout(context.Background(), DbOperationTimeout*time.Second)
	defer cancelfunc()
	conn, err := MetadataDbClient.Client.Acquire(ctx)
	if err != nil {
		return err
	}
	defer conn.Release()
	query := `UPDATE stations SET schema_name = '', schema_version_number = 0
	WHERE name = $1 AND is_deleted = false AND tenant_name=$2`
	stmt, err := conn.Conn().Prepare(ctx, "detach_schema_from_station", query)
	if err != nil {
		return err
	}
	if tenantName != conf.GlobalAccount {
		tenantName = strings.ToLower(tenantName)
	}
	_, err = conn.Conn().Query(ctx, stmt.Name, stationName, tenantName)
	if err != nil {
		return err
	}
	return nil
}

func UpdateStationDlsConfig(stationName string, poison bool, schemaverse bool, tenantName string) error {
	ctx, cancelfunc := context.WithTimeout(context.Background(), DbOperationTimeout*time.Second)
	defer cancelfunc()
	conn, err := MetadataDbClient.Client.Acquire(ctx)
	if err != nil {
		return err
	}
	defer conn.Release()
	query := `UPDATE stations SET dls_configuration_poison = $2, dls_configuration_schemaverse = $3
	WHERE name = $1 AND is_deleted = false AND tenant_name=$4`
	stmt, err := conn.Conn().Prepare(ctx, "update_station_dls_config", query)
	if err != nil {
		return err
	}
	if tenantName != conf.GlobalAccount {
		tenantName = strings.ToLower(tenantName)
	}
	_, err = conn.Conn().Query(ctx, stmt.Name, stationName, poison, schemaverse, tenantName)
	if err != nil {
		return err
	}
	return nil
}

func UpdateStationsOfDeletedUser(userId int, tenantName string) error {
	ctx, cancelfunc := context.WithTimeout(context.Background(), DbOperationTimeout*time.Second)
	defer cancelfunc()
	conn, err := MetadataDbClient.Client.Acquire(ctx)
	if err != nil {
		return err
	}
	defer conn.Release()
	query := `UPDATE stations SET created_by = 0, created_by_username = CONCAT(created_by_username, '(deleted)') WHERE created_by = $1 AND created_by_username NOT LIKE '%(deleted)' AND tenant_name=$2`
	stmt, err := conn.Conn().Prepare(ctx, "update_stations_of_deleted_user", query)
	if err != nil {
		return err
	}
	if tenantName != conf.GlobalAccount {
		tenantName = strings.ToLower(tenantName)
	}
	_, err = conn.Conn().Query(ctx, stmt.Name, userId, tenantName)
	if err != nil {
		return err
	}
	return nil
}

func RemoveStationsByTenant(tenantName string) error {
	ctx, cancelfunc := context.WithTimeout(context.Background(), DbOperationTimeout*time.Second)
	defer cancelfunc()
	conn, err := MetadataDbClient.Client.Acquire(ctx)
	if err != nil {
		return err
	}
	defer conn.Release()
	query := `DELETE FROM stations WHERE tenant_name=$1`
	stmt, err := conn.Conn().Prepare(ctx, "remove_stations_by_tenant", query)
	if err != nil {
		return err
	}
	_, err = conn.Conn().Query(ctx, stmt.Name, tenantName)
	if err != nil {
		return err
	}
	return nil
}

func GetStationNamesUsingSchema(schemaName string, tenantName string) ([]string, error) {
	stationNames := []string{}
	ctx, cancelfunc := context.WithTimeout(context.Background(), DbOperationTimeout*time.Second)
	defer cancelfunc()
	conn, err := MetadataDbClient.Client.Acquire(ctx)
	if err != nil {
		return nil, err
	}
	defer conn.Release()
	query := `
		SELECT name FROM stations
		WHERE schema_name = $1 AND is_deleted = false AND tenant_name = $2
	`
	stmt, err := conn.Conn().Prepare(ctx, "get_station_names_using_schema", query)
	if err != nil {
		return nil, err
	}
	if tenantName != conf.GlobalAccount {
		tenantName = strings.ToLower(tenantName)
	}
	rows, err := conn.Conn().Query(ctx, stmt.Name, schemaName, tenantName)
	if err != nil {
		return nil, err
	}
	defer rows.Close()

	for rows.Next() {
		var stationName string
		err := rows.Scan(&stationName)
		if err != nil {
			return nil, err
		}
		stationNames = append(stationNames, stationName)
	}

	if rows.Err() != nil {
		return nil, err
	}

	return stationNames, nil

}

func GetCountStationsUsingSchema(schemaName string, tenantName string) (int, error) {
	ctx, cancelfunc := context.WithTimeout(context.Background(), DbOperationTimeout*time.Second)
	defer cancelfunc()
	conn, err := MetadataDbClient.Client.Acquire(ctx)
	if err != nil {
		return 0, err
	}
	defer conn.Release()
	query := `SELECT COUNT(*) FROM stations WHERE schema_name = $1 AND is_deleted = false AND tenant_name=$2`
	stmt, err := conn.Conn().Prepare(ctx, "get_count_stations_using_schema", query)
	if err != nil {
		return 0, err
	}
	var count int
	if tenantName != conf.GlobalAccount {
		tenantName = strings.ToLower(tenantName)
	}
	err = conn.Conn().QueryRow(ctx, stmt.Name, schemaName, tenantName).Scan(&count)
	if err != nil {
		return 0, err
	}

	return count, nil
}

func RemoveSchemaFromAllUsingStations(schemaName string, tenantName string) error {
	ctx, cancelfunc := context.WithTimeout(context.Background(), DbOperationTimeout*time.Second)
	defer cancelfunc()
	conn, err := MetadataDbClient.Client.Acquire(ctx)
	if err != nil {
		return err
	}
	defer conn.Release()
	query := `UPDATE stations SET schema_name = '' WHERE schema_name = $1 AND tenant_name=$2`
	stmt, err := conn.Conn().Prepare(ctx, "remove_schema_from_all_using_stations", query)
	if err != nil {
		return err
	}
	if tenantName != conf.GlobalAccount {
		tenantName = strings.ToLower(tenantName)
	}
	_, err = conn.Conn().Query(ctx, stmt.Name, schemaName, tenantName)
	if err != nil {
		return err
	}
	return nil
}

func GetDeletedStations() ([]models.Station, error) {
	ctx, cancelfunc := context.WithTimeout(context.Background(), DbOperationTimeout*time.Second)
	defer cancelfunc()
	conn, err := MetadataDbClient.Client.Acquire(ctx)
	if err != nil {
		return []models.Station{}, err
	}
	defer conn.Release()
	query := `SELECT * FROM stations WHERE is_deleted = true`
	stmt, err := conn.Conn().Prepare(ctx, "get_not_active_stations", query)
	if err != nil {
		return []models.Station{}, err
	}
	rows, err := conn.Conn().Query(ctx, stmt.Name)
	if err != nil {
		return []models.Station{}, err
	}
	defer rows.Close()
	stations, err := pgx.CollectRows(rows, pgx.RowToStructByPos[models.Station])
	if err != nil {
		return []models.Station{}, err
	}
	if len(stations) == 0 {
		return []models.Station{}, err
	}
	return stations, nil
}

// Producer Functions
func GetProducersByConnectionIDWithStationDetails(connectionId string) ([]models.LightProducer, error) {
	ctx, cancelfunc := context.WithTimeout(context.Background(), DbOperationTimeout*time.Second)
	defer cancelfunc()
	conn, err := MetadataDbClient.Client.Acquire(ctx)
	if err != nil {
		return []models.LightProducer{}, err
	}
	defer conn.Release()
	query := `
	SELECT p.name, s.name
	FROM producers AS p
	LEFT JOIN stations AS s
	ON s.id = p.station_id
	LEFT JOIN connections AS c
	ON c.id = p.connection_id
	WHERE p.connection_id = $1 AND p.is_active = true
	GROUP BY p.id, s.id, c.client_address`
	stmt, err := conn.Conn().Prepare(ctx, "get_producers_by_connection_id_with_station_details", query)
	if err != nil {
		return []models.LightProducer{}, err
	}
	rows, err := conn.Conn().Query(ctx, stmt.Name, connectionId)
	if err != nil {
		return []models.LightProducer{}, err
	}
	defer rows.Close()
	producers, err := pgx.CollectRows(rows, pgx.RowToStructByPos[models.LightProducer])
	if err != nil {
		return []models.LightProducer{}, err
	}
	if len(producers) == 0 {
		return []models.LightProducer{}, nil
	}
	return producers, nil
}

func UpdateProducersConnection(connectionId string, isActive bool) error {
	ctx, cancelfunc := context.WithTimeout(context.Background(), DbOperationTimeout*time.Second)
	defer cancelfunc()
	conn, err := MetadataDbClient.Client.Acquire(ctx)
	if err != nil {
		return err
	}
	defer conn.Release()
	query := `UPDATE producers SET is_active = $1 WHERE connection_id = $2`
	stmt, err := conn.Conn().Prepare(ctx, "update_producers_connection", query)
	if err != nil {
		return err
	}
	_, err = conn.Conn().Query(ctx, stmt.Name, isActive, connectionId)
	if err != nil {
		return err
	}
	return nil
}

func GetProducerByID(id int) (bool, models.Producer, error) {
	ctx, cancelfunc := context.WithTimeout(context.Background(), DbOperationTimeout*time.Second)
	defer cancelfunc()
	conn, err := MetadataDbClient.Client.Acquire(ctx)
	if err != nil {
		return false, models.Producer{}, err
	}
	defer conn.Release()
	query := `SELECT * FROM producers WHERE id = $1 LIMIT 1`
	stmt, err := conn.Conn().Prepare(ctx, "get_producer_by_id", query)
	if err != nil {
		return false, models.Producer{}, err
	}
	rows, err := conn.Conn().Query(ctx, stmt.Name, id)
	if err != nil {
		return false, models.Producer{}, err
	}
	defer rows.Close()
	producers, err := pgx.CollectRows(rows, pgx.RowToStructByPos[models.Producer])
	if err != nil {
		return false, models.Producer{}, err
	}
	if len(producers) == 0 {
		return false, models.Producer{}, nil
	}
	return true, producers[0], nil
}

func GetProducerByNameAndConnectionID(name string, connectionId string) (bool, models.Producer, error) {
	ctx, cancelfunc := context.WithTimeout(context.Background(), DbOperationTimeout*time.Second)
	defer cancelfunc()
	conn, err := MetadataDbClient.Client.Acquire(ctx)
	if err != nil {
		return false, models.Producer{}, err
	}
	defer conn.Release()
	query := `SELECT * FROM producers WHERE name = $1 AND connection_id = $2`
	stmt, err := conn.Conn().Prepare(ctx, "get_producer_by_name_and_connection_id", query)
	if err != nil {
		return false, models.Producer{}, err
	}
	rows, err := conn.Conn().Query(ctx, stmt.Name, name, connectionId)
	if err != nil {
		return false, models.Producer{}, err
	}
	defer rows.Close()
	producers, err := pgx.CollectRows(rows, pgx.RowToStructByPos[models.Producer])
	if err != nil {
		return false, models.Producer{}, err
	}
	if len(producers) == 0 {
		return false, models.Producer{}, nil
	}
	return true, producers[0], nil
}

func GetProducerByStationIDAndUsername(username string, stationId int, connectionId string) (bool, models.Producer, error) {
	ctx, cancelfunc := context.WithTimeout(context.Background(), DbOperationTimeout*time.Second)
	defer cancelfunc()
	conn, err := MetadataDbClient.Client.Acquire(ctx)
	if err != nil {
		return false, models.Producer{}, err
	}
	defer conn.Release()
	query := `SELECT * FROM producers WHERE name = $1 AND station_id = $2 AND connection_id = $3 LIMIT 1`
	stmt, err := conn.Conn().Prepare(ctx, "get_producer_by_station_id_and_username", query)
	if err != nil {
		return false, models.Producer{}, err
	}
	rows, err := conn.Conn().Query(ctx, stmt.Name, username, stationId, connectionId)
	if err != nil {
		return false, models.Producer{}, err
	}
	defer rows.Close()
	producers, err := pgx.CollectRows(rows, pgx.RowToStructByPos[models.Producer])
	if err != nil {
		return false, models.Producer{}, err
	}
	if len(producers) == 0 {
		return false, models.Producer{}, nil
	}
	return true, producers[0], nil
}

func GetActiveProducerByStationID(producerName string, stationId int) (bool, models.Producer, error) {
	ctx, cancelfunc := context.WithTimeout(context.Background(), DbOperationTimeout*time.Second)
	defer cancelfunc()
	conn, err := MetadataDbClient.Client.Acquire(ctx)
	if err != nil {
		return false, models.Producer{}, err
	}
	defer conn.Release()

	query := `SELECT * FROM producers WHERE name = $1 AND station_id = $2 AND is_active = true LIMIT 1`
	stmt, err := conn.Conn().Prepare(ctx, "get_active_producer_by_station_id", query)
	if err != nil {
		return false, models.Producer{}, err
	}
	rows, err := conn.Conn().Query(ctx, stmt.Name, producerName, stationId)
	if err != nil {
		return false, models.Producer{}, err
	}
	defer rows.Close()
	producers, err := pgx.CollectRows(rows, pgx.RowToStructByPos[models.Producer])
	if err != nil {
		return false, models.Producer{}, err
	}
	if len(producers) == 0 {
		return false, models.Producer{}, nil
	}
	return true, producers[0], nil
}

func UpsertNewProducer(name string, stationId int, producerType string, connectionIdObj string, createdByUser int, createdByUsername string, tenantName string) (models.Producer, error) {
	ctx, cancelfunc := context.WithTimeout(context.Background(), DbOperationTimeout*time.Second)
	defer cancelfunc()

	conn, err := MetadataDbClient.Client.Acquire(ctx)
	if err != nil {
		return models.Producer{}, err
	}
	defer conn.Release()

	query := `INSERT INTO producers ( 
		name, 
		station_id, 
		connection_id,
		created_by, 
		created_by_username,
		is_active, 
		is_deleted, 
		created_at, 
		type,
		tenant_name) 
    VALUES($1, $2, $3, $4, $5, $6, $7, $8, $9, $10)
	ON CONFLICT (name, station_id) DO UPDATE SET counter = producers.counter + 1
	RETURNING id`

	stmt, err := conn.Conn().Prepare(ctx, "insert_new_producer", query)
	if err != nil {
		return models.Producer{}, err
	}

	var producerId int
	createAt := time.Now()
	isActive := true
	isDeleted := false
	if tenantName != conf.GlobalAccount {
		tenantName = strings.ToLower(tenantName)
	}
	rows, err := conn.Conn().Query(ctx, stmt.Name, name, stationId, connectionIdObj, createdByUser, createdByUsername, isActive, isDeleted, createAt, producerType, tenantName)
	if err != nil {
		return models.Producer{}, err
	}
	defer rows.Close()
	for rows.Next() {
		err := rows.Scan(&producerId)
		if err != nil {
			return models.Producer{}, err
		}
	}

	if err := rows.Err(); err != nil {
		return models.Producer{}, err
	}

	if err := rows.Err(); err != nil {
		var pgErr *pgconn.PgError
		if errors.As(err, &pgErr) {
			if pgErr.Detail != "" {
				return models.Producer{}, errors.New(pgErr.Detail)
			} else {
				return models.Producer{}, errors.New(pgErr.Message)
			}
		} else {
			return models.Producer{}, err
		}
	}

	newProducer := models.Producer{
		ID:           producerId,
		Name:         name,
		StationId:    stationId,
		Type:         producerType,
		ConnectionId: connectionIdObj,
		IsActive:     isActive,
		UpdatedAt:    time.Now(),
	}
	return newProducer, nil
}

func InsertNewProducer(name string, stationId int, producerType string, connectionIdObj string, tenantName string) (models.Producer, error) {
	ctx, cancelfunc := context.WithTimeout(context.Background(), DbOperationTimeout*time.Second)
	defer cancelfunc()

	conn, err := MetadataDbClient.Client.Acquire(ctx)
	if err != nil {
		return models.Producer{}, err
	}
	defer conn.Release()

	query := `INSERT INTO producers ( 
		name, 
		station_id, 
		connection_id,
		is_active, 
		updated_at, 
		type,
		tenant_name) 
    VALUES($1, $2, $3, $4, $5, $6, $7) RETURNING id`

	stmt, err := conn.Conn().Prepare(ctx, "insert_new_producer", query)
	if err != nil {
		return models.Producer{}, err
	}

	var producerId int
	updatedAt := time.Now()
	isActive := true
	tenantName = strings.ToLower(tenantName)
	rows, err := conn.Conn().Query(ctx, stmt.Name, name, stationId, connectionIdObj, isActive, updatedAt, producerType, tenantName)
	if err != nil {
		return models.Producer{}, err
	}
	defer rows.Close()
	for rows.Next() {
		err := rows.Scan(&producerId)
		if err != nil {
			return models.Producer{}, err
		}
	}

	if err := rows.Err(); err != nil {
		return models.Producer{}, err
	}

	if err := rows.Err(); err != nil {
		var pgErr *pgconn.PgError
		if errors.As(err, &pgErr) {
			if pgErr.Detail != "" {
				return models.Producer{}, errors.New(pgErr.Detail)
			} else {
				return models.Producer{}, errors.New(pgErr.Message)
			}
		} else {
			return models.Producer{}, err
		}
	}

	newProducer := models.Producer{
		ID:           producerId,
		Name:         name,
		StationId:    stationId,
		Type:         producerType,
		ConnectionId: connectionIdObj,
		IsActive:     isActive,
		UpdatedAt:    time.Now(),
	}
	return newProducer, nil
}

func GetAllProducers() ([]models.ExtendedProducer, error) {
	ctx, cancelfunc := context.WithTimeout(context.Background(), DbOperationTimeout*time.Second)
	defer cancelfunc()
	conn, err := MetadataDbClient.Client.Acquire(ctx)
	if err != nil {
		return []models.ExtendedProducer{}, err
	}
	defer conn.Release()
	query := `
		SELECT p.id, p.name, p.type, p.connection_id, p.created_by, p.created_by_username, p.created_at, s.name , p.is_active, p.is_deleted , c.client_address
		FROM producers AS p
		LEFT JOIN stations AS s ON p.station_id = s.id
		LEFT JOIN connections AS c ON p.connection_id = c.id
	`
	stmt, err := conn.Conn().Prepare(ctx, "get_all_producers", query)
	if err != nil {
		return []models.ExtendedProducer{}, err
	}
	rows, err := conn.Conn().Query(ctx, stmt.Name)
	if err != nil {
		return []models.ExtendedProducer{}, err
	}
	defer rows.Close()
	producers, err := pgx.CollectRows(rows, pgx.RowToStructByPos[models.ExtendedProducer])
	if err != nil {
		return []models.ExtendedProducer{}, err
	}
	if len(producers) == 0 {
		return []models.ExtendedProducer{}, nil
	}
	return producers, nil
}

func GetNotDeletedProducersByStationID(stationId int) ([]models.Producer, error) {
	ctx, cancelfunc := context.WithTimeout(context.Background(), DbOperationTimeout*time.Second)
	defer cancelfunc()
	conn, err := MetadataDbClient.Client.Acquire(ctx)
	if err != nil {
		return []models.Producer{}, err
	}
	defer conn.Release()

	query := `SELECT * FROM producers AS p WHERE p.station_id = $1 AND p.is_deleted = false`
	stmt, err := conn.Conn().Prepare(ctx, "get_not_deleted_producers_by_station_id", query)
	if err != nil {
		return []models.Producer{}, err
	}
	rows, err := conn.Conn().Query(ctx, stmt.Name, stationId)
	if err != nil {
		return []models.Producer{}, err
	}
	defer rows.Close()
	producers, err := pgx.CollectRows(rows, pgx.RowToStructByPos[models.Producer])
	if err != nil {
		return []models.Producer{}, err
	}
	if len(producers) == 0 {
		return []models.Producer{}, nil
	}
	return producers, nil
}
func GetAllProducersByStationID(stationId int) ([]models.ExtendedProducer, error) {
	ctx, cancelfunc := context.WithTimeout(context.Background(), DbOperationTimeout*time.Second)
	defer cancelfunc()
	conn, err := MetadataDbClient.Client.Acquire(ctx)
	if err != nil {
		return []models.ExtendedProducer{}, err
	}
	defer conn.Release()
	query := `SELECT
			p.id,
			p.name,
			p.type,
			p.connection_id,
			p.updated_at,
			s.name,
			p.is_active,
			COUNT(CASE WHEN p.is_active THEN 1 END) OVER (PARTITION BY p.name) AS count_producers
			FROM producers AS p
			LEFT JOIN stations AS s ON s.id = p.station_id
			WHERE p.station_id = $1
			ORDER BY p.name, p.is_active DESC, p.updated_at DESC;`
	stmt, err := conn.Conn().Prepare(ctx, "get_producers_by_station_id", query)
	if err != nil {
		return []models.ExtendedProducer{}, err
	}
	rows, err := conn.Conn().Query(ctx, stmt.Name, stationId)
	if err != nil {
		return []models.ExtendedProducer{}, err
	}
	defer rows.Close()

	producers, err := pgx.CollectRows(rows, pgx.RowToStructByPos[models.ExtendedProducer])
	if err != nil {
		return []models.ExtendedProducer{}, err
	}
	if len(producers) == 0 {
		return []models.ExtendedProducer{}, nil
	}
	return producers, nil
}

func DeleteProducerByNameAndStationID(name string, stationId int) (bool, error) {
	ctx, cancelfunc := context.WithTimeout(context.Background(), DbOperationTimeout*time.Second)
	defer cancelfunc()
	conn, err := MetadataDbClient.Client.Acquire(ctx)
	if err != nil {
		return false, err
	}
	defer conn.Release()
	query := `DELETE FROM producers WHERE name = $1 AND station_id = $2 LIMIT 1`
	stmt, err := conn.Conn().Prepare(ctx, "delete_producer_by_name_and_station_id", query)
	if err != nil {
		return false, err
	}
	_, err = conn.Conn().Query(ctx, stmt.Name, name, stationId)
	if err != nil {
		return false, err
	}
	return true, nil
}

func DeleteProducerByNameStationIDAndConnID(name string, stationId int, connId string) (bool, error) {
	ctx, cancelfunc := context.WithTimeout(context.Background(), DbOperationTimeout*time.Second)
	defer cancelfunc()
	conn, err := MetadataDbClient.Client.Acquire(ctx)
	if err != nil {
		return false, err
	}
	defer conn.Release()
	query := `DELETE FROM producers WHERE name = $1 AND station_id = $2 AND connection_id = $3`
	stmt, err := conn.Conn().Prepare(ctx, "delete_producer_by_name_and_station_id", query)
	if err != nil {
		return false, err
	}
	_, err = conn.Conn().Query(ctx, stmt.Name, name, stationId, connId)
	if err != nil {
		return false, err
	}
	return true, nil
}

func DeleteProducersByStationID(stationId int) error {
	ctx, cancelfunc := context.WithTimeout(context.Background(), DbOperationTimeout*time.Second)
	defer cancelfunc()
	conn, err := MetadataDbClient.Client.Acquire(ctx)
	if err != nil {
		return err
	}
	defer conn.Release()
	query := `DELETE FROM producers WHERE station_id = $1`
	stmt, err := conn.Conn().Prepare(ctx, "delete_producers_by_station_id", query)
	if err != nil {
		return err
	}
	_, err = conn.Conn().Query(ctx, stmt.Name, stationId)
	if err != nil {
		return err
	}
	return nil
}

func CountActiveProudcersByStationID(stationId int) (int64, error) {
	var activeCount int64
	ctx, cancelfunc := context.WithTimeout(context.Background(), DbOperationTimeout*time.Second)
	defer cancelfunc()
	conn, err := MetadataDbClient.Client.Acquire(ctx)
	if err != nil {
		return 0, err
	}
	defer conn.Release()
	query := `SELECT COUNT(*) FROM producers WHERE station_id = $1 AND is_active = true`
	stmt, err := conn.Conn().Prepare(ctx, "count_active_producers_by_station_id", query)
	if err != nil {
		return 0, err
	}
	err = conn.Conn().QueryRow(ctx, stmt.Name, stationId).Scan(&activeCount)
	if err != nil {
		return 0, err
	}

	return activeCount, nil
}

func CountAllActiveProudcers() (int64, error) {
	var producersCount int64
	ctx, cancelfunc := context.WithTimeout(context.Background(), DbOperationTimeout*time.Second)
	defer cancelfunc()
	conn, err := MetadataDbClient.Client.Acquire(ctx)
	if err != nil {
		return 0, err
	}
	defer conn.Release()
	query := `SELECT COUNT(*) FROM producers WHERE is_active = true`
	stmt, err := conn.Conn().Prepare(ctx, "count_all_active_producers", query)
	if err != nil {
		return 0, err
	}
	err = conn.Conn().QueryRow(ctx, stmt.Name).Scan(&producersCount)
	if err != nil {
		return 0, err
	}

	return producersCount, nil
}

func UpdateProducersOfDeletedUser(userId int) error {
	ctx, cancelfunc := context.WithTimeout(context.Background(), DbOperationTimeout*time.Second)
	defer cancelfunc()
	conn, err := MetadataDbClient.Client.Acquire(ctx)
	if err != nil {
		return err
	}
	defer conn.Release()
	query := `UPDATE producers SET created_by = 0, created_by_username = CONCAT(created_by_username, '(deleted)') WHERE created_by = $1 AND created_by_username NOT LIKE '%(deleted)'`
	stmt, err := conn.Conn().Prepare(ctx, "update_producers_of_deleted_user", query)
	if err != nil {
		return err
	}
	_, err = conn.Conn().Query(ctx, stmt.Name, userId)
	if err != nil {
		return err
	}
	return nil
}

func RemoveProducersByTenant(tenantName string) error {
	ctx, cancelfunc := context.WithTimeout(context.Background(), DbOperationTimeout*time.Second)
	defer cancelfunc()
	conn, err := MetadataDbClient.Client.Acquire(ctx)
	if err != nil {
		return err
	}
	defer conn.Release()
	query := `DELETE FROM producers WHERE tenant_name = $1`
	stmt, err := conn.Conn().Prepare(ctx, "delete_producers_by_tenant", query)
	if err != nil {
		return err
	}
	_, err = conn.Conn().Query(ctx, stmt.Name, tenantName)
	if err != nil {
		return err
	}
	return nil
}

func KillProducersByConnections(connectionIds []string) error {
	ctx, cancelfunc := context.WithTimeout(context.Background(), DbOperationTimeout*time.Second)
	defer cancelfunc()
	conn, err := MetadataDbClient.Client.Acquire(ctx)
	if err != nil {
		return err
	}
	defer conn.Release()
	query := `UPDATE producers SET is_active = false WHERE connection_id = ANY($1)`
	stmt, err := conn.Conn().Prepare(ctx, "kill_producers_by_connections", query)
	if err != nil {
		return err
	}
	_, err = conn.Conn().Query(ctx, stmt.Name, connectionIds)
	if err != nil {
		return err
	}
	return nil
}

// Consumer Functions
func GetActiveConsumerByCG(consumersGroup string, stationId int) (bool, models.Consumer, error) {
	ctx, cancelfunc := context.WithTimeout(context.Background(), DbOperationTimeout*time.Second)
	defer cancelfunc()
	conn, err := MetadataDbClient.Client.Acquire(ctx)
	if err != nil {
		return false, models.Consumer{}, err
	}
	defer conn.Release()

	query := `SELECT * FROM consumers WHERE consumers_group = $1 AND station_id = $2 AND is_deleted = false LIMIT 1`
	stmt, err := conn.Conn().Prepare(ctx, "get_active_consumer_by_cg", query)
	if err != nil {
		return false, models.Consumer{}, err
	}
	rows, err := conn.Conn().Query(ctx, stmt.Name, consumersGroup, stationId)
	if err != nil {
		return false, models.Consumer{}, err
	}
	defer rows.Close()
	consumers, err := pgx.CollectRows(rows, pgx.RowToStructByPos[models.Consumer])
	if err != nil {
		return false, models.Consumer{}, err
	}
	if len(consumers) == 0 {
		return false, models.Consumer{}, nil
	}
	return true, consumers[0], nil
}

func InsertNewConsumer(name string,
	stationId int,
	consumerType string,
	connectionIdObj string,
	createdBy int,
	createdByUsername string,
	cgName string,
	maxAckTime int,
	maxMsgDeliveries int,
	startConsumeFromSequence uint64,
	lastMessages int64,
	tenantName string) (bool, models.Consumer, int64, error) {
	ctx, cancelfunc := context.WithTimeout(context.Background(), DbOperationTimeout*time.Second)
	defer cancelfunc()

	conn, err := MetadataDbClient.Client.Acquire(ctx)
	if err != nil {
		return false, models.Consumer{}, 0, err
	}
	defer conn.Release()

	query := `INSERT INTO consumers ( 
		name, 
		station_id,
		connection_id,
		consumers_group,
		max_ack_time_ms,
		created_by,
		created_by_username,
		is_active, 
		is_deleted, 
		created_at,
		max_msg_deliveries,
		start_consume_from_seq,
		last_msgs,
		type,
		tenant_name) 
    VALUES($1, $2, $3, $4, $5, $6, $7, $8, $9, $10, $11, $12, $13, $14, $15) 
	RETURNING id`

	stmt, err := conn.Conn().Prepare(ctx, "insert_new_consumer", query)
	if err != nil {
		return false, models.Consumer{}, 0, err
	}

	var consumerId int
	createdAt := time.Now()
	isActive := true
	isDeleted := false

	rows, err := conn.Conn().Query(ctx, stmt.Name,
		name, stationId, connectionIdObj, cgName, maxAckTime, createdBy, createdByUsername, isActive, isDeleted, createdAt, maxMsgDeliveries, startConsumeFromSequence, lastMessages, consumerType, tenantName)
	if err != nil {
		var pgErr *pgconn.PgError
		if errors.As(err, &pgErr) && pgErr.Code == "23505" {
			// Handle unique constraint violation error
			return true, models.Consumer{}, 0, nil
		} else {
			return false, models.Consumer{}, 0, err
		}
	}
	defer rows.Close()
	for rows.Next() {
		err := rows.Scan(&consumerId)
		if err != nil {
			return false, models.Consumer{}, 0, err
		}
	}

	if err := rows.Err(); err != nil {
		var pgErr *pgconn.PgError
		if errors.As(err, &pgErr) && pgErr.Code == "23505" {
			// Handle unique constraint violation error
			return true, models.Consumer{}, 0, nil
		} else {
			return false, models.Consumer{}, 0, err
		}
	}

	if err := rows.Err(); err != nil {
		var pgErr *pgconn.PgError
		if errors.As(err, &pgErr) {
			if pgErr.Detail != "" {
				return false, models.Consumer{}, 0, errors.New(pgErr.Detail)
			} else {
				return false, models.Consumer{}, 0, errors.New(pgErr.Message)
			}
		} else {
			return false, models.Consumer{}, 0, err
		}
	}

	rowsAffected := rows.CommandTag().RowsAffected()
	newConsumer := models.Consumer{
		ID:                  consumerId,
		Name:                name,
		StationId:           stationId,
		Type:                consumerType,
		ConnectionId:        connectionIdObj,
		CreatedBy:           createdBy,
		CreatedByUsername:   createdByUsername,
		ConsumersGroup:      cgName,
		IsActive:            isActive,
		CreatedAt:           time.Now(),
		IsDeleted:           isDeleted,
		MaxAckTimeMs:        int64(maxAckTime),
		MaxMsgDeliveries:    maxMsgDeliveries,
		StartConsumeFromSeq: startConsumeFromSequence,
		LastMessages:        lastMessages,
	}
	return false, newConsumer, rowsAffected, nil
}

func GetAllConsumers() ([]models.ExtendedConsumer, error) {
	ctx, cancelfunc := context.WithTimeout(context.Background(), DbOperationTimeout*time.Second)
	defer cancelfunc()
	conn, err := MetadataDbClient.Client.Acquire(ctx)
	if err != nil {
		return []models.ExtendedConsumer{}, err
	}
	defer conn.Release()
	query := `
		SELECT c.id, c.name, c.created_by, c.created_by_username, c.created_at, c.is_active, c.is_deleted, con.client_address, c.consumers_group, c.max_ack_time_ms, c.max_msg_deliveries, s.name 
		FROM consumers AS c
		LEFT JOIN stations AS s ON c.station_id = s.id
		LEFT JOIN connections AS con ON c.connection_id = con.id
	`
	stmt, err := conn.Conn().Prepare(ctx, "get_all_consumers", query)
	if err != nil {
		return []models.ExtendedConsumer{}, err
	}
	rows, err := conn.Conn().Query(ctx, stmt.Name)
	if err != nil {
		return []models.ExtendedConsumer{}, err
	}
	defer rows.Close()
	consumers, err := pgx.CollectRows(rows, pgx.RowToStructByPos[models.ExtendedConsumer])
	if err != nil {
		return []models.ExtendedConsumer{}, err
	}
	if len(consumers) == 0 {
		return []models.ExtendedConsumer{}, nil
	}
	return consumers, nil
}

func GetConsumers() ([]models.Consumer, error) {
	ctx, cancelfunc := context.WithTimeout(context.Background(), DbOperationTimeout*time.Second)
	defer cancelfunc()
	conn, err := MetadataDbClient.Client.Acquire(ctx)
	if err != nil {
		return []models.Consumer{}, err
	}
	defer conn.Release()
	query := `SELECT * From consumers`
	stmt, err := conn.Conn().Prepare(ctx, "get_consumers", query)
	if err != nil {
		return []models.Consumer{}, err
	}
	rows, err := conn.Conn().Query(ctx, stmt.Name)
	if err != nil {
		return []models.Consumer{}, err
	}
	defer rows.Close()
	consumers, err := pgx.CollectRows(rows, pgx.RowToStructByPos[models.Consumer])
	if err != nil {
		return []models.Consumer{}, err
	}
	if len(consumers) == 0 {
		return []models.Consumer{}, err
	}
	return consumers, nil
}

func GetAllConsumersByStation(stationId int) ([]models.ExtendedConsumer, error) {
	ctx, cancelfunc := context.WithTimeout(context.Background(), DbOperationTimeout*time.Second)
	defer cancelfunc()
	conn, err := MetadataDbClient.Client.Acquire(ctx)
	if err != nil {
		return []models.ExtendedConsumer{}, err
	}
	defer conn.Release()
	query := `
		SELECT DISTINCT ON (c.name) c.id, c.name, c.created_by, c.created_by_username, c.created_at, c.is_active, c.is_deleted, con.client_address, c.consumers_group, c.max_ack_time_ms, c.max_msg_deliveries, s.name FROM consumers AS c
		LEFT JOIN stations AS s ON s.id = c.station_id
		LEFT JOIN connections AS con ON con.id = c.connection_id
	WHERE c.station_id = $1 ORDER BY c.name, c.created_at DESC`
	stmt, err := conn.Conn().Prepare(ctx, "get_all_consumers_by_station", query)
	if err != nil {
		return []models.ExtendedConsumer{}, err
	}
	rows, err := conn.Conn().Query(ctx, stmt.Name, stationId)
	if err != nil {
		return []models.ExtendedConsumer{}, err
	}
	defer rows.Close()
	consumers, err := pgx.CollectRows(rows, pgx.RowToStructByPos[models.ExtendedConsumer])
	if err != nil {
		return []models.ExtendedConsumer{}, err
	}
	if len(consumers) == 0 {
		return []models.ExtendedConsumer{}, nil
	}
	return consumers, nil
}

func DeleteConsumerByNameStationIDAndConnID(name string, stationId int, connId string) (bool, models.Consumer, error) {
	ctx, cancelfunc := context.WithTimeout(context.Background(), DbOperationTimeout*time.Second)
	defer cancelfunc()
	conn, err := MetadataDbClient.Client.Acquire(ctx)
	if err != nil {
		return false, models.Consumer{}, err
	}
	defer conn.Release()
	// TODO: change to delete
	query1 := ` UPDATE consumers SET is_active = false, is_deleted = true WHERE name = $1 AND station_id = $2 AND connection_id = $3 AND is_active = true RETURNING *`
	findAndUpdateStmt, err := conn.Conn().Prepare(ctx, "find_and_update_consumers", query1)
	if err != nil {
		return false, models.Consumer{}, err
	}
	rows, err := conn.Conn().Query(ctx, findAndUpdateStmt.Name, name, stationId)
	if err != nil {
		return false, models.Consumer{}, err
	}
	defer rows.Close()
	consumers, err := pgx.CollectRows(rows, pgx.RowToStructByPos[models.Consumer])
	if err != nil {
		return false, models.Consumer{}, err
	}
	if len(consumers) == 0 {
		return false, models.Consumer{}, err
	}
	query2 := `UPDATE consumers SET is_active = false, is_deleted = true WHERE name = $1 AND station_id = $2`
	updateAllStmt, err := conn.Conn().Prepare(ctx, "update_all_related_consumers", query2)
	if err != nil {
		return false, models.Consumer{}, err
	}
	_, err = conn.Conn().Query(ctx, updateAllStmt.Name, name, stationId)
	if err != nil {
		return false, models.Consumer{}, err
	}
	return true, consumers[0], nil
}

func DeleteConsumerByNameAndStationId(name string, stationId int) (bool, models.Consumer, error) {
	ctx, cancelfunc := context.WithTimeout(context.Background(), DbOperationTimeout*time.Second)
	defer cancelfunc()
	conn, err := MetadataDbClient.Client.Acquire(ctx)
	if err != nil {
		return false, models.Consumer{}, err
	}
	defer conn.Release()
	// TODO: change to delete
	query1 := ` UPDATE consumers SET is_active = false, is_deleted = true WHERE name = $1 AND station_id = $2 AND is_active = true RETURNING *`
	findAndUpdateStmt, err := conn.Conn().Prepare(ctx, "find_and_update_consumers", query1)
	if err != nil {
		return false, models.Consumer{}, err
	}
	rows, err := conn.Conn().Query(ctx, findAndUpdateStmt.Name, name, stationId)
	if err != nil {
		return false, models.Consumer{}, err
	}
	defer rows.Close()
	consumers, err := pgx.CollectRows(rows, pgx.RowToStructByPos[models.Consumer])
	if err != nil {
		return false, models.Consumer{}, err
	}
	if len(consumers) == 0 {
		return false, models.Consumer{}, err
	}
	query2 := `UPDATE consumers SET is_active = false, is_deleted = true WHERE name = $1 AND station_id = $2`
	updateAllStmt, err := conn.Conn().Prepare(ctx, "update_all_related_consumers", query2)
	if err != nil {
		return false, models.Consumer{}, err
	}
	_, err = conn.Conn().Query(ctx, updateAllStmt.Name, name, stationId)
	if err != nil {
		return false, models.Consumer{}, err
	}
	return true, consumers[0], nil
}

func DeleteConsumersByStationID(stationId int) error {
	ctx, cancelfunc := context.WithTimeout(context.Background(), DbOperationTimeout*time.Second)
	defer cancelfunc()
	conn, err := MetadataDbClient.Client.Acquire(ctx)
	if err != nil {
		return err
	}
	defer conn.Release()
	query := `DELETE FROM consumers WHERE station_id = $1`
	stmt, err := conn.Conn().Prepare(ctx, "delete_consumers_by_station_id", query)
	if err != nil {
		return err
	}
	_, err = conn.Conn().Query(ctx, stmt.Name, stationId)
	if err != nil {
		return err
	}
	return nil
}

func DeleteDLSMessagesByStationID(stationId int) error {
	ctx, cancelfunc := context.WithTimeout(context.Background(), DbOperationTimeout*time.Second)
	defer cancelfunc()
	conn, err := MetadataDbClient.Client.Acquire(ctx)
	if err != nil {
		return err
	}
	defer conn.Release()
	query := `DELETE FROM dls_messages WHERE station_id = $1`
	stmt, err := conn.Conn().Prepare(ctx, "delete_messages_from_chosen_dls", query)
	if err != nil {
		return err
	}
	_, err = conn.Conn().Query(ctx, stmt.Name, stationId)
	if err != nil {
		return err
	}
	return nil
}

func CountActiveConsumersInCG(consumersGroup string, stationId int) (int64, error) {
	var count int64
	ctx, cancelfunc := context.WithTimeout(context.Background(), DbOperationTimeout*time.Second)
	defer cancelfunc()
	conn, err := MetadataDbClient.Client.Acquire(ctx)
	if err != nil {
		return 0, err
	}
	defer conn.Release()
	query := `SELECT COUNT(*) FROM consumers WHERE station_id = $1 AND consumers_group = $2 AND is_deleted = false`
	stmt, err := conn.Conn().Prepare(ctx, "count_active_consumers_in_cg", query)
	if err != nil {
		return 0, err
	}
	err = conn.Conn().QueryRow(ctx, stmt.Name, stationId, consumersGroup).Scan(&count)
	if err != nil {
		return 0, err
	}

	return count, nil
}

func CountActiveConsumersByStationID(stationId int) (int64, error) {
	var activeCount int64
	ctx, cancelfunc := context.WithTimeout(context.Background(), DbOperationTimeout*time.Second)
	defer cancelfunc()
	conn, err := MetadataDbClient.Client.Acquire(ctx)
	if err != nil {
		return 0, err
	}
	defer conn.Release()
	query := `SELECT COUNT(*) FROM consumers WHERE station_id = $1 AND is_active = true`
	stmt, err := conn.Conn().Prepare(ctx, "count_active_consumers_by_station_id", query)
	if err != nil {
		return 0, err
	}
	err = conn.Conn().QueryRow(ctx, stmt.Name, stationId).Scan(&activeCount)
	if err != nil {
		return 0, err
	}

	return activeCount, nil
}

func CountAllActiveConsumers() (int64, error) {
	var consumersCount int64
	ctx, cancelfunc := context.WithTimeout(context.Background(), DbOperationTimeout*time.Second)
	defer cancelfunc()
	conn, err := MetadataDbClient.Client.Acquire(ctx)
	if err != nil {
		return 0, err
	}
	defer conn.Release()
	query := `SELECT COUNT(*) FROM consumers WHERE is_active = true`
	stmt, err := conn.Conn().Prepare(ctx, "count_all_active_consumers", query)
	if err != nil {
		return 0, err
	}
	err = conn.Conn().QueryRow(ctx, stmt.Name).Scan(&consumersCount)
	if err != nil {
		return 0, err
	}

	return consumersCount, nil
}

func GetConsumerGroupMembers(cgName string, stationId int) ([]models.CgMember, error) {
	ctx, cancelfunc := context.WithTimeout(context.Background(), DbOperationTimeout*time.Second)
	defer cancelfunc()
	conn, err := MetadataDbClient.Client.Acquire(ctx)
	if err != nil {
		return []models.CgMember{}, err
	}
	defer conn.Release()
	query := `
		SELECT
			c.name,
			con.client_address,
			c.is_active,
			c.is_deleted,
			c.created_by,
			c.created_by_username,
			c.max_msg_deliveries,
			c.max_ack_time_ms
		FROM
			consumers AS c
			INNER JOIN connections AS con ON c.connection_id = con.id
		WHERE
			c.consumers_group = $1
			AND c.station_id = $2
		ORDER BY
			c.created_at DESC
	`
	stmt, err := conn.Conn().Prepare(ctx, "get_consumer_group_members", query)
	if err != nil {
		return []models.CgMember{}, err
	}
	rows, err := conn.Conn().Query(ctx, stmt.Name, cgName, stationId)
	if err != nil {
		return []models.CgMember{}, err
	}
	defer rows.Close()

	consumers, err := pgx.CollectRows(rows, pgx.RowToStructByPos[models.CgMember])
	if err != nil {
		return []models.CgMember{}, err
	}
	if len(consumers) == 0 {
		return []models.CgMember{}, nil
	}
	return consumers, nil
}

func GetConsumersByConnectionIDWithStationDetails(connectionId string) ([]models.LightConsumer, error) {
	ctx, cancelfunc := context.WithTimeout(context.Background(), DbOperationTimeout*time.Second)
	defer cancelfunc()
	conn, err := MetadataDbClient.Client.Acquire(ctx)
	if err != nil {
		return []models.LightConsumer{}, err
	}
	defer conn.Release()
	query := `
		SELECT c.name, s.name  
		FROM consumers AS c
		LEFT JOIN stations AS s ON s.id = c.station_id
		LEFT JOIN connections AS con ON con.id = c.connection_id
		WHERE c.connection_id = $1
`
	stmt, err := conn.Conn().Prepare(ctx, "get_all_consumers_by_connection_id_with_station_details", query)
	if err != nil {
		return []models.LightConsumer{}, err
	}
	rows, err := conn.Conn().Query(ctx, stmt.Name, connectionId)
	if err != nil {
		return []models.LightConsumer{}, err
	}
	defer rows.Close()
	consumers, err := pgx.CollectRows(rows, pgx.RowToStructByPos[models.LightConsumer])
	if err != nil {
		return []models.LightConsumer{}, err
	}
	if len(consumers) == 0 {
		return []models.LightConsumer{}, nil
	}
	return consumers, nil
}

func GetActiveConsumerByStationID(consumerName string, stationId int) (bool, models.Consumer, error) {
	ctx, cancelfunc := context.WithTimeout(context.Background(), DbOperationTimeout*time.Second)
	defer cancelfunc()
	conn, err := MetadataDbClient.Client.Acquire(ctx)
	if err != nil {
		return false, models.Consumer{}, err
	}
	defer conn.Release()
	query := `SELECT * FROM consumers WHERE name = $1 AND station_id = $2 AND is_active = true LIMIT 1`
	stmt, err := conn.Conn().Prepare(ctx, "get_active_consumer_by_station_id", query)
	if err != nil {
		return false, models.Consumer{}, err
	}
	rows, err := conn.Conn().Query(ctx, stmt.Name, consumerName, stationId)
	if err != nil {
		return false, models.Consumer{}, err
	}
	defer rows.Close()
	consumers, err := pgx.CollectRows(rows, pgx.RowToStructByPos[models.Consumer])
	if err != nil {
		return false, models.Consumer{}, err
	}
	if len(consumers) == 0 {
		return false, models.Consumer{}, nil
	}
	return true, consumers[0], nil
}

func UpdateConsumersConnection(connectionId string, isActive bool) error {
	ctx, cancelfunc := context.WithTimeout(context.Background(), DbOperationTimeout*time.Second)
	defer cancelfunc()
	conn, err := MetadataDbClient.Client.Acquire(ctx)
	if err != nil {
		return err
	}
	defer conn.Release()
	query := `UPDATE consumers SET is_active = $1 WHERE connection_id = $2`
	stmt, err := conn.Conn().Prepare(ctx, "update_consumers_connection", query)
	if err != nil {
		return err
	}
	_, err = conn.Conn().Query(ctx, stmt.Name, isActive, connectionId)
	if err != nil {
		return err
	}
	return nil
}

func UpdateConsumersOfDeletedUser(userId int) error {
	ctx, cancelfunc := context.WithTimeout(context.Background(), DbOperationTimeout*time.Second)
	defer cancelfunc()
	conn, err := MetadataDbClient.Client.Acquire(ctx)
	if err != nil {
		return err
	}
	defer conn.Release()
	query := `UPDATE consumers SET created_by = 0, created_by_username = CONCAT(created_by_username, '(deleted)') WHERE created_by = $1 AND created_by_username NOT LIKE '%(deleted)'`
	stmt, err := conn.Conn().Prepare(ctx, "update_consumers_of_deleted_user", query)
	if err != nil {
		return err
	}
	_, err = conn.Conn().Query(ctx, stmt.Name, userId)
	if err != nil {
		return err
	}
	return nil
}

func RemoveConsumersByTenant(tenantName string) error {
	ctx, cancelfunc := context.WithTimeout(context.Background(), DbOperationTimeout*time.Second)
	defer cancelfunc()
	conn, err := MetadataDbClient.Client.Acquire(ctx)
	if err != nil {
		return err
	}
	defer conn.Release()
	query := `DELETE FROM consumers WHERE tenant_name = $1`
	stmt, err := conn.Conn().Prepare(ctx, "remove_consumers_by_tenant", query)
	if err != nil {
		return err
	}
	_, err = conn.Conn().Query(ctx, stmt.Name, tenantName)
	if err != nil {
		return err
	}
	return nil
}

func KillConsumersByConnections(connectionIds []string) error {
	ctx, cancelfunc := context.WithTimeout(context.Background(), DbOperationTimeout*time.Second)
	defer cancelfunc()
	conn, err := MetadataDbClient.Client.Acquire(ctx)
	if err != nil {
		return err
	}
	defer conn.Release()
	query := `UPDATE consumers SET is_active = false WHERE connection_id = ANY($1)`
	stmt, err := conn.Conn().Prepare(ctx, "kill_consumers_by_connections", query)
	if err != nil {
		return err
	}
	_, err = conn.Conn().Query(ctx, stmt.Name, connectionIds)
	if err != nil {
		return err
	}
	return nil
}

func GetActiveConsumersByName(names []string, tenantName string) ([]models.LightConsumer, error) {
	ctx, cancelfunc := context.WithTimeout(context.Background(), DbOperationTimeout*time.Second)
	defer cancelfunc()
	conn, err := MetadataDbClient.Client.Acquire(ctx)
	if err != nil {
		return []models.LightConsumer{}, err
	}
	defer conn.Release()
	query := `
		SELECT c.name, s.name  
		FROM consumers AS c
		LEFT JOIN stations AS s ON s.id = c.station_id
		LEFT JOIN connections AS con ON con.id = c.connection_id
		WHERE c.tenant_name = $1 AND c.name = ANY($2) AND c.is_active = true
`
	stmt, err := conn.Conn().Prepare(ctx, "get_active_consumers_by_name", query)
	if err != nil {
		return []models.LightConsumer{}, err
	}
	rows, err := conn.Conn().Query(ctx, stmt.Name, tenantName, names)
	if err != nil {
		return []models.LightConsumer{}, err
	}
	defer rows.Close()
	consumers, err := pgx.CollectRows(rows, pgx.RowToStructByPos[models.LightConsumer])
	if err != nil {
		return []models.LightConsumer{}, err
	}
	if len(consumers) == 0 {
		return []models.LightConsumer{}, nil
	}
	return consumers, nil
}

// Schema Functions
func GetSchemaByName(name string, tenantName string) (bool, models.Schema, error) {
	ctx, cancelfunc := context.WithTimeout(context.Background(), DbOperationTimeout*time.Second)
	defer cancelfunc()
	conn, err := MetadataDbClient.Client.Acquire(ctx)
	if err != nil {
		return false, models.Schema{}, err
	}
	defer conn.Release()
	query := `SELECT * FROM schemas WHERE name = $1 AND tenant_name = $2 LIMIT 1`
	stmt, err := conn.Conn().Prepare(ctx, "get_schema_by_name", query)
	if err != nil {
		return false, models.Schema{}, err
	}
	if tenantName != conf.GlobalAccount {
		tenantName = strings.ToLower(tenantName)
	}
	rows, err := conn.Conn().Query(ctx, stmt.Name, name, tenantName)
	if err != nil {
		return false, models.Schema{}, err
	}
	defer rows.Close()
	schemas, err := pgx.CollectRows(rows, pgx.RowToStructByPos[models.Schema])
	if err != nil {
		return false, models.Schema{}, err
	}
	if len(schemas) == 0 {
		return false, models.Schema{}, nil
	}
	return true, schemas[0], nil
}

func GetSchemaVersionsBySchemaID(id int) ([]models.SchemaVersion, error) {
	ctx, cancelfunc := context.WithTimeout(context.Background(), DbOperationTimeout*time.Second)
	defer cancelfunc()
	conn, err := MetadataDbClient.Client.Acquire(ctx)
	if err != nil {
		return []models.SchemaVersion{}, err
	}
	defer conn.Release()
	query := `SELECT * FROM schema_versions WHERE schema_id=$1 ORDER BY created_at DESC`
	stmt, err := conn.Conn().Prepare(ctx, "get_schema_versions_by_schema_id", query)
	if err != nil {
		cancelfunc()
		return []models.SchemaVersion{}, err
	}
	rows, err := conn.Conn().Query(ctx, stmt.Name, id)
	if err != nil {
		return []models.SchemaVersion{}, err
	}
	defer rows.Close()
	schemaVersionsRes, err := pgx.CollectRows(rows, pgx.RowToStructByPos[models.SchemaVersionResponse])
	if err != nil {
		return []models.SchemaVersion{}, err
	}
	if len(schemaVersionsRes) == 0 {
		return []models.SchemaVersion{}, nil
	}
	schemaVersions := []models.SchemaVersion{}
	for _, v := range schemaVersionsRes {
		version := models.SchemaVersion{
			ID:                v.ID,
			VersionNumber:     v.VersionNumber,
			Active:            v.Active,
			CreatedBy:         v.CreatedBy,
			CreatedByUsername: v.CreatedByUsername,
			CreatedAt:         v.CreatedAt,
			SchemaContent:     v.SchemaContent,
			SchemaId:          v.SchemaId,
			MessageStructName: v.MessageStructName,
			Descriptor:        string(v.Descriptor),
			TenantName:        strings.ToLower(v.TenantName),
		}

		schemaVersions = append(schemaVersions, version)
	}
	return schemaVersions, nil
}

func GetActiveVersionBySchemaID(id int) (models.SchemaVersion, error) {
	ctx, cancelfunc := context.WithTimeout(context.Background(), DbOperationTimeout*time.Second)
	defer cancelfunc()
	conn, err := MetadataDbClient.Client.Acquire(ctx)
	if err != nil {
		return models.SchemaVersion{}, err
	}
	defer conn.Release()
	query := `SELECT * FROM schema_versions WHERE schema_id=$1 AND active=true LIMIT 1`
	stmt, err := conn.Conn().Prepare(ctx, "get_active_version_by_schema_id", query)
	if err != nil {
		return models.SchemaVersion{}, err
	}
	rows, err := conn.Conn().Query(ctx, stmt.Name, id)
	if err != nil {
		return models.SchemaVersion{}, err
	}
	defer rows.Close()
	schemas, err := pgx.CollectRows(rows, pgx.RowToStructByPos[models.SchemaVersionResponse])
	if err != nil {
		return models.SchemaVersion{}, err
	}
	if len(schemas) == 0 {
		return models.SchemaVersion{}, nil
	}
	schemaVersion := models.SchemaVersion{
		ID:                schemas[0].ID,
		VersionNumber:     schemas[0].VersionNumber,
		Active:            schemas[0].Active,
		CreatedBy:         schemas[0].CreatedBy,
		CreatedByUsername: schemas[0].CreatedByUsername,
		CreatedAt:         schemas[0].CreatedAt,
		SchemaContent:     schemas[0].SchemaContent,
		SchemaId:          schemas[0].SchemaId,
		MessageStructName: schemas[0].MessageStructName,
		Descriptor:        string(schemas[0].Descriptor),
		TenantName:        strings.ToLower(schemas[0].TenantName),
	}

	return schemaVersion, nil
}

func UpdateSchemasOfDeletedUser(userId int, tenantName string) error {
	ctx, cancelfunc := context.WithTimeout(context.Background(), DbOperationTimeout*time.Second)
	defer cancelfunc()
	conn, err := MetadataDbClient.Client.Acquire(ctx)
	if err != nil {
		return err
	}
	defer conn.Release()
	query := ` UPDATE schemas
	SET created_by_username = CONCAT(created_by_username, '(deleted)')
	WHERE created_by_username = (
		SELECT username FROM users WHERE id = $1
	)
	AND created_by_username NOT LIKE '%(deleted)'
	AND tenant_name = $2`
	stmt, err := conn.Conn().Prepare(ctx, "update_schemas_of_deleted_user", query)
	if err != nil {
		return err
	}
	if tenantName != conf.GlobalAccount {
		tenantName = strings.ToLower(tenantName)
	}
	_, err = conn.Conn().Query(ctx, stmt.Name, userId, tenantName)
	if err != nil {
		return err
	}
	return nil
}

func RemoveSchemasByTenant(tenantName string) error {
	ctx, cancelfunc := context.WithTimeout(context.Background(), DbOperationTimeout*time.Second)
	defer cancelfunc()
	conn, err := MetadataDbClient.Client.Acquire(ctx)
	if err != nil {
		return err
	}
	defer conn.Release()
	query := `DELETE FROM schemas WHERE tenant_name = $1`
	stmt, err := conn.Conn().Prepare(ctx, "remove_schemas_by_tenant", query)
	if err != nil {
		return err
	}
	_, err = conn.Conn().Exec(ctx, stmt.Name, tenantName)
	if err != nil {
		return err
	}
	return nil
}

func UpdateSchemaVersionsOfDeletedUser(userId int, tenantName string) error {
	ctx, cancelfunc := context.WithTimeout(context.Background(), DbOperationTimeout*time.Second)
	defer cancelfunc()
	conn, err := MetadataDbClient.Client.Acquire(ctx)
	if err != nil {
		return err
	}
	defer conn.Release()
	query := ` UPDATE schema_versions
	SET created_by_username = CONCAT(created_by_username, '(deleted)')
	WHERE created_by_username = (
		SELECT username FROM users WHERE id = $1
	)
	AND created_by_username NOT LIKE '%(deleted)'
	AND tenant_name = $2`
	stmt, err := conn.Conn().Prepare(ctx, "update_schema_versions_of_deleted_user", query)
	if err != nil {
		return err
	}
	if tenantName != conf.GlobalAccount {
		tenantName = strings.ToLower(tenantName)
	}
	_, err = conn.Conn().Query(ctx, stmt.Name, userId, tenantName)
	if err != nil {
		return err
	}
	return nil
}

func RemoveSchemaVersionsByTenant(tenantName string) error {
	ctx, cancelfunc := context.WithTimeout(context.Background(), DbOperationTimeout*time.Second)
	defer cancelfunc()
	conn, err := MetadataDbClient.Client.Acquire(ctx)
	if err != nil {
		return err
	}
	defer conn.Release()

	query := `DELETE FROM schema_versions WHERE tenant_name = $1`
	stmt, err := conn.Conn().Prepare(ctx, "remove_schema_versions_by_tenant", query)
	if err != nil {
		return err
	}
	_, err = conn.Conn().Query(ctx, stmt.Name, tenantName)
	if err != nil {
		return err
	}
	return nil
}

func GetSchemaVersionByNumberAndID(version int, schemaId int) (bool, models.SchemaVersion, error) {
	ctx, cancelfunc := context.WithTimeout(context.Background(), DbOperationTimeout*time.Second)
	defer cancelfunc()
	conn, err := MetadataDbClient.Client.Acquire(ctx)
	if err != nil {
		return false, models.SchemaVersion{}, err
	}
	defer conn.Release()
	query := `SELECT * FROM schema_versions WHERE schema_id=$1 AND version_number=$2 LIMIT 1`
	stmt, err := conn.Conn().Prepare(ctx, "get_active_version_by_number_and_id", query)
	if err != nil {
		return false, models.SchemaVersion{}, err
	}
	rows, err := conn.Conn().Query(ctx, stmt.Name, schemaId, version)
	if err != nil {
		return false, models.SchemaVersion{}, err
	}
	defer rows.Close()
	schemas, err := pgx.CollectRows(rows, pgx.RowToStructByPos[models.SchemaVersionResponse])
	if err != nil {
		return false, models.SchemaVersion{}, err
	}
	if len(schemas) == 0 {
		return false, models.SchemaVersion{}, nil
	}
	schemaVersion := models.SchemaVersion{
		ID:                schemas[0].ID,
		VersionNumber:     schemas[0].VersionNumber,
		Active:            schemas[0].Active,
		CreatedBy:         schemas[0].CreatedBy,
		CreatedByUsername: schemas[0].CreatedByUsername,
		CreatedAt:         schemas[0].CreatedAt,
		SchemaContent:     schemas[0].SchemaContent,
		SchemaId:          schemas[0].SchemaId,
		MessageStructName: schemas[0].MessageStructName,
		Descriptor:        string(schemas[0].Descriptor),
		TenantName:        strings.ToLower(schemas[0].TenantName),
	}
	return true, schemaVersion, nil
}

func UpdateSchemaActiveVersion(schemaId int, versionNumber int) error {
	ctx, cancelfunc := context.WithTimeout(context.Background(), DbOperationTimeout*time.Second)
	defer cancelfunc()
	conn, err := MetadataDbClient.Client.Acquire(ctx)
	if err != nil {
		return err
	}
	defer conn.Release()
	query := `UPDATE schema_versions
		SET active = CASE
		WHEN version_number = $2 THEN true
		ELSE false
		END
	WHERE schema_id = $1
`
	stmt, err := conn.Conn().Prepare(ctx, "update_schema_active_version", query)
	if err != nil {
		return err
	}
	_, err = conn.Conn().Query(ctx, stmt.Name, schemaId, versionNumber)
	if err != nil {
		return err
	}
	return nil
}

func GetShcemaVersionsCount(schemaId int, tenantName string) (int, error) {
	ctx, cancelfunc := context.WithTimeout(context.Background(), DbOperationTimeout*time.Second)
	defer cancelfunc()
	conn, err := MetadataDbClient.Client.Acquire(ctx)
	if err != nil {
		return 0, err
	}
	defer conn.Release()
	query := `SELECT COUNT(*) FROM schema_versions WHERE schema_id=$1 AND tenant_name=$2`
	stmt, err := conn.Conn().Prepare(ctx, "get_schema_versions_count", query)
	if err != nil {
		return 0, err
	}
	var count int
	if tenantName != conf.GlobalAccount {
		tenantName = strings.ToLower(tenantName)
	}
	err = conn.Conn().QueryRow(ctx, stmt.Name, schemaId, tenantName).Scan(&count)
	if err != nil {
		return 0, err
	}

	return count, nil
}

func GetAllSchemasDetails(tenantName string) ([]models.ExtendedSchema, error) {
	ctx, cancelfunc := context.WithTimeout(context.Background(), DbOperationTimeout*time.Second)
	defer cancelfunc()
	conn, err := MetadataDbClient.Client.Acquire(ctx)
	if err != nil {
		return []models.ExtendedSchema{}, err
	}
	defer conn.Release()
	query := `SELECT s.id, s.name, s.type, sv.created_by, s.created_by_username, sv.created_at, asv.version_number
	          FROM schemas AS s
	          LEFT JOIN schema_versions AS sv ON s.id = sv.schema_id AND sv.version_number = 1
	          LEFT JOIN schema_versions AS asv ON s.id = asv.schema_id AND asv.active = true
	          WHERE asv.id IS NOT NULL AND s.tenant_name = $1
	          ORDER BY sv.created_at DESC`
	stmt, err := conn.Conn().Prepare(ctx, "get_all_schemas_details", query)
	if err != nil {
		return []models.ExtendedSchema{}, err
	}
	if tenantName != conf.GlobalAccount {
		tenantName = strings.ToLower(tenantName)
	}
	rows, err := conn.Conn().Query(ctx, stmt.Name, tenantName)
	if err != nil {
		return []models.ExtendedSchema{}, err
	}
	if err == pgx.ErrNoRows {
		return []models.ExtendedSchema{}, nil
	}
	defer rows.Close()
	schemas := []models.ExtendedSchema{}
	for rows.Next() {
		var sc models.ExtendedSchema
		err := rows.Scan(&sc.ID, &sc.Name, &sc.Type, &sc.CreatedBy, &sc.CreatedByUsername, &sc.CreatedAt, &sc.ActiveVersionNumber)
		if err != nil {
			return []models.ExtendedSchema{}, err
		}
		schemas = append(schemas, sc)
	}
	if len(schemas) == 0 {
		return []models.ExtendedSchema{}, nil
	}
	return schemas, nil
}

func FindAndDeleteSchema(schemaIds []int) error {
	ctx, cancelfunc := context.WithTimeout(context.Background(), DbOperationTimeout*time.Second)
	defer cancelfunc()

	conn, err := MetadataDbClient.Client.Acquire(ctx)
	if err != nil {
		return err
	}
	defer conn.Release()

	removeSchemaVersionsQuery := `DELETE FROM schema_versions
	WHERE schema_id = ANY($1)`

	stmt, err := conn.Conn().Prepare(ctx, "remove_schema_versions", removeSchemaVersionsQuery)
	if err != nil {
		return err
	}

	_, err = conn.Conn().Exec(ctx, stmt.Name, schemaIds)
	if err != nil {
		return err
	}

	removeSchemasQuery := `DELETE FROM schemas
	WHERE id = ANY($1)`

	stmt, err = conn.Conn().Prepare(ctx, "remove_schemas", removeSchemasQuery)
	if err != nil {
		return err
	}

	_, err = conn.Conn().Exec(ctx, stmt.Name, schemaIds)
	if err != nil {
		return err
	}
	return nil
}

func InsertNewSchema(schemaName string, schemaType string, createdByUsername string, tenantName string) (models.Schema, int64, error) {
	ctx, cancelfunc := context.WithTimeout(context.Background(), DbOperationTimeout*time.Second)
	defer cancelfunc()

	conn, err := MetadataDbClient.Client.Acquire(ctx)
	if err != nil {
		return models.Schema{}, 0, err
	}
	defer conn.Release()

	query := `INSERT INTO schemas ( 
		name, 
		type,
		created_by_username,
		tenant_name) 
    VALUES($1, $2, $3, $4) RETURNING id`

	stmt, err := conn.Conn().Prepare(ctx, "insert_new_schema", query)
	if err != nil {
		return models.Schema{}, 0, err
	}

	var schemaId int
	if tenantName != conf.GlobalAccount {
		tenantName = strings.ToLower(tenantName)
	}
	rows, err := conn.Conn().Query(ctx, stmt.Name, schemaName, schemaType, createdByUsername, tenantName)
	if err != nil {
		return models.Schema{}, 0, err
	}
	defer rows.Close()
	for rows.Next() {
		err := rows.Scan(&schemaId)
		if err != nil {
			return models.Schema{}, 0, err
		}
	}

	if err := rows.Err(); err != nil {
		var pgErr *pgconn.PgError
		if errors.As(err, &pgErr) {
			if pgErr.Detail != "" {
				if strings.Contains(pgErr.Detail, "already exists") {
					return models.Schema{}, 0, errors.New("Schema" + schemaName + " already exists")
				} else {
					return models.Schema{}, 0, errors.New(pgErr.Detail)
				}
			} else {
				return models.Schema{}, 0, errors.New(pgErr.Message)
			}
		} else {
			return models.Schema{}, 0, err
		}
	}

	rowsAffected := rows.CommandTag().RowsAffected()
	newSchema := models.Schema{
		ID:                schemaId,
		Name:              schemaName,
		Type:              schemaType,
		CreatedByUsername: createdByUsername,
	}
	return newSchema, rowsAffected, nil
}

func InsertNewSchemaVersion(schemaVersionNumber int, userId int, username string, schemaContent string, schemaId int, messageStructName string, descriptor string, active bool, tenantName string) (models.SchemaVersion, int64, error) {
	ctx, cancelfunc := context.WithTimeout(context.Background(), DbOperationTimeout*time.Second)
	defer cancelfunc()

	conn, err := MetadataDbClient.Client.Acquire(ctx)
	if err != nil {
		return models.SchemaVersion{}, 0, err
	}
	defer conn.Release()

	query := `INSERT INTO schema_versions ( 
		version_number,
		active,
		created_by,
		created_by_username,
		created_at,
		schema_content,
		schema_id,
		msg_struct_name,
		descriptor,
		tenant_name)
    VALUES($1, $2, $3, $4, $5, $6, $7, $8, $9, $10) RETURNING id`

	stmt, err := conn.Conn().Prepare(ctx, "insert_new_schema_version", query)
	if err != nil {
		return models.SchemaVersion{}, 0, err
	}

	var schemaVersionId int
	createdAt := time.Now()
	if tenantName != conf.GlobalAccount {
		tenantName = strings.ToLower(tenantName)
	}
	rows, err := conn.Conn().Query(ctx, stmt.Name, schemaVersionNumber, active, userId, username, createdAt, schemaContent, schemaId, messageStructName, []byte(descriptor), tenantName)
	if err != nil {
		return models.SchemaVersion{}, 0, err
	}
	defer rows.Close()
	for rows.Next() {
		err := rows.Scan(&schemaVersionId)
		if err != nil {
			return models.SchemaVersion{}, 0, err
		}
	}

	if err := rows.Err(); err != nil {
		var pgErr *pgconn.PgError
		if errors.As(err, &pgErr) {
			if pgErr.Detail != "" {
				if strings.Contains(pgErr.Detail, "already exists") {
					return models.SchemaVersion{}, 0, errors.New("version already exists")
				} else {
					return models.SchemaVersion{}, 0, errors.New(pgErr.Detail)
				}
			} else {
				return models.SchemaVersion{}, 0, errors.New(pgErr.Message)
			}
		} else {
			return models.SchemaVersion{}, 0, err
		}

	}

	rowsAffected := rows.CommandTag().RowsAffected()
	newSchemaVersion := models.SchemaVersion{
		ID:                schemaVersionId,
		VersionNumber:     schemaVersionNumber,
		Active:            active,
		CreatedBy:         userId,
		CreatedByUsername: username,
		CreatedAt:         time.Now(),
		SchemaContent:     schemaContent,
		SchemaId:          schemaId,
		MessageStructName: messageStructName,
		Descriptor:        descriptor,
	}
	return newSchemaVersion, rowsAffected, nil
}

// Integration Functions
func GetIntegration(name string, tenantName string) (bool, models.Integration, error) {
	if tenantName != conf.GlobalAccount {
		tenantName = strings.ToLower(tenantName)
	}
	ctx, cancelfunc := context.WithTimeout(context.Background(), DbOperationTimeout*time.Second)
	defer cancelfunc()
	conn, err := MetadataDbClient.Client.Acquire(ctx)
	if err != nil {
		return false, models.Integration{}, err
	}
	defer conn.Release()
	query := `SELECT * FROM integrations WHERE name=$1 AND tenant_name=$2 LIMIT 1`
	stmt, err := conn.Conn().Prepare(ctx, "get_integration", query)
	if err != nil {
		return false, models.Integration{}, err
	}
	rows, err := conn.Conn().Query(ctx, stmt.Name, name, tenantName)
	if err != nil {
		return false, models.Integration{}, err
	}
	defer rows.Close()
	integrations, err := pgx.CollectRows(rows, pgx.RowToStructByPos[models.Integration])
	if err != nil {
		return false, models.Integration{}, err
	}
	if len(integrations) == 0 {
		return false, models.Integration{}, nil
	}
	return true, integrations[0], nil
}

func GetAllIntegrations() (bool, []models.Integration, error) {
	ctx, cancelfunc := context.WithTimeout(context.Background(), DbOperationTimeout*time.Second)
	defer cancelfunc()
	conn, err := MetadataDbClient.Client.Acquire(ctx)
	if err != nil {
		return false, []models.Integration{}, err
	}
	defer conn.Release()
	query := `SELECT * FROM integrations`
	stmt, err := conn.Conn().Prepare(ctx, "get_all_integrations", query)
	if err != nil {
		return false, []models.Integration{}, err
	}
	rows, err := conn.Conn().Query(ctx, stmt.Name)
	if err != nil {
		return false, []models.Integration{}, err
	}
	defer rows.Close()
	integrations, err := pgx.CollectRows(rows, pgx.RowToStructByPos[models.Integration])
	if err != nil {
		return false, []models.Integration{}, err
	}
	if len(integrations) == 0 {
		return false, []models.Integration{}, nil
	}
	return true, integrations, nil
}

func GetAllIntegrationsByTenant(tenantName string) (bool, []models.Integration, error) {
	ctx, cancelfunc := context.WithTimeout(context.Background(), DbOperationTimeout*time.Second)
	defer cancelfunc()
	conn, err := MetadataDbClient.Client.Acquire(ctx)
	if err != nil {
		return false, []models.Integration{}, err
	}
	defer conn.Release()
	query := `SELECT * FROM integrations WHERE tenant_name = $1`
	stmt, err := conn.Conn().Prepare(ctx, "get_all_integrations_by_tenant", query)
	if err != nil {
		return false, []models.Integration{}, err
	}
	rows, err := conn.Conn().Query(ctx, stmt.Name, tenantName)
	if err != nil {
		return false, []models.Integration{}, err
	}
	defer rows.Close()
	integrations, err := pgx.CollectRows(rows, pgx.RowToStructByPos[models.Integration])
	if err != nil {
		return false, []models.Integration{}, err
	}
	if len(integrations) == 0 {
		return false, []models.Integration{}, nil
	}
	return true, integrations, nil
}

func DeleteIntegration(name string, tenantName string) error {
	if tenantName != conf.GlobalAccount {
		tenantName = strings.ToLower(tenantName)
	}
	ctx, cancelfunc := context.WithTimeout(context.Background(), DbOperationTimeout*time.Second)
	defer cancelfunc()

	conn, err := MetadataDbClient.Client.Acquire(ctx)
	if err != nil {
		return err
	}
	defer conn.Release()

	removeIntegrationQuery := `DELETE FROM integrations WHERE name = $1 AND tenant_name = $2`

	stmt, err := conn.Conn().Prepare(ctx, "remove_integration", removeIntegrationQuery)
	if err != nil {
		return err
	}

	_, err = conn.Conn().Exec(ctx, stmt.Name, name, tenantName)
	if err != nil {
		return err
	}

	return nil
}

func InsertNewIntegration(tenantName string, name string, keys map[string]string, properties map[string]bool) (models.Integration, error) {
	if tenantName != conf.GlobalAccount {
		tenantName = strings.ToLower(tenantName)
	}
	ctx, cancelfunc := context.WithTimeout(context.Background(), DbOperationTimeout*time.Second)
	defer cancelfunc()

	conn, err := MetadataDbClient.Client.Acquire(ctx)
	if err != nil {
		return models.Integration{}, err
	}
	defer conn.Release()

	query := `INSERT INTO integrations ( 
		name, 
		keys,
		properties,
		tenant_name) 
    VALUES($1, $2, $3, $4) RETURNING id`

	stmt, err := conn.Conn().Prepare(ctx, "insert_new_integration", query)
	if err != nil {
		return models.Integration{}, err
	}

	var integrationId int
	rows, err := conn.Conn().Query(ctx, stmt.Name, name, keys, properties, tenantName)
	if err != nil {
		return models.Integration{}, err
	}
	defer rows.Close()
	for rows.Next() {
		err := rows.Scan(&integrationId)
		if err != nil {
			return models.Integration{}, err
		}
	}

	if err := rows.Err(); err != nil {
		var pgErr *pgconn.PgError
		if errors.As(err, &pgErr) {
			if pgErr.Detail != "" {
				if strings.Contains(pgErr.Detail, "already exists") {
					return models.Integration{}, errors.New("Integration " + name + " already exists")
				} else {
					return models.Integration{}, errors.New(pgErr.Detail)
				}
			} else {
				return models.Integration{}, errors.New(pgErr.Message)
			}
		} else {
			return models.Integration{}, err
		}
	}
	newIntegration := models.Integration{
		ID:         integrationId,
		Name:       name,
		Keys:       keys,
		Properties: properties,
		TenantName: tenantName,
	}
	return newIntegration, nil
}

func UpdateIntegration(tenantName string, name string, keys map[string]string, properties map[string]bool) (models.Integration, error) {
	if tenantName != conf.GlobalAccount {
		tenantName = strings.ToLower(tenantName)
	}
	ctx, cancelfunc := context.WithTimeout(context.Background(), DbOperationTimeout*time.Second)
	defer cancelfunc()
	conn, err := MetadataDbClient.Client.Acquire(ctx)
	if err != nil {
		return models.Integration{}, err
	}
	defer conn.Release()
	query := `
	INSERT INTO integrations(name, keys, properties, tenant_name)
	VALUES($1, $2, $3, $4)
	ON CONFLICT(name, tenant_name) DO UPDATE
	SET keys = excluded.keys, properties = excluded.properties
	RETURNING id, name, keys, properties, tenant_name
`
	stmt, err := conn.Conn().Prepare(ctx, "update_integration", query)
	if err != nil {
		return models.Integration{}, err
	}
	rows, err := conn.Conn().Query(ctx, stmt.Name, name, keys, properties, tenantName)
	if err != nil {
		return models.Integration{}, err
	}
	defer rows.Close()
	integrations, err := pgx.CollectRows(rows, pgx.RowToStructByPos[models.Integration])
	if err != nil {
		return models.Integration{}, err
	}
	if len(integrations) == 0 {
		return models.Integration{}, err
	}
	return integrations[0], nil
}

// User Functions
func UpdtaePendingUser(tenantName, username string, pending bool) error {
	ctx, cancelfunc := context.WithTimeout(context.Background(), DbOperationTimeout*time.Second)
	defer cancelfunc()
	conn, err := MetadataDbClient.Client.Acquire(ctx)
	if err != nil {
		return err
	}
	defer conn.Release()
	query := `UPDATE users SET pending = $2 WHERE username = $1 AND tenant_name=$3`
	stmt, err := conn.Conn().Prepare(ctx, "update_pending_user", query)
	if err != nil {
		return err
	}
	if tenantName != conf.GlobalAccount {
		tenantName = strings.ToLower(tenantName)
	}
	_, err = conn.Conn().Query(ctx, stmt.Name, username, pending, tenantName)
	if err != nil {
		return err
	}

	return nil

}
func CreateUser(username string, userType string, hashedPassword string, fullName string, subscription bool, avatarId int, tenantName string, pending bool, team, position, owner, description string) (models.User, error) {
	ctx, cancelfunc := context.WithTimeout(context.Background(), DbOperationTimeout*time.Second)
	defer cancelfunc()

	conn, err := MetadataDbClient.Client.Acquire(ctx)
	if err != nil {
		return models.User{}, err
	}
	defer conn.Release()

	query := `INSERT INTO users ( 
		username,
		password,
		type,
		already_logged_in,
		created_at,
		avatar_id,
		full_name, 
		subscription,
		skip_get_started,
		tenant_name,
		pending,
		team, 
		position,
		owner,
		description) 
    VALUES($1, $2, $3, $4, $5, $6, $7, $8, $9, $10, $11, $12, $13, $14, $15) RETURNING id`

	stmt, err := conn.Conn().Prepare(ctx, "create_new_user", query)
	if err != nil {
		return models.User{}, err
	}
	createdAt := time.Now()
	skipGetStarted := false
	alreadyLoggedIn := false

	var userId int
	if tenantName != conf.GlobalAccount {
		tenantName = strings.ToLower(tenantName)
	}
	rows, err := conn.Conn().Query(ctx, stmt.Name, username, hashedPassword, userType, alreadyLoggedIn, createdAt, avatarId, fullName, subscription, skipGetStarted, tenantName, pending, team, position, owner, description)
	if err != nil {
		return models.User{}, err
	}
	defer rows.Close()
	for rows.Next() {
		err := rows.Scan(&userId)
		if err != nil {
			return models.User{}, err
		}
	}

	if err := rows.Err(); err != nil {
		var pgErr *pgconn.PgError
		if errors.As(err, &pgErr) {
			if pgErr.Detail != "" {
				if strings.Contains(pgErr.Detail, "already exists") {
					return models.User{}, errors.New("User " + username + " already exists")
				} else {
					return models.User{}, errors.New(pgErr.Detail)
				}
			} else {
				return models.User{}, errors.New(pgErr.Message)
			}
		} else {
			return models.User{}, err
		}
	}
	if tenantName != conf.GlobalAccount {
		tenantName = strings.ToLower(tenantName)
	}
	newUser := models.User{
		ID:              userId,
		Username:        username,
		Password:        hashedPassword,
		FullName:        fullName,
		Subscribtion:    subscription,
		UserType:        userType,
		CreatedAt:       createdAt,
		AlreadyLoggedIn: alreadyLoggedIn,
		AvatarId:        avatarId,
		TenantName:      tenantName,
		Pending:         pending,
		Team:            team,
		Position:        position,
		Owner:           owner,
		Description:     description,
	}
	return newUser, nil
}

func UpsertUserUpdatePassword(username string, userType string, hashedPassword string, fullName string, subscription bool, avatarId int, tenantName string) (bool, error) {
	ctx, cancelfunc := context.WithTimeout(context.Background(), DbOperationTimeout*time.Second)
	defer cancelfunc()

	conn, err := MetadataDbClient.Client.Acquire(ctx)
	if err != nil {
		return false, err
	}
	defer conn.Release()

	query := `INSERT INTO users (
		username,
		password,
		type,
		already_logged_in,
		created_at,
		avatar_id,
		full_name, 
		subscription,
		skip_get_started,
		tenant_name
	) 
	VALUES($1, $2, $3, $4, $5, $6, $7, $8, $9, $10) 
	ON CONFLICT (username, tenant_name) DO UPDATE SET password = excluded.password
	RETURNING id, CASE WHEN xmax = 0 THEN 'insert' ELSE 'update' END AS action`

	stmt, err := conn.Conn().Prepare(ctx, "upsert_new_user_update_password", query)
	if err != nil {
		return false, err
	}
	createdAt := time.Now()
	skipGetStarted := false
	alreadyLoggedIn := false

	var userId int
	var op string
	if tenantName != conf.GlobalAccount {
		tenantName = strings.ToLower(tenantName)
	}
	rows, err := conn.Conn().Query(ctx, stmt.Name, username, hashedPassword, userType, alreadyLoggedIn, createdAt, avatarId, fullName, subscription, skipGetStarted, tenantName)
	if err != nil {
		return false, err
	}
	defer rows.Close()
	for rows.Next() {
		err := rows.Scan(&userId, &op)
		if err != nil {
			return false, err
		}
	}

	didCreate := false
	if op == "insert" {
		didCreate = true
	}

	if err := rows.Err(); err != nil {
		var pgErr *pgconn.PgError
		if errors.As(err, &pgErr) {
			if pgErr.Detail != "" {
				if strings.Contains(pgErr.Detail, "already exists") {
					return false, errors.New("User " + username + " already exists")
				} else {
					return false, errors.New(pgErr.Detail)
				}
			} else {
				return false, errors.New(pgErr.Message)
			}
		} else {
			return false, err
		}
	}

	return didCreate, nil
}

func ChangeUserPassword(username string, hashedPassword string, tenantName string) error {
	ctx, cancelfunc := context.WithTimeout(context.Background(), DbOperationTimeout*time.Second)
	defer cancelfunc()
	conn, err := MetadataDbClient.Client.Acquire(ctx)
	if err != nil {
		return err
	}
	defer conn.Release()
	query := `UPDATE users SET password = $2 WHERE username = $1 AND tenant_name=$3`
	stmt, err := conn.Conn().Prepare(ctx, "change_user_password", query)
	if err != nil {
		return err
	}
	if tenantName != conf.GlobalAccount {
		tenantName = strings.ToLower(tenantName)
	}
	_, err = conn.Conn().Query(ctx, stmt.Name, username, hashedPassword, tenantName)
	if err != nil {
		return err
	}
	return nil
}

func GetRootUser(tenantName string) (bool, models.User, error) {
	ctx, cancelfunc := context.WithTimeout(context.Background(), DbOperationTimeout*time.Second)
	defer cancelfunc()
	conn, err := MetadataDbClient.Client.Acquire(ctx)
	if err != nil {
		return false, models.User{}, err
	}
	defer conn.Release()
	query := `SELECT * FROM users WHERE type = 'root' and tenant_name =$1 LIMIT 1`
	stmt, err := conn.Conn().Prepare(ctx, "get_root_user", query)
	if err != nil {
		return false, models.User{}, err
	}
	if tenantName != conf.GlobalAccount {
		tenantName = strings.ToLower(tenantName)
	}
	rows, err := conn.Conn().Query(ctx, stmt.Name, tenantName)
	if err != nil {
		return false, models.User{}, err
	}
	defer rows.Close()
	users, err := pgx.CollectRows(rows, pgx.RowToStructByPos[models.User])
	if err != nil {
		return false, models.User{}, err
	}
	if len(users) == 0 {
		return false, models.User{}, nil
	}
	return true, users[0], nil
}

func GetUserByUsername(username string, tenantName string) (bool, models.User, error) {
	ctx, cancelfunc := context.WithTimeout(context.Background(), DbOperationTimeout*time.Second)
	defer cancelfunc()
	conn, err := MetadataDbClient.Client.Acquire(ctx)
	if err != nil {
		return false, models.User{}, err
	}
	defer conn.Release()
	query := `SELECT * FROM users WHERE username = $1 AND tenant_name = $2 LIMIT 1`
	stmt, err := conn.Conn().Prepare(ctx, "get_user_by_username", query)
	if err != nil {
		return false, models.User{}, err
	}
	if tenantName != conf.GlobalAccount {
		tenantName = strings.ToLower(tenantName)
	}
	rows, err := conn.Conn().Query(ctx, stmt.Name, username, tenantName)
	if err != nil {
		return false, models.User{}, err
	}
	defer rows.Close()
	users, err := pgx.CollectRows(rows, pgx.RowToStructByPos[models.User])
	if err != nil {
		return false, models.User{}, err
	}
	if len(users) == 0 {
		return false, models.User{}, nil
	}
	return true, users[0], nil
}

func GetUserForLogin(username string) (bool, models.User, error) {
	ctx, cancelfunc := context.WithTimeout(context.Background(), DbOperationTimeout*time.Second)
	defer cancelfunc()
	conn, err := MetadataDbClient.Client.Acquire(ctx)
	if err != nil {
		return false, models.User{}, err
	}
	defer conn.Release()
	query := `SELECT * FROM users WHERE username = $1 AND NOT type = 'application' LIMIT 1`
	stmt, err := conn.Conn().Prepare(ctx, "get_user_for_login", query)
	if err != nil {
		return false, models.User{}, err
	}
	rows, err := conn.Conn().Query(ctx, stmt.Name, username)
	if err != nil {
		return false, models.User{}, err
	}
	defer rows.Close()
	users, err := pgx.CollectRows(rows, pgx.RowToStructByPos[models.User])
	if err != nil {
		return false, models.User{}, err
	}
	if len(users) == 0 {
		return false, models.User{}, nil
	}
	return true, users[0], nil
}

func GetUserForLoginByUsernameAndTenant(username, tenantname string) (bool, models.User, error) {
	ctx, cancelfunc := context.WithTimeout(context.Background(), DbOperationTimeout*time.Second)
	defer cancelfunc()
	conn, err := MetadataDbClient.Client.Acquire(ctx)
	if err != nil {
		return false, models.User{}, err
	}
	defer conn.Release()
	query := `SELECT * FROM users WHERE username = $1 AND tenant_name = $2  AND NOT type = 'application' LIMIT 1`
	stmt, err := conn.Conn().Prepare(ctx, "get_user_for_login_by_username_and_tenant", query)
	if err != nil {
		return false, models.User{}, err
	}
	rows, err := conn.Conn().Query(ctx, stmt.Name, username, tenantname)
	if err != nil {
		return false, models.User{}, err
	}
	defer rows.Close()
	users, err := pgx.CollectRows(rows, pgx.RowToStructByPos[models.User])
	if err != nil {
		return false, models.User{}, err
	}
	if len(users) == 0 {
		return false, models.User{}, nil
	}
	return true, users[0], nil
}

func GetUserByUserId(userId int) (bool, models.User, error) {
	ctx, cancelfunc := context.WithTimeout(context.Background(), DbOperationTimeout*time.Second)
	defer cancelfunc()
	conn, err := MetadataDbClient.Client.Acquire(ctx)
	if err != nil {
		return false, models.User{}, err
	}
	defer conn.Release()
	query := `SELECT * FROM users WHERE id = $1 LIMIT 1`
	stmt, err := conn.Conn().Prepare(ctx, "get_user_by_id", query)
	if err != nil {
		return false, models.User{}, err
	}
	rows, err := conn.Conn().Query(ctx, stmt.Name, userId)
	if err != nil {
		return false, models.User{}, err
	}
	defer rows.Close()
	users, err := pgx.CollectRows(rows, pgx.RowToStructByPos[models.User])
	if err != nil {
		return false, models.User{}, err
	}
	if len(users) == 0 {
		return false, models.User{}, nil
	}
	return true, users[0], nil
}

func GetAllUsers(tenantName string) ([]models.FilteredGenericUser, error) {
	ctx, cancelfunc := context.WithTimeout(context.Background(), DbOperationTimeout*time.Second)
	defer cancelfunc()
	conn, err := MetadataDbClient.Client.Acquire(ctx)
	if err != nil {
		return []models.FilteredGenericUser{}, err
	}
	defer conn.Release()
	query := `SELECT s.id, s.username, s.type, s.created_at, s.avatar_id, s.full_name, s.pending, s.position, s.team, s.owner, s.description FROM users AS s WHERE tenant_name=$1`
	stmt, err := conn.Conn().Prepare(ctx, "get_all_users", query)
	if err != nil {
		return []models.FilteredGenericUser{}, err
	}
	if tenantName != conf.GlobalAccount {
		tenantName = strings.ToLower(tenantName)
	}
	rows, err := conn.Conn().Query(ctx, stmt.Name, tenantName)
	if err != nil {
		return []models.FilteredGenericUser{}, err
	}
	defer rows.Close()
	users, err := pgx.CollectRows(rows, pgx.RowToStructByPos[models.FilteredGenericUser])
	if err != nil {
		return []models.FilteredGenericUser{}, err
	}
	if len(users) == 0 {
		return []models.FilteredGenericUser{}, nil
	}
	return users, nil
}

func CountAllUsers() (int64, error) {
	var count int64
	ctx, cancelfunc := context.WithTimeout(context.Background(), DbOperationTimeout*time.Second)
	defer cancelfunc()
	conn, err := MetadataDbClient.Client.Acquire(ctx)
	if err != nil {
		return 0, err
	}
	defer conn.Release()
	query := `SELECT COUNT(*) FROM users`
	stmt, err := conn.Conn().Prepare(ctx, "get_total_users", query)
	if err != nil {
		return 0, err
	}
	err = conn.Conn().QueryRow(ctx, stmt.Name).Scan(&count)
	if err != nil {
		return 0, err
	}

	return count, nil
}

func GetAllUsersByTypeAndTenantName(userType []string, tenantName string) ([]models.User, error) {
	ctx, cancelfunc := context.WithTimeout(context.Background(), DbOperationTimeout*time.Second)
	defer cancelfunc()
	conn, err := MetadataDbClient.Client.Acquire(ctx)
	if err != nil {
		return []models.User{}, err
	}
	defer conn.Release()
	var rows pgx.Rows
	query := `SELECT * FROM users WHERE type=ANY($1) AND tenant_name=$2`
	stmt, err := conn.Conn().Prepare(ctx, "get_all_users_by_type_and_tenant_name", query)
	if err != nil {
		return []models.User{}, err
	}
	if tenantName != conf.GlobalAccount {
		tenantName = strings.ToLower(tenantName)
	}
	rows, err = conn.Conn().Query(ctx, stmt.Name, userType, tenantName)
	if err != nil {
		return []models.User{}, err
	}

	defer rows.Close()
	users, err := pgx.CollectRows(rows, pgx.RowToStructByPos[models.User])
	if err != nil {
		return []models.User{}, err
	}
	if len(users) == 0 {
		return []models.User{}, nil
	}
	return users, nil
}

func GetAllUsersByTenantName(tenantName string) ([]models.User, error) {
	ctx, cancelfunc := context.WithTimeout(context.Background(), DbOperationTimeout*time.Second)
	defer cancelfunc()
	conn, err := MetadataDbClient.Client.Acquire(ctx)
	if err != nil {
		return []models.User{}, err
	}
	defer conn.Release()
	var rows pgx.Rows
	query := `SELECT * FROM users WHERE tenant_name=$1`
	stmt, err := conn.Conn().Prepare(ctx, "get_all_users_by_type_and_tenant_name", query)
	if err != nil {
		return []models.User{}, err
	}

	rows, err = conn.Conn().Query(ctx, stmt.Name, tenantName)
	if err != nil {
		return []models.User{}, err
	}

	defer rows.Close()
	users, err := pgx.CollectRows(rows, pgx.RowToStructByPos[models.User])
	if err != nil {
		return []models.User{}, err
	}
	if len(users) == 0 {
		return []models.User{}, nil
	}
	return users, nil
}

func GetAllUsersByType(userType []string) ([]models.User, error) {
	ctx, cancelfunc := context.WithTimeout(context.Background(), DbOperationTimeout*time.Second)
	defer cancelfunc()
	conn, err := MetadataDbClient.Client.Acquire(ctx)
	if err != nil {
		return []models.User{}, err
	}
	defer conn.Release()
	var rows pgx.Rows
	query := `SELECT * FROM users WHERE type=ANY($1)`
	stmt, err := conn.Conn().Prepare(ctx, "get_all_users_by_type", query)
	if err != nil {
		return []models.User{}, err
	}
	rows, err = conn.Conn().Query(ctx, stmt.Name, userType)
	if err != nil {
		return []models.User{}, err
	}

	defer rows.Close()
	users, err := pgx.CollectRows(rows, pgx.RowToStructByPos[models.User])
	if err != nil {
		return []models.User{}, err
	}
	if len(users) == 0 {
		return []models.User{}, nil
	}
	return users, nil
}

func UpdateUserAlreadyLoggedIn(userId int) error {
	ctx, cancelfunc := context.WithTimeout(context.Background(), DbOperationTimeout*time.Second)
	defer cancelfunc()
	conn, err := MetadataDbClient.Client.Acquire(ctx)
	if err != nil {
		return err
	}
	defer conn.Release()
	query := `UPDATE users SET already_logged_in = true WHERE id = $1`
	stmt, _ := conn.Conn().Prepare(ctx, "update_user_already_logged_in", query)
	conn.Conn().Query(ctx, stmt.Name, userId)
	return nil
}

func UpdateSkipGetStarted(username string, tenantName string) error {
	ctx, cancelfunc := context.WithTimeout(context.Background(), DbOperationTimeout*time.Second)
	defer cancelfunc()
	conn, err := MetadataDbClient.Client.Acquire(ctx)
	if err != nil {
		return err
	}
	defer conn.Release()
	query := `UPDATE users SET skip_get_started = true WHERE username = $1 AND tenant_name=$2`
	stmt, err := conn.Conn().Prepare(ctx, "update_skip_get_started", query)
	if err != nil {
		return err
	}
	if tenantName != conf.GlobalAccount {
		tenantName = strings.ToLower(tenantName)
	}
	_, err = conn.Conn().Query(ctx, stmt.Name, username, tenantName)
	if err != nil {
		return err
	}
	return nil
}

func DeleteUser(username string, tenantName string) error {
	ctx, cancelfunc := context.WithTimeout(context.Background(), DbOperationTimeout*time.Second)
	defer cancelfunc()

	conn, err := MetadataDbClient.Client.Acquire(ctx)
	if err != nil {
		return err
	}
	defer conn.Release()

	removeUserQuery := `DELETE FROM users WHERE username = $1 AND tenant_name=$2`

	stmt, err := conn.Conn().Prepare(ctx, "remove_user", removeUserQuery)
	if err != nil {
		return err
	}
	if tenantName != conf.GlobalAccount {
		tenantName = strings.ToLower(tenantName)
	}
	_, err = conn.Conn().Exec(ctx, stmt.Name, username, tenantName)
	if err != nil {
		return err
	}

	return nil
}

func DeleteUsersByTenant(tenantName string) ([]string, error) {
	ctx, cancelfunc := context.WithTimeout(context.Background(), DbOperationTimeout*time.Second)
	defer cancelfunc()

	conn, err := MetadataDbClient.Client.Acquire(ctx)
	if err != nil {
		return nil, err
	}
	defer conn.Release()

	removeUserQuery := `DELETE FROM users WHERE tenant_name = $1 RETURNING username`
	rows, err := conn.Query(ctx, removeUserQuery, tenantName)
	if err != nil {
		return nil, err
	}
	defer rows.Close()

	var users_list []string

	for rows.Next() {
		var usermame string
		err := rows.Scan(&usermame)
		if err != nil {
			return nil, err
		}
		users_list = append(users_list, usermame)
	}

	return users_list, err
}

func EditAvatar(username string, avatarId int, tenantName string) error {
	ctx, cancelfunc := context.WithTimeout(context.Background(), DbOperationTimeout*time.Second)
	defer cancelfunc()
	conn, err := MetadataDbClient.Client.Acquire(ctx)
	if err != nil {
		return err
	}
	defer conn.Release()
	query := `UPDATE users SET avatar_id = $2 WHERE username = $1 AND tenant_name=$3`
	stmt, err := conn.Conn().Prepare(ctx, "edit_avatar", query)
	if err != nil {
		return err
	}
	if tenantName != conf.GlobalAccount {
		tenantName = strings.ToLower(tenantName)
	}
	_, err = conn.Conn().Query(ctx, stmt.Name, username, avatarId, tenantName)
	if err != nil {
		return err
	}
	return nil
}

func GetAllActiveUsersStations(tenantName string) ([]models.FilteredUser, error) {
	ctx, cancelfunc := context.WithTimeout(context.Background(), DbOperationTimeout*time.Second)
	defer cancelfunc()
	conn, err := MetadataDbClient.Client.Acquire(ctx)
	if err != nil {
		return []models.FilteredUser{}, err
	}
	defer conn.Release()
	query := `
	SELECT DISTINCT u.username
	FROM users AS u
	JOIN stations AS s ON u.id = s.created_by
	WHERE s.tenant_name=$1
	`
	stmt, err := conn.Conn().Prepare(ctx, "get_all_active_users_stations", query)
	if err != nil {
		return []models.FilteredUser{}, err
	}
	if tenantName != conf.GlobalAccount {
		tenantName = strings.ToLower(tenantName)
	}
	rows, err := conn.Conn().Query(ctx, stmt.Name, tenantName)
	if err != nil {
		return []models.FilteredUser{}, err
	}
	defer rows.Close()
	userList, err := pgx.CollectRows(rows, pgx.RowToStructByPos[models.FilteredUser])
	if err != nil {
		return []models.FilteredUser{}, err
	}
	if len(userList) == 0 {
		return []models.FilteredUser{}, nil
	}
	return userList, nil
}

func GetAllActiveUsersSchemaVersions(tenantName string) ([]models.FilteredUser, error) {
	ctx, cancelfunc := context.WithTimeout(context.Background(), DbOperationTimeout*time.Second)
	defer cancelfunc()
	conn, err := MetadataDbClient.Client.Acquire(ctx)
	if err != nil {
		return []models.FilteredUser{}, err
	}
	defer conn.Release()
	query := `
	SELECT DISTINCT u.username
	FROM users AS u
	JOIN schema_versions AS s ON u.id = s.created_by
	WHERE s.tenant_name=$1
	`
	stmt, err := conn.Conn().Prepare(ctx, "get_all_active_users_schema_versions", query)
	if err != nil {
		return []models.FilteredUser{}, err
	}
	if tenantName != conf.GlobalAccount {
		tenantName = strings.ToLower(tenantName)
	}
	rows, err := conn.Conn().Query(ctx, stmt.Name, tenantName)
	if err != nil {
		return []models.FilteredUser{}, err
	}
	defer rows.Close()
	userList, err := pgx.CollectRows(rows, pgx.RowToStructByPos[models.FilteredUser])
	if err != nil {
		return []models.FilteredUser{}, err
	}
	if len(userList) == 0 {
		return []models.FilteredUser{}, nil
	}
	return userList, nil
}

func UpsertBatchOfUsers(users []models.User) error {
	ctx, cancelfunc := context.WithTimeout(context.Background(), DbOperationTimeout*time.Second)
	defer cancelfunc()
	conn, err := MetadataDbClient.Client.Acquire(ctx)
	if err != nil {
		return err
	}
	defer conn.Release()
	valueStrings := make([]string, 0, len(users))
	valueArgs := make([]interface{}, 0, len(users)*6)
	for i, user := range users {
		valueStrings = append(valueStrings, fmt.Sprintf("($%d, $%d, $%d, $%d, $%d, $%d)", i*6+1, i*6+2, i*6+3, i*6+4, i*6+5, i*6+6))
		valueArgs = append(valueArgs, user.Username)
		valueArgs = append(valueArgs, user.Password)
		valueArgs = append(valueArgs, user.UserType)
		valueArgs = append(valueArgs, user.CreatedAt)
		valueArgs = append(valueArgs, user.AvatarId)
		valueArgs = append(valueArgs, user.FullName)
	}
	query := fmt.Sprintf("INSERT INTO users (username, password, type, created_at, avatar_id, full_name) VALUES %s ON CONFLICT (username) DO UPDATE SET password = EXCLUDED.password", strings.Join(valueStrings, ","))
	stmt, err := conn.Conn().Prepare(ctx, "update_batch_of_users", query)
	if err != nil {
		return err
	}
	_, err = conn.Conn().Query(ctx, stmt.Name, valueArgs...)
	if err != nil {
		return err
	}
	return nil
}

// Tags Functions
func InsertNewTag(name string, color string, stationArr []int, schemaArr []int, userArr []int, tenantName string) (models.Tag, error) {
	ctx, cancelfunc := context.WithTimeout(context.Background(), DbOperationTimeout*time.Second)
	defer cancelfunc()

	conn, err := MetadataDbClient.Client.Acquire(ctx)
	if err != nil {
		return models.Tag{}, err
	}
	defer conn.Release()

	query := `INSERT INTO tags ( 
		name,
		color,
		users,
		stations,
		schemas,
		tenant_name) 
    VALUES($1, $2, $3, $4, $5, $6) RETURNING id`

	stmt, err := conn.Conn().Prepare(ctx, "insert_new_tag", query)
	if err != nil {
		return models.Tag{}, err
	}

	var tagId int
	if tenantName != conf.GlobalAccount {
		tenantName = strings.ToLower(tenantName)
	}
	rows, err := conn.Conn().Query(ctx, stmt.Name, name, color, userArr, stationArr, schemaArr, tenantName)
	if err != nil {
		return models.Tag{}, err
	}
	defer rows.Close()
	for rows.Next() {
		err := rows.Scan(&tagId)
		if err != nil {
			return models.Tag{}, err
		}
	}

	if err := rows.Err(); err != nil {
		var pgErr *pgconn.PgError
		if errors.As(err, &pgErr) {
			if pgErr.Detail != "" {
				if strings.Contains(pgErr.Detail, "already exists") {
					return models.Tag{}, errors.New("Tag" + name + " already exists")
				} else {
					return models.Tag{}, errors.New(pgErr.Detail)
				}
			} else {
				return models.Tag{}, errors.New(pgErr.Message)
			}
		} else {
			return models.Tag{}, err
		}
	}
	if tenantName != conf.GlobalAccount {
		tenantName = strings.ToLower(tenantName)
	}
	newTag := models.Tag{
		ID:         tagId,
		Name:       name,
		Color:      color,
		Stations:   stationArr,
		Schemas:    schemaArr,
		Users:      userArr,
		TenantName: tenantName,
	}
	return newTag, nil
}

func InsertEntityToTag(tagName string, entity string, entity_id int, tenantName string) error {
	var entityDBList string
	switch entity {
	case "station":
		entityDBList = "stations"
	case "schema":
		entityDBList = "schemas"
	case "user":
		entityDBList = "users"
	}
	ctx, cancelfunc := context.WithTimeout(context.Background(), DbOperationTimeout*time.Second)
	defer cancelfunc()
	conn, err := MetadataDbClient.Client.Acquire(ctx)
	if err != nil {
		return err
	}
	defer conn.Release()
	query := `UPDATE tags SET ` + entityDBList + ` = ARRAY_APPEND(` + entityDBList + `, $1) WHERE name = $2 AND tenant_name = $3`
	stmt, err := conn.Conn().Prepare(ctx, "insert_entity_to_tag", query)
	if err != nil {
		return err
	}
	_, err = conn.Conn().Query(ctx, stmt.Name, entity_id, tagName, tenantName)
	if err != nil {
		return err
	}
	return nil
}

func RemoveAllTagsFromEntity(entity string, entity_id int) error {
	ctx, cancelfunc := context.WithTimeout(context.Background(), DbOperationTimeout*time.Second)
	defer cancelfunc()
	conn, err := MetadataDbClient.Client.Acquire(ctx)
	if err != nil {
		return err
	}
	defer conn.Release()
	query := `UPDATE tags SET ` + entity + ` = ARRAY_REMOVE(` + entity + `, $1) WHERE $1 = ANY(` + entity + `)`
	stmt, err := conn.Conn().Prepare(ctx, "remove_all_tags_from_entity", query)
	if err != nil {
		return err
	}
	_, err = conn.Conn().Query(ctx, stmt.Name, entity_id)
	if err != nil {
		return err
	}
	return nil
}

func RemoveTagFromEntity(tagName string, entity string, entity_id int) error {
	var entityDBList string
	switch entity {
	case "station":
		entityDBList = "stations"
	case "schema":
		entityDBList = "schemas"
	case "user":
		entityDBList = "users"
	}
	ctx, cancelfunc := context.WithTimeout(context.Background(), DbOperationTimeout*time.Second)
	defer cancelfunc()
	conn, err := MetadataDbClient.Client.Acquire(ctx)
	if err != nil {
		return err
	}
	defer conn.Release()
	query := `UPDATE tags SET ` + entityDBList + ` = ARRAY_REMOVE(` + entityDBList + `, $2) WHERE name = $1`
	stmt, err := conn.Conn().Prepare(ctx, "remove_tag_from_entity", query)
	if err != nil {
		return err
	}
	_, err = conn.Conn().Query(ctx, stmt.Name, tagName, entity_id)
	if err != nil {
		return err
	}
	return nil
}

func GetTagsByEntityID(entity string, id int) ([]models.Tag, error) {
	var entityDBList string
	switch entity {
	case "station":
		entityDBList = "stations"
	case "schema":
		entityDBList = "schemas"
	case "user":
		entityDBList = "users"
	}
	ctx, cancelfunc := context.WithTimeout(context.Background(), DbOperationTimeout*time.Second)
	defer cancelfunc()
	conn, err := MetadataDbClient.Client.Acquire(ctx)
	if err != nil {
		return []models.Tag{}, err
	}
	defer conn.Release()
	uid, err := uuid.NewV4()
	if err != nil {
		return []models.Tag{}, err
	}
	query := `SELECT * FROM tags AS t WHERE $1 = ANY(t.` + entityDBList + `)`
	stmt, err := conn.Conn().Prepare(ctx, "get_tags_by_entity_id"+uid.String(), query)
	if err != nil {
		return []models.Tag{}, err
	}
	rows, err := conn.Conn().Query(ctx, stmt.Name, id)
	if err != nil {
		return nil, err
	}
	defer rows.Close()
	tags, err := pgx.CollectRows(rows, pgx.RowToStructByPos[models.Tag])
	if err != nil {
		return []models.Tag{}, err
	}
	if len(tags) == 0 {
		return []models.Tag{}, err
	}
	return tags, nil
}

func GetTagsByEntityType(entity string, tenantName string) ([]models.Tag, error) {
	var entityDBList string
	switch entity {
	case "station":
		entityDBList = "stations"
	case "schema":
		entityDBList = "schemas"
	case "user":
		entityDBList = "users"
	default:
		entityDBList = ""
	}

	ctx, cancelfunc := context.WithTimeout(context.Background(), DbOperationTimeout*time.Second)
	defer cancelfunc()
	conn, err := MetadataDbClient.Client.Acquire(ctx)
	if err != nil {
		return []models.Tag{}, err
	}
	defer conn.Release()
	var query string
	if entityDBList == "" { // Get All
		query = `SELECT * FROM tags WHERE tenant_name=$1`
	} else {
		query = fmt.Sprintf(`SELECT * FROM tags WHERE %s IS NOT NULL AND array_length(%s, 1) > 0 AND tenant_name=$1`, entityDBList, entityDBList)
	}
	stmt, err := conn.Conn().Prepare(ctx, "get_tags_by_entity_type", query)
	if err != nil {
		return []models.Tag{}, err
	}
	if tenantName != conf.GlobalAccount {
		tenantName = strings.ToLower(tenantName)
	}
	rows, err := conn.Conn().Query(ctx, stmt.Name, tenantName)
	if err != nil {
		return nil, err
	}
	defer rows.Close()
	tags, err := pgx.CollectRows(rows, pgx.RowToStructByPos[models.Tag])
	if err != nil {
		return []models.Tag{}, err
	}
	if len(tags) == 0 {
		return []models.Tag{}, nil
	}
	return tags, nil
}

func GetAllUsedTags(tenantName string) ([]models.Tag, error) {
	ctx, cancelfunc := context.WithTimeout(context.Background(), DbOperationTimeout*time.Second)
	defer cancelfunc()
	conn, err := MetadataDbClient.Client.Acquire(ctx)
	if err != nil {
		return nil, err
	}
	defer conn.Release()
	query := `SELECT * FROM tags WHERE (ARRAY_LENGTH(schemas, 1) > 0 OR ARRAY_LENGTH(stations, 1) > 0 OR ARRAY_LENGTH(users, 1) > 0) AND tenant_name=$1`
	stmt, err := conn.Conn().Prepare(ctx, "get_all_used_tags", query)
	if err != nil {
		return nil, err
	}
	if tenantName != conf.GlobalAccount {
		tenantName = strings.ToLower(tenantName)
	}
	rows, err := conn.Conn().Query(ctx, stmt.Name, tenantName)
	if err != nil {
		return nil, err
	}
	defer rows.Close()
	tags, err := pgx.CollectRows(rows, pgx.RowToStructByPos[models.Tag])
	if err != nil {
		return []models.Tag{}, err
	}
	if len(tags) == 0 {
		return []models.Tag{}, nil
	}
	return tags, nil
}

func GetAllUsedStationsTags(tenantName string) ([]models.Tag, error) {
	ctx, cancelfunc := context.WithTimeout(context.Background(), DbOperationTimeout*time.Second)
	defer cancelfunc()
	conn, err := MetadataDbClient.Client.Acquire(ctx)
	if err != nil {
		return nil, err
	}
	defer conn.Release()
	query := `SELECT * FROM tags WHERE (ARRAY_LENGTH(stations, 1) > 0) AND tenant_name=$1`
	stmt, err := conn.Conn().Prepare(ctx, "get_all_used_stations_tags", query)
	if err != nil {
		return nil, err
	}
	if tenantName != conf.GlobalAccount {
		tenantName = strings.ToLower(tenantName)
	}
	rows, err := conn.Conn().Query(ctx, stmt.Name, tenantName)
	if err != nil {
		return nil, err
	}
	defer rows.Close()
	tags, err := pgx.CollectRows(rows, pgx.RowToStructByPos[models.Tag])
	if err != nil {
		return []models.Tag{}, err
	}
	if len(tags) == 0 {
		return []models.Tag{}, nil
	}
	return tags, nil
}

func GetAllUsedSchemasTags(tenantName string) ([]models.Tag, error) {
	ctx, cancelfunc := context.WithTimeout(context.Background(), DbOperationTimeout*time.Second)
	defer cancelfunc()
	conn, err := MetadataDbClient.Client.Acquire(ctx)
	if err != nil {
		return nil, err
	}
	defer conn.Release()
	query := `SELECT * FROM tags WHERE (ARRAY_LENGTH(schemas, 1) > 0) AND tenant_name=$1`
	stmt, err := conn.Conn().Prepare(ctx, "get_all_used_schemas_tags", query)
	if err != nil {
		return nil, err
	}
	if tenantName != conf.GlobalAccount {
		tenantName = strings.ToLower(tenantName)
	}
	rows, err := conn.Conn().Query(ctx, stmt.Name, tenantName)
	if err != nil {
		return nil, err
	}
	defer rows.Close()
	tags, err := pgx.CollectRows(rows, pgx.RowToStructByPos[models.Tag])
	if err != nil {
		return []models.Tag{}, err
	}
	if len(tags) == 0 {
		return []models.Tag{}, nil
	}
	return tags, nil
}

func GetTagByName(name string, tenantName string) (bool, models.Tag, error) {
	ctx, cancelfunc := context.WithTimeout(context.Background(), DbOperationTimeout*time.Second)
	defer cancelfunc()
	conn, err := MetadataDbClient.Client.Acquire(ctx)
	if err != nil {
		return false, models.Tag{}, err
	}
	defer conn.Release()
	query := `SELECT * FROM tags WHERE name=$1 AND tenant_name=$2 LIMIT 1`
	stmt, err := conn.Conn().Prepare(ctx, "get_tag_by_name", query)
	if err != nil {
		return false, models.Tag{}, err
	}
	if tenantName != conf.GlobalAccount {
		tenantName = strings.ToLower(tenantName)
	}
	rows, err := conn.Conn().Query(ctx, stmt.Name, name, tenantName)
	if err != nil {
		return false, models.Tag{}, err
	}
	defer rows.Close()
	tags, err := pgx.CollectRows(rows, pgx.RowToStructByPos[models.Tag])
	if err != nil {
		return false, models.Tag{}, err
	}
	if len(tags) == 0 {
		return false, models.Tag{}, nil
	}
	return true, tags[0], nil
}

// Image Functions
func InsertImage(name string, base64Encoding string, tenantName string) error {
	if tenantName != conf.GlobalAccount {
		tenantName = strings.ToLower(tenantName)
	}
	err := UpsertConfiguration(name, base64Encoding, tenantName)
	if err != nil {
		return err
	}
	return nil
}

func DeleteImage(name string, tenantName string) error {
	ctx, cancelfunc := context.WithTimeout(context.Background(), DbOperationTimeout*time.Second)
	defer cancelfunc()

	conn, err := MetadataDbClient.Client.Acquire(ctx)
	if err != nil {
		return err
	}
	defer conn.Release()

	removeImageQuery := `DELETE FROM configurations
	WHERE key = $1 AND tenant_name=$2`

	stmt, err := conn.Conn().Prepare(ctx, "remove_image", removeImageQuery)
	if err != nil {
		return err
	}
	if tenantName != conf.GlobalAccount {
		tenantName = strings.ToLower(tenantName)
	}
	_, err = conn.Conn().Exec(ctx, stmt.Name, name, tenantName)
	if err != nil {
		return err
	}
	return nil
}

func GetImage(name string, tenantName string) (bool, models.Image, error) {
	ctx, cancelfunc := context.WithTimeout(context.Background(), DbOperationTimeout*time.Second)
	defer cancelfunc()
	conn, err := MetadataDbClient.Client.Acquire(ctx)
	if err != nil {
		return false, models.Image{}, err
	}
	defer conn.Release()
	query := `SELECT id, key, value FROM configurations WHERE key = $1 AND tenant_name =$2 LIMIT 1`
	stmt, err := conn.Conn().Prepare(ctx, "get_image", query)
	if err != nil {
		return false, models.Image{}, err
	}
	if tenantName != conf.GlobalAccount {
		tenantName = strings.ToLower(tenantName)
	}
	rows, err := conn.Conn().Query(ctx, stmt.Name, name, tenantName)
	if err != nil {
		return false, models.Image{}, err
	}
	defer rows.Close()
	images, err := pgx.CollectRows(rows, pgx.RowToStructByPos[models.Image])
	if err != nil {
		return false, models.Image{}, err
	}
	if len(images) == 0 {
		return false, models.Image{}, nil
	}
	return true, images[0], nil
}

// dls Functions
func InsertSchemaverseDlsMsg(stationId int, messageSeq int, producerId int, poisonedCgs []string, messageDetails models.MessagePayload, validationError string, tenantName string) (models.DlsMessage, error) {
	ctx, cancelfunc := context.WithTimeout(context.Background(), DbOperationTimeout*time.Second)
	defer cancelfunc()
	connection, err := MetadataDbClient.Client.Acquire(ctx)
	if err != nil {
		return models.DlsMessage{}, err
	}
	defer connection.Release()

	query := `INSERT INTO dls_messages( 
			station_id,
			message_seq,
			producer_id,
			poisoned_cgs,
			message_details,
			updated_at,
			message_type,
			validation_error,
			tenant_name
			) 
		VALUES($1, $2, $3, $4, $5, $6, $7, $8, $9)
		RETURNING id`

	stmt, err := connection.Conn().Prepare(ctx, "insert_dls_messages", query)
	if err != nil {
		return models.DlsMessage{}, err
	}
	updatedAt := time.Now()
	if tenantName != conf.GlobalAccount {
		tenantName = strings.ToLower(tenantName)
	}
	rows, err := connection.Conn().Query(ctx, stmt.Name, stationId, messageSeq, producerId, poisonedCgs, messageDetails, updatedAt, "schema", validationError, tenantName)
	if err != nil {
		return models.DlsMessage{}, err
	}
	defer rows.Close()
	var messagePayloadId int
	for rows.Next() {
		err := rows.Scan(&messagePayloadId)
		if err != nil {
			return models.DlsMessage{}, err
		}
	}

	if err != nil {
		return models.DlsMessage{}, err
	}
	if tenantName != conf.GlobalAccount {
		tenantName = strings.ToLower(tenantName)
	}
	deadLetterPayload := models.DlsMessage{
		ID:          messagePayloadId,
		StationId:   stationId,
		MessageSeq:  messageSeq,
		ProducerId:  producerId,
		PoisonedCgs: poisonedCgs,
		MessageDetails: models.MessagePayload{
			TimeSent: messageDetails.TimeSent,
			Size:     messageDetails.Size,
			Data:     messageDetails.Data,
			Headers:  messageDetails.Headers,
		},
		UpdatedAt:  updatedAt,
		TenantName: tenantName,
	}

	if err := rows.Err(); err != nil {
		var pgErr *pgconn.PgError
		if errors.As(err, &pgErr) {
			if pgErr.Detail != "" {
				if !strings.Contains(pgErr.Detail, "already exists") {
					return models.DlsMessage{}, errors.New("schemaverse dls already exists")
				} else {
					return models.DlsMessage{}, errors.New(pgErr.Detail)
				}
			} else {
				return models.DlsMessage{}, errors.New(pgErr.Message)
			}
		} else {
			return models.DlsMessage{}, err
		}
	}

	return deadLetterPayload, nil
}

func GetMsgByStationIdAndMsgSeq(stationId, messageSeq int) (bool, models.DlsMessage, error) {
	ctx, cancelfunc := context.WithTimeout(context.Background(), DbOperationTimeout*time.Second)
	defer cancelfunc()

	connection, err := MetadataDbClient.Client.Acquire(ctx)
	if err != nil {
		return false, models.DlsMessage{}, err
	}
	defer connection.Release()

	query := `SELECT * FROM dls_messages WHERE station_id = $1 AND message_seq = $2 LIMIT 1`

	stmt, err := connection.Conn().Prepare(ctx, "get_dls_messages_by_station_id_and_message_seq", query)
	if err != nil {
		return false, models.DlsMessage{}, err
	}

	rows, err := connection.Conn().Query(ctx, stmt.Name, stationId, messageSeq)
	if err != nil {
		return false, models.DlsMessage{}, err
	}
	defer rows.Close()

	message, err := pgx.CollectRows(rows, pgx.RowToStructByPos[models.DlsMessage])
	if err != nil {
		return false, models.DlsMessage{}, err
	}
	if len(message) == 0 {
		return false, models.DlsMessage{}, nil
	}

	return true, message[0], nil
}

func StorePoisonMsg(stationId, messageSeq int, cgName string, producerId int, poisonedCgs []string, messageDetails models.MessagePayload, tenantName string) (int, error) {
	ctx, cancelfunc := context.WithTimeout(context.Background(), DbOperationTimeout*time.Second)
	defer cancelfunc()

	connection, err := MetadataDbClient.Client.Acquire(ctx)
	if err != nil {
		return 0, err
	}
	defer connection.Release()

	tx, err := connection.Conn().Begin(ctx)
	if err != nil {
		return 0, err
	}
	defer tx.Rollback(ctx)

	query := `SELECT * FROM dls_messages WHERE station_id = $1 AND message_seq = $2 AND tenant_name =$3 LIMIT 1 FOR UPDATE`
	stmt, err := tx.Prepare(ctx, "handle_insert_dls_message", query)
	if err != nil {
		return 0, err
	}
	if tenantName != conf.GlobalAccount {
		tenantName = strings.ToLower(tenantName)
	}
	rows, err := tx.Query(ctx, stmt.Name, stationId, messageSeq, tenantName)
	if err != nil {
		return 0, err
	}

	message, err := pgx.CollectRows(rows, pgx.RowToStructByPos[models.DlsMessage])
	if err != nil {
		return 0, err
	}
	defer rows.Close()

	var dlsMsgId int
	if len(message) == 0 { // then insert
		query = `INSERT INTO dls_messages( 
			station_id,
			message_seq,
			producer_id,
			poisoned_cgs,
			message_details,
			updated_at,
			message_type,
			validation_error,
			tenant_name
			) 
		VALUES($1, $2, $3, $4, $5, $6, $7, $8, $9)
		RETURNING id`

		stmt, err := tx.Prepare(ctx, "insert_dls_message", query)
		if err != nil {
			return 0, err
		}
		updatedAt := time.Now()
		if tenantName != conf.GlobalAccount {
			tenantName = strings.ToLower(tenantName)
		}
		rows, err := tx.Query(ctx, stmt.Name, stationId, messageSeq, producerId, poisonedCgs, messageDetails, updatedAt, "poison", "", tenantName)
		if err != nil {
			return 0, err
		}
		defer rows.Close()

		for rows.Next() {
			err := rows.Scan(&dlsMsgId)
			if err != nil {
				return 0, err
			}
		}
		if err := rows.Err(); err != nil {
			var pgErr *pgconn.PgError
			if errors.As(err, &pgErr) {
				if pgErr.Detail != "" {
					if !strings.Contains(pgErr.Detail, "already exists") {
						return 0, errors.New("dls_messages row already exists")
					} else {
						return 0, errors.New(pgErr.Detail)
					}
				} else {
					return 0, errors.New(pgErr.Message)
				}
			} else {
				return 0, err
			}
		}
	} else { // then update
		query = `UPDATE dls_messages SET poisoned_cgs = ARRAY_APPEND(poisoned_cgs, $1), updated_at = $4 WHERE station_id=$2 AND message_seq=$3 AND not($1 = ANY(poisoned_cgs)) AND tenant_name=$5 RETURNING id`
		stmt, err := tx.Prepare(ctx, "update_poisoned_cgs", query)
		if err != nil {
			return 0, err
		}
		updatedAt := time.Now()
		if tenantName != conf.GlobalAccount {
			tenantName = strings.ToLower(tenantName)
		}
		rows, err = tx.Query(ctx, stmt.Name, poisonedCgs[0], stationId, messageSeq, updatedAt, tenantName)
		if err != nil {
			return 0, err
		}
		defer rows.Close()

		for rows.Next() {
			err := rows.Scan(&dlsMsgId)
			if err != nil {
				return 0, err
			}
		}
		if err := rows.Err(); err != nil {
			var pgErr *pgconn.PgError
			if errors.As(err, &pgErr) {
				return 0, errors.New(pgErr.Message)
			} else {
				return 0, err
			}
		}
	}

	err = tx.Commit(ctx)
	if err != nil {
		return 0, err
	}

	return dlsMsgId, nil
}

func GetTotalPoisonMsgsPerCg(cgName string, stationId int) (int, error) {
	ctx, cancelfunc := context.WithTimeout(context.Background(), DbOperationTimeout*time.Second)
	defer cancelfunc()
	conn, err := MetadataDbClient.Client.Acquire(ctx)
	if err != nil {
		return 0, err
	}
	defer conn.Release()
	query := `SELECT COUNT(*) FROM dls_messages WHERE $1 = ANY(poisoned_cgs) AND station_id = $2`
	stmt, err := conn.Conn().Prepare(ctx, "get_total_poison_msgs_per_cg", query)
	if err != nil {
		return 0, err
	}
	var count int
	err = conn.Conn().QueryRow(ctx, stmt.Name, cgName, stationId).Scan(&count)
	if err != nil {
		return 0, err
	}

	return count, nil
}

func DeleteOldDlsMessageByRetention(updatedAt time.Time) error {
	ctx, cancelfunc := context.WithTimeout(context.Background(), DbOperationTimeout*time.Second)
	defer cancelfunc()
	conn, err := MetadataDbClient.Client.Acquire(ctx)
	if err != nil {
		return err
	}
	defer conn.Release()

	query := `DELETE FROM dls_messages WHERE updated_at < $1`
	stmt, err := conn.Conn().Prepare(ctx, "delete_old_dls_messages", query)
	if err != nil {
		return err
	}
	_, err = conn.Conn().Exec(ctx, stmt.Name, updatedAt)
	if err != nil {
		return err
	}
	return nil
}

func DropDlsMessages(messageIds []int) error {
	ctx, cancelfunc := context.WithTimeout(context.Background(), DbOperationTimeout*time.Second)
	defer cancelfunc()
	conn, err := MetadataDbClient.Client.Acquire(ctx)
	if err != nil {
		return errors.New("dropSchemaDlsMsg: " + err.Error())
	}
	defer conn.Release()

	query := `DELETE FROM dls_messages where id=ANY($1)`
	stmt, err := conn.Conn().Prepare(ctx, "drop_dls_schema_msg", query)
	if err != nil {
		return err
	}

	_, err = conn.Conn().Exec(ctx, stmt.Name, messageIds)
	if err != nil {
		return errors.New("dropSchemaDlsMsg: " + err.Error())
	}
	return nil
}

func PurgeDlsMsgsFromStation(station_id int) error {
	ctx, cancelfunc := context.WithTimeout(context.Background(), DbOperationTimeout*time.Second)
	defer cancelfunc()
	conn, err := MetadataDbClient.Client.Acquire(ctx)
	if err != nil {
		return errors.New("PurgeDlsMsgsFromStation: " + err.Error())
	}
	defer conn.Release()

	query := `DELETE FROM dls_messages where station_id=$1`
	stmt, err := conn.Conn().Prepare(ctx, "purge_dls_messages", query)
	if err != nil {
		return err
	}

	_, err = conn.Conn().Exec(ctx, stmt.Name, station_id)
	if err != nil {
		return errors.New("PurgeDlsMsgsFromStation: " + err.Error())
	}
	return nil
}

func RemoveCgFromDlsMsg(msgId int, cgName string, tenantName string) error {
	ctx, cancelfunc := context.WithTimeout(context.Background(), DbOperationTimeout*time.Second)
	defer cancelfunc()
	conn, err := MetadataDbClient.Client.Acquire(ctx)
	if err != nil {
		return err
	}
	defer conn.Release()

	query := `WITH removed_value AS (UPDATE dls_messages SET poisoned_cgs = ARRAY_REMOVE(poisoned_cgs, $1) WHERE id = $2 AND tenant_name = $3 RETURNING *) 
	DELETE FROM dls_messages WHERE (SELECT array_length(poisoned_cgs, 1)) <= 1 AND id = $2;`

	stmt, err := conn.Conn().Prepare(ctx, "get_msg_by_id_and_remove msg", query)
	if err != nil {
		return err
	}
	_, err = conn.Conn().Query(ctx, stmt.Name, cgName, msgId, tenantName)
	if err != nil {
		return err
	}

	return nil
}

func GetDlsMsgsByStationId(stationId int) ([]models.DlsMessage, error) {
	ctx, cancelfunc := context.WithTimeout(context.Background(), DbOperationTimeout*time.Second)
	defer cancelfunc()
	conn, err := MetadataDbClient.Client.Acquire(ctx)
	if err != nil {
		return []models.DlsMessage{}, err
	}
	defer conn.Release()
	query := `SELECT * from dls_messages where station_id=$1 ORDER BY updated_at DESC limit 1000`
	stmt, err := conn.Conn().Prepare(ctx, "get_dls_msg_by_station", query)
	if err != nil {
		return []models.DlsMessage{}, err
	}
	rows, err := conn.Conn().Query(ctx, stmt.Name, stationId)
	if err != nil {
		return []models.DlsMessage{}, err
	}
	defer rows.Close()
	dlsMsgs, err := pgx.CollectRows(rows, pgx.RowToStructByPos[models.DlsMessage])
	if err != nil {
		return []models.DlsMessage{}, err
	}
	if len(dlsMsgs) == 0 {
		return []models.DlsMessage{}, nil
	}

	return dlsMsgs, nil
}

func GetDlsMessageById(messageId int) (bool, models.DlsMessage, error) {
	ctx, cancelfunc := context.WithTimeout(context.Background(), DbOperationTimeout*time.Second)
	defer cancelfunc()
	conn, err := MetadataDbClient.Client.Acquire(ctx)
	if err != nil {
		return false, models.DlsMessage{}, err
	}
	defer conn.Release()
	query := `SELECT * from dls_messages where id=$1 LIMIT 1`
	stmt, err := conn.Conn().Prepare(ctx, "get_dls_msg_by_id", query)
	if err != nil {
		return false, models.DlsMessage{}, err
	}
	rows, err := conn.Conn().Query(ctx, stmt.Name, messageId)
	if err != nil {
		return false, models.DlsMessage{}, err
	}
	defer rows.Close()
	dlsMsgs, err := pgx.CollectRows(rows, pgx.RowToStructByPos[models.DlsMessage])
	if err != nil {
		return false, models.DlsMessage{}, err
	}
	if len(dlsMsgs) == 0 {
		return false, models.DlsMessage{}, nil
	}
	return true, dlsMsgs[0], nil
}

func RemovePoisonedCg(stationId int, cgName string) error {
	ctx, cancelfunc := context.WithTimeout(context.Background(), DbOperationTimeout*time.Second)
	defer cancelfunc()
	conn, err := MetadataDbClient.Client.Acquire(ctx)
	if err != nil {
		return err
	}
	defer conn.Release()

	query := `UPDATE dls_messages SET poisoned_cgs = ARRAY_REMOVE(poisoned_cgs, $1) WHERE station_id=$2`
	stmt, err := conn.Conn().Prepare(ctx, "remove_poisoned_cg", query)
	if err != nil {
		return err
	}
	_, err = conn.Conn().Query(ctx, stmt.Name, cgName, stationId)
	if err != nil {
		return err
	}
	return nil
}

func GetTotalDlsMessages(tenantName string) (uint64, error) {
	ctx, cancelfunc := context.WithTimeout(context.Background(), DbOperationTimeout*time.Second)
	defer cancelfunc()
	conn, err := MetadataDbClient.Client.Acquire(ctx)
	if err != nil {
		return 0, err
	}
	defer conn.Release()
	query := `SELECT COUNT(*) FROM dls_messages WHERE tenant_name=$1`
	stmt, err := conn.Conn().Prepare(ctx, "get_total_dls_msgs", query)
	if err != nil {
		return 0, err
	}
	var count uint64
	if tenantName != conf.GlobalAccount {
		tenantName = strings.ToLower(tenantName)
	}
	err = conn.Conn().QueryRow(ctx, stmt.Name, tenantName).Scan(&count)
	if err != nil {
		return 0, err
	}

	return count, nil
}

func GetStationIdsFromDlsMsgs(tenantName string) ([]int, error) {
	ctx, cancelfunc := context.WithTimeout(context.Background(), DbOperationTimeout*time.Second)
	defer cancelfunc()
	conn, err := MetadataDbClient.Client.Acquire(ctx)
	if err != nil {
		return []int{}, err
	}
	defer conn.Release()
	query := `SELECT DISTINCT station_id FROM dls_messages WHERE tenant_name=$1`
	stmt, err := conn.Conn().Prepare(ctx, "get_station_ids_in_dls_messages", query)
	if err != nil {
		return []int{}, err
	}
	if tenantName != conf.GlobalAccount {
		tenantName = strings.ToLower(tenantName)
	}
	rows, err := conn.Conn().Query(ctx, stmt.Name, tenantName)
	if err != nil {
		return []int{}, err
	}
	defer rows.Close()

	var stationIds []int
	for rows.Next() {
		var stationId int
		err := rows.Scan(&stationId)
		if err != nil {
			return []int{}, err
		}
		stationIds = append(stationIds, stationId)
	}
	if len(stationIds) == 0 {
		return []int{}, nil
	}
	return stationIds, nil
}

func DeleteDlsMsgsByTenant(tenantName string) error {
	ctx, cancelfunc := context.WithTimeout(context.Background(), DbOperationTimeout*time.Second)
	defer cancelfunc()

	conn, err := MetadataDbClient.Client.Acquire(ctx)
	if err != nil {
		return err
	}
	defer conn.Release()

	removeUserQuery := `DELETE FROM dls_messages WHERE tenant_name = $1`

	stmt, err := conn.Conn().Prepare(ctx, "remove_dls_msgs_by_tenant", removeUserQuery)
	if err != nil {
		return err
	}
	_, err = conn.Conn().Exec(ctx, stmt.Name, tenantName)
	if err != nil {
		return err
	}

	return nil

}

// Tenants functions
func UpsertTenant(name string, encryptrdInternalWSPass string) (models.Tenant, error) {
	ctx, cancelfunc := context.WithTimeout(context.Background(), DbOperationTimeout*time.Second)
	defer cancelfunc()

	conn, err := MetadataDbClient.Client.Acquire(ctx)
	if err != nil {
		return models.Tenant{}, err
	}
	defer conn.Release()

	query := `INSERT INTO tenants (name, internal_ws_pass) VALUES($1, $2) ON CONFLICT (name) DO NOTHING`

	stmt, err := conn.Conn().Prepare(ctx, "upsert_tenant", query)
	if err != nil {
		return models.Tenant{}, err
	}

	var tenantId int
	rows, err := conn.Conn().Query(ctx, stmt.Name, name, encryptrdInternalWSPass)
	if err != nil {
		return models.Tenant{}, err
	}
	defer rows.Close()
	for rows.Next() {
		err := rows.Scan(&tenantId)
		if err != nil {
			return models.Tenant{}, err
		}
	}

	if err := rows.Err(); err != nil {
		var pgErr *pgconn.PgError
		if errors.As(err, &pgErr) {
			if pgErr.Detail != "" {
				if strings.Contains(pgErr.Detail, "already exists") {
					return models.Tenant{}, errors.New("Tenant " + name + " already exists")
				} else {
					return models.Tenant{}, errors.New(pgErr.Detail)
				}
			} else {
				return models.Tenant{}, errors.New(pgErr.Message)
			}
		} else {
			return models.Tenant{}, err
		}

	}

	newTenant := models.Tenant{
		Name: name,
	}

	//After creation a tenant we update the users table and create fk
	//(we can't do alter and create fk in tables before global tenant exists in tenants table)
	queryAlterUsersTable := `
	ALTER TABLE IF EXISTS users ADD CONSTRAINT fk_tenant_name_users FOREIGN KEY (tenant_name) REFERENCES tenants (name);
	ALTER TABLE IF EXISTS configurations ADD CONSTRAINT fk_tenant_name_configurations FOREIGN KEY(tenant_name) REFERENCES tenants(name);
	ALTER TABLE IF EXISTS connections ADD CONSTRAINT fk_tenant_name_connections FOREIGN KEY(tenant_name) REFERENCES tenants(name);
	ALTER TABLE IF EXISTS schemas ADD CONSTRAINT fk_tenant_name_schemas FOREIGN KEY(tenant_name) REFERENCES tenants(name);
	ALTER TABLE IF EXISTS tags ADD CONSTRAINT fk_tenant_name_tags FOREIGN KEY(tenant_name) REFERENCES tenants(name);
	ALTER TABLE IF EXISTS consumers ADD CONSTRAINT fk_tenant_name_consumers FOREIGN KEY(tenant_name) REFERENCES tenants(name);
	ALTER TABLE IF EXISTS stations ADD CONSTRAINT fk_tenant_name_stations FOREIGN KEY(tenant_name) REFERENCES tenants(name);
	ALTER TABLE IF EXISTS schema_versions ADD CONSTRAINT fk_tenant_name_schemaverse FOREIGN KEY(tenant_name) REFERENCES tenants(name);
	ALTER TABLE IF EXISTS producers ADD CONSTRAINT fk_tenant_name_producers FOREIGN KEY(tenant_name) REFERENCES tenants(name);`
	// we remove alter from dls_msgs table because dls msgs with nats compatability
	// TODO: add this alter and solve dls messages nats compatability
	// ALTER TABLE IF EXISTS dls_messages ADD CONSTRAINT fk_tenant_name_dls_msgs FOREIGN KEY(tenant_name) REFERENCES tenants(name);

	_, err = conn.Conn().Exec(ctx, queryAlterUsersTable)
	if err != nil {
		var pgErr *pgconn.PgError
		errPg := errors.As(err, &pgErr)
		if errPg && !strings.Contains(pgErr.Message, "already exists") {
			return models.Tenant{}, err
		}
	}
	return newTenant, nil
}

func UpsertBatchOfTenants(tenants []models.TenantForUpsert) error {
	ctx, cancelfunc := context.WithTimeout(context.Background(), DbOperationTimeout*time.Second)
	defer cancelfunc()
	conn, err := MetadataDbClient.Client.Acquire(ctx)
	if err != nil {
		return err
	}
	defer conn.Release()

	valueStrings := make([]string, 0, len(tenants))
	valueArgs := make([]interface{}, 0, len(tenants))
	for i, tenant := range tenants {
		valueStrings = append(valueStrings, fmt.Sprintf("($%d, $%d)", i*2+1, i*2+2))
		valueArgs = append(valueArgs, tenant.Name)
		valueArgs = append(valueArgs, tenant.InternalWSPass)
	}
	query := fmt.Sprintf("INSERT INTO tenants (name, internal_ws_pass) VALUES %s ON CONFLICT (name) DO NOTHING", strings.Join(valueStrings, ","))
	stmt, err := conn.Conn().Prepare(ctx, "upsert_tenants", query)
	if err != nil {
		return err
	}
	_, err = conn.Conn().Query(ctx, stmt.Name, valueArgs...)
	if err != nil {
		return err
	}

	return nil
}

func GetGlobalTenant() (bool, models.Tenant, error) {
	ctx, cancelfunc := context.WithTimeout(context.Background(), DbOperationTimeout*time.Second)
	defer cancelfunc()
	conn, err := MetadataDbClient.Client.Acquire(ctx)
	if err != nil {
		return false, models.Tenant{}, err
	}
	defer conn.Release()
	query := `SELECT * FROM tenants WHERE name = '$memphis' LIMIT 1`
	stmt, err := conn.Conn().Prepare(ctx, "get_global_tenant", query)
	if err != nil {
		return false, models.Tenant{}, err
	}
	rows, err := conn.Conn().Query(ctx, stmt.Name)
	if err != nil {
		return false, models.Tenant{}, err
	}
	defer rows.Close()
	tenants, err := pgx.CollectRows(rows, pgx.RowToStructByPos[models.Tenant])
	if err != nil {
		return false, models.Tenant{}, err
	}
	if len(tenants) == 0 {
		return false, models.Tenant{}, nil
	}
	return true, tenants[0], nil
}

func GetAllTenants() ([]models.Tenant, error) {
	ctx, cancelfunc := context.WithTimeout(context.Background(), DbOperationTimeout*time.Second)
	defer cancelfunc()
	conn, err := MetadataDbClient.Client.Acquire(ctx)
	if err != nil {
		return []models.Tenant{}, err
	}
	defer conn.Release()
	query := `SELECT * FROM tenants`
	stmt, err := conn.Conn().Prepare(ctx, "get_all_tenants", query)
	if err != nil {
		return []models.Tenant{}, err
	}
	rows, err := conn.Conn().Query(ctx, stmt.Name)
	if err != nil {
		return []models.Tenant{}, err
	}
	defer rows.Close()
	tenants, err := pgx.CollectRows(rows, pgx.RowToStructByPos[models.Tenant])
	if err != nil {
		return []models.Tenant{}, err
	}
	if len(tenants) == 0 {
		return []models.Tenant{}, nil
	}
	return tenants, nil
}

func GetAllTenantsWithoutGlobal() ([]models.Tenant, error) {
	ctx, cancelfunc := context.WithTimeout(context.Background(), DbOperationTimeout*time.Second)
	defer cancelfunc()
	conn, err := MetadataDbClient.Client.Acquire(ctx)
	if err != nil {
		return []models.Tenant{}, err
	}
	defer conn.Release()
	query := `SELECT * FROM tenants WHERE name != $1 AND name != $2`
	stmt, err := conn.Conn().Prepare(ctx, "get_all_tenants_without_global", query)
	if err != nil {
		return []models.Tenant{}, err
	}
	rows, err := conn.Conn().Query(ctx, stmt.Name, conf.MemphisGlobalAccountName, conf.GlobalAccount)
	if err != nil {
		return []models.Tenant{}, err
	}
	defer rows.Close()
	tenants, err := pgx.CollectRows(rows, pgx.RowToStructByPos[models.Tenant])
	if err != nil {
		return []models.Tenant{}, err
	}
	if len(tenants) == 0 {
		return []models.Tenant{}, nil
	}
	return tenants, nil
}

func GetTenantById(id int) (bool, models.Tenant, error) {
	ctx, cancelfunc := context.WithTimeout(context.Background(), DbOperationTimeout*time.Second)
	defer cancelfunc()
	conn, err := MetadataDbClient.Client.Acquire(ctx)
	if err != nil {
		return false, models.Tenant{}, err
	}
	defer conn.Release()
	query := `SELECT * FROM tenants AS c WHERE id = $1 LIMIT 1`
	stmt, err := conn.Conn().Prepare(ctx, "get_tenant_by_id", query)
	if err != nil {
		return false, models.Tenant{}, err
	}
	rows, err := conn.Conn().Query(ctx, stmt.Name, id)
	if err != nil {
		return false, models.Tenant{}, err
	}
	defer rows.Close()
	tenants, err := pgx.CollectRows(rows, pgx.RowToStructByPos[models.Tenant])
	if err != nil {
		return false, models.Tenant{}, err
	}
	if len(tenants) == 0 {
		return false, models.Tenant{}, nil
	}
	return true, tenants[0], nil
}

func GetTenantByName(name string) (bool, models.Tenant, error) {
	ctx, cancelfunc := context.WithTimeout(context.Background(), DbOperationTimeout*time.Second)
	defer cancelfunc()
	conn, err := MetadataDbClient.Client.Acquire(ctx)
	if err != nil {
		return false, models.Tenant{}, err
	}
	defer conn.Release()
	query := `SELECT * FROM tenants AS c WHERE name = $1 LIMIT 1`
	stmt, err := conn.Conn().Prepare(ctx, "get_tenant_by_name", query)
	if err != nil {
		return false, models.Tenant{}, err
	}

	if name != conf.GlobalAccount {
		name = strings.ToLower(name)
	}

	rows, err := conn.Conn().Query(ctx, stmt.Name, name)
	if err != nil {
		return false, models.Tenant{}, err
	}
	defer rows.Close()
	tenants, err := pgx.CollectRows(rows, pgx.RowToStructByPos[models.Tenant])
	if err != nil {
		return false, models.Tenant{}, err
	}
	if len(tenants) == 0 {
		return false, models.Tenant{}, nil
	}
	return true, tenants[0], nil
}

func CreateTenant(name, firebaseOrganizationId, encryptrdInternalWSPass string) (models.Tenant, error) {
	ctx, cancelfunc := context.WithTimeout(context.Background(), DbOperationTimeout*time.Second)
	defer cancelfunc()

	conn, err := MetadataDbClient.Client.Acquire(ctx)
	if err != nil {
		return models.Tenant{}, err
	}
	defer conn.Release()

	query := `INSERT INTO tenants (id, name, firebase_organization_id, internal_ws_pass) VALUES(nextval('tenants_seq'),$1, $2, $3)`

	stmt, err := conn.Conn().Prepare(ctx, "create_new_tenant", query)
	if err != nil {
		return models.Tenant{}, err
	}

	var tenantId int
	rows, err := conn.Conn().Query(ctx, stmt.Name, name, firebaseOrganizationId, encryptrdInternalWSPass)
	if err != nil {
		return models.Tenant{}, err
	}
	defer rows.Close()
	for rows.Next() {
		err := rows.Scan(&tenantId)
		if err != nil {
			return models.Tenant{}, err
		}
	}

	if err := rows.Err(); err != nil {
		var pgErr *pgconn.PgError
		if errors.As(err, &pgErr) {
			if pgErr.Detail != "" {
				if strings.Contains(pgErr.Detail, "already exists") {
					return models.Tenant{}, errors.New("Tenant " + name + " already exists")
				} else {
					return models.Tenant{}, errors.New(pgErr.Detail)
				}
			} else {
				return models.Tenant{}, errors.New(pgErr.Message)
			}
		} else {
			return models.Tenant{}, err
		}

	}

	newTenant := models.Tenant{
		Name: name,
	}

	return newTenant, nil
}

func RemoveTenant(tenantName string) error {
	ctx, cancelfunc := context.WithTimeout(context.Background(), DbOperationTimeout*time.Second)
	defer cancelfunc()

	conn, err := MetadataDbClient.Client.Acquire(ctx)
	if err != nil {
		return err
	}
	defer conn.Release()

	removeTenants := `DELETE FROM tenants WHERE name = $1`

	stmt, err := conn.Conn().Prepare(ctx, "remove_tenant", removeTenants)
	if err != nil {
		return err
	}

	if tenantName != conf.GlobalAccount {
		tenantName = strings.ToLower(tenantName)
	}

	_, err = conn.Conn().Exec(ctx, stmt.Name, tenantName)
	if err != nil {
		return err
	}

	return nil
}

func RemoveTagsResourcesByTenant(tenantName string) error {
	ctx, cancelfunc := context.WithTimeout(context.Background(), DbOperationTimeout*time.Second)
	defer cancelfunc()
	conn, err := MetadataDbClient.Client.Acquire(ctx)
	if err != nil {
		return err
	}
	defer conn.Release()

	query := `DELETE FROM tags WHERE tenant_name = $1`
	stmt, err := conn.Conn().Prepare(ctx, "remove_tenant_resources_by_tenant", query)
	if err != nil {
		return err
	}

	_, err = conn.Conn().Exec(ctx, stmt.Name, tenantName)
	if err != nil {
		return err
	}
	return nil
}

func SetTenantSequence(sequence int) error {
	ctx, cancelfunc := context.WithTimeout(context.Background(), DbOperationTimeout*time.Second)
	defer cancelfunc()
	conn, err := MetadataDbClient.Client.Acquire(ctx)
	if err != nil {
		return err
	}
	defer conn.Release()

	tenant_seq := fmt.Sprintf("CREATE SEQUENCE IF NOT EXISTS tenants_seq start %v INCREMENT 1;", sequence)

	_, err = conn.Conn().Exec(ctx, tenant_seq)
	if err != nil {
		return err
	}
	return nil
}

func ReliveConectionResources(connectionId string, isActive bool) error {

	ctx, cancelfunc := context.WithTimeout(context.Background(), DbOperationTimeout*time.Second)
	defer cancelfunc()
	conn, err := MetadataDbClient.Client.Acquire(ctx)
	if err != nil {
		return err
	}
	defer conn.Release()

	var queries []string
	queries = append(queries, fmt.Sprintf("UPDATE connections SET is_active = %v WHERE id = '%v';", isActive, connectionId))
	queries = append(queries, fmt.Sprintf("UPDATE producers SET is_active = %v WHERE connection_id = '%v';", isActive, connectionId))
	queries = append(queries, fmt.Sprintf("UPDATE consumers SET is_active = %v WHERE connection_id = '%v';", isActive, connectionId))

	batch := &pgx.Batch{}
	for _, q := range queries {
		batch.Queue(q)
	}

	br := conn.SendBatch(ctx, batch)
	for i := 0; i < len(queries); i++ {
		_, err = br.Exec()
		if err != nil {
			return err
		}
	}

	return nil
}

func GetAllUsersInDB() (bool, []models.User, error) {
	ctx, cancelfunc := context.WithTimeout(context.Background(), DbOperationTimeout*time.Second)
	defer cancelfunc()
	conn, err := MetadataDbClient.Client.Acquire(ctx)
	if err != nil {
		return false, nil, err
	}

	defer conn.Release()
	query := `SELECT * FROM users`
	stmt, err := conn.Conn().Prepare(ctx, "get_user", query)
	if err != nil {
		return false, nil, err
	}

	rows, err := conn.Conn().Query(ctx, stmt.Name)
	if err != nil {
		return false, nil, err
	}
	defer rows.Close()

	users, err := pgx.CollectRows(rows, pgx.RowToStructByPos[models.User])
	if err != nil {
		return false, nil, err
	}
	if len(users) == 0 {
		return false, nil, nil
	}
	return true, users, nil

}<|MERGE_RESOLUTION|>--- conflicted
+++ resolved
@@ -759,65 +759,6 @@
 }
 
 // Connection Functions
-// func InsertConnection(connection models.Connection, tenantName string) error {
-// 	ctx, cancelfunc := context.WithTimeout(context.Background(), DbOperationTimeout*time.Second)
-// 	defer cancelfunc()
-
-// 	conn, err := MetadataDbClient.Client.Acquire(ctx)
-// 	if err != nil {
-// 		return err
-// 	}
-// 	defer conn.Release()
-
-// 	query := `INSERT INTO connections (
-// 		id,
-// 		created_by,
-// 		created_by_username,
-// 		is_active,
-// 		created_at,
-// 		client_address,
-// 		tenant_name)
-//     VALUES($1, $2, $3, $4, $5, $6, $7) RETURNING id`
-
-// 	stmt, err := conn.Conn().Prepare(ctx, "insert_connection", query)
-// 	if err != nil {
-// 		return err
-// 	}
-
-// 	createdAt := time.Now()
-// 	tenantName = strings.ToLower(tenantName)
-// 	rows, err := conn.Conn().Query(ctx, stmt.Name, connection.ID,
-// 		connection.CreatedBy, connection.CreatedByUsername, connection.IsActive, createdAt, connection.ClientAddress, tenantName)
-// 	if err != nil {
-// 		return err
-// 	}
-// 	defer rows.Close()
-// 	for rows.Next() {
-// 		err := rows.Scan(&connection.ID)
-// 		if err != nil {
-// 			return err
-// 		}
-// 	}
-
-// 	if err := rows.Err(); err != nil {
-// 		var pgErr *pgconn.PgError
-// 		if errors.As(err, &pgErr) {
-// 			if pgErr.Detail != "" {
-// 				if strings.Contains(pgErr.Detail, "already exists") {
-// 					return errors.New("connection " + connection.ID + " already exists")
-// 				} else {
-// 					return errors.New(pgErr.Detail)
-// 				}
-// 			} else {
-// 				return errors.New(pgErr.Message)
-// 			}
-// 		} else {
-// 			return err
-// 		}
-// 	}
-// 	return nil
-// }
-
 func UpdateConnection(connectionId string, isActive bool) (bool, error) {
 	ctx, cancelfunc := context.WithTimeout(context.Background(), DbOperationTimeout*time.Second)
 	defer cancelfunc()
@@ -838,17 +779,7 @@
 	if err != nil {
 		return false, err
 	}
-<<<<<<< HEAD
 	rows, err := conn.Conn().Query(ctx, stmt.Name, isActive, connectionId)
-=======
-
-	createdAt := time.Now()
-	if tenantName != conf.GlobalAccount {
-		tenantName = strings.ToLower(tenantName)
-	}
-	rows, err := conn.Conn().Query(ctx, stmt.Name, connection.ID,
-		connection.CreatedBy, connection.CreatedByUsername, connection.IsActive, createdAt, connection.ClientAddress, tenantName)
->>>>>>> de00d719
 	if err != nil {
 		return false, err
 	}
@@ -860,136 +791,10 @@
 			return true, nil
 		}
 	}
-<<<<<<< HEAD
 	return false, nil
 }
 
-// func UpdateConnectionsOfDeletedUser(userId int, tenantName string) error {
-// 	ctx, cancelfunc := context.WithTimeout(context.Background(), DbOperationTimeout*time.Second)
-// 	defer cancelfunc()
-// 	conn, err := MetadataDbClient.Client.Acquire(ctx)
-// 	if err != nil {
-// 		return err
-// 	}
-// 	defer conn.Release()
-// 	query := `UPDATE connections SET created_by = 0, created_by_username = CONCAT(created_by_username, '(deleted)') WHERE created_by = $1 AND created_by_username NOT LIKE '%(deleted)' AND tenant_name = $2`
-// 	stmt, err := conn.Conn().Prepare(ctx, "update_connection_of_deleted_user", query)
-// 	if err != nil {
-// 		return err
-// 	}
-// 	tenantName = strings.ToLower(tenantName)
-// 	_, err = conn.Conn().Query(ctx, stmt.Name, userId, tenantName)
-// 	if err != nil {
-// 		return err
-// 	}
-// 	return nil
-// }
-
-// func RemoveConnectionsByTenant(tenantName string) error {
-// 	ctx, cancelfunc := context.WithTimeout(context.Background(), DbOperationTimeout*time.Second)
-// 	defer cancelfunc()
-// 	conn, err := MetadataDbClient.Client.Acquire(ctx)
-// 	if err != nil {
-// 		return err
-// 	}
-// 	defer conn.Release()
-// 	query := `DELETE FROM connections WHERE tenant_name=$1`
-// 	stmt, err := conn.Conn().Prepare(ctx, "remove_connections_by_tenant", query)
-// 	if err != nil {
-// 		return err
-// 	}
-// 	_, err = conn.Conn().Exec(ctx, stmt.Name, tenantName)
-// 	if err != nil {
-// 		return err
-// 	}
-// 	return nil
-// }
 // TODO: Remove
-=======
-
-	if err := rows.Err(); err != nil {
-		var pgErr *pgconn.PgError
-		if errors.As(err, &pgErr) {
-			if pgErr.Detail != "" {
-				if strings.Contains(pgErr.Detail, "already exists") {
-					return errors.New("connection " + connection.ID + " already exists")
-				} else {
-					return errors.New(pgErr.Detail)
-				}
-			} else {
-				return errors.New(pgErr.Message)
-			}
-		} else {
-			return err
-		}
-	}
-	return nil
-}
-
-func UpdateConnection(connectionId string, isActive bool) error {
-	ctx, cancelfunc := context.WithTimeout(context.Background(), DbOperationTimeout*time.Second)
-	defer cancelfunc()
-	conn, err := MetadataDbClient.Client.Acquire(ctx)
-	if err != nil {
-		return err
-	}
-	defer conn.Release()
-	query := `UPDATE connections SET is_active = $1 WHERE id = $2`
-	stmt, err := conn.Conn().Prepare(ctx, "update_connection", query)
-	if err != nil {
-		return err
-	}
-	_, err = conn.Conn().Query(ctx, stmt.Name, isActive, connectionId)
-	if err != nil {
-		return err
-	}
-	return nil
-}
-
-func UpdateConnectionsOfDeletedUser(userId int, tenantName string) error {
-	ctx, cancelfunc := context.WithTimeout(context.Background(), DbOperationTimeout*time.Second)
-	defer cancelfunc()
-	conn, err := MetadataDbClient.Client.Acquire(ctx)
-	if err != nil {
-		return err
-	}
-	defer conn.Release()
-	query := `UPDATE connections SET created_by = 0, created_by_username = CONCAT(created_by_username, '(deleted)') WHERE created_by = $1 AND created_by_username NOT LIKE '%(deleted)' AND tenant_name = $2`
-	stmt, err := conn.Conn().Prepare(ctx, "update_connection_of_deleted_user", query)
-	if err != nil {
-		return err
-	}
-	if tenantName != conf.GlobalAccount {
-		tenantName = strings.ToLower(tenantName)
-	}
-	_, err = conn.Conn().Query(ctx, stmt.Name, userId, tenantName)
-	if err != nil {
-		return err
-	}
-	return nil
-}
-
-func RemoveConnectionsByTenant(tenantName string) error {
-	ctx, cancelfunc := context.WithTimeout(context.Background(), DbOperationTimeout*time.Second)
-	defer cancelfunc()
-	conn, err := MetadataDbClient.Client.Acquire(ctx)
-	if err != nil {
-		return err
-	}
-	defer conn.Release()
-	query := `DELETE FROM connections WHERE tenant_name=$1`
-	stmt, err := conn.Conn().Prepare(ctx, "remove_connections_by_tenant", query)
-	if err != nil {
-		return err
-	}
-	_, err = conn.Conn().Exec(ctx, stmt.Name, tenantName)
-	if err != nil {
-		return err
-	}
-	return nil
-}
-
->>>>>>> de00d719
 func GetConnectionByID(connectionId string) (bool, models.Connection, error) {
 	ctx, cancelfunc := context.WithTimeout(context.Background(), DbOperationTimeout*time.Second)
 	defer cancelfunc()
