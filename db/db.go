// Copyright 2022-2023 The Memphis.dev Authors
// Licensed under the Memphis Business Source License 1.0 (the "License");
// you may not use this file except in compliance with the License.
// You may obtain a copy of the License at
//
// Changed License: [Apache License, Version 2.0 (https://www.apache.org/licenses/LICENSE-2.0), as published by the Apache Foundation.
//
// https://github.com/memphisdev/memphis/blob/master/LICENSE
//
// Additional Use Grant: You may make use of the Licensed Work (i) only as part of your own product or service, provided it is not a message broker or a message queue product or service; and (ii) provided that you do not use, provide, distribute, or make available the Licensed Work as a Service.
// A "Service" is a commercial offering, product, hosted, or managed service, that allows third parties (other than your own employees and contractors acting on your behalf) to access and/or use the Licensed Work or a substantial set of the features or functionality of the Licensed Work to third parties as a software-as-a-service, platform-as-a-service, infrastructure-as-a-service or other similar services that compete with Licensor products or services.
package db

import (
	"crypto/tls"
	"crypto/x509"
	"encoding/json"
	"errors"
	"fmt"
	"os"

	"memphis/conf"
	"strings"

	"memphis/models"

	"context"
	"time"

	"github.com/gofrs/uuid"
	"github.com/jackc/pgx/v5"
	"github.com/jackc/pgx/v5/pgconn"
	"github.com/jackc/pgx/v5/pgxpool"
)

var configuration = conf.GetConfig()

var MetadataDbClient MetadataStorage

const (
	DbOperationTimeout = 40
)

type logger interface {
	Noticef(string, ...interface{})
	Errorf(string, ...interface{})
}

type MetadataStorage struct {
	Client *pgxpool.Pool
	Ctx    context.Context
	Cancel context.CancelFunc
}

func CloseMetadataDb(db MetadataStorage, l logger) {
	defer db.Cancel()
	defer func() {
		db.Client.Close()
	}()
}

func AddIndexToTable(indexName, tableName, field string, MetadataDbClient MetadataStorage) error {
	ctx, cancelfunc := context.WithTimeout(context.Background(), DbOperationTimeout*time.Second)
	defer cancelfunc()
	addIndexQuery := "CREATE INDEX" + pgx.Identifier{indexName}.Sanitize() + "ON" + pgx.Identifier{tableName}.Sanitize() + "(" + pgx.Identifier{field}.Sanitize() + ")"
	db := MetadataDbClient.Client
	_, err := db.Exec(ctx, addIndexQuery)
	if err != nil {
		return err
	}
	return nil
}

func createTables(MetadataDbClient MetadataStorage) error {
	cancelfunc := MetadataDbClient.Cancel
	defer cancelfunc()

	alterTenantsTable := `
	DO $$
	BEGIN
		IF EXISTS (
			SELECT 1 FROM information_schema.tables WHERE table_name = 'tenants' AND table_schema = 'public'
		) THEN
			ALTER TABLE tenants ADD COLUMN IF NOT EXISTS firebase_organization_id VARCHAR NOT NULL DEFAULT '' ;
		END IF;
	END $$;`

	tenantsTable := `CREATE TABLE IF NOT EXISTS tenants(
		id SERIAL NOT NULL,
		name VARCHAR NOT NULL UNIQUE DEFAULT '$memphis',
		firebase_organization_id VARCHAR NOT NULL DEFAULT '' ,
		internal_ws_pass VARCHAR NOT NULL,
		PRIMARY KEY (id));`

	alterAuditLogsTable := `
	DO $$
	BEGIN
		IF EXISTS (
			SELECT 1 FROM information_schema.tables WHERE table_name = 'audit_logs' AND table_schema = 'public'
		) THEN
			ALTER TABLE audit_logs ADD COLUMN IF NOT EXISTS tenant_name VARCHAR NOT NULL DEFAULT '$memphis';
			DROP INDEX IF EXISTS station_name;
			CREATE INDEX audit_logs_station_tenant_name ON audit_logs (station_name, tenant_name);
		END IF;
	END $$;`

	auditLogsTable := `CREATE TABLE IF NOT EXISTS audit_logs(
		id SERIAL NOT NULL,
		station_name VARCHAR NOT NULL,
		message TEXT NOT NULL,
		created_by INTEGER NOT NULL,
		created_by_username VARCHAR NOT NULL,
		created_at TIMESTAMPTZ NOT NULL,
		tenant_name VARCHAR NOT NULL DEFAULT '$memphis',
		PRIMARY KEY (id));
	CREATE INDEX IF NOT EXISTS station_name ON audit_logs (station_name, tenant_name);`

	alterUsersTable := `
	DO $$
	BEGIN
		IF EXISTS (
			SELECT 1 FROM information_schema.tables WHERE table_name = 'users' AND table_schema = 'public'
		) THEN
		ALTER TABLE users ADD COLUMN IF NOT EXISTS tenant_name VARCHAR NOT NULL DEFAULT '$memphis';
		ALTER TABLE users ADD COLUMN IF NOT EXISTS pending BOOL NOT NULL DEFAULT false;
		ALTER TABLE users ADD COLUMN IF NOT EXISTS team VARCHAR NOT NULL DEFAULT '';
		ALTER TABLE users ADD COLUMN IF NOT EXISTS position VARCHAR NOT NULL DEFAULT '';
		ALTER TABLE users ADD COLUMN IF NOT EXISTS owner VARCHAR NOT NULL DEFAULT '';
		ALTER TABLE users ADD COLUMN IF NOT EXISTS description VARCHAR NOT NULL DEFAULT '';
		ALTER TABLE users DROP CONSTRAINT IF EXISTS users_username_key;
		ALTER TABLE users DROP CONSTRAINT IF EXISTS users_username_tenant_name_key;
		ALTER TABLE users ADD CONSTRAINT users_username_tenant_name_key UNIQUE(username, tenant_name);
		END IF;
	END $$;`

	usersTable := `
	CREATE TYPE enum AS ENUM ('root', 'management', 'application');
	CREATE TABLE IF NOT EXISTS users(
		id SERIAL NOT NULL,
		username VARCHAR NOT NULL,
		password TEXT NOT NULL,
		type enum NOT NULL DEFAULT 'root',
		already_logged_in BOOL NOT NULL DEFAULT false,
		created_at TIMESTAMPTZ NOT NULL,
		avatar_id SERIAL NOT NULL,
		full_name VARCHAR,
		subscription BOOL NOT NULL DEFAULT false,
		skip_get_started BOOL NOT NULL DEFAULT false,
		tenant_name VARCHAR NOT NULL DEFAULT '$memphis',
		pending BOOL NOT NULL DEFAULT false,
		team VARCHAR NOT NULL DEFAULT '',
		position VARCHAR NOT NULL DEFAULT '',
		owner VARCHAR NOT NULL DEFAULT '',
		description VARCHAR NOT NULL DEFAULT '',
		PRIMARY KEY (id),
		CONSTRAINT fk_tenant_name
			FOREIGN KEY(tenant_name)
			REFERENCES tenants(name),
		UNIQUE(username, tenant_name)
		);`

	alterConfigurationsTable := `
	DO $$
	BEGIN
		IF EXISTS (
			SELECT 1 FROM information_schema.tables WHERE table_name = 'configurations' AND table_schema = 'public'
		) THEN
		ALTER TABLE configurations ADD COLUMN IF NOT EXISTS tenant_name VARCHAR NOT NULL DEFAULT '$memphis';
		ALTER TABLE configurations DROP CONSTRAINT IF EXISTS configurations_key_key;
		ALTER TABLE configurations DROP CONSTRAINT IF EXISTS key_tenant_name;
		ALTER TABLE configurations ADD CONSTRAINT key_tenant_name UNIQUE(key, tenant_name);
		END IF;
	END $$;`

	configurationsTable := `CREATE TABLE IF NOT EXISTS configurations(
		id SERIAL NOT NULL,
		key VARCHAR NOT NULL,
		value TEXT NOT NULL,
		tenant_name VARCHAR NOT NULL DEFAULT '$memphis',
		PRIMARY KEY (id),
		UNIQUE(key, tenant_name),
		CONSTRAINT fk_tenant_name_configurations
			FOREIGN KEY(tenant_name)
			REFERENCES tenants(name)
		);`

	alterConnectionsTable := `DROP TABLE IF EXISTS connections;`

	alterIntegrationsTable := `
	DO $$
	BEGIN
		IF EXISTS (
			SELECT 1 FROM information_schema.tables WHERE table_name = 'integrations' AND table_schema = 'public'
		) THEN
		ALTER TABLE integrations ADD COLUMN IF NOT EXISTS tenant_name VARCHAR NOT NULL DEFAULT '$memphis';
	ALTER TABLE integrations DROP CONSTRAINT IF EXISTS integrations_name_key;
	ALTER TABLE integrations DROP CONSTRAINT IF EXISTS tenant_name_name;
	ALTER TABLE integrations ADD CONSTRAINT tenant_name_name UNIQUE(name, tenant_name);
		END IF;
	END $$;`

	integrationsTable := `CREATE TABLE IF NOT EXISTS integrations(
		id SERIAL NOT NULL,
		name VARCHAR NOT NULL,
		keys JSON NOT NULL DEFAULT '{}',
		properties JSON NOT NULL DEFAULT '{}',
		tenant_name VARCHAR NOT NULL DEFAULT '$memphis',
		PRIMARY KEY (id),
		CONSTRAINT fk_tenant_name
			FOREIGN KEY(tenant_name)
			REFERENCES tenants(name),
		UNIQUE(name, tenant_name)
		);`

	alterSchemasTable := `
	DO $$
	BEGIN
		IF EXISTS (
			SELECT 1 FROM information_schema.tables WHERE table_name = 'schemas' AND table_schema = 'public'
		) THEN
		ALTER TABLE schemas ADD COLUMN IF NOT EXISTS tenant_name VARCHAR NOT NULL DEFAULT '$memphis';
		ALTER TABLE schemas DROP CONSTRAINT IF EXISTS name;
		ALTER TABLE schemas DROP CONSTRAINT IF EXISTS schemas_name_tenant_name_key;
		ALTER TABLE schemas ADD CONSTRAINT schemas_name_tenant_name_key UNIQUE(name, tenant_name);
		ALTER TYPE enum_type ADD VALUE 'avro';
		END IF;
	END $$;`

	schemasTable := `
	CREATE TYPE enum_type AS ENUM ('json', 'graphql', 'protobuf', 'avro');
	CREATE TABLE IF NOT EXISTS schemas(
		id SERIAL NOT NULL,
		name VARCHAR NOT NULL,
		type enum_type NOT NULL DEFAULT 'protobuf',
		created_by_username VARCHAR NOT NULL,
		tenant_name VARCHAR NOT NULL DEFAULT '$memphis',
		PRIMARY KEY (id),
		CONSTRAINT fk_tenant_name_schemas
			FOREIGN KEY(tenant_name)
			REFERENCES tenants(name),
		UNIQUE(name, tenant_name)
		);
		CREATE INDEX IF NOT EXISTS name ON schemas (name);`

	alterTagsTable := `
	DO $$
	BEGIN
		IF EXISTS (
			SELECT 1 FROM information_schema.tables WHERE table_name = 'tags' AND table_schema = 'public'
		) THEN
		ALTER TABLE tags ADD COLUMN IF NOT EXISTS tenant_name VARCHAR NOT NULL DEFAULT '$memphis';
		ALTER TABLE tags DROP CONSTRAINT IF EXISTS name;
		ALTER TABLE tags DROP CONSTRAINT IF EXISTS tags_name_tenant_name_key;
		ALTER TABLE tags ADD CONSTRAINT tags_name_tenant_name_key UNIQUE(name, tenant_name);
		END IF;
	END $$;`

	tagsTable := `CREATE TABLE IF NOT EXISTS tags(
		id SERIAL NOT NULL,
		name VARCHAR NOT NULL,
		color VARCHAR NOT NULL,
		users INTEGER[],
		stations INTEGER[],
		schemas INTEGER[],
		tenant_name VARCHAR NOT NULL DEFAULT '$memphis',
		PRIMARY KEY (id),
		CONSTRAINT fk_tenant_name_tags
			FOREIGN KEY(tenant_name)
			REFERENCES tenants(name),
		UNIQUE(name, tenant_name)
		);
		CREATE INDEX IF NOT EXISTS name_tag ON tags (name);`

	alterConsumersTable := `
	DO $$
	BEGIN
		IF EXISTS (
			SELECT 1 FROM information_schema.tables WHERE table_name = 'consumers' AND table_schema = 'public'
		) THEN
			IF EXISTS (
				SELECT 1
				FROM information_schema.columns
				WHERE table_name = 'consumers'
				AND column_name = 'is_deleted'
			) THEN
				DELETE FROM consumers WHERE is_deleted = true;
			END IF;
			ALTER TABLE consumers DROP COLUMN IF EXISTS created_by;
			ALTER TABLE consumers DROP COLUMN IF EXISTS created_by_username;
			ALTER TABLE consumers DROP COLUMN IF EXISTS is_deleted;
			ALTER TABLE consumers ADD COLUMN IF NOT EXISTS tenant_name VARCHAR NOT NULL DEFAULT '$memphis';
			DROP INDEX IF EXISTS unique_consumer_table;
			ALTER TABLE consumers DROP CONSTRAINT IF EXISTS fk_connection_id;
			CREATE INDEX IF NOT EXISTS consumer_tenant_name ON consumers(tenant_name);
			CREATE INDEX IF NOT EXISTS consumer_connection_id ON consumers(connection_id);
			ALTER TABLE consumers ADD COLUMN IF NOT EXISTS partitions INTEGER[];
			ALTER TABLE consumers ADD COLUMN IF NOT EXISTS version INTEGER NOT NULL DEFAULT 2;
			ALTER TABLE consumers ADD COLUMN IF NOT EXISTS sdk VARCHAR NOT NULL DEFAULT 'unknown';
			ALTER TABLE consumers ADD COLUMN IF NOT EXISTS app_id VARCHAR NOT NULL DEFAULT 'unknown';
			UPDATE consumers SET app_id = connection_id WHERE app_id = 'unknown';
			IF EXISTS (
				SELECT 1
				FROM information_schema.columns
				WHERE table_name = 'consumers'
				AND column_name = 'created_at'
			) THEN
				ALTER TABLE consumers RENAME COLUMN created_at TO updated_at;
			END IF;
		END IF;
		
	END $$;`

	consumersTable := `
	CREATE TYPE enum_type_consumer AS ENUM ('application', 'connector');
	CREATE TABLE IF NOT EXISTS consumers(
		id SERIAL NOT NULL,
		name VARCHAR NOT NULL,
		station_id INTEGER NOT NULL,
		type enum_type_consumer NOT NULL DEFAULT 'application',
		connection_id VARCHAR NOT NULL,
		consumers_group VARCHAR NOT NULL,
		max_ack_time_ms SERIAL NOT NULL,
		is_active BOOL NOT NULL DEFAULT true,
		updated_at TIMESTAMPTZ NOT NULL,
		max_msg_deliveries SERIAL NOT NULL,
		start_consume_from_seq SERIAL NOT NULL,
		last_msgs SERIAL NOT NULL,
		tenant_name VARCHAR NOT NULL DEFAULT '$memphis',
		partitions INTEGER[],
		version INTEGER NOT NULL DEFAULT 2,
		sdk VARCHAR NOT NULL DEFAULT 'unknown',
		app_id VARCHAR NOT NULL,
		PRIMARY KEY (id),
		CONSTRAINT fk_station_id
			FOREIGN KEY(station_id)
			REFERENCES stations(id),
		CONSTRAINT fk_tenant_name_consumers
			FOREIGN KEY(tenant_name)
			REFERENCES tenants(name)
		);
		CREATE INDEX IF NOT EXISTS station_id ON consumers (station_id);
		CREATE INDEX IF NOT EXISTS consumer_name ON consumers (name);
		CREATE INDEX IF NOT EXISTS consumer_tenant_name ON consumers(tenant_name);
		CREATE INDEX IF NOT EXISTS consumer_connection_id ON consumers(connection_id);`

	alterStationsTable := `
	DO $$
	BEGIN
		IF EXISTS (
			SELECT 1 FROM information_schema.tables WHERE table_name = 'stations' AND table_schema = 'public'
		) THEN
		ALTER TYPE enum_retention_type ADD VALUE IF NOT EXISTS 'ack_based';
		ALTER TABLE stations ADD COLUMN IF NOT EXISTS tenant_name VARCHAR NOT NULL DEFAULT '$memphis';
		ALTER TABLE stations ADD COLUMN IF NOT EXISTS resend_disabled BOOL NOT NULL DEFAULT false;
		ALTER TABLE stations ADD COLUMN IF NOT EXISTS partitions INTEGER[];
		ALTER TABLE stations ADD COLUMN IF NOT EXISTS version INTEGER NOT NULL DEFAULT 0;
		DROP INDEX IF EXISTS unique_station_name_deleted;
		CREATE UNIQUE INDEX unique_station_name_deleted ON stations(name, is_deleted, tenant_name) WHERE is_deleted = false;
		END IF;
	END $$;`

	stationsTable := `
	CREATE TYPE enum_retention_type AS ENUM ('message_age_sec', 'messages', 'bytes', 'ack_based');
	CREATE TYPE enum_storage_type AS ENUM ('file', 'memory');
	CREATE TABLE IF NOT EXISTS stations(
		id SERIAL NOT NULL,
		name VARCHAR NOT NULL,
		retention_type enum_retention_type NOT NULL DEFAULT 'message_age_sec',
		retention_value SERIAL NOT NULL,
		storage_type enum_storage_type NOT NULL DEFAULT 'file',
		replicas SERIAL NOT NULL,
		created_by INTEGER NOT NULL,
		created_by_username VARCHAR NOT NULL,
		created_at TIMESTAMPTZ NOT NULL,
		updated_at TIMESTAMPTZ NOT NULL,
		is_deleted BOOL NOT NULL,
		schema_name VARCHAR,
		schema_version_number SERIAL,
		idempotency_window_ms SERIAL NOT NULL,
		is_native BOOL NOT NULL ,
		dls_configuration_poison BOOL NOT NULL DEFAULT true,
		dls_configuration_schemaverse BOOL NOT NULL DEFAULT true,
		tiered_storage_enabled BOOL NOT NULL,
		tenant_name VARCHAR NOT NULL DEFAULT '$memphis',
		resend_disabled BOOL NOT NULL DEFAULT false,
		partitions INTEGER[],
		version INTEGER NOT NULL DEFAULT 0,
		PRIMARY KEY (id),
		CONSTRAINT fk_tenant_name_stations
			FOREIGN KEY(tenant_name)
			REFERENCES tenants(name)
		);
		CREATE UNIQUE INDEX IF NOT EXISTS unique_station_name_deleted ON stations(name, is_deleted, tenant_name) WHERE is_deleted = false;`

	alterSchemaVerseTable := `
	DO $$
	BEGIN
		IF EXISTS (
			SELECT 1 FROM information_schema.tables WHERE table_name = 'schema_versions' AND table_schema = 'public'
		) THEN
		ALTER TABLE schema_versions ADD COLUMN IF NOT EXISTS tenant_name VARCHAR NOT NULL DEFAULT '$memphis';
		END IF;
	END $$;`

	schemaVersionsTable := `CREATE TABLE IF NOT EXISTS schema_versions(
		id SERIAL NOT NULL,
		version_number SERIAL NOT NULL,
		active BOOL NOT NULL DEFAULT false,
		created_by INTEGER NOT NULL,
		created_by_username VARCHAR NOT NULL,
		created_at TIMESTAMPTZ NOT NULL,
		schema_content TEXT NOT NULL,
		schema_id INTEGER NOT NULL,
		msg_struct_name VARCHAR DEFAULT '',
		descriptor bytea,
		tenant_name VARCHAR NOT NULL DEFAULT '$memphis',
		PRIMARY KEY (id),
		UNIQUE(version_number, schema_id),
		CONSTRAINT fk_schema_id
			FOREIGN KEY(schema_id)
			REFERENCES schemas(id),
		CONSTRAINT fk_tenant_name_schemaverse
			FOREIGN KEY(tenant_name)
			REFERENCES tenants(name)
		);`

	alterProducersTable := `
	DO $$
	BEGIN
		IF EXISTS (
			SELECT 1 FROM information_schema.tables WHERE table_name = 'producers' AND table_schema = 'public'
		) THEN
			IF EXISTS (
				SELECT 1
				FROM information_schema.columns
				WHERE table_name = 'producers'
				AND column_name = 'is_deleted'
			) THEN
				DELETE FROM producers WHERE is_deleted = true;
			END IF;
			ALTER TABLE producers ADD COLUMN IF NOT EXISTS tenant_name VARCHAR NOT NULL DEFAULT '$memphis';
			ALTER TABLE producers ADD COLUMN IF NOT EXISTS connection_id INTEGER NOT NULL;
			ALTER TABLE producers DROP COLUMN IF EXISTS created_by;
			ALTER TABLE producers DROP COLUMN IF EXISTS created_by_username;
			ALTER TABLE producers DROP COLUMN IF EXISTS is_deleted;
			ALTER TABLE producers DROP CONSTRAINT IF EXISTS fk_connection_id;
			DROP INDEX IF EXISTS unique_producer_table;
			DROP INDEX IF EXISTS producer_connection_id;
			CREATE INDEX IF NOT EXISTS producer_name ON producers(name);
			CREATE INDEX IF NOT EXISTS producer_tenant_name ON producers(tenant_name);
			CREATE INDEX IF NOT EXISTS producer_connection_id ON producers(connection_id);
			ALTER TABLE producers ADD COLUMN IF NOT EXISTS partitions INTEGER[];
			ALTER TABLE producers ADD COLUMN IF NOT EXISTS version INTEGER NOT NULL DEFAULT 2;
			ALTER TABLE producers ADD COLUMN IF NOT EXISTS sdk VARCHAR NOT NULL DEFAULT 'unknown';
			ALTER TABLE producers ADD COLUMN IF NOT EXISTS app_id VARCHAR NOT NULL DEFAULT 'unknown';
			UPDATE producers SET app_id = connection_id WHERE app_id = 'unknown';
			IF EXISTS (
				SELECT 1
				FROM information_schema.columns
				WHERE table_name = 'producers'
				AND column_name = 'created_at'
			) THEN
				ALTER TABLE producers RENAME COLUMN created_at TO updated_at;
			END IF;
		END IF;
	END $$;`

	producersTable := `
	CREATE TYPE enum_producer_type AS ENUM ('application', 'connector');
	CREATE TABLE IF NOT EXISTS producers(
		id SERIAL NOT NULL,
		name VARCHAR NOT NULL,
		station_id INTEGER NOT NULL,
		type enum_producer_type NOT NULL DEFAULT 'application',
		connection_id VARCHAR NOT NULL, 
		is_active BOOL NOT NULL DEFAULT true,
		updated_at TIMESTAMPTZ NOT NULL,
		tenant_name VARCHAR NOT NULL DEFAULT '$memphis',
		partitions INTEGER[],
		version INTEGER NOT NULL DEFAULT 2,
		sdk VARCHAR NOT NULL DEFAULT 'unknown',
		app_id VARCHAR NOT NULL,
		PRIMARY KEY (id),
		CONSTRAINT fk_station_id
			FOREIGN KEY(station_id)
			REFERENCES stations(id),
		CONSTRAINT fk_tenant_name_producers
			FOREIGN KEY(tenant_name)
			REFERENCES tenants(name)
		);
		CREATE INDEX IF NOT EXISTS producer_station_id ON producers(station_id);
		CREATE INDEX IF NOT EXISTS producer_name ON producers(name);
		CREATE INDEX IF NOT EXISTS producer_tenant_name ON producers(tenant_name);
		CREATE INDEX IF NOT EXISTS producer_connection_id ON producers(connection_id);`

	alterDlsMsgsTable := `DO $$
	BEGIN
		IF EXISTS (
			SELECT 1 FROM information_schema.tables WHERE table_name = 'dls_messages' AND table_schema = 'public'
		) THEN
			ALTER TABLE dls_messages ADD COLUMN IF NOT EXISTS tenant_name VARCHAR NOT NULL DEFAULT '$memphis';
			ALTER TABLE dls_messages ADD COLUMN IF NOT EXISTS producer_name VARCHAR NOT NULL DEFAULT '';
			ALTER TABLE dls_messages ADD COLUMN IF NOT EXISTS partition_number INTEGER NOT NULL DEFAULT -1;
			DROP INDEX IF EXISTS dls_producer_id;
			IF EXISTS (
				SELECT 1 FROM information_schema.columns WHERE table_name = 'dls_messages' AND column_name = 'producer_id'
			) THEN
				UPDATE dls_messages
				SET producer_name = p.name
				FROM producers p
				WHERE dls_messages.producer_id = p.id AND EXISTS (SELECT 1 FROM producers WHERE id = dls_messages.producer_id);
				ALTER TABLE dls_messages DROP COLUMN IF EXISTS producer_id;
			END IF;
		END IF;
	END $$;`

	// we remove fk_producer_id from dls_msgs table because dls msgs with nats compatibility
	// TODO: add fk_producer_id and solve dls messages nats compatibility
	// CONSTRAINT fk_producer_id
	// FOREIGN KEY(producer_id)
	// REFERENCES producers(id),

	dlsMessagesTable := `
	CREATE TABLE IF NOT EXISTS dls_messages(
		id SERIAL NOT NULL,    
		station_id INT NOT NULL,
		message_seq INT NOT NULL, 
		poisoned_cgs VARCHAR[],
		message_details JSON NOT NULL,    
		updated_at TIMESTAMPTZ NOT NULL,
		message_type VARCHAR NOT NULL,
		validation_error VARCHAR DEFAULT '',
		tenant_name VARCHAR NOT NULL DEFAULT '$memphis',
		producer_name VARCHAR NOT NULL,
		partition_number INTEGER NOT NULL DEFAULT -1,
		PRIMARY KEY (id),
		CONSTRAINT fk_station_id
			FOREIGN KEY(station_id)
			REFERENCES stations(id),
		CONSTRAINT fk_tenant_name_dls_msgs
			FOREIGN KEY(tenant_name)
			REFERENCES tenants(name)
	);
	CREATE INDEX IF NOT EXISTS dls_station_id
		ON dls_messages(station_id);`

	asyncTasksTable := `
        CREATE TABLE IF NOT EXISTS async_tasks(
            id SERIAL NOT NULL,    
            name VARCHAR NOT NULL DEFAULT '',
            broker_in_charge VARCHAR NOT NULL DEFAULT 'memphis-0',
            created_at TIMESTAMPTZ NOT NULL,
            updated_at TIMESTAMPTZ NOT NULL,
            meta_data JSON NOT NULL DEFAULT '{}',
			tenant_name VARCHAR NOT NULL DEFAULT '$memphis',
			station_id INT NOT NULL,
			created_by VARCHAR NOT NULL,
			UNIQUE(name, tenant_name, station_id)
        );`

	alterAsyncTasks := `DO $$
	BEGIN
		IF EXISTS (
			SELECT 1 FROM information_schema.tables WHERE table_name = 'async_tasks' AND table_schema = 'public'
		) THEN
		ALTER TABLE async_tasks ADD COLUMN IF NOT EXISTS created_by VARCHAR NOT NULL;
		END IF;
	END $$;`

	db := MetadataDbClient.Client
	ctx := MetadataDbClient.Ctx

	tables := []string{alterTenantsTable, tenantsTable, alterUsersTable, usersTable, alterAuditLogsTable, auditLogsTable, alterConfigurationsTable, configurationsTable, alterIntegrationsTable, integrationsTable, alterSchemasTable, schemasTable, alterTagsTable, tagsTable, alterStationsTable, stationsTable, alterDlsMsgsTable, dlsMessagesTable, alterConsumersTable, consumersTable, alterSchemaVerseTable, schemaVersionsTable, alterProducersTable, producersTable, alterConnectionsTable, asyncTasksTable, alterAsyncTasks}

	for _, table := range tables {
		_, err := db.Exec(ctx, table)
		if err != nil {
			var pgErr *pgconn.PgError
			errPg := errors.As(err, &pgErr)
			if errPg && !strings.Contains(pgErr.Message, "already exists") {
				return err
			}
		}
	}
	return nil
}

func InitalizeMetadataDbConnection() (MetadataStorage, error) {
	ctx, cancelfunc := context.WithTimeout(context.Background(), DbOperationTimeout*time.Second)

	defer cancelfunc()
	metadataDbUser := configuration.METADATA_DB_USER
	metadataDbPassword := configuration.METADATA_DB_PASS
	metadataDbName := configuration.METADATA_DB_DBNAME
	metadataDbHost := configuration.METADATA_DB_HOST
	metadataDbPort := configuration.METADATA_DB_PORT
	var metadataDbUrl string
	if configuration.METADATA_DB_TLS_ENABLED {
		metadataAuth := ""
		if !configuration.METADATA_DB_TLS_MUTUAL {
			metadataAuth = ":" + metadataDbPassword
		}
		metadataDbUrl = "postgres://" + metadataDbUser + metadataAuth + "@" + metadataDbHost + ":" + metadataDbPort + "/" + metadataDbName + "?sslmode=verify-full"
	} else {
		metadataDbUrl = "postgres://" + metadataDbUser + ":" + metadataDbPassword + "@" + metadataDbHost + ":" + metadataDbPort + "/" + metadataDbName + "?sslmode=prefer"
	}

	config, err := pgxpool.ParseConfig(metadataDbUrl)
	if err != nil {
		return MetadataStorage{}, err
	}
	config.MaxConns = int32(configuration.METADATA_DB_MAX_CONNS)

	if configuration.METADATA_DB_TLS_ENABLED {
		CACert, err := os.ReadFile(configuration.METADATA_DB_TLS_CA)
		if err != nil {
			return MetadataStorage{}, err
		}

		CACertPool := x509.NewCertPool()
		CACertPool.AppendCertsFromPEM(CACert)

		cert, err := tls.LoadX509KeyPair(configuration.METADATA_DB_TLS_CRT, configuration.METADATA_DB_TLS_KEY)
		if err != nil {
			return MetadataStorage{}, err
		}

		config.ConnConfig.TLSConfig = &tls.Config{Certificates: []tls.Certificate{cert}, RootCAs: CACertPool, InsecureSkipVerify: true}
	}

	pool, err := pgxpool.NewWithConfig(ctx, config)
	if err != nil {
		return MetadataStorage{}, err
	}

	err = pool.Ping(ctx)
	if err != nil {
		return MetadataStorage{}, err
	}
	client := MetadataStorage{Ctx: ctx, Cancel: cancelfunc, Client: pool}
	err = createTables(client)
	if err != nil {
		return MetadataStorage{}, err
	}
	MetadataDbClient = MetadataStorage{Client: pool, Ctx: ctx, Cancel: cancelfunc}
	return MetadataDbClient, nil
}

// System Keys Functions
func GetSystemKey(key string, tenantName string) (bool, models.SystemKey, error) {
	ctx, cancelfunc := context.WithTimeout(context.Background(), DbOperationTimeout*time.Second)
	defer cancelfunc()
	conn, err := MetadataDbClient.Client.Acquire(ctx)
	if err != nil {
		return false, models.SystemKey{}, err
	}
	defer conn.Release()
	query := `SELECT * FROM configurations WHERE key = $1 AND tenant_name = $2 LIMIT 1`
	stmt, err := conn.Conn().Prepare(ctx, "get_system_key", query)
	if err != nil {
		return false, models.SystemKey{}, err
	}
	if tenantName != conf.GlobalAccount {
		tenantName = strings.ToLower(tenantName)
	}
	rows, err := conn.Conn().Query(ctx, stmt.Name, key, tenantName)
	if err != nil {
		return false, models.SystemKey{}, err
	}
	defer rows.Close()
	systemKeys, err := pgx.CollectRows(rows, pgx.RowToStructByPos[models.SystemKey])
	if err != nil {
		return false, models.SystemKey{}, err
	}
	if len(systemKeys) == 0 {
		return false, models.SystemKey{}, nil
	}
	return true, systemKeys[0], nil
}

func InsertSystemKey(key string, value string, tenantName string) error {
	if tenantName != conf.GlobalAccount {
		tenantName = strings.ToLower(tenantName)
	}
	err := InsertConfiguration(key, value, tenantName)
	if err != nil {
		return err
	}
	return nil
}

func EditConfigurationValue(key string, value string, tenantName string) error {
	ctx, cancelfunc := context.WithTimeout(context.Background(), DbOperationTimeout*time.Second)
	defer cancelfunc()
	conn, err := MetadataDbClient.Client.Acquire(ctx)
	if err != nil {
		return err
	}
	defer conn.Release()
	query := `UPDATE configurations SET value = $2 WHERE key = $1 AND tenant_name=$3`
	stmt, err := conn.Conn().Prepare(ctx, "edit_configuration_value", query)
	if err != nil {
		return err
	}
	if tenantName != conf.GlobalAccount {
		tenantName = strings.ToLower(tenantName)
	}
	_, err = conn.Conn().Query(ctx, stmt.Name, key, value, tenantName)
	if err != nil {
		return err
	}
	return nil
}

// Configuration Functions
func GetAllConfigurations() (bool, []models.ConfigurationsValue, error) {
	ctx, cancelfunc := context.WithTimeout(context.Background(), DbOperationTimeout*time.Second)
	defer cancelfunc()
	conn, err := MetadataDbClient.Client.Acquire(ctx)
	if err != nil {
		return false, []models.ConfigurationsValue{}, err
	}
	defer conn.Release()
	query := `SELECT * FROM configurations`
	stmt, err := conn.Conn().Prepare(ctx, "get_all_configurations", query)
	if err != nil {
		return false, []models.ConfigurationsValue{}, err
	}
	rows, err := conn.Conn().Query(ctx, stmt.Name)
	if err != nil {
		return false, []models.ConfigurationsValue{}, err
	}
	defer rows.Close()
	configurations, err := pgx.CollectRows(rows, pgx.RowToStructByPos[models.ConfigurationsValue])
	if err != nil {
		return false, []models.ConfigurationsValue{}, err
	}
	if len(configurations) == 0 {
		return false, []models.ConfigurationsValue{}, nil
	}

	return true, configurations, nil
}

func InsertConfiguration(key string, value string, tenantName string) error {
	ctx, cancelfunc := context.WithTimeout(context.Background(), DbOperationTimeout*time.Second)
	defer cancelfunc()

	conn, err := MetadataDbClient.Client.Acquire(ctx)
	if err != nil {
		return err
	}
	defer conn.Release()

	query := `INSERT INTO configurations( 
			key, 
			value,
			tenant_name) 
		VALUES($1, $2, $3) 
		RETURNING id`

	stmt, err := conn.Conn().Prepare(ctx, "insert_new_configuration", query)
	if err != nil {
		return err
	}

	newConfiguration := models.ConfigurationsValue{}
	if tenantName != conf.GlobalAccount {
		tenantName = strings.ToLower(tenantName)
	}
	rows, err := conn.Conn().Query(ctx, stmt.Name,
		key, value, tenantName)
	if err != nil {
		return err
	}
	defer rows.Close()

	for rows.Next() {
		err := rows.Scan(&newConfiguration.ID)
		if err != nil {
			return err
		}
	}

	if err := rows.Err(); err != nil {
		var pgErr *pgconn.PgError
		if errors.As(err, &pgErr) {
			if pgErr.Detail != "" {
				if strings.Contains(pgErr.Detail, "already exists") {
					return errors.New("configuration " + key + " already exists")
				} else {
					return errors.New(pgErr.Detail)
				}
			} else {
				return errors.New(pgErr.Message)
			}
		} else {
			return err
		}
	}

	return nil
}

func UpsertConfiguration(key string, value string, tenantName string) error {
	ctx, cancelfunc := context.WithTimeout(context.Background(), DbOperationTimeout*time.Second)
	defer cancelfunc()
	conn, err := MetadataDbClient.Client.Acquire(ctx)
	if err != nil {
		return err
	}
	defer conn.Release()
	query := `INSERT INTO configurations (key, value, tenant_name) VALUES($1, $2, $3)
	ON CONFLICT(key, tenant_name) DO UPDATE SET value = EXCLUDED.value`
	stmt, err := conn.Conn().Prepare(ctx, "update_configuration", query)
	if err != nil {
		return err
	}
	if tenantName != conf.GlobalAccount {
		tenantName = strings.ToLower(tenantName)
	}
	_, err = conn.Conn().Query(ctx, stmt.Name, key, value, tenantName)
	if err != nil {
		return err
	}
	return nil
}

// Connection Functions
func UpdateProducersCounsumersConnection(connectionId string, isActive bool) (bool, error) {
	ctx, cancelfunc := context.WithTimeout(context.Background(), DbOperationTimeout*time.Second)
	defer cancelfunc()
	conn, err := MetadataDbClient.Client.Acquire(ctx)
	if err != nil {
		return false, err
	}
	defer conn.Release()
	query := `WITH updated_producers AS (
		UPDATE producers
		SET is_active = $1
		WHERE connection_id = $2
	  )
	  UPDATE consumers
	  SET is_active = $1
	  WHERE connection_id = $2;`
	stmt, err := conn.Conn().Prepare(ctx, "update_connection", query)
	if err != nil {
		return false, err
	}
	rows, err := conn.Conn().Query(ctx, stmt.Name, isActive, connectionId)
	if err != nil {
		return false, err
	}
	defer rows.Close()
	affectedRows := 0
	for rows.Next() {
		affectedRows++
		if affectedRows > 0 {
			return true, nil
		}
	}
	return false, nil
}

func GetActiveConnections() ([]string, error) {
	ctx, cancelfunc := context.WithTimeout(context.Background(), DbOperationTimeout*time.Second)
	defer cancelfunc()
	conn, err := MetadataDbClient.Client.Acquire(ctx)
	if err != nil {
		return []string{}, err
	}
	defer conn.Release()
	query := `SELECT connection_id FROM producers WHERE is_active = true UNION SELECT connection_id FROM consumers WHERE is_active = true;`
	stmt, err := conn.Conn().Prepare(ctx, "get_active_connection", query)
	if err != nil {
		return []string{}, err
	}
	rows, err := conn.Conn().Query(ctx, stmt.Name)
	if err != nil {
		return []string{}, err
	}
	defer rows.Close()
	var connections []string
	for rows.Next() {
		var connectionID string
		err = rows.Scan(&connectionID)
		if err != nil {
			return nil, err
		}
		connections = append(connections, connectionID)
	}
	if len(connections) == 0 {
		return []string{}, nil
	}
	return connections, nil
}

// Audit Logs Functions
func InsertAuditLogs(auditLogs []interface{}) error {
	ctx, cancelfunc := context.WithTimeout(context.Background(), DbOperationTimeout*time.Second)
	defer cancelfunc()

	conn, err := MetadataDbClient.Client.Acquire(ctx)
	if err != nil {
		return err
	}

	defer conn.Release()
	var auditLog []models.AuditLog

	b, err := json.Marshal(auditLogs)
	if err != nil {
		return err
	}
	err = json.Unmarshal(b, &auditLog)
	if err != nil {
		return err
	}

	stationName := auditLog[0].StationName
	message := auditLog[0].Message
	createdBy := auditLog[0].CreatedBy
	createdAt := auditLog[0].CreatedAt
	createdByUserName := auditLog[0].CreatedByUsername
	tenantName := auditLog[0].TenantName

	query := `INSERT INTO audit_logs ( 
		station_name, 
		message, 
		created_by,
		created_by_username,
		created_at,
		tenant_name
		) 
    VALUES($1, $2, $3, $4, $5, $6) RETURNING id`

	stmt, err := conn.Conn().Prepare(ctx, "insert_audit_logs", query)
	if err != nil {
		return err
	}

	newAuditLog := models.AuditLog{}
	rows, err := conn.Conn().Query(ctx, stmt.Name,
		stationName, message, createdBy, createdByUserName, createdAt, tenantName)
	if err != nil {
		return err
	}
	defer rows.Close()
	for rows.Next() {
		err := rows.Scan(&newAuditLog.ID)
		if err != nil {
			return err
		}
	}

	if err := rows.Err(); err != nil {
		return err
	}

	return nil
}

func GetAuditLogsByStation(name string, tenantName string) ([]models.AuditLog, error) {
	ctx, cancelfunc := context.WithTimeout(context.Background(), DbOperationTimeout*time.Second)
	defer cancelfunc()
	conn, err := MetadataDbClient.Client.Acquire(ctx)
	if err != nil {
		return []models.AuditLog{}, err
	}
	defer conn.Release()
	query := `SELECT * FROM audit_logs AS a
		WHERE a.station_name = $1 AND a.tenant_name = $2
		ORDER BY a.created_at DESC
		LIMIT 5000;`
	stmt, err := conn.Conn().Prepare(ctx, "get_audit_logs_by_station", query)
	if err != nil {
		return []models.AuditLog{}, err
	}
	rows, err := conn.Conn().Query(ctx, stmt.Name, name, tenantName)
	if err != nil {
		return []models.AuditLog{}, err
	}
	defer rows.Close()
	auditLogs, err := pgx.CollectRows(rows, pgx.RowToStructByPos[models.AuditLog])
	if err != nil {
		return []models.AuditLog{}, err
	}
	if len(auditLogs) == 0 {
		return []models.AuditLog{}, nil
	}
	return auditLogs, nil
}

func RemoveAllAuditLogsByStation(name string, tenantName string) error {
	ctx, cancelfunc := context.WithTimeout(context.Background(), DbOperationTimeout*time.Second)
	defer cancelfunc()

	conn, err := MetadataDbClient.Client.Acquire(ctx)
	if err != nil {
		return err
	}
	defer conn.Release()

	removeAuditLogs := `DELETE FROM audit_logs
	WHERE station_name = $1 AND tenant_name = $2`

	stmt, err := conn.Conn().Prepare(ctx, "remove_audit_logs_by_station", removeAuditLogs)
	if err != nil {
		return err
	}

	_, err = conn.Conn().Exec(ctx, stmt.Name, name, tenantName)
	if err != nil {
		return err
	}

	return nil
}
func UpdateAuditLogsOfDeletedUser(userId int) error {
	ctx, cancelfunc := context.WithTimeout(context.Background(), DbOperationTimeout*time.Second)
	defer cancelfunc()
	conn, err := MetadataDbClient.Client.Acquire(ctx)
	if err != nil {
		return err
	}
	defer conn.Release()
	query := `UPDATE audit_logs SET created_by = 0, created_by_username = CONCAT(created_by_username, '(deleted)') WHERE created_by = $1 AND created_by_username NOT LIKE '%(deleted)'`
	stmt, err := conn.Conn().Prepare(ctx, "update_audit_logs_of_deleted_user", query)
	if err != nil {
		return err
	}
	_, err = conn.Conn().Query(ctx, stmt.Name, userId)
	if err != nil {
		return err
	}
	return nil
}

func RemoveAuditLogsByTenant(tenantName string) error {
	ctx, cancelfunc := context.WithTimeout(context.Background(), DbOperationTimeout*time.Second)
	defer cancelfunc()
	conn, err := MetadataDbClient.Client.Acquire(ctx)
	if err != nil {
		return err
	}
	defer conn.Release()
	query := `DELETE FROM audit_logs WHERE tenant_name = $1`
	stmt, err := conn.Conn().Prepare(ctx, "remove_audit_logs_by_tenant", query)
	if err != nil {
		return err
	}
	_, err = conn.Conn().Query(ctx, stmt.Name, tenantName)
	if err != nil {
		return err
	}
	return nil
}

// Station Functions
func GetActiveStationsPerTenant(tenantName string) ([]models.Station, error) {
	ctx, cancelfunc := context.WithTimeout(context.Background(), DbOperationTimeout*time.Second)
	defer cancelfunc()
	conn, err := MetadataDbClient.Client.Acquire(ctx)
	if err != nil {
		return []models.Station{}, err
	}
	defer conn.Release()
	query := `SELECT * FROM stations AS s WHERE (s.is_deleted = false) AND tenant_name = $1`
	stmt, err := conn.Conn().Prepare(ctx, "get_active_stations_per_tenant", query)
	if err != nil {
		return []models.Station{}, err
	}
	if tenantName != conf.GlobalAccount {
		tenantName = strings.ToLower(tenantName)
	}
	rows, err := conn.Conn().Query(ctx, stmt.Name, tenantName)
	if err != nil {
		return []models.Station{}, err
	}
	defer rows.Close()
	stations, err := pgx.CollectRows(rows, pgx.RowToStructByPos[models.Station])
	if err != nil {
		return []models.Station{}, err
	}
	if len(stations) == 0 {
		return []models.Station{}, nil
	}
	return stations, nil
}

func GetActiveStations() ([]models.Station, error) {
	ctx, cancelfunc := context.WithTimeout(context.Background(), DbOperationTimeout*time.Second)
	defer cancelfunc()
	conn, err := MetadataDbClient.Client.Acquire(ctx)
	if err != nil {
		return []models.Station{}, err
	}
	defer conn.Release()
	query := `SELECT * FROM stations AS s WHERE s.is_deleted = false`
	stmt, err := conn.Conn().Prepare(ctx, "get_active_stations", query)
	if err != nil {
		return []models.Station{}, err
	}
	rows, err := conn.Conn().Query(ctx, stmt.Name)
	if err != nil {
		return []models.Station{}, err
	}
	defer rows.Close()
	stations, err := pgx.CollectRows(rows, pgx.RowToStructByPos[models.Station])
	if err != nil {
		return []models.Station{}, err
	}
	if len(stations) == 0 {
		return []models.Station{}, nil
	}
	return stations, nil
}

func GetStationByName(name string, tenantName string) (bool, models.Station, error) {
	ctx, cancelfunc := context.WithTimeout(context.Background(), DbOperationTimeout*time.Second)
	defer cancelfunc()
	conn, err := MetadataDbClient.Client.Acquire(ctx)
	if err != nil {
		return false, models.Station{}, err
	}
	defer conn.Release()
	query := `SELECT * FROM stations WHERE name = $1 AND (is_deleted = false) AND tenant_name = $2 LIMIT 1`
	stmt, err := conn.Conn().Prepare(ctx, "get_station_by_name", query)
	if err != nil {
		return false, models.Station{}, err
	}
	if tenantName != conf.GlobalAccount {
		tenantName = strings.ToLower(tenantName)
	}
	rows, err := conn.Conn().Query(ctx, stmt.Name, name, tenantName)
	if err != nil {
		return false, models.Station{}, err
	}
	defer rows.Close()
	stations, err := pgx.CollectRows(rows, pgx.RowToStructByPos[models.Station])
	if err != nil {
		return false, models.Station{}, err
	}
	if len(stations) == 0 {
		return false, models.Station{}, nil
	}
	return true, stations[0], nil
}

func GetStationById(messageId int, tenantName string) (bool, models.Station, error) {
	ctx, cancelfunc := context.WithTimeout(context.Background(), DbOperationTimeout*time.Second)
	defer cancelfunc()
	conn, err := MetadataDbClient.Client.Acquire(ctx)
	if err != nil {
		return false, models.Station{}, err
	}
	defer conn.Release()
	query := `SELECT * FROM stations WHERE id = $1 AND (is_deleted = false) AND tenant_name = $2 LIMIT 1`
	stmt, err := conn.Conn().Prepare(ctx, "get_station_by_id", query)
	if err != nil {
		return false, models.Station{}, err
	}
	if tenantName != conf.GlobalAccount {
		tenantName = strings.ToLower(tenantName)
	}
	rows, err := conn.Conn().Query(ctx, stmt.Name, messageId, tenantName)
	if err != nil {
		return false, models.Station{}, err
	}
	defer rows.Close()
	stations, err := pgx.CollectRows(rows, pgx.RowToStructByPos[models.Station])
	if err != nil {
		return false, models.Station{}, err
	}
	if len(stations) == 0 {
		return false, models.Station{}, nil
	}
	return true, stations[0], nil
}

func InsertNewStation(
	stationName string,
	userId int,
	username string,
	retentionType string,
	retentionValue int,
	storageType string,
	replicas int,
	schemaName string,
	schemaVersionUpdate int,
	idempotencyWindow int64,
	isNative bool,
	dlsConfiguration models.DlsConfiguration,
	tieredStorageEnabled bool,
	tenantName string,
	partitionsList []int,
	version int) (models.Station, int64, error) {
	ctx, cancelfunc := context.WithTimeout(context.Background(), DbOperationTimeout*time.Second)
	defer cancelfunc()

	conn, err := MetadataDbClient.Client.Acquire(ctx)
	if err != nil {
		return models.Station{}, 0, err
	}
	defer conn.Release()

	query := `INSERT INTO stations ( 
		name, 
		retention_type, 
		retention_value,
		storage_type, 
		replicas, 
		created_by, 
		created_by_username,
		created_at, 
		updated_at, 
		is_deleted, 
		schema_name,
		schema_version_number,
		idempotency_window_ms, 
		is_native, 
		dls_configuration_poison, 
		dls_configuration_schemaverse,
		tiered_storage_enabled,
		tenant_name,
		partitions,
		version
		) 
    VALUES($1, $2, $3, $4, $5, $6, $7, $8, $9, $10, $11, $12, $13, $14, $15, $16, $17, $18, $19, $20) RETURNING id`

	stmt, err := conn.Conn().Prepare(ctx, "insert_new_station", query)
	if err != nil {
		return models.Station{}, 0, err
	}

	createAt := time.Now()
	updatedAt := time.Now()
	var stationId int
	if tenantName != conf.GlobalAccount {
		tenantName = strings.ToLower(tenantName)
	}
	rows, err := conn.Conn().Query(ctx, stmt.Name,
		stationName, retentionType, retentionValue, storageType, replicas, userId, username, createAt, updatedAt,
		false, schemaName, schemaVersionUpdate, idempotencyWindow, isNative, dlsConfiguration.Poison, dlsConfiguration.Schemaverse, tieredStorageEnabled, tenantName, partitionsList, version)
	if err != nil {
		return models.Station{}, 0, err
	}
	defer rows.Close()
	for rows.Next() {
		err := rows.Scan(&stationId)
		if err != nil {
			return models.Station{}, 0, err
		}
	}

	if err := rows.Err(); err != nil {
		var pgErr *pgconn.PgError
		if errors.As(err, &pgErr) {
			if pgErr.Detail != "" {
				if strings.Contains(pgErr.Detail, "already exists") {
					return models.Station{}, 0, errors.New("Station" + stationName + " already exists")
				} else {
					return models.Station{}, 0, errors.New(pgErr.Detail)
				}
			} else {
				return models.Station{}, 0, errors.New(pgErr.Message)
			}
		} else {
			return models.Station{}, 0, err
		}
	}
	if tenantName != conf.GlobalAccount {
		tenantName = strings.ToLower(tenantName)
	}

	newStation := models.Station{
		ID:                          stationId,
		Name:                        stationName,
		CreatedBy:                   userId,
		CreatedByUsername:           username,
		CreatedAt:                   createAt,
		IsDeleted:                   false,
		RetentionType:               retentionType,
		RetentionValue:              retentionValue,
		StorageType:                 storageType,
		Replicas:                    replicas,
		UpdatedAt:                   updatedAt,
		SchemaName:                  schemaName,
		SchemaVersionNumber:         schemaVersionUpdate,
		IdempotencyWindow:           idempotencyWindow,
		IsNative:                    isNative,
		DlsConfigurationPoison:      dlsConfiguration.Poison,
		DlsConfigurationSchemaverse: dlsConfiguration.Schemaverse,
		TieredStorageEnabled:        tieredStorageEnabled,
		TenantName:                  tenantName,
		PartitionsList:              partitionsList,
		Version:                     version,
	}

	rowsAffected := rows.CommandTag().RowsAffected()
	return newStation, rowsAffected, nil
}

func GetAllStationsWithNoHA3() ([]models.Station, error) {
	ctx, cancelfunc := context.WithTimeout(context.Background(), DbOperationTimeout*time.Second)
	defer cancelfunc()
	conn, err := MetadataDbClient.Client.Acquire(ctx)
	if err != nil {
		return []models.Station{}, err
	}
	defer conn.Release()
	query := `SELECT * FROM stations WHERE replicas = 1 OR replicas = 5`
	stmt, err := conn.Conn().Prepare(ctx, "get_all_stations_with_no_ha_3", query)
	if err != nil {
		return []models.Station{}, err
	}
	rows, err := conn.Conn().Query(ctx, stmt.Name)
	if err != nil {
		return []models.Station{}, err
	}
	defer rows.Close()
	stations, err := pgx.CollectRows(rows, pgx.RowToStructByPos[models.Station])
	if err != nil {
		return []models.Station{}, err
	}
	if len(stations) == 0 {
		return []models.Station{}, err
	}
	return stations, nil
}

func GetAllStationsDetailsPerTenant(tenantName string) ([]models.ExtendedStation, error) {
	ctx, cancelfunc := context.WithTimeout(context.Background(), DbOperationTimeout*time.Second)
	defer cancelfunc()
	conn, err := MetadataDbClient.Client.Acquire(ctx)
	if err != nil {
		return []models.ExtendedStation{}, err
	}
	defer conn.Release()
	query := `
	SELECT s.*, COALESCE(p.id, 0),  
	COALESCE(p.name, ''), 
	COALESCE(p.station_id, 0), 
	COALESCE(p.type, 'application'), 
	COALESCE(p.connection_id, ''), 
	COALESCE(p.is_active, false), 
	COALESCE(p.updated_at, CURRENT_TIMESTAMP), 
	COALESCE(c.id, 0),  
	COALESCE(c.name, ''), 
	COALESCE(c.station_id, 0), 
	COALESCE(c.type, 'application'), 
	COALESCE(c.connection_id, ''),
	COALESCE(c.consumers_group, ''),
	COALESCE(c.max_ack_time_ms, 0), 
	COALESCE(c.is_active, false), 
	COALESCE(c.updated_at, CURRENT_TIMESTAMP), 
	COALESCE(c.max_msg_deliveries, 0), 
	COALESCE(c.start_consume_from_seq, 0),
	COALESCE(c.last_msgs, 0) 
	FROM stations AS s
	LEFT JOIN producers AS p
	ON s.id = p.station_id 
	LEFT JOIN consumers AS c 
	ON s.id = c.station_id
	WHERE s.is_deleted = false AND s.tenant_name = $1
	GROUP BY s.id,p.id,c.id`
	stmt, err := conn.Conn().Prepare(ctx, "get_all_stations_details_per_tenant", query)
	if err != nil {
		return []models.ExtendedStation{}, err
	}

	rows, err := conn.Conn().Query(ctx, stmt.Name, tenantName)
	if err != nil {
		return []models.ExtendedStation{}, err
	}
	if err == pgx.ErrNoRows {
		return []models.ExtendedStation{}, nil
	}
	defer rows.Close()
	stationsMap := map[int]models.ExtendedStation{}
	for rows.Next() {
		var stationRes models.Station
		var producer models.Producer
		var consumer models.Consumer
		if err := rows.Scan(
			&stationRes.ID,
			&stationRes.Name,
			&stationRes.RetentionType,
			&stationRes.RetentionValue,
			&stationRes.StorageType,
			&stationRes.Replicas,
			&stationRes.CreatedBy,
			&stationRes.CreatedByUsername,
			&stationRes.CreatedAt,
			&stationRes.UpdatedAt,
			&stationRes.IsDeleted,
			&stationRes.SchemaName,
			&stationRes.SchemaVersionNumber,
			&stationRes.IdempotencyWindow,
			&stationRes.IsNative,
			&stationRes.DlsConfigurationPoison,
			&stationRes.DlsConfigurationSchemaverse,
			&stationRes.TieredStorageEnabled,
			&stationRes.TenantName,
			&stationRes.ResendDisabled,
			&producer.ID,
			&producer.Name,
			&producer.StationId,
			&producer.Type,
			&producer.ConnectionId,
			&producer.IsActive,
			&producer.UpdatedAt,
			&consumer.ID,
			&consumer.Name,
			&consumer.StationId,
			&consumer.Type,
			&consumer.ConnectionId,
			&consumer.ConsumersGroup,
			&consumer.MaxAckTimeMs,
			&consumer.IsActive,
			&consumer.UpdatedAt,
			&consumer.MaxMsgDeliveries,
			&consumer.StartConsumeFromSeq,
			&consumer.LastMessages,
		); err != nil {
			return []models.ExtendedStation{}, err
		}
		if _, ok := stationsMap[stationRes.ID]; ok {
			tempStation := stationsMap[stationRes.ID]
			if producer.ID != 0 {
				tempStation.Producers = append(tempStation.Producers, producer)
			}
			if consumer.ID != 0 {
				tempStation.Consumers = append(tempStation.Consumers, consumer)
			}
			stationsMap[stationRes.ID] = tempStation
		} else {
			producers := []models.Producer{}
			consumers := []models.Consumer{}
			if producer.ID != 0 {
				producers = append(producers, producer)
			}
			if consumer.ID != 0 {
				consumers = append(consumers, consumer)
			}
			if tenantName != conf.GlobalAccount {
				tenantName = strings.ToLower(tenantName)
			}
			station := models.ExtendedStation{
				ID:                          stationRes.ID,
				Name:                        stationRes.Name,
				RetentionType:               stationRes.RetentionType,
				RetentionValue:              stationRes.RetentionValue,
				StorageType:                 stationRes.StorageType,
				Replicas:                    stationRes.Replicas,
				CreatedBy:                   stationRes.CreatedBy,
				CreatedAt:                   stationRes.CreatedAt,
				UpdatedAt:                   stationRes.UpdatedAt,
				IdempotencyWindow:           stationRes.IdempotencyWindow,
				IsNative:                    stationRes.IsNative,
				DlsConfigurationPoison:      stationRes.DlsConfigurationPoison,
				DlsConfigurationSchemaverse: stationRes.DlsConfigurationSchemaverse,
				Producers:                   producers,
				Consumers:                   consumers,
				TieredStorageEnabled:        stationRes.TieredStorageEnabled,
				TenantName:                  tenantName,
			}
			stationsMap[station.ID] = station
		}
	}
	if err := rows.Err(); err != nil {
		return []models.ExtendedStation{}, err
	}
	stations := getFilteredExtendedStations(stationsMap)
	return stations, nil
}

func GetAllStationsDetailsLight(tenantName string) ([]models.ExtendedStationLight, error) {
	ctx, cancelfunc := context.WithTimeout(context.Background(), DbOperationTimeout*time.Second)
	defer cancelfunc()
	conn, err := MetadataDbClient.Client.Acquire(ctx)
	if err != nil {
		return []models.ExtendedStationLight{}, err
	}
	defer conn.Release()

	query := `
	SELECT s.*,
	(EXISTS (SELECT 1 FROM producers WHERE station_id = s.id AND is_active = true) OR EXISTS (SELECT 1 FROM consumers WHERE station_id = s.id AND is_active = true)) AS is_active
	FROM stations AS s
	WHERE s.is_deleted = false AND s.tenant_name = $1
	ORDER BY s.updated_at DESC
	LIMIT 5000;`
	stmt, err := conn.Conn().Prepare(ctx, "get_all_stations_details_for_main_overview", query)
	if err != nil {
		return []models.ExtendedStationLight{}, err
	}

	rows, err := conn.Conn().Query(ctx, stmt.Name, tenantName)
	if err != nil {
		return []models.ExtendedStationLight{}, err
	}
	if err == pgx.ErrNoRows {
		return []models.ExtendedStationLight{}, nil
	}
	defer rows.Close()
	stations := []models.ExtendedStationLight{}
	for rows.Next() {
		var stationRes models.ExtendedStationLight
		if err := rows.Scan(
			&stationRes.ID,
			&stationRes.Name,
			&stationRes.RetentionType,
			&stationRes.RetentionValue,
			&stationRes.StorageType,
			&stationRes.Replicas,
			&stationRes.CreatedBy,
			&stationRes.CreatedByUsername,
			&stationRes.CreatedAt,
			&stationRes.UpdatedAt,
			&stationRes.IsDeleted,
			&stationRes.SchemaName,
			&stationRes.SchemaVersionNumber,
			&stationRes.IdempotencyWindow,
			&stationRes.IsNative,
			&stationRes.DlsConfigurationPoison,
			&stationRes.DlsConfigurationSchemaverse,
			&stationRes.TieredStorageEnabled,
			&stationRes.TenantName,
			&stationRes.ResendDisabled,
			&stationRes.PartitionsList,
			&stationRes.Version,
			&stationRes.Activity,
		); err != nil {
			return []models.ExtendedStationLight{}, err
		}
		stationRes.TenantName = tenantName
		stations = append(stations, stationRes)
	}
	if err := rows.Err(); err != nil {
		return []models.ExtendedStationLight{}, err
	}
	return stations, nil
}

<<<<<<< HEAD
func GetAllActiveStationsLight(tenantName string) ([]models.StationLight, error) {
=======
func GetStationsLight(tenantName string) ([]models.StationLight, error) {
>>>>>>> 3dd6deb1
	ctx, cancelfunc := context.WithTimeout(context.Background(), DbOperationTimeout*time.Second)
	defer cancelfunc()
	conn, err := MetadataDbClient.Client.Acquire(ctx)
	if err != nil {
		return []models.StationLight{}, err
	}
	defer conn.Release()

	query := `
	SELECT s.id, s.name,
	(SELECT COUNT(*) FROM dls_messages dm WHERE dm.station_id = s.id) AS dls_count
	FROM stations AS s
	WHERE s.is_deleted = false AND s.tenant_name = $1
<<<<<<< HEAD
	AND (EXISTS (SELECT 1 FROM producers WHERE station_id = s.id AND is_active = true) OR EXISTS (SELECT 1 FROM consumers WHERE station_id = s.id AND is_active = true))
=======
>>>>>>> 3dd6deb1
	ORDER BY s.updated_at DESC
	LIMIT 40000;`
	stmt, err := conn.Conn().Prepare(ctx, "get_active_stations_light", query)
	if err != nil {
		return []models.StationLight{}, err
	}

	rows, err := conn.Conn().Query(ctx, stmt.Name, tenantName)
	if err != nil {
		return []models.StationLight{}, err
	}
	if err == pgx.ErrNoRows {
		return []models.StationLight{}, nil
	}
	defer rows.Close()
	stations := []models.StationLight{}
	for rows.Next() {
		var stationRes models.StationLight
		if err := rows.Scan(
			&stationRes.ID,
			&stationRes.Name,
			&stationRes.DlsMsgs,
		); err != nil {
			return []models.StationLight{}, err
		}
		stations = append(stations, stationRes)
	}
	if err := rows.Err(); err != nil {
		return []models.StationLight{}, err
	}
	return stations, nil
}

func GetAllStationsWithActiveProducersConsumersPerTenant(tenantName string) ([]models.ActiveProducersConsumersDetails, error) {
	ctx, cancelfunc := context.WithTimeout(context.Background(), DbOperationTimeout*time.Second)
	defer cancelfunc()
	conn, err := MetadataDbClient.Client.Acquire(ctx)
	if err != nil {
		return []models.ActiveProducersConsumersDetails{}, err
	}
	defer conn.Release()
	query := `
	SELECT s.id,
			   COUNT(DISTINCT CASE WHEN p.is_active THEN p.id END) FILTER (WHERE p.is_active = true) AS active_producers_count,
			   COUNT(DISTINCT CASE WHEN c.is_active THEN c.id END) FILTER (WHERE c.is_active = true) AS active_consumers_count
		FROM stations AS s
		LEFT JOIN producers AS p ON s.id = p.station_id AND p.is_active = true
		LEFT JOIN consumers AS c ON s.id = c.station_id AND c.is_active = true
		WHERE s.is_deleted = false AND s.tenant_name = $1
	GROUP BY s.id;
`
	stmt, err := conn.Conn().Prepare(ctx, "get_all_active_producers_consumers_of_station", query)
	if err != nil {
		return []models.ActiveProducersConsumersDetails{}, err
	}

	rows, err := conn.Conn().Query(ctx, stmt.Name, tenantName)
	if err != nil {
		return []models.ActiveProducersConsumersDetails{}, err
	}
	if err == pgx.ErrNoRows {
		return []models.ActiveProducersConsumersDetails{}, nil
	}
	defer rows.Close()
	stations := []models.ActiveProducersConsumersDetails{}
	for rows.Next() {
		var stationId int
		var activeProducersCount int
		var activeConsumersCount int
		if err := rows.Scan(
			&stationId,
			&activeProducersCount,
			&activeConsumersCount,
		); err != nil {
			return []models.ActiveProducersConsumersDetails{}, err
		}
		station := models.ActiveProducersConsumersDetails{
			ID:                   stationId,
			ActiveProducersCount: activeProducersCount,
			ActiveConsumersCount: activeConsumersCount,
		}
		stations = append(stations, station)
	}
	if err := rows.Err(); err != nil {
		return []models.ActiveProducersConsumersDetails{}, err
	}
	return stations, nil
}

func GetAllStations() ([]models.Station, error) {
	ctx, cancelfunc := context.WithTimeout(context.Background(), DbOperationTimeout*time.Second)
	defer cancelfunc()
	conn, err := MetadataDbClient.Client.Acquire(ctx)
	if err != nil {
		return []models.Station{}, err
	}
	defer conn.Release()
	query := `SELECT * FROM stations`
	stmt, err := conn.Conn().Prepare(ctx, "get_all_stations", query)
	if err != nil {
		return []models.Station{}, err
	}
	rows, err := conn.Conn().Query(ctx, stmt.Name)
	if err != nil {
		return []models.Station{}, err
	}
	defer rows.Close()
	stations, err := pgx.CollectRows(rows, pgx.RowToStructByPos[models.Station])
	if err != nil {
		return []models.Station{}, err
	}
	if len(stations) == 0 {
		return []models.Station{}, err
	}
	return stations, nil
}

func GetAllStationsDetails() ([]models.ExtendedStation, error) {
	ctx, cancelfunc := context.WithTimeout(context.Background(), DbOperationTimeout*time.Second)
	defer cancelfunc()
	conn, err := MetadataDbClient.Client.Acquire(ctx)
	if err != nil {
		return []models.ExtendedStation{}, err
	}
	defer conn.Release()
	query := `
	SELECT s.*, COALESCE(p.id, 0),  
	COALESCE(p.name, ''), 
	COALESCE(p.station_id, 0), 
	COALESCE(p.type, 'application'), 
	COALESCE(p.connection_id, ''), 
	COALESCE(p.created_by, 0), 
	COALESCE(p.created_by_username, ''), 
	COALESCE(p.is_active, false), 
	COALESCE(p.created_at, CURRENT_TIMESTAMP), 
	COALESCE(p.is_deleted, false),
	COALESCE(p.tenant_name, ''),  
	COALESCE(c.id, 0),  
	COALESCE(c.name, ''), 
	COALESCE(c.station_id, 0), 
	COALESCE(c.type, 'application'), 
	COALESCE(c.connection_id, ''),
	COALESCE(c.consumers_group, ''),
	COALESCE(c.max_ack_time_ms, 0), 
	COALESCE(c.created_by, 0), 
	COALESCE(c.created_by_username, ''), 
	COALESCE(c.is_active, false), 
	COALESCE(c.created_at, CURRENT_TIMESTAMP), 
	COALESCE(c.is_deleted, false), 
	COALESCE(c.max_msg_deliveries, 0), 
	COALESCE(c.start_consume_from_seq, 0),
	COALESCE(c.last_msgs, 0),
	COALESCE(c.tenant_name, '') 
	FROM stations AS s
	LEFT JOIN producers AS p
	ON s.id = p.station_id 
	LEFT JOIN consumers AS c 
	ON s.id = c.station_id
	WHERE s.is_deleted = false
	GROUP BY s.id,p.id,c.id`
	stmt, err := conn.Conn().Prepare(ctx, "get_all_stations_details", query)
	if err != nil {
		return []models.ExtendedStation{}, err
	}

	rows, err := conn.Conn().Query(ctx, stmt.Name)
	if err != nil {
		return []models.ExtendedStation{}, err
	}
	if err == pgx.ErrNoRows {
		return []models.ExtendedStation{}, nil
	}
	defer rows.Close()
	stationsMap := map[int]models.ExtendedStation{}
	for rows.Next() {
		var stationRes models.Station
		var producer models.Producer
		var consumer models.Consumer
		if err := rows.Scan(
			&stationRes.ID,
			&stationRes.Name,
			&stationRes.RetentionType,
			&stationRes.RetentionValue,
			&stationRes.StorageType,
			&stationRes.Replicas,
			&stationRes.CreatedBy,
			&stationRes.CreatedByUsername,
			&stationRes.CreatedAt,
			&stationRes.UpdatedAt,
			&stationRes.IsDeleted,
			&stationRes.SchemaName,
			&stationRes.SchemaVersionNumber,
			&stationRes.IdempotencyWindow,
			&stationRes.IsNative,
			&stationRes.DlsConfigurationPoison,
			&stationRes.DlsConfigurationSchemaverse,
			&stationRes.TieredStorageEnabled,
			&stationRes.TenantName,
			&producer.ID,
			&producer.Name,
			&producer.StationId,
			&producer.Type,
			&producer.ConnectionId,
			&producer.IsActive,
			&producer.UpdatedAt,
			&producer.TenantName,
			&consumer.ID,
			&consumer.Name,
			&consumer.StationId,
			&consumer.Type,
			&consumer.ConnectionId,
			&consumer.ConsumersGroup,
			&consumer.MaxAckTimeMs,
			&consumer.IsActive,
			&consumer.UpdatedAt,
			&consumer.MaxMsgDeliveries,
			&consumer.StartConsumeFromSeq,
			&consumer.LastMessages,
			&consumer.TenantName,
		); err != nil {
			return []models.ExtendedStation{}, err
		}
		if _, ok := stationsMap[stationRes.ID]; ok {
			tempStation := stationsMap[stationRes.ID]
			if producer.ID != 0 {
				tempStation.Producers = append(tempStation.Producers, producer)
			}
			if consumer.ID != 0 {
				tempStation.Consumers = append(tempStation.Consumers, consumer)
			}
			stationsMap[stationRes.ID] = tempStation
		} else {
			producers := []models.Producer{}
			consumers := []models.Consumer{}
			if producer.ID != 0 {
				producers = append(producers, producer)
			}
			if consumer.ID != 0 {
				consumers = append(consumers, consumer)
			}
			station := models.ExtendedStation{
				ID:                          stationRes.ID,
				Name:                        stationRes.Name,
				RetentionType:               stationRes.RetentionType,
				RetentionValue:              stationRes.RetentionValue,
				StorageType:                 stationRes.StorageType,
				Replicas:                    stationRes.Replicas,
				CreatedBy:                   stationRes.CreatedBy,
				CreatedAt:                   stationRes.CreatedAt,
				UpdatedAt:                   stationRes.UpdatedAt,
				IdempotencyWindow:           stationRes.IdempotencyWindow,
				IsNative:                    stationRes.IsNative,
				DlsConfigurationPoison:      stationRes.DlsConfigurationPoison,
				DlsConfigurationSchemaverse: stationRes.DlsConfigurationSchemaverse,
				Producers:                   producers,
				Consumers:                   consumers,
				TieredStorageEnabled:        stationRes.TieredStorageEnabled,
			}
			stationsMap[station.ID] = station
		}
	}
	if err := rows.Err(); err != nil {
		return []models.ExtendedStation{}, err
	}
	stations := getFilteredExtendedStations(stationsMap)
	return stations, nil
}

func getFilteredExtendedStations(stationsMap map[int]models.ExtendedStation) []models.ExtendedStation {
	stations := []models.ExtendedStation{}
	for _, station := range stationsMap {
		producersMap := map[string]models.Producer{}
		for _, p := range station.Producers {
			if _, ok := producersMap[p.Name]; ok {
				if producersMap[p.Name].UpdatedAt.Before(p.UpdatedAt) {
					producersMap[p.Name] = p
				}
			} else {
				producersMap[p.Name] = p
			}
		}
		producers := []models.Producer{}
		for _, p := range producersMap {
			producers = append(producers, p)
		}

		consumersMap := map[string]models.Consumer{}
		for _, c := range station.Consumers {
			if _, ok := consumersMap[c.Name]; ok {
				if consumersMap[c.Name].UpdatedAt.Before(c.UpdatedAt) {
					consumersMap[c.Name] = c
				}
			} else {
				consumersMap[c.Name] = c
			}
		}
		consumers := []models.Consumer{}
		for _, c := range consumersMap {
			consumers = append(consumers, c)
		}
		station.Consumers = consumers
		station.Producers = producers
		stations = append(stations, station)
	}
	return stations
}

func DeleteStationsByNames(stationNames []string, tenantName string) error {
	ctx, cancelfunc := context.WithTimeout(context.Background(), DbOperationTimeout*time.Second)
	defer cancelfunc()
	conn, err := MetadataDbClient.Client.Acquire(ctx)
	if err != nil {
		return err
	}
	defer conn.Release()
	query := `DELETE FROM stations
	WHERE name = ANY($1)
	AND (is_deleted = false)
	AND tenant_name=$2`
	stmt, err := conn.Conn().Prepare(ctx, "delete_stations_by_names", query)
	if err != nil {
		return err
	}
	if tenantName != conf.GlobalAccount {
		tenantName = strings.ToLower(tenantName)
	}
	_, err = conn.Conn().Query(ctx, stmt.Name, stationNames, tenantName)
	if err != nil {
		return err
	}
	return nil
}

func RemoveDeletedStations() error {
	ctx, cancelfunc := context.WithTimeout(context.Background(), DbOperationTimeout*time.Second)
	defer cancelfunc()
	conn, err := MetadataDbClient.Client.Acquire(ctx)
	if err != nil {
		return err
	}
	defer conn.Release()
	query := `DELETE FROM stations WHERE is_deleted = true`
	stmt, err := conn.Conn().Prepare(ctx, "remove_deleted_stations", query)
	if err != nil {
		return err
	}

	_, err = conn.Conn().Query(ctx, stmt.Name)
	if err != nil {
		return err
	}
	return nil
}

func DeleteStation(name string, tenantName string) error {
	ctx, cancelfunc := context.WithTimeout(context.Background(), DbOperationTimeout*time.Second)
	defer cancelfunc()
	conn, err := MetadataDbClient.Client.Acquire(ctx)
	if err != nil {
		return err
	}
	defer conn.Release()
	query := `DELETE FROM stations
	WHERE name = $1
	AND tenant_name=$2`
	stmt, err := conn.Conn().Prepare(ctx, "delete_station", query)
	if err != nil {
		return err
	}
	if tenantName != conf.GlobalAccount {
		tenantName = strings.ToLower(tenantName)
	}
	_, err = conn.Conn().Query(ctx, stmt.Name, name, tenantName)
	if err != nil {
		return err
	}
	return nil
}

func AttachSchemaToStation(stationName string, schemaName string, versionNumber int, tenantName string) error {
	ctx, cancelfunc := context.WithTimeout(context.Background(), DbOperationTimeout*time.Second)
	defer cancelfunc()
	conn, err := MetadataDbClient.Client.Acquire(ctx)
	if err != nil {
		return err
	}
	defer conn.Release()
	query := `UPDATE stations SET schema_name = $2, schema_version_number = $3
	WHERE name = $1 AND is_deleted = false AND tenant_name=$4`
	stmt, err := conn.Conn().Prepare(ctx, "attach_schema_to_station", query)
	if err != nil {
		return err
	}
	if tenantName != conf.GlobalAccount {
		tenantName = strings.ToLower(tenantName)
	}
	_, err = conn.Conn().Query(ctx, stmt.Name, stationName, schemaName, versionNumber, tenantName)
	if err != nil {
		return err
	}
	return nil
}

func DetachSchemaFromStation(stationName string, tenantName string) error {
	ctx, cancelfunc := context.WithTimeout(context.Background(), DbOperationTimeout*time.Second)
	defer cancelfunc()
	conn, err := MetadataDbClient.Client.Acquire(ctx)
	if err != nil {
		return err
	}
	defer conn.Release()
	query := `UPDATE stations SET schema_name = '', schema_version_number = 0
	WHERE name = $1 AND is_deleted = false AND tenant_name=$2`
	stmt, err := conn.Conn().Prepare(ctx, "detach_schema_from_station", query)
	if err != nil {
		return err
	}
	if tenantName != conf.GlobalAccount {
		tenantName = strings.ToLower(tenantName)
	}
	_, err = conn.Conn().Query(ctx, stmt.Name, stationName, tenantName)
	if err != nil {
		return err
	}
	return nil
}

func UpdateStationDlsConfig(stationName string, poison bool, schemaverse bool, tenantName string) error {
	ctx, cancelfunc := context.WithTimeout(context.Background(), DbOperationTimeout*time.Second)
	defer cancelfunc()
	conn, err := MetadataDbClient.Client.Acquire(ctx)
	if err != nil {
		return err
	}
	defer conn.Release()
	query := `UPDATE stations SET dls_configuration_poison = $2, dls_configuration_schemaverse = $3
	WHERE name = $1 AND is_deleted = false AND tenant_name=$4`
	stmt, err := conn.Conn().Prepare(ctx, "update_station_dls_config", query)
	if err != nil {
		return err
	}
	if tenantName != conf.GlobalAccount {
		tenantName = strings.ToLower(tenantName)
	}
	_, err = conn.Conn().Query(ctx, stmt.Name, stationName, poison, schemaverse, tenantName)
	if err != nil {
		return err
	}
	return nil
}

func UpdateStationsOfDeletedUser(userId int, tenantName string) error {
	ctx, cancelfunc := context.WithTimeout(context.Background(), DbOperationTimeout*time.Second)
	defer cancelfunc()
	conn, err := MetadataDbClient.Client.Acquire(ctx)
	if err != nil {
		return err
	}
	defer conn.Release()
	query := `UPDATE stations SET created_by = 0, created_by_username = CONCAT(created_by_username, '(deleted)') WHERE created_by = $1 AND created_by_username NOT LIKE '%(deleted)' AND tenant_name=$2`
	stmt, err := conn.Conn().Prepare(ctx, "update_stations_of_deleted_user", query)
	if err != nil {
		return err
	}
	if tenantName != conf.GlobalAccount {
		tenantName = strings.ToLower(tenantName)
	}
	_, err = conn.Conn().Query(ctx, stmt.Name, userId, tenantName)
	if err != nil {
		return err
	}
	return nil
}

func UpdateStationsWithNoHA3() error {
	ctx, cancelfunc := context.WithTimeout(context.Background(), DbOperationTimeout*time.Second)
	defer cancelfunc()
	conn, err := MetadataDbClient.Client.Acquire(ctx)
	if err != nil {
		return err
	}
	defer conn.Release()
	query := `UPDATE stations SET replicas = 3 WHERE replicas = 1 OR replicas = 5`
	stmt, err := conn.Conn().Prepare(ctx, "update_stations_with_no_ha_3", query)
	if err != nil {
		return err
	}
	_, err = conn.Conn().Query(ctx, stmt.Name)
	if err != nil {
		return err
	}
	return nil
}

func UpdateResendDisabledInStations(resendDisabled bool, stationId []int) error {
	ctx, cancelfunc := context.WithTimeout(context.Background(), DbOperationTimeout*time.Second)
	defer cancelfunc()
	conn, err := MetadataDbClient.Client.Acquire(ctx)
	if err != nil {
		return err
	}
	defer conn.Release()
	query := `UPDATE stations SET resend_disabled = $1 WHERE id = ANY($2)`
	stmt, err := conn.Conn().Prepare(ctx, "update_resend_disabled_in_stations", query)
	if err != nil {
		return err
	}
	_, err = conn.Conn().Query(ctx, stmt.Name, resendDisabled, stationId)
	if err != nil {
		return err
	}
	return nil
}

func RemoveStationsByTenant(tenantName string) error {
	ctx, cancelfunc := context.WithTimeout(context.Background(), DbOperationTimeout*time.Second)
	defer cancelfunc()
	conn, err := MetadataDbClient.Client.Acquire(ctx)
	if err != nil {
		return err
	}
	defer conn.Release()
	query := `DELETE FROM stations WHERE tenant_name=$1`
	stmt, err := conn.Conn().Prepare(ctx, "remove_stations_by_tenant", query)
	if err != nil {
		return err
	}
	_, err = conn.Conn().Query(ctx, stmt.Name, tenantName)
	if err != nil {
		return err
	}
	return nil
}

func GetStationNamesUsingSchema(schemaName string, tenantName string) ([]string, error) {
	stationNames := []string{}
	ctx, cancelfunc := context.WithTimeout(context.Background(), DbOperationTimeout*time.Second)
	defer cancelfunc()
	conn, err := MetadataDbClient.Client.Acquire(ctx)
	if err != nil {
		return nil, err
	}
	defer conn.Release()
	query := `
		SELECT name FROM stations
		WHERE schema_name = $1 AND is_deleted = false AND tenant_name = $2
	`
	stmt, err := conn.Conn().Prepare(ctx, "get_station_names_using_schema", query)
	if err != nil {
		return nil, err
	}
	if tenantName != conf.GlobalAccount {
		tenantName = strings.ToLower(tenantName)
	}
	rows, err := conn.Conn().Query(ctx, stmt.Name, schemaName, tenantName)
	if err != nil {
		return nil, err
	}
	defer rows.Close()

	for rows.Next() {
		var stationName string
		err := rows.Scan(&stationName)
		if err != nil {
			return nil, err
		}
		stationNames = append(stationNames, stationName)
	}

	if rows.Err() != nil {
		return nil, err
	}

	return stationNames, nil

}

func GetCountStationsUsingSchema(schemaName string, tenantName string) (int, error) {
	ctx, cancelfunc := context.WithTimeout(context.Background(), DbOperationTimeout*time.Second)
	defer cancelfunc()
	conn, err := MetadataDbClient.Client.Acquire(ctx)
	if err != nil {
		return 0, err
	}
	defer conn.Release()
	query := `SELECT COUNT(*) FROM stations WHERE schema_name = $1 AND is_deleted = false AND tenant_name=$2`
	stmt, err := conn.Conn().Prepare(ctx, "get_count_stations_using_schema", query)
	if err != nil {
		return 0, err
	}
	var count int
	if tenantName != conf.GlobalAccount {
		tenantName = strings.ToLower(tenantName)
	}
	err = conn.Conn().QueryRow(ctx, stmt.Name, schemaName, tenantName).Scan(&count)
	if err != nil {
		return 0, err
	}

	return count, nil
}

func RemoveSchemaFromAllUsingStations(schemaName string, tenantName string) error {
	ctx, cancelfunc := context.WithTimeout(context.Background(), DbOperationTimeout*time.Second)
	defer cancelfunc()
	conn, err := MetadataDbClient.Client.Acquire(ctx)
	if err != nil {
		return err
	}
	defer conn.Release()
	query := `UPDATE stations SET schema_name = '' WHERE schema_name = $1 AND tenant_name=$2`
	stmt, err := conn.Conn().Prepare(ctx, "remove_schema_from_all_using_stations", query)
	if err != nil {
		return err
	}
	if tenantName != conf.GlobalAccount {
		tenantName = strings.ToLower(tenantName)
	}
	_, err = conn.Conn().Query(ctx, stmt.Name, schemaName, tenantName)
	if err != nil {
		return err
	}
	return nil
}

func GetDeletedStations() ([]models.Station, error) {
	ctx, cancelfunc := context.WithTimeout(context.Background(), DbOperationTimeout*time.Second)
	defer cancelfunc()
	conn, err := MetadataDbClient.Client.Acquire(ctx)
	if err != nil {
		return []models.Station{}, err
	}
	defer conn.Release()
	query := `SELECT * FROM stations WHERE is_deleted = true`
	stmt, err := conn.Conn().Prepare(ctx, "get_not_active_stations", query)
	if err != nil {
		return []models.Station{}, err
	}
	rows, err := conn.Conn().Query(ctx, stmt.Name)
	if err != nil {
		return []models.Station{}, err
	}
	defer rows.Close()
	stations, err := pgx.CollectRows(rows, pgx.RowToStructByPos[models.Station])
	if err != nil {
		return []models.Station{}, err
	}
	if len(stations) == 0 {
		return []models.Station{}, err
	}
	return stations, nil
}

// Producer Functions
func UpdateProducersActiveAndGetDetails(connectionId string, isActive bool) ([]models.LightProducer, error) {
	ctx, cancelfunc := context.WithTimeout(context.Background(), DbOperationTimeout*time.Second)
	defer cancelfunc()
	conn, err := MetadataDbClient.Client.Acquire(ctx)
	if err != nil {
		return []models.LightProducer{}, err
	}
	defer conn.Release()
	query := `
	WITH updated_producers AS (
		UPDATE producers
		SET is_active = $2
		WHERE connection_id = $1 AND is_active = true
		RETURNING *
	)
	SELECT DISTINCT ON (p.name) p.name, s.name, COUNT(*) OVER (PARTITION BY p.name)
	FROM updated_producers AS p
	LEFT JOIN stations AS s ON s.id = p.station_id
	GROUP BY p.name, p.id, s.id
	LIMIT 5000;`
	stmt, err := conn.Conn().Prepare(ctx, "get_producers_by_connection_id_with_station_details", query)
	if err != nil {
		return []models.LightProducer{}, err
	}
	rows, err := conn.Conn().Query(ctx, stmt.Name, connectionId, isActive)
	if err != nil {
		return []models.LightProducer{}, err
	}
	defer rows.Close()
	producers, err := pgx.CollectRows(rows, pgx.RowToStructByPos[models.LightProducer])
	if err != nil {
		return []models.LightProducer{}, err
	}
	if len(producers) == 0 {
		return []models.LightProducer{}, nil
	}
	return producers, nil
}

func UpdateProducersConnection(connectionId string, isActive bool) error {
	ctx, cancelfunc := context.WithTimeout(context.Background(), DbOperationTimeout*time.Second)
	defer cancelfunc()
	conn, err := MetadataDbClient.Client.Acquire(ctx)
	if err != nil {
		return err
	}
	defer conn.Release()
	query := `UPDATE producers SET is_active = $1 WHERE connection_id = $2`
	stmt, err := conn.Conn().Prepare(ctx, "update_producers_connection", query)
	if err != nil {
		return err
	}
	_, err = conn.Conn().Query(ctx, stmt.Name, isActive, connectionId)
	if err != nil {
		return err
	}
	return nil
}

func GetProducerByID(id int) (bool, models.Producer, error) {
	ctx, cancelfunc := context.WithTimeout(context.Background(), DbOperationTimeout*time.Second)
	defer cancelfunc()
	conn, err := MetadataDbClient.Client.Acquire(ctx)
	if err != nil {
		return false, models.Producer{}, err
	}
	defer conn.Release()
	query := `SELECT * FROM producers WHERE id = $1 LIMIT 1`
	stmt, err := conn.Conn().Prepare(ctx, "get_producer_by_id", query)
	if err != nil {
		return false, models.Producer{}, err
	}
	rows, err := conn.Conn().Query(ctx, stmt.Name, id)
	if err != nil {
		return false, models.Producer{}, err
	}
	defer rows.Close()
	producers, err := pgx.CollectRows(rows, pgx.RowToStructByPos[models.Producer])
	if err != nil {
		return false, models.Producer{}, err
	}
	if len(producers) == 0 {
		return false, models.Producer{}, nil
	}
	return true, producers[0], nil
}

func GetProducerByNameAndConnectionID(name string, connectionId string) (bool, models.Producer, error) {
	ctx, cancelfunc := context.WithTimeout(context.Background(), DbOperationTimeout*time.Second)
	defer cancelfunc()
	conn, err := MetadataDbClient.Client.Acquire(ctx)
	if err != nil {
		return false, models.Producer{}, err
	}
	defer conn.Release()
	query := `SELECT * FROM producers WHERE name = $1 AND connection_id = $2`
	stmt, err := conn.Conn().Prepare(ctx, "get_producer_by_name_and_connection_id", query)
	if err != nil {
		return false, models.Producer{}, err
	}
	rows, err := conn.Conn().Query(ctx, stmt.Name, name, connectionId)
	if err != nil {
		return false, models.Producer{}, err
	}
	defer rows.Close()
	producers, err := pgx.CollectRows(rows, pgx.RowToStructByPos[models.Producer])
	if err != nil {
		return false, models.Producer{}, err
	}
	if len(producers) == 0 {
		return false, models.Producer{}, nil
	}
	return true, producers[0], nil
}

func GetProducerByStationIDAndConnectionId(name string, stationId int, connectionId string) (bool, models.Producer, error) {
	ctx, cancelfunc := context.WithTimeout(context.Background(), DbOperationTimeout*time.Second)
	defer cancelfunc()
	conn, err := MetadataDbClient.Client.Acquire(ctx)
	if err != nil {
		return false, models.Producer{}, err
	}
	defer conn.Release()
	query := `SELECT * FROM producers WHERE name = $1 AND station_id = $2 AND connection_id = $3 ORDER BY is_active DESC LIMIT 1`
	stmt, err := conn.Conn().Prepare(ctx, "get_producer_by_station_id_and_connection_id", query)
	if err != nil {
		return false, models.Producer{}, err
	}
	rows, err := conn.Conn().Query(ctx, stmt.Name, name, stationId, connectionId)
	if err != nil {
		return false, models.Producer{}, err
	}
	defer rows.Close()
	producers, err := pgx.CollectRows(rows, pgx.RowToStructByPos[models.Producer])
	if err != nil {
		return false, models.Producer{}, err
	}
	if len(producers) == 0 {
		return false, models.Producer{}, nil
	}
	return true, producers[0], nil
}

func GetProducerByNameAndStationID(name string, stationId int) (bool, models.Producer, error) {
	ctx, cancelfunc := context.WithTimeout(context.Background(), DbOperationTimeout*time.Second)
	defer cancelfunc()
	conn, err := MetadataDbClient.Client.Acquire(ctx)
	if err != nil {
		return false, models.Producer{}, err
	}
	defer conn.Release()
	query := `SELECT * FROM producers WHERE name = $1 AND station_id = $2 ORDER BY is_active DESC LIMIT 1`
	stmt, err := conn.Conn().Prepare(ctx, "get_producer_by_name_and_station_id", query)
	if err != nil {
		return false, models.Producer{}, err
	}
	rows, err := conn.Conn().Query(ctx, stmt.Name, name, stationId)
	if err != nil {
		return false, models.Producer{}, err
	}
	defer rows.Close()
	producers, err := pgx.CollectRows(rows, pgx.RowToStructByPos[models.Producer])
	if err != nil {
		return false, models.Producer{}, err
	}
	if len(producers) == 0 {
		return false, models.Producer{}, nil
	}
	return true, producers[0], nil
}

func GetActiveProducerByStationID(producerName string, stationId int) (bool, models.Producer, error) {
	ctx, cancelfunc := context.WithTimeout(context.Background(), DbOperationTimeout*time.Second)
	defer cancelfunc()
	conn, err := MetadataDbClient.Client.Acquire(ctx)
	if err != nil {
		return false, models.Producer{}, err
	}
	defer conn.Release()

	query := `SELECT * FROM producers WHERE name = $1 AND station_id = $2 AND is_active = true LIMIT 1`
	stmt, err := conn.Conn().Prepare(ctx, "get_active_producer_by_station_id", query)
	if err != nil {
		return false, models.Producer{}, err
	}
	rows, err := conn.Conn().Query(ctx, stmt.Name, producerName, stationId)
	if err != nil {
		return false, models.Producer{}, err
	}
	defer rows.Close()
	producers, err := pgx.CollectRows(rows, pgx.RowToStructByPos[models.Producer])
	if err != nil {
		return false, models.Producer{}, err
	}
	if len(producers) == 0 {
		return false, models.Producer{}, nil
	}
	return true, producers[0], nil
}

<<<<<<< HEAD
func GetAllActiveProducersForGraph() ([]models.ProducerForGraph, error) {
=======
func GetProducersForGraph() ([]models.ProducerForGraph, error) {
>>>>>>> 3dd6deb1
	ctx, cancelfunc := context.WithTimeout(context.Background(), DbOperationTimeout*time.Second)
	defer cancelfunc()
	conn, err := MetadataDbClient.Client.Acquire(ctx)
	if err != nil {
		return []models.ProducerForGraph{}, err
	}
	defer conn.Release()
<<<<<<< HEAD
	query := `SELECT p.name, p.station_id, p.app_id
				FROM producers AS p
				WHERE p.is_active = true ORDER BY p.name, p.station_id DESC
				LIMIT 40000;`
	stmt, err := conn.Conn().Prepare(ctx, "get_all_active_producers_for_graph", query)
=======
	query := `SELECT p.name, p.station_id, p.app_id, p.is_active
				FROM producers AS p
				ORDER BY p.name, p.station_id DESC
				LIMIT 40000;`
	stmt, err := conn.Conn().Prepare(ctx, "get_producers_for_graph", query)
>>>>>>> 3dd6deb1
	if err != nil {
		return []models.ProducerForGraph{}, err
	}
	rows, err := conn.Conn().Query(ctx, stmt.Name)
	if err != nil {
		return []models.ProducerForGraph{}, err
	}
	defer rows.Close()
	producers, err := pgx.CollectRows(rows, pgx.RowToStructByPos[models.ProducerForGraph])
	if err != nil {
		return []models.ProducerForGraph{}, err
	}
	if len(producers) == 0 {
		return []models.ProducerForGraph{}, nil
	}
	return producers, nil
}

func InsertNewProducer(name string, stationId int, producerType string, connectionIdObj string, tenantName string, partitionsList []int, version int, sdk string, appId string) (models.Producer, error) {
	ctx, cancelfunc := context.WithTimeout(context.Background(), DbOperationTimeout*time.Second)
	defer cancelfunc()

	conn, err := MetadataDbClient.Client.Acquire(ctx)
	if err != nil {
		return models.Producer{}, err
	}
	defer conn.Release()

	query := `INSERT INTO producers ( 
		name, 
		station_id, 
		connection_id,
		is_active, 
		updated_at, 
		type,
		tenant_name,
		partitions,
		version,
		sdk,
		app_id) 
    VALUES($1, $2, $3, $4, $5, $6, $7, $8, $9, $10, $11) RETURNING id`

	stmt, err := conn.Conn().Prepare(ctx, "insert_new_producer", query)
	if err != nil {
		return models.Producer{}, err
	}

	var producerId int
	updatedAt := time.Now()
	isActive := true
	if tenantName != conf.GlobalAccount {
		tenantName = strings.ToLower(tenantName)
	}
	rows, err := conn.Conn().Query(ctx, stmt.Name, name, stationId, connectionIdObj, isActive, updatedAt, producerType, tenantName, partitionsList, version, sdk, appId)
	if err != nil {
		return models.Producer{}, err
	}
	defer rows.Close()
	for rows.Next() {
		err := rows.Scan(&producerId)
		if err != nil {
			return models.Producer{}, err
		}
	}

	if err := rows.Err(); err != nil {
		return models.Producer{}, err
	}

	if err := rows.Err(); err != nil {
		var pgErr *pgconn.PgError
		if errors.As(err, &pgErr) {
			if pgErr.Detail != "" {
				return models.Producer{}, errors.New(pgErr.Detail)
			} else {
				return models.Producer{}, errors.New(pgErr.Message)
			}
		} else {
			return models.Producer{}, err
		}
	}

	newProducer := models.Producer{
		ID:             producerId,
		Name:           name,
		StationId:      stationId,
		Type:           producerType,
		ConnectionId:   connectionIdObj,
		IsActive:       isActive,
		UpdatedAt:      time.Now(),
		PartitionsList: partitionsList,
	}
	return newProducer, nil
}

func GetNotDeletedProducersByStationID(stationId int) ([]models.Producer, error) {
	ctx, cancelfunc := context.WithTimeout(context.Background(), DbOperationTimeout*time.Second)
	defer cancelfunc()
	conn, err := MetadataDbClient.Client.Acquire(ctx)
	if err != nil {
		return []models.Producer{}, err
	}
	defer conn.Release()

	query := `SELECT * FROM producers AS p WHERE p.station_id = $1 AND p.is_deleted = false`
	stmt, err := conn.Conn().Prepare(ctx, "get_not_deleted_producers_by_station_id", query)
	if err != nil {
		return []models.Producer{}, err
	}
	rows, err := conn.Conn().Query(ctx, stmt.Name, stationId)
	if err != nil {
		return []models.Producer{}, err
	}
	defer rows.Close()
	producers, err := pgx.CollectRows(rows, pgx.RowToStructByPos[models.Producer])
	if err != nil {
		return []models.Producer{}, err
	}
	if len(producers) == 0 {
		return []models.Producer{}, nil
	}
	return producers, nil
}
func GetAllProducersByStationID(stationId int) ([]models.ExtendedProducer, error) {
	ctx, cancelfunc := context.WithTimeout(context.Background(), DbOperationTimeout*time.Second)
	defer cancelfunc()
	conn, err := MetadataDbClient.Client.Acquire(ctx)
	if err != nil {
		return []models.ExtendedProducer{}, err
	}
	defer conn.Release()
	query := `SELECT
			p.id,
			p.name,
			p.type,
			p.connection_id,
			p.updated_at,
			s.name,
			p.is_active,
			COUNT(CASE WHEN p.is_active THEN 1 END) OVER (PARTITION BY p.name) AS count_producers
			FROM producers AS p
			LEFT JOIN stations AS s ON s.id = p.station_id
			WHERE p.station_id = $1
			ORDER BY p.name, p.is_active DESC, p.updated_at DESC
			LIMIT 5000;`
	stmt, err := conn.Conn().Prepare(ctx, "get_producers_by_station_id", query)
	if err != nil {
		return []models.ExtendedProducer{}, err
	}
	rows, err := conn.Conn().Query(ctx, stmt.Name, stationId)
	if err != nil {
		return []models.ExtendedProducer{}, err
	}
	defer rows.Close()

	producers, err := pgx.CollectRows(rows, pgx.RowToStructByPos[models.ExtendedProducer])
	if err != nil {
		return []models.ExtendedProducer{}, err
	}
	if len(producers) == 0 {
		return []models.ExtendedProducer{}, nil
	}
	return producers, nil
}

func DeleteProducerByNameAndStationID(name string, stationId int) (bool, error) {
	ctx, cancelfunc := context.WithTimeout(context.Background(), DbOperationTimeout*time.Second)
	defer cancelfunc()
	conn, err := MetadataDbClient.Client.Acquire(ctx)
	if err != nil {
		return false, err
	}
	defer conn.Release()
	query := `DELETE FROM producers WHERE name = $1 AND station_id = $2 LIMIT 1`
	stmt, err := conn.Conn().Prepare(ctx, "delete_producer_by_name_and_station_id", query)
	if err != nil {
		return false, err
	}
	_, err = conn.Conn().Query(ctx, stmt.Name, name, stationId)
	if err != nil {
		return false, err
	}
	return true, nil
}

func DeleteProducerByNameStationIDAndConnID(name string, stationId int, connId string) (bool, error) {
	ctx, cancelfunc := context.WithTimeout(context.Background(), DbOperationTimeout*time.Second)
	defer cancelfunc()
	conn, err := MetadataDbClient.Client.Acquire(ctx)
	if err != nil {
		return false, err
	}
	defer conn.Release()
	// query := `DELETE FROM producers WHERE name = $1 AND station_id = $2 AND connection_id = $3 LIMIT 1`
	query := `DELETE FROM producers WHERE name = $1 AND station_id = $2 AND connection_id = $3
	AND EXISTS (
		SELECT 1 FROM producers
		WHERE name = $1 AND station_id = $2 AND connection_id = $3
		FETCH FIRST 1 ROW ONLY
	);`
	stmt, err := conn.Conn().Prepare(ctx, "delete_producer_by_name_and_station_id", query)
	if err != nil {
		return false, err
	}
	_, err = conn.Conn().Query(ctx, stmt.Name, name, stationId, connId)
	if err != nil {
		return false, err
	}
	return true, nil
}

func DeleteProducersByStationID(stationId int) error {
	ctx, cancelfunc := context.WithTimeout(context.Background(), DbOperationTimeout*time.Second)
	defer cancelfunc()
	conn, err := MetadataDbClient.Client.Acquire(ctx)
	if err != nil {
		return err
	}
	defer conn.Release()
	query := `DELETE FROM producers WHERE station_id = $1`
	stmt, err := conn.Conn().Prepare(ctx, "delete_producers_by_station_id", query)
	if err != nil {
		return err
	}
	_, err = conn.Conn().Query(ctx, stmt.Name, stationId)
	if err != nil {
		return err
	}
	return nil
}

func CountActiveProudcersByStationID(stationId int) (int64, error) {
	var activeCount int64
	ctx, cancelfunc := context.WithTimeout(context.Background(), DbOperationTimeout*time.Second)
	defer cancelfunc()
	conn, err := MetadataDbClient.Client.Acquire(ctx)
	if err != nil {
		return 0, err
	}
	defer conn.Release()
	query := `SELECT COUNT(*) FROM producers WHERE station_id = $1 AND is_active = true`
	stmt, err := conn.Conn().Prepare(ctx, "count_active_producers_by_station_id", query)
	if err != nil {
		return 0, err
	}
	err = conn.Conn().QueryRow(ctx, stmt.Name, stationId).Scan(&activeCount)
	if err != nil {
		return 0, err
	}

	return activeCount, nil
}

func CountAllActiveProudcers() (int64, error) {
	var producersCount int64
	ctx, cancelfunc := context.WithTimeout(context.Background(), DbOperationTimeout*time.Second)
	defer cancelfunc()
	conn, err := MetadataDbClient.Client.Acquire(ctx)
	if err != nil {
		return 0, err
	}
	defer conn.Release()
	query := `SELECT COUNT(*) FROM producers WHERE is_active = true`
	stmt, err := conn.Conn().Prepare(ctx, "count_all_active_producers", query)
	if err != nil {
		return 0, err
	}
	err = conn.Conn().QueryRow(ctx, stmt.Name).Scan(&producersCount)
	if err != nil {
		return 0, err
	}

	return producersCount, nil
}

func UpdateProducersOfDeletedUser(userId int) error {
	ctx, cancelfunc := context.WithTimeout(context.Background(), DbOperationTimeout*time.Second)
	defer cancelfunc()
	conn, err := MetadataDbClient.Client.Acquire(ctx)
	if err != nil {
		return err
	}
	defer conn.Release()
	query := `UPDATE producers SET created_by = 0, created_by_username = CONCAT(created_by_username, '(deleted)') WHERE created_by = $1 AND created_by_username NOT LIKE '%(deleted)'`
	stmt, err := conn.Conn().Prepare(ctx, "update_producers_of_deleted_user", query)
	if err != nil {
		return err
	}
	_, err = conn.Conn().Query(ctx, stmt.Name, userId)
	if err != nil {
		return err
	}
	return nil
}

func RemoveProducersByTenant(tenantName string) error {
	ctx, cancelfunc := context.WithTimeout(context.Background(), DbOperationTimeout*time.Second)
	defer cancelfunc()
	conn, err := MetadataDbClient.Client.Acquire(ctx)
	if err != nil {
		return err
	}
	defer conn.Release()
	query := `DELETE FROM producers WHERE tenant_name = $1`
	stmt, err := conn.Conn().Prepare(ctx, "delete_producers_by_tenant", query)
	if err != nil {
		return err
	}
	_, err = conn.Conn().Query(ctx, stmt.Name, tenantName)
	if err != nil {
		return err
	}
	return nil
}

func KillProducersByConnections(connectionIds []string) error {
	ctx, cancelfunc := context.WithTimeout(context.Background(), DbOperationTimeout*time.Second)
	defer cancelfunc()
	conn, err := MetadataDbClient.Client.Acquire(ctx)
	if err != nil {
		return err
	}
	defer conn.Release()
	query := `UPDATE producers SET is_active = false WHERE connection_id = ANY($1)`
	stmt, err := conn.Conn().Prepare(ctx, "kill_producers_by_connections", query)
	if err != nil {
		return err
	}
	_, err = conn.Conn().Query(ctx, stmt.Name, connectionIds)
	if err != nil {
		return err
	}
	return nil
}

// Consumer Functions
func GetActiveConsumerByCG(consumersGroup string, stationId int) (bool, models.Consumer, error) {
	ctx, cancelfunc := context.WithTimeout(context.Background(), DbOperationTimeout*time.Second)
	defer cancelfunc()
	conn, err := MetadataDbClient.Client.Acquire(ctx)
	if err != nil {
		return false, models.Consumer{}, err
	}
	defer conn.Release()

	query := `SELECT * FROM consumers WHERE consumers_group = $1 AND station_id = $2 LIMIT 1`
	stmt, err := conn.Conn().Prepare(ctx, "get_active_consumer_by_cg", query)
	if err != nil {
		return false, models.Consumer{}, err
	}
	rows, err := conn.Conn().Query(ctx, stmt.Name, consumersGroup, stationId)
	if err != nil {
		return false, models.Consumer{}, err
	}
	defer rows.Close()
	consumers, err := pgx.CollectRows(rows, pgx.RowToStructByPos[models.Consumer])
	if err != nil {
		return false, models.Consumer{}, err
	}
	if len(consumers) == 0 {
		return false, models.Consumer{}, nil
	}
	return true, consumers[0], nil
}

func InsertNewConsumer(name string,
	stationId int,
	consumerType string,
	connectionIdObj string,
	cgName string,
	maxAckTime int,
	maxMsgDeliveries int,
	startConsumeFromSequence uint64,
	lastMessages int64,
	tenantName string,
	partitionsList []int,
	version int, sdk string, appId string) (models.Consumer, error) {
	ctx, cancelfunc := context.WithTimeout(context.Background(), DbOperationTimeout*time.Second)
	defer cancelfunc()

	conn, err := MetadataDbClient.Client.Acquire(ctx)
	if err != nil {
		return models.Consumer{}, err
	}
	defer conn.Release()

	query := `INSERT INTO consumers ( 
		name, 
		station_id,
		connection_id,
		consumers_group,
		max_ack_time_ms,
		is_active, 
		updated_at,
		max_msg_deliveries,
		start_consume_from_seq,
		last_msgs,
		type,
		tenant_name, 
		partitions,
		version,
		sdk,
		app_id)
    VALUES($1, $2, $3, $4, $5, $6, $7, $8, $9, $10, $11, $12, $13, $14, $15, $16) 
	RETURNING id`

	stmt, err := conn.Conn().Prepare(ctx, "insert_new_consumer", query)
	if err != nil {
		return models.Consumer{}, err
	}

	var consumerId int
	updatedAt := time.Now()
	isActive := true

	rows, err := conn.Conn().Query(ctx, stmt.Name,
		name, stationId, connectionIdObj, cgName, maxAckTime, isActive, updatedAt, maxMsgDeliveries, startConsumeFromSequence, lastMessages, consumerType, tenantName, partitionsList, version, sdk, appId)
	if err != nil {
		return models.Consumer{}, err
	}
	defer rows.Close()
	for rows.Next() {
		err := rows.Scan(&consumerId)
		if err != nil {
			return models.Consumer{}, err
		}
	}

	if err := rows.Err(); err != nil {
		return models.Consumer{}, err
	}

	if err := rows.Err(); err != nil {
		var pgErr *pgconn.PgError
		if errors.As(err, &pgErr) {
			if pgErr.Detail != "" {
				return models.Consumer{}, errors.New(pgErr.Detail)
			} else {
				return models.Consumer{}, errors.New(pgErr.Message)
			}
		} else {
			return models.Consumer{}, err
		}
	}

	newConsumer := models.Consumer{
		ID:                  consumerId,
		Name:                name,
		StationId:           stationId,
		Type:                consumerType,
		ConnectionId:        connectionIdObj,
		ConsumersGroup:      cgName,
		IsActive:            isActive,
		UpdatedAt:           time.Now(),
		MaxAckTimeMs:        int64(maxAckTime),
		MaxMsgDeliveries:    maxMsgDeliveries,
		StartConsumeFromSeq: startConsumeFromSequence,
		LastMessages:        lastMessages,
		TenantName:          tenantName,
		PartitionsList:      partitionsList,
	}
	return newConsumer, nil
}

func GetConsumers() ([]models.Consumer, error) {
	ctx, cancelfunc := context.WithTimeout(context.Background(), DbOperationTimeout*time.Second)
	defer cancelfunc()
	conn, err := MetadataDbClient.Client.Acquire(ctx)
	if err != nil {
		return []models.Consumer{}, err
	}
	defer conn.Release()
	query := `SELECT * From consumers`
	stmt, err := conn.Conn().Prepare(ctx, "get_consumers", query)
	if err != nil {
		return []models.Consumer{}, err
	}
	rows, err := conn.Conn().Query(ctx, stmt.Name)
	if err != nil {
		return []models.Consumer{}, err
	}
	defer rows.Close()
	consumers, err := pgx.CollectRows(rows, pgx.RowToStructByPos[models.Consumer])
	if err != nil {
		return []models.Consumer{}, err
	}
	if len(consumers) == 0 {
		return []models.Consumer{}, err
	}
	return consumers, nil
}

func GetAllConsumersByStation(stationId int) ([]models.ExtendedConsumer, error) {
	ctx, cancelfunc := context.WithTimeout(context.Background(), DbOperationTimeout*time.Second)
	defer cancelfunc()
	conn, err := MetadataDbClient.Client.Acquire(ctx)
	if err != nil {
		return []models.ExtendedConsumer{}, err
	}
	defer conn.Release()
	query := `SELECT DISTINCT ON (c.name, c.consumers_group) c.id, c.name, c.updated_at, c.is_active, c.consumers_group, c.max_ack_time_ms, c.max_msg_deliveries, s.name, c.partitions,
				COUNT (CASE WHEN c.is_active THEN 1 END) OVER (PARTITION BY c.name) AS count
				FROM consumers AS c
				LEFT JOIN stations AS s ON s.id = c.station_id
				WHERE c.station_id = $1 ORDER BY c.name, c.consumers_group, c.updated_at DESC
				LIMIT 5000;`
	stmt, err := conn.Conn().Prepare(ctx, "get_all_consumers_by_station", query)
	if err != nil {
		return []models.ExtendedConsumer{}, err
	}
	rows, err := conn.Conn().Query(ctx, stmt.Name, stationId)
	if err != nil {
		return []models.ExtendedConsumer{}, err
	}
	defer rows.Close()
	consumers, err := pgx.CollectRows(rows, pgx.RowToStructByPos[models.ExtendedConsumer])
	if err != nil {
		return []models.ExtendedConsumer{}, err
	}
	if len(consumers) == 0 {
		return []models.ExtendedConsumer{}, nil
	}
	return consumers, nil
}

<<<<<<< HEAD
func GetAllActiveConsumersForGraph() ([]models.ConsumerForGraph, error) {
=======
func GetConsumersForGraph() ([]models.ConsumerForGraph, error) {
>>>>>>> 3dd6deb1
	ctx, cancelfunc := context.WithTimeout(context.Background(), DbOperationTimeout*time.Second)
	defer cancelfunc()
	conn, err := MetadataDbClient.Client.Acquire(ctx)
	if err != nil {
		return []models.ConsumerForGraph{}, err
	}
	defer conn.Release()
<<<<<<< HEAD
	query := `SELECT c.consumers_group, c.station_id, c.app_id
				FROM consumers AS c
				WHERE c.is_active = true ORDER BY c.name, c.station_id DESC
				LIMIT 40000;`
	stmt, err := conn.Conn().Prepare(ctx, "get_all_active_consumers_for_graph", query)
=======
	query := `SELECT c.consumers_group, c.station_id, c.app_id, c.is_active
				FROM consumers AS c
				ORDER BY c.name, c.station_id DESC
				LIMIT 40000;`
	stmt, err := conn.Conn().Prepare(ctx, "get_consumers_for_graph", query)
>>>>>>> 3dd6deb1
	if err != nil {
		return []models.ConsumerForGraph{}, err
	}
	rows, err := conn.Conn().Query(ctx, stmt.Name)
	if err != nil {
		return []models.ConsumerForGraph{}, err
	}
	defer rows.Close()
	cgs, err := pgx.CollectRows(rows, pgx.RowToStructByPos[models.ConsumerForGraph])
	if err != nil {
		return []models.ConsumerForGraph{}, err
	}
	if len(cgs) == 0 {
		return []models.ConsumerForGraph{}, nil
	}
	return cgs, nil
}

func DeleteConsumerByNameStationIDAndConnID(connectionId, name string, stationId int) (bool, models.Consumer, error) {
	ctx, cancelfunc := context.WithTimeout(context.Background(), DbOperationTimeout*time.Second)
	defer cancelfunc()
	conn, err := MetadataDbClient.Client.Acquire(ctx)
	if err != nil {
		return false, models.Consumer{}, err
	}
	defer conn.Release()
	query := ` DELETE FROM consumers WHERE ctid = ( SELECT ctid FROM consumers WHERE connection_id = $1 AND name = $2 AND station_id = $3 LIMIT 1) RETURNING *`
	deleteStmt, err := conn.Conn().Prepare(ctx, "delete_consumers", query)
	if err != nil {
		return false, models.Consumer{}, err
	}
	rows, err := conn.Conn().Query(ctx, deleteStmt.Name, connectionId, name, stationId)
	if err != nil {
		return false, models.Consumer{}, err
	}
	defer rows.Close()
	consumers, err := pgx.CollectRows(rows, pgx.RowToStructByPos[models.Consumer])
	if err != nil {
		return false, models.Consumer{}, err
	}
	if len(consumers) == 0 {
		return false, models.Consumer{}, err
	}
	return true, consumers[0], nil
}

func DeleteConsumerByNameAndStationId(name string, stationId int) (bool, models.Consumer, error) {
	ctx, cancelfunc := context.WithTimeout(context.Background(), DbOperationTimeout*time.Second)
	defer cancelfunc()
	conn, err := MetadataDbClient.Client.Acquire(ctx)
	if err != nil {
		return false, models.Consumer{}, err
	}
	defer conn.Release()
	query := ` DELETE FROM consumers WHERE ctid = ( SELECT ctid FROM consumers WHERE name = $1 AND station_id = $ LIMIT 1) RETURNING *`
	deleteStmt, err := conn.Conn().Prepare(ctx, "delete_consumers", query)
	if err != nil {
		return false, models.Consumer{}, err
	}
	rows, err := conn.Conn().Query(ctx, deleteStmt.Name, name, stationId)
	if err != nil {
		return false, models.Consumer{}, err
	}
	defer rows.Close()
	consumers, err := pgx.CollectRows(rows, pgx.RowToStructByPos[models.Consumer])
	if err != nil {
		return false, models.Consumer{}, err
	}
	if len(consumers) == 0 {
		return false, models.Consumer{}, err
	}
	return true, consumers[0], nil
}

func DeleteAllConsumersByStationID(stationId int) error {
	ctx, cancelfunc := context.WithTimeout(context.Background(), DbOperationTimeout*time.Second)
	defer cancelfunc()
	conn, err := MetadataDbClient.Client.Acquire(ctx)
	if err != nil {
		return err
	}
	defer conn.Release()
	query := `DELETE FROM consumers WHERE station_id = $1`
	stmt, err := conn.Conn().Prepare(ctx, "delete_consumers_by_station_id", query)
	if err != nil {
		return err
	}
	_, err = conn.Conn().Query(ctx, stmt.Name, stationId)
	if err != nil {
		return err
	}
	return nil
}

func DeleteDLSMessagesByStationID(stationId int) error {
	ctx, cancelfunc := context.WithTimeout(context.Background(), DbOperationTimeout*time.Second)
	defer cancelfunc()
	conn, err := MetadataDbClient.Client.Acquire(ctx)
	if err != nil {
		return err
	}
	defer conn.Release()
	query := `DELETE FROM dls_messages WHERE station_id = $1`
	stmt, err := conn.Conn().Prepare(ctx, "delete_messages_from_chosen_dls", query)
	if err != nil {
		return err
	}
	_, err = conn.Conn().Query(ctx, stmt.Name, stationId)
	if err != nil {
		return err
	}
	return nil
}

func CountActiveConsumersInCG(consumersGroup string, stationId int) (int64, error) {
	var count int64
	ctx, cancelfunc := context.WithTimeout(context.Background(), DbOperationTimeout*time.Second)
	defer cancelfunc()
	conn, err := MetadataDbClient.Client.Acquire(ctx)
	if err != nil {
		return 0, err
	}
	defer conn.Release()
	query := `SELECT COUNT(*) FROM consumers WHERE station_id = $1 AND consumers_group = $2 AND is_active = true`
	stmt, err := conn.Conn().Prepare(ctx, "count_active_consumers_in_cg", query)
	if err != nil {
		return 0, err
	}
	err = conn.Conn().QueryRow(ctx, stmt.Name, stationId, consumersGroup).Scan(&count)
	if err != nil {
		return 0, err
	}

	return count, nil
}

func CountActiveConsumersByStationID(stationId int) (int64, error) {
	var activeCount int64
	ctx, cancelfunc := context.WithTimeout(context.Background(), DbOperationTimeout*time.Second)
	defer cancelfunc()
	conn, err := MetadataDbClient.Client.Acquire(ctx)
	if err != nil {
		return 0, err
	}
	defer conn.Release()
	query := `SELECT COUNT(*) FROM consumers WHERE station_id = $1 AND is_active = true`
	stmt, err := conn.Conn().Prepare(ctx, "count_active_consumers_by_station_id", query)
	if err != nil {
		return 0, err
	}
	err = conn.Conn().QueryRow(ctx, stmt.Name, stationId).Scan(&activeCount)
	if err != nil {
		return 0, err
	}

	return activeCount, nil
}

func CountAllActiveConsumers() (int64, error) {
	var consumersCount int64
	ctx, cancelfunc := context.WithTimeout(context.Background(), DbOperationTimeout*time.Second)
	defer cancelfunc()
	conn, err := MetadataDbClient.Client.Acquire(ctx)
	if err != nil {
		return 0, err
	}
	defer conn.Release()
	query := `SELECT COUNT(*) FROM consumers WHERE is_active = true`
	stmt, err := conn.Conn().Prepare(ctx, "count_all_active_consumers", query)
	if err != nil {
		return 0, err
	}
	err = conn.Conn().QueryRow(ctx, stmt.Name).Scan(&consumersCount)
	if err != nil {
		return 0, err
	}

	return consumersCount, nil
}

func GetConsumerGroupMembers(cgName string, stationId int) ([]models.CgMember, error) {
	ctx, cancelfunc := context.WithTimeout(context.Background(), DbOperationTimeout*time.Second)
	defer cancelfunc()
	conn, err := MetadataDbClient.Client.Acquire(ctx)
	if err != nil {
		return []models.CgMember{}, err
	}
	defer conn.Release()
	query := `
		SELECT
			c.name,
			c.connection_id,
			c.is_active,
			c.max_msg_deliveries,
			c.max_ack_time_ms,
			c.partitions,
			COUNT (CASE WHEN c.is_active THEN 1 END) OVER (PARTITION BY c.name) AS count
		FROM
			consumers AS c
		WHERE
			c.consumers_group = $1
			AND c.station_id = $2
		ORDER BY
			c.name, c.updated_at DESC
	`
	stmt, err := conn.Conn().Prepare(ctx, "get_consumer_group_members", query)
	if err != nil {
		return []models.CgMember{}, err
	}
	rows, err := conn.Conn().Query(ctx, stmt.Name, cgName, stationId)
	if err != nil {
		return []models.CgMember{}, err
	}
	defer rows.Close()

	consumers, err := pgx.CollectRows(rows, pgx.RowToStructByPos[models.CgMember])
	if err != nil {
		return []models.CgMember{}, err
	}
	if len(consumers) == 0 {
		return []models.CgMember{}, nil
	}
	return consumers, nil
}

func UpdateCosnumersActiveAndGetDetails(connectionId string, isActive bool) ([]models.LightConsumer, error) {
	ctx, cancelfunc := context.WithTimeout(context.Background(), DbOperationTimeout*time.Second)
	defer cancelfunc()
	conn, err := MetadataDbClient.Client.Acquire(ctx)
	if err != nil {
		return []models.LightConsumer{}, err
	}
	defer conn.Release()
	query := `
	WITH updated_consumers AS (
		UPDATE consumers
		SET is_active = $2
		WHERE connection_id = $1 AND is_active = true
		RETURNING *
	)
	SELECT DISTINCT ON (c.name) c.name, s.name, COUNT(*) OVER (PARTITION BY c.name)
	FROM updated_consumers AS c
	LEFT JOIN stations AS s ON s.id = c.station_id
	GROUP BY c.name, c.id, s.id
	LIMIT 5000;`
	stmt, err := conn.Conn().Prepare(ctx, "get_all_consumers_by_connection_id_with_station_details", query)
	if err != nil {
		return []models.LightConsumer{}, err
	}
	rows, err := conn.Conn().Query(ctx, stmt.Name, connectionId, isActive)
	if err != nil {
		return []models.LightConsumer{}, err
	}
	defer rows.Close()
	consumers, err := pgx.CollectRows(rows, pgx.RowToStructByPos[models.LightConsumer])
	if err != nil {
		return []models.LightConsumer{}, err
	}
	if len(consumers) == 0 {
		return []models.LightConsumer{}, nil
	}
	return consumers, nil
}

func GetActiveConsumerByStationID(consumerName string, stationId int) (bool, models.Consumer, error) {
	ctx, cancelfunc := context.WithTimeout(context.Background(), DbOperationTimeout*time.Second)
	defer cancelfunc()
	conn, err := MetadataDbClient.Client.Acquire(ctx)
	if err != nil {
		return false, models.Consumer{}, err
	}
	defer conn.Release()
	query := `SELECT * FROM consumers WHERE name = $1 AND station_id = $2 AND is_active = true LIMIT 1`
	stmt, err := conn.Conn().Prepare(ctx, "get_active_consumer_by_station_id", query)
	if err != nil {
		return false, models.Consumer{}, err
	}
	rows, err := conn.Conn().Query(ctx, stmt.Name, consumerName, stationId)
	if err != nil {
		return false, models.Consumer{}, err
	}
	defer rows.Close()
	consumers, err := pgx.CollectRows(rows, pgx.RowToStructByPos[models.Consumer])
	if err != nil {
		return false, models.Consumer{}, err
	}
	if len(consumers) == 0 {
		return false, models.Consumer{}, nil
	}
	return true, consumers[0], nil
}

func UpdateConsumersConnection(connectionId string, isActive bool) error {
	ctx, cancelfunc := context.WithTimeout(context.Background(), DbOperationTimeout*time.Second)
	defer cancelfunc()
	conn, err := MetadataDbClient.Client.Acquire(ctx)
	if err != nil {
		return err
	}
	defer conn.Release()
	query := `UPDATE consumers SET is_active = $1 WHERE connection_id = $2`
	stmt, err := conn.Conn().Prepare(ctx, "update_consumers_connection", query)
	if err != nil {
		return err
	}
	_, err = conn.Conn().Query(ctx, stmt.Name, isActive, connectionId)
	if err != nil {
		return err
	}
	return nil
}

func UpdateConsumersOfDeletedUser(userId int) error {
	ctx, cancelfunc := context.WithTimeout(context.Background(), DbOperationTimeout*time.Second)
	defer cancelfunc()
	conn, err := MetadataDbClient.Client.Acquire(ctx)
	if err != nil {
		return err
	}
	defer conn.Release()
	query := `UPDATE consumers SET created_by = 0, created_by_username = CONCAT(created_by_username, '(deleted)') WHERE created_by = $1 AND created_by_username NOT LIKE '%(deleted)'`
	stmt, err := conn.Conn().Prepare(ctx, "update_consumers_of_deleted_user", query)
	if err != nil {
		return err
	}
	_, err = conn.Conn().Query(ctx, stmt.Name, userId)
	if err != nil {
		return err
	}
	return nil
}

func RemoveConsumersByTenant(tenantName string) error {
	ctx, cancelfunc := context.WithTimeout(context.Background(), DbOperationTimeout*time.Second)
	defer cancelfunc()
	conn, err := MetadataDbClient.Client.Acquire(ctx)
	if err != nil {
		return err
	}
	defer conn.Release()
	query := `DELETE FROM consumers WHERE tenant_name = $1`
	stmt, err := conn.Conn().Prepare(ctx, "remove_consumers_by_tenant", query)
	if err != nil {
		return err
	}
	_, err = conn.Conn().Query(ctx, stmt.Name, tenantName)
	if err != nil {
		return err
	}
	return nil
}

func KillConsumersByConnections(connectionIds []string) error {
	ctx, cancelfunc := context.WithTimeout(context.Background(), DbOperationTimeout*time.Second)
	defer cancelfunc()
	conn, err := MetadataDbClient.Client.Acquire(ctx)
	if err != nil {
		return err
	}
	defer conn.Release()
	query := `UPDATE consumers SET is_active = false WHERE connection_id = ANY($1)`
	stmt, err := conn.Conn().Prepare(ctx, "kill_consumers_by_connections", query)
	if err != nil {
		return err
	}
	_, err = conn.Conn().Query(ctx, stmt.Name, connectionIds)
	if err != nil {
		return err
	}
	return nil
}

func GetActiveCgsByName(names []string, tenantName string) ([]models.LightConsumer, error) {
	ctx, cancelfunc := context.WithTimeout(context.Background(), DbOperationTimeout*time.Second)
	defer cancelfunc()
	conn, err := MetadataDbClient.Client.Acquire(ctx)
	if err != nil {
		return []models.LightConsumer{}, err
	}
	defer conn.Release()
	query := `
		SELECT c.consumers_group, s.name, COUNT(*)
		FROM consumers AS c
		LEFT JOIN stations AS s ON s.id = c.station_id
		WHERE c.tenant_name = $1 AND c.consumers_group = ANY($2) AND c.is_active = true
		GROUP BY c.consumers_group, s.name, c.station_id;`
	stmt, err := conn.Conn().Prepare(ctx, "get_active_consumers_by_name", query)
	if err != nil {
		return []models.LightConsumer{}, err
	}
	rows, err := conn.Conn().Query(ctx, stmt.Name, tenantName, names)
	if err != nil {
		return []models.LightConsumer{}, err
	}
	defer rows.Close()
	consumers, err := pgx.CollectRows(rows, pgx.RowToStructByPos[models.LightConsumer])
	if err != nil {
		return []models.LightConsumer{}, err
	}
	if len(consumers) == 0 {
		return []models.LightConsumer{}, nil
	}
	return consumers, nil
}

// Schema Functions
func GetSchemaByName(name string, tenantName string) (bool, models.Schema, error) {
	ctx, cancelfunc := context.WithTimeout(context.Background(), DbOperationTimeout*time.Second)
	defer cancelfunc()
	conn, err := MetadataDbClient.Client.Acquire(ctx)
	if err != nil {
		return false, models.Schema{}, err
	}
	defer conn.Release()
	query := `SELECT * FROM schemas WHERE name = $1 AND tenant_name = $2 LIMIT 1`
	stmt, err := conn.Conn().Prepare(ctx, "get_schema_by_name", query)
	if err != nil {
		return false, models.Schema{}, err
	}
	if tenantName != conf.GlobalAccount {
		tenantName = strings.ToLower(tenantName)
	}
	rows, err := conn.Conn().Query(ctx, stmt.Name, name, tenantName)
	if err != nil {
		return false, models.Schema{}, err
	}
	defer rows.Close()
	schemas, err := pgx.CollectRows(rows, pgx.RowToStructByPos[models.Schema])
	if err != nil {
		return false, models.Schema{}, err
	}
	if len(schemas) == 0 {
		return false, models.Schema{}, nil
	}
	return true, schemas[0], nil
}

func GetSchemaVersionsBySchemaID(id int) ([]models.SchemaVersion, error) {
	ctx, cancelfunc := context.WithTimeout(context.Background(), DbOperationTimeout*time.Second)
	defer cancelfunc()
	conn, err := MetadataDbClient.Client.Acquire(ctx)
	if err != nil {
		return []models.SchemaVersion{}, err
	}
	defer conn.Release()
	query := `SELECT * FROM schema_versions WHERE schema_id=$1 ORDER BY created_at DESC`
	stmt, err := conn.Conn().Prepare(ctx, "get_schema_versions_by_schema_id", query)
	if err != nil {
		cancelfunc()
		return []models.SchemaVersion{}, err
	}
	rows, err := conn.Conn().Query(ctx, stmt.Name, id)
	if err != nil {
		return []models.SchemaVersion{}, err
	}
	defer rows.Close()
	schemaVersionsRes, err := pgx.CollectRows(rows, pgx.RowToStructByPos[models.SchemaVersionResponse])
	if err != nil {
		return []models.SchemaVersion{}, err
	}
	if len(schemaVersionsRes) == 0 {
		return []models.SchemaVersion{}, nil
	}
	schemaVersions := []models.SchemaVersion{}
	for _, v := range schemaVersionsRes {
		version := models.SchemaVersion{
			ID:                v.ID,
			VersionNumber:     v.VersionNumber,
			Active:            v.Active,
			CreatedBy:         v.CreatedBy,
			CreatedByUsername: v.CreatedByUsername,
			CreatedAt:         v.CreatedAt,
			SchemaContent:     v.SchemaContent,
			SchemaId:          v.SchemaId,
			MessageStructName: v.MessageStructName,
			Descriptor:        string(v.Descriptor),
			TenantName:        strings.ToLower(v.TenantName),
		}

		schemaVersions = append(schemaVersions, version)
	}
	return schemaVersions, nil
}

func GetActiveVersionBySchemaID(id int) (models.SchemaVersion, error) {
	ctx, cancelfunc := context.WithTimeout(context.Background(), DbOperationTimeout*time.Second)
	defer cancelfunc()
	conn, err := MetadataDbClient.Client.Acquire(ctx)
	if err != nil {
		return models.SchemaVersion{}, err
	}
	defer conn.Release()
	query := `SELECT * FROM schema_versions WHERE schema_id=$1 AND active=true LIMIT 1`
	stmt, err := conn.Conn().Prepare(ctx, "get_active_version_by_schema_id", query)
	if err != nil {
		return models.SchemaVersion{}, err
	}
	rows, err := conn.Conn().Query(ctx, stmt.Name, id)
	if err != nil {
		return models.SchemaVersion{}, err
	}
	defer rows.Close()
	schemas, err := pgx.CollectRows(rows, pgx.RowToStructByPos[models.SchemaVersionResponse])
	if err != nil {
		return models.SchemaVersion{}, err
	}
	if len(schemas) == 0 {
		return models.SchemaVersion{}, nil
	}
	schemaVersion := models.SchemaVersion{
		ID:                schemas[0].ID,
		VersionNumber:     schemas[0].VersionNumber,
		Active:            schemas[0].Active,
		CreatedBy:         schemas[0].CreatedBy,
		CreatedByUsername: schemas[0].CreatedByUsername,
		CreatedAt:         schemas[0].CreatedAt,
		SchemaContent:     schemas[0].SchemaContent,
		SchemaId:          schemas[0].SchemaId,
		MessageStructName: schemas[0].MessageStructName,
		Descriptor:        string(schemas[0].Descriptor),
		TenantName:        strings.ToLower(schemas[0].TenantName),
	}

	return schemaVersion, nil
}

func UpdateSchemasOfDeletedUser(userId int, tenantName string) error {
	ctx, cancelfunc := context.WithTimeout(context.Background(), DbOperationTimeout*time.Second)
	defer cancelfunc()
	conn, err := MetadataDbClient.Client.Acquire(ctx)
	if err != nil {
		return err
	}
	defer conn.Release()
	query := ` UPDATE schemas
	SET created_by_username = CONCAT(created_by_username, '(deleted)')
	WHERE created_by_username = (
		SELECT username FROM users WHERE id = $1
	)
	AND created_by_username NOT LIKE '%(deleted)'
	AND tenant_name = $2`
	stmt, err := conn.Conn().Prepare(ctx, "update_schemas_of_deleted_user", query)
	if err != nil {
		return err
	}
	if tenantName != conf.GlobalAccount {
		tenantName = strings.ToLower(tenantName)
	}
	_, err = conn.Conn().Query(ctx, stmt.Name, userId, tenantName)
	if err != nil {
		return err
	}
	return nil
}

func RemoveSchemasByTenant(tenantName string) error {
	ctx, cancelfunc := context.WithTimeout(context.Background(), DbOperationTimeout*time.Second)
	defer cancelfunc()
	conn, err := MetadataDbClient.Client.Acquire(ctx)
	if err != nil {
		return err
	}
	defer conn.Release()
	query := `DELETE FROM schemas WHERE tenant_name = $1`
	stmt, err := conn.Conn().Prepare(ctx, "remove_schemas_by_tenant", query)
	if err != nil {
		return err
	}
	_, err = conn.Conn().Exec(ctx, stmt.Name, tenantName)
	if err != nil {
		return err
	}
	return nil
}

func UpdateSchemaVersionsOfDeletedUser(userId int, tenantName string) error {
	ctx, cancelfunc := context.WithTimeout(context.Background(), DbOperationTimeout*time.Second)
	defer cancelfunc()
	conn, err := MetadataDbClient.Client.Acquire(ctx)
	if err != nil {
		return err
	}
	defer conn.Release()
	query := ` UPDATE schema_versions
	SET created_by_username = CONCAT(created_by_username, '(deleted)')
	WHERE created_by_username = (
		SELECT username FROM users WHERE id = $1
	)
	AND created_by_username NOT LIKE '%(deleted)'
	AND tenant_name = $2`
	stmt, err := conn.Conn().Prepare(ctx, "update_schema_versions_of_deleted_user", query)
	if err != nil {
		return err
	}
	if tenantName != conf.GlobalAccount {
		tenantName = strings.ToLower(tenantName)
	}
	_, err = conn.Conn().Query(ctx, stmt.Name, userId, tenantName)
	if err != nil {
		return err
	}
	return nil
}

func RemoveSchemaVersionsByTenant(tenantName string) error {
	ctx, cancelfunc := context.WithTimeout(context.Background(), DbOperationTimeout*time.Second)
	defer cancelfunc()
	conn, err := MetadataDbClient.Client.Acquire(ctx)
	if err != nil {
		return err
	}
	defer conn.Release()

	query := `DELETE FROM schema_versions WHERE tenant_name = $1`
	stmt, err := conn.Conn().Prepare(ctx, "remove_schema_versions_by_tenant", query)
	if err != nil {
		return err
	}
	_, err = conn.Conn().Query(ctx, stmt.Name, tenantName)
	if err != nil {
		return err
	}
	return nil
}

func GetSchemaVersionByNumberAndID(version int, schemaId int) (bool, models.SchemaVersion, error) {
	ctx, cancelfunc := context.WithTimeout(context.Background(), DbOperationTimeout*time.Second)
	defer cancelfunc()
	conn, err := MetadataDbClient.Client.Acquire(ctx)
	if err != nil {
		return false, models.SchemaVersion{}, err
	}
	defer conn.Release()
	query := `SELECT * FROM schema_versions WHERE schema_id=$1 AND version_number=$2 LIMIT 1`
	stmt, err := conn.Conn().Prepare(ctx, "get_active_version_by_number_and_id", query)
	if err != nil {
		return false, models.SchemaVersion{}, err
	}
	rows, err := conn.Conn().Query(ctx, stmt.Name, schemaId, version)
	if err != nil {
		return false, models.SchemaVersion{}, err
	}
	defer rows.Close()
	schemas, err := pgx.CollectRows(rows, pgx.RowToStructByPos[models.SchemaVersionResponse])
	if err != nil {
		return false, models.SchemaVersion{}, err
	}
	if len(schemas) == 0 {
		return false, models.SchemaVersion{}, nil
	}
	schemaVersion := models.SchemaVersion{
		ID:                schemas[0].ID,
		VersionNumber:     schemas[0].VersionNumber,
		Active:            schemas[0].Active,
		CreatedBy:         schemas[0].CreatedBy,
		CreatedByUsername: schemas[0].CreatedByUsername,
		CreatedAt:         schemas[0].CreatedAt,
		SchemaContent:     schemas[0].SchemaContent,
		SchemaId:          schemas[0].SchemaId,
		MessageStructName: schemas[0].MessageStructName,
		Descriptor:        string(schemas[0].Descriptor),
		TenantName:        strings.ToLower(schemas[0].TenantName),
	}
	return true, schemaVersion, nil
}

func UpdateSchemaActiveVersion(schemaId int, versionNumber int) error {
	ctx, cancelfunc := context.WithTimeout(context.Background(), DbOperationTimeout*time.Second)
	defer cancelfunc()
	conn, err := MetadataDbClient.Client.Acquire(ctx)
	if err != nil {
		return err
	}
	defer conn.Release()
	query := `UPDATE schema_versions
		SET active = CASE
		WHEN version_number = $2 THEN true
		ELSE false
		END
	WHERE schema_id = $1
`
	stmt, err := conn.Conn().Prepare(ctx, "update_schema_active_version", query)
	if err != nil {
		return err
	}
	_, err = conn.Conn().Query(ctx, stmt.Name, schemaId, versionNumber)
	if err != nil {
		return err
	}
	return nil
}

func GetShcemaVersionsCount(schemaId int, tenantName string) (int, error) {
	ctx, cancelfunc := context.WithTimeout(context.Background(), DbOperationTimeout*time.Second)
	defer cancelfunc()
	conn, err := MetadataDbClient.Client.Acquire(ctx)
	if err != nil {
		return 0, err
	}
	defer conn.Release()
	query := `SELECT COUNT(*) FROM schema_versions WHERE schema_id=$1 AND tenant_name=$2`
	stmt, err := conn.Conn().Prepare(ctx, "get_schema_versions_count", query)
	if err != nil {
		return 0, err
	}
	var count int
	if tenantName != conf.GlobalAccount {
		tenantName = strings.ToLower(tenantName)
	}
	err = conn.Conn().QueryRow(ctx, stmt.Name, schemaId, tenantName).Scan(&count)
	if err != nil {
		return 0, err
	}

	return count, nil
}

func GetAllSchemasDetails(tenantName string) ([]models.ExtendedSchema, error) {
	ctx, cancelfunc := context.WithTimeout(context.Background(), DbOperationTimeout*time.Second)
	defer cancelfunc()
	conn, err := MetadataDbClient.Client.Acquire(ctx)
	if err != nil {
		return []models.ExtendedSchema{}, err
	}
	defer conn.Release()
	query := `SELECT s.id, s.name, s.type, sv.created_by, s.created_by_username, sv.created_at, asv.version_number
	          FROM schemas AS s
	          LEFT JOIN schema_versions AS sv ON s.id = sv.schema_id AND sv.version_number = 1
	          LEFT JOIN schema_versions AS asv ON s.id = asv.schema_id AND asv.active = true
	          WHERE asv.id IS NOT NULL AND s.tenant_name = $1
	          ORDER BY sv.created_at DESC`
	stmt, err := conn.Conn().Prepare(ctx, "get_all_schemas_details", query)
	if err != nil {
		return []models.ExtendedSchema{}, err
	}
	if tenantName != conf.GlobalAccount {
		tenantName = strings.ToLower(tenantName)
	}
	rows, err := conn.Conn().Query(ctx, stmt.Name, tenantName)
	if err != nil {
		return []models.ExtendedSchema{}, err
	}
	if err == pgx.ErrNoRows {
		return []models.ExtendedSchema{}, nil
	}
	defer rows.Close()
	schemas := []models.ExtendedSchema{}
	for rows.Next() {
		var sc models.ExtendedSchema
		err := rows.Scan(&sc.ID, &sc.Name, &sc.Type, &sc.CreatedBy, &sc.CreatedByUsername, &sc.CreatedAt, &sc.ActiveVersionNumber)
		if err != nil {
			return []models.ExtendedSchema{}, err
		}
		schemas = append(schemas, sc)
	}
	if len(schemas) == 0 {
		return []models.ExtendedSchema{}, nil
	}
	return schemas, nil
}

func FindAndDeleteSchema(schemaIds []int) error {
	ctx, cancelfunc := context.WithTimeout(context.Background(), DbOperationTimeout*time.Second)
	defer cancelfunc()

	conn, err := MetadataDbClient.Client.Acquire(ctx)
	if err != nil {
		return err
	}
	defer conn.Release()

	removeSchemaVersionsQuery := `DELETE FROM schema_versions
	WHERE schema_id = ANY($1)`

	stmt, err := conn.Conn().Prepare(ctx, "remove_schema_versions", removeSchemaVersionsQuery)
	if err != nil {
		return err
	}

	_, err = conn.Conn().Exec(ctx, stmt.Name, schemaIds)
	if err != nil {
		return err
	}

	removeSchemasQuery := `DELETE FROM schemas
	WHERE id = ANY($1)`

	stmt, err = conn.Conn().Prepare(ctx, "remove_schemas", removeSchemasQuery)
	if err != nil {
		return err
	}

	_, err = conn.Conn().Exec(ctx, stmt.Name, schemaIds)
	if err != nil {
		return err
	}
	return nil
}

func InsertNewSchema(schemaName string, schemaType string, createdByUsername string, tenantName string) (models.Schema, int64, error) {
	ctx, cancelfunc := context.WithTimeout(context.Background(), DbOperationTimeout*time.Second)
	defer cancelfunc()

	conn, err := MetadataDbClient.Client.Acquire(ctx)
	if err != nil {
		return models.Schema{}, 0, err
	}
	defer conn.Release()

	query := `INSERT INTO schemas ( 
		name, 
		type,
		created_by_username,
		tenant_name) 
    VALUES($1, $2, $3, $4) RETURNING id`

	stmt, err := conn.Conn().Prepare(ctx, "insert_new_schema", query)
	if err != nil {
		return models.Schema{}, 0, err
	}

	var schemaId int
	if tenantName != conf.GlobalAccount {
		tenantName = strings.ToLower(tenantName)
	}
	rows, err := conn.Conn().Query(ctx, stmt.Name, schemaName, schemaType, createdByUsername, tenantName)
	if err != nil {
		return models.Schema{}, 0, err
	}
	defer rows.Close()
	for rows.Next() {
		err := rows.Scan(&schemaId)
		if err != nil {
			return models.Schema{}, 0, err
		}
	}

	if err := rows.Err(); err != nil {
		var pgErr *pgconn.PgError
		if errors.As(err, &pgErr) {
			if pgErr.Detail != "" {
				if strings.Contains(pgErr.Detail, "already exists") {
					return models.Schema{}, 0, errors.New("Schema " + schemaName + " already exists")
				} else {
					return models.Schema{}, 0, errors.New(pgErr.Detail)
				}
			} else {
				return models.Schema{}, 0, errors.New(pgErr.Message)
			}
		} else {
			return models.Schema{}, 0, err
		}
	}

	rowsAffected := rows.CommandTag().RowsAffected()
	newSchema := models.Schema{
		ID:                schemaId,
		Name:              schemaName,
		Type:              schemaType,
		CreatedByUsername: createdByUsername,
	}
	return newSchema, rowsAffected, nil
}

func InsertNewSchemaVersion(schemaVersionNumber int, userId int, username string, schemaContent string, schemaId int, messageStructName string, descriptor string, active bool, tenantName string) (models.SchemaVersion, int64, error) {
	ctx, cancelfunc := context.WithTimeout(context.Background(), DbOperationTimeout*time.Second)
	defer cancelfunc()

	conn, err := MetadataDbClient.Client.Acquire(ctx)
	if err != nil {
		return models.SchemaVersion{}, 0, err
	}
	defer conn.Release()

	query := `INSERT INTO schema_versions ( 
		version_number,
		active,
		created_by,
		created_by_username,
		created_at,
		schema_content,
		schema_id,
		msg_struct_name,
		descriptor,
		tenant_name)
    VALUES($1, $2, $3, $4, $5, $6, $7, $8, $9, $10) RETURNING id`

	stmt, err := conn.Conn().Prepare(ctx, "insert_new_schema_version", query)
	if err != nil {
		return models.SchemaVersion{}, 0, err
	}

	var schemaVersionId int
	createdAt := time.Now()
	if tenantName != conf.GlobalAccount {
		tenantName = strings.ToLower(tenantName)
	}
	rows, err := conn.Conn().Query(ctx, stmt.Name, schemaVersionNumber, active, userId, username, createdAt, schemaContent, schemaId, messageStructName, []byte(descriptor), tenantName)
	if err != nil {
		return models.SchemaVersion{}, 0, err
	}
	defer rows.Close()
	for rows.Next() {
		err := rows.Scan(&schemaVersionId)
		if err != nil {
			return models.SchemaVersion{}, 0, err
		}
	}

	if err := rows.Err(); err != nil {
		var pgErr *pgconn.PgError
		if errors.As(err, &pgErr) {
			if pgErr.Detail != "" {
				if strings.Contains(pgErr.Detail, "already exists") {
					return models.SchemaVersion{}, 0, errors.New("version already exists")
				} else {
					return models.SchemaVersion{}, 0, errors.New(pgErr.Detail)
				}
			} else {
				return models.SchemaVersion{}, 0, errors.New(pgErr.Message)
			}
		} else {
			return models.SchemaVersion{}, 0, err
		}

	}

	rowsAffected := rows.CommandTag().RowsAffected()
	newSchemaVersion := models.SchemaVersion{
		ID:                schemaVersionId,
		VersionNumber:     schemaVersionNumber,
		Active:            active,
		CreatedBy:         userId,
		CreatedByUsername: username,
		CreatedAt:         time.Now(),
		SchemaContent:     schemaContent,
		SchemaId:          schemaId,
		MessageStructName: messageStructName,
		Descriptor:        descriptor,
	}
	return newSchemaVersion, rowsAffected, nil
}

// Integration Functions
func GetIntegration(name string, tenantName string) (bool, models.Integration, error) {
	if tenantName != conf.GlobalAccount {
		tenantName = strings.ToLower(tenantName)
	}
	ctx, cancelfunc := context.WithTimeout(context.Background(), DbOperationTimeout*time.Second)
	defer cancelfunc()
	conn, err := MetadataDbClient.Client.Acquire(ctx)
	if err != nil {
		return false, models.Integration{}, err
	}
	defer conn.Release()
	query := `SELECT * FROM integrations WHERE name=$1 AND tenant_name=$2 LIMIT 1`
	stmt, err := conn.Conn().Prepare(ctx, "get_integration", query)
	if err != nil {
		return false, models.Integration{}, err
	}
	rows, err := conn.Conn().Query(ctx, stmt.Name, name, tenantName)
	if err != nil {
		return false, models.Integration{}, err
	}
	defer rows.Close()
	integrations, err := pgx.CollectRows(rows, pgx.RowToStructByPos[models.Integration])
	if err != nil {
		return false, models.Integration{}, err
	}
	if len(integrations) == 0 {
		return false, models.Integration{}, nil
	}
	return true, integrations[0], nil
}

func GetAllIntegrations() (bool, []models.Integration, error) {
	ctx, cancelfunc := context.WithTimeout(context.Background(), DbOperationTimeout*time.Second)
	defer cancelfunc()
	conn, err := MetadataDbClient.Client.Acquire(ctx)
	if err != nil {
		return false, []models.Integration{}, err
	}
	defer conn.Release()
	query := `SELECT * FROM integrations`
	stmt, err := conn.Conn().Prepare(ctx, "get_all_integrations", query)
	if err != nil {
		return false, []models.Integration{}, err
	}
	rows, err := conn.Conn().Query(ctx, stmt.Name)
	if err != nil {
		return false, []models.Integration{}, err
	}
	defer rows.Close()
	integrations, err := pgx.CollectRows(rows, pgx.RowToStructByPos[models.Integration])
	if err != nil {
		return false, []models.Integration{}, err
	}
	if len(integrations) == 0 {
		return false, []models.Integration{}, nil
	}
	return true, integrations, nil
}

func GetAllIntegrationsByTenant(tenantName string) (bool, []models.Integration, error) {
	ctx, cancelfunc := context.WithTimeout(context.Background(), DbOperationTimeout*time.Second)
	defer cancelfunc()
	conn, err := MetadataDbClient.Client.Acquire(ctx)
	if err != nil {
		return false, []models.Integration{}, err
	}
	defer conn.Release()
	query := `SELECT * FROM integrations WHERE tenant_name = $1`
	stmt, err := conn.Conn().Prepare(ctx, "get_all_integrations_by_tenant", query)
	if err != nil {
		return false, []models.Integration{}, err
	}
	rows, err := conn.Conn().Query(ctx, stmt.Name, tenantName)
	if err != nil {
		return false, []models.Integration{}, err
	}
	defer rows.Close()
	integrations, err := pgx.CollectRows(rows, pgx.RowToStructByPos[models.Integration])
	if err != nil {
		return false, []models.Integration{}, err
	}
	if len(integrations) == 0 {
		return false, []models.Integration{}, nil
	}
	return true, integrations, nil
}

func DeleteIntegration(name string, tenantName string) error {
	if tenantName != conf.GlobalAccount {
		tenantName = strings.ToLower(tenantName)
	}
	ctx, cancelfunc := context.WithTimeout(context.Background(), DbOperationTimeout*time.Second)
	defer cancelfunc()

	conn, err := MetadataDbClient.Client.Acquire(ctx)
	if err != nil {
		return err
	}
	defer conn.Release()

	removeIntegrationQuery := `DELETE FROM integrations WHERE name = $1 AND tenant_name = $2`

	stmt, err := conn.Conn().Prepare(ctx, "remove_integration", removeIntegrationQuery)
	if err != nil {
		return err
	}

	_, err = conn.Conn().Exec(ctx, stmt.Name, name, tenantName)
	if err != nil {
		return err
	}

	return nil
}

func InsertNewIntegration(tenantName string, name string, keys map[string]interface{}, properties map[string]bool) (models.Integration, error) {
	if tenantName != conf.GlobalAccount {
		tenantName = strings.ToLower(tenantName)
	}
	ctx, cancelfunc := context.WithTimeout(context.Background(), DbOperationTimeout*time.Second)
	defer cancelfunc()

	conn, err := MetadataDbClient.Client.Acquire(ctx)
	if err != nil {
		return models.Integration{}, err
	}
	defer conn.Release()

	query := `INSERT INTO integrations ( 
		name, 
		keys,
		properties,
		tenant_name) 
    VALUES($1, $2, $3, $4) RETURNING id`

	stmt, err := conn.Conn().Prepare(ctx, "insert_new_integration", query)
	if err != nil {
		return models.Integration{}, err
	}

	var integrationId int
	rows, err := conn.Conn().Query(ctx, stmt.Name, name, keys, properties, tenantName)
	if err != nil {
		return models.Integration{}, err
	}
	defer rows.Close()
	for rows.Next() {
		err := rows.Scan(&integrationId)
		if err != nil {
			return models.Integration{}, err
		}
	}

	if err := rows.Err(); err != nil {
		var pgErr *pgconn.PgError
		if errors.As(err, &pgErr) {
			if pgErr.Detail != "" {
				if strings.Contains(pgErr.Detail, "already exists") {
					return models.Integration{}, errors.New("Integration " + name + " already exists")
				} else {
					return models.Integration{}, errors.New(pgErr.Detail)
				}
			} else {
				return models.Integration{}, errors.New(pgErr.Message)
			}
		} else {
			return models.Integration{}, err
		}
	}
	newIntegration := models.Integration{
		ID:         integrationId,
		Name:       name,
		Keys:       keys,
		Properties: properties,
		TenantName: tenantName,
	}
	return newIntegration, nil
}

func UpdateIntegration(tenantName string, name string, keys map[string]interface{}, properties map[string]bool) (models.Integration, error) {
	if tenantName != conf.GlobalAccount {
		tenantName = strings.ToLower(tenantName)
	}
	ctx, cancelfunc := context.WithTimeout(context.Background(), DbOperationTimeout*time.Second)
	defer cancelfunc()
	conn, err := MetadataDbClient.Client.Acquire(ctx)
	if err != nil {
		return models.Integration{}, err
	}
	defer conn.Release()
	query := `
	INSERT INTO integrations(name, keys, properties, tenant_name)
	VALUES($1, $2, $3, $4)
	ON CONFLICT(name, tenant_name) DO UPDATE
	SET keys = excluded.keys, properties = excluded.properties
	RETURNING id, name, keys, properties, tenant_name
`
	stmt, err := conn.Conn().Prepare(ctx, "update_integration", query)
	if err != nil {
		return models.Integration{}, err
	}
	rows, err := conn.Conn().Query(ctx, stmt.Name, name, keys, properties, tenantName)
	if err != nil {
		return models.Integration{}, err
	}
	defer rows.Close()
	integrations, err := pgx.CollectRows(rows, pgx.RowToStructByPos[models.Integration])
	if err != nil {
		return models.Integration{}, err
	}
	if len(integrations) == 0 {
		return models.Integration{}, err
	}
	return integrations[0], nil
}

// User Functions
func UpdtaePendingUser(tenantName, username string, pending bool) error {
	ctx, cancelfunc := context.WithTimeout(context.Background(), DbOperationTimeout*time.Second)
	defer cancelfunc()
	conn, err := MetadataDbClient.Client.Acquire(ctx)
	if err != nil {
		return err
	}
	defer conn.Release()
	query := `UPDATE users SET pending = $2 WHERE username = $1 AND tenant_name=$3`
	stmt, err := conn.Conn().Prepare(ctx, "update_pending_user", query)
	if err != nil {
		return err
	}
	if tenantName != conf.GlobalAccount {
		tenantName = strings.ToLower(tenantName)
	}
	_, err = conn.Conn().Query(ctx, stmt.Name, username, pending, tenantName)
	if err != nil {
		return err
	}

	return nil

}
func CreateUser(username string, userType string, hashedPassword string, fullName string, subscription bool, avatarId int, tenantName string, pending bool, team, position, owner, description string) (models.User, error) {
	ctx, cancelfunc := context.WithTimeout(context.Background(), DbOperationTimeout*time.Second)
	defer cancelfunc()

	conn, err := MetadataDbClient.Client.Acquire(ctx)
	if err != nil {
		return models.User{}, err
	}
	defer conn.Release()

	query := `INSERT INTO users ( 
		username,
		password,
		type,
		already_logged_in,
		created_at,
		avatar_id,
		full_name, 
		subscription,
		skip_get_started,
		tenant_name,
		pending,
		team, 
		position,
		owner,
		description) 
    VALUES($1, $2, $3, $4, $5, $6, $7, $8, $9, $10, $11, $12, $13, $14, $15) RETURNING id`

	stmt, err := conn.Conn().Prepare(ctx, "create_new_user", query)
	if err != nil {
		return models.User{}, err
	}
	createdAt := time.Now()
	skipGetStarted := false
	alreadyLoggedIn := false

	var userId int
	if tenantName != conf.GlobalAccount {
		tenantName = strings.ToLower(tenantName)
	}
	rows, err := conn.Conn().Query(ctx, stmt.Name, username, hashedPassword, userType, alreadyLoggedIn, createdAt, avatarId, fullName, subscription, skipGetStarted, tenantName, pending, team, position, owner, description)
	if err != nil {
		return models.User{}, err
	}
	defer rows.Close()
	for rows.Next() {
		err := rows.Scan(&userId)
		if err != nil {
			return models.User{}, err
		}
	}

	if err := rows.Err(); err != nil {
		var pgErr *pgconn.PgError
		if errors.As(err, &pgErr) {
			if pgErr.Detail != "" {
				if strings.Contains(pgErr.Detail, "already exists") {
					return models.User{}, errors.New("User " + username + " already exists")
				} else {
					return models.User{}, errors.New(pgErr.Detail)
				}
			} else {
				return models.User{}, errors.New(pgErr.Message)
			}
		} else {
			return models.User{}, err
		}
	}
	if tenantName != conf.GlobalAccount {
		tenantName = strings.ToLower(tenantName)
	}
	newUser := models.User{
		ID:              userId,
		Username:        username,
		Password:        hashedPassword,
		FullName:        fullName,
		Subscribtion:    subscription,
		UserType:        userType,
		CreatedAt:       createdAt,
		AlreadyLoggedIn: alreadyLoggedIn,
		AvatarId:        avatarId,
		TenantName:      tenantName,
		Pending:         pending,
		Team:            team,
		Position:        position,
		Owner:           owner,
		Description:     description,
	}
	return newUser, nil
}

func UpsertUserUpdatePassword(username string, userType string, hashedPassword string, fullName string, subscription bool, avatarId int, tenantName string) (bool, error) {
	ctx, cancelfunc := context.WithTimeout(context.Background(), DbOperationTimeout*time.Second)
	defer cancelfunc()

	conn, err := MetadataDbClient.Client.Acquire(ctx)
	if err != nil {
		return false, err
	}
	defer conn.Release()

	query := `INSERT INTO users (
		username,
		password,
		type,
		already_logged_in,
		created_at,
		avatar_id,
		full_name, 
		subscription,
		skip_get_started,
		tenant_name
	) 
	VALUES($1, $2, $3, $4, $5, $6, $7, $8, $9, $10) 
	ON CONFLICT (username, tenant_name) DO UPDATE SET password = excluded.password
	RETURNING id, CASE WHEN xmax = 0 THEN 'insert' ELSE 'update' END AS action`

	stmt, err := conn.Conn().Prepare(ctx, "upsert_new_user_update_password", query)
	if err != nil {
		return false, err
	}
	createdAt := time.Now()
	skipGetStarted := false
	alreadyLoggedIn := false

	var userId int
	var op string
	if tenantName != conf.GlobalAccount {
		tenantName = strings.ToLower(tenantName)
	}
	rows, err := conn.Conn().Query(ctx, stmt.Name, username, hashedPassword, userType, alreadyLoggedIn, createdAt, avatarId, fullName, subscription, skipGetStarted, tenantName)
	if err != nil {
		return false, err
	}
	defer rows.Close()
	for rows.Next() {
		err := rows.Scan(&userId, &op)
		if err != nil {
			return false, err
		}
	}

	didCreate := false
	if op == "insert" {
		didCreate = true
	}

	if err := rows.Err(); err != nil {
		var pgErr *pgconn.PgError
		if errors.As(err, &pgErr) {
			if pgErr.Detail != "" {
				if strings.Contains(pgErr.Detail, "already exists") {
					return false, errors.New("User " + username + " already exists")
				} else {
					return false, errors.New(pgErr.Detail)
				}
			} else {
				return false, errors.New(pgErr.Message)
			}
		} else {
			return false, err
		}
	}

	return didCreate, nil
}

func ChangeUserPassword(username string, hashedPassword string, tenantName string) error {
	ctx, cancelfunc := context.WithTimeout(context.Background(), DbOperationTimeout*time.Second)
	defer cancelfunc()
	conn, err := MetadataDbClient.Client.Acquire(ctx)
	if err != nil {
		return err
	}
	defer conn.Release()
	query := `UPDATE users SET password = $2 WHERE username = $1 AND tenant_name=$3`
	stmt, err := conn.Conn().Prepare(ctx, "change_user_password", query)
	if err != nil {
		return err
	}
	if tenantName != conf.GlobalAccount {
		tenantName = strings.ToLower(tenantName)
	}
	_, err = conn.Conn().Query(ctx, stmt.Name, username, hashedPassword, tenantName)
	if err != nil {
		return err
	}
	return nil
}

func GetRootUser(tenantName string) (bool, models.User, error) {
	ctx, cancelfunc := context.WithTimeout(context.Background(), DbOperationTimeout*time.Second)
	defer cancelfunc()
	conn, err := MetadataDbClient.Client.Acquire(ctx)
	if err != nil {
		return false, models.User{}, err
	}
	defer conn.Release()
	query := `SELECT * FROM users WHERE type = 'root' and tenant_name =$1 LIMIT 1`
	stmt, err := conn.Conn().Prepare(ctx, "get_root_user", query)
	if err != nil {
		return false, models.User{}, err
	}
	if tenantName != conf.GlobalAccount {
		tenantName = strings.ToLower(tenantName)
	}
	rows, err := conn.Conn().Query(ctx, stmt.Name, tenantName)
	if err != nil {
		return false, models.User{}, err
	}
	defer rows.Close()
	users, err := pgx.CollectRows(rows, pgx.RowToStructByPos[models.User])
	if err != nil {
		return false, models.User{}, err
	}
	if len(users) == 0 {
		return false, models.User{}, nil
	}
	return true, users[0], nil
}

func GetUserByUsername(username string, tenantName string) (bool, models.User, error) {
	ctx, cancelfunc := context.WithTimeout(context.Background(), DbOperationTimeout*time.Second)
	defer cancelfunc()
	conn, err := MetadataDbClient.Client.Acquire(ctx)
	if err != nil {
		return false, models.User{}, err
	}
	defer conn.Release()
	query := `SELECT * FROM users WHERE username = $1 AND tenant_name = $2 LIMIT 1`
	stmt, err := conn.Conn().Prepare(ctx, "get_user_by_username", query)
	if err != nil {
		return false, models.User{}, err
	}
	if tenantName != conf.GlobalAccount {
		tenantName = strings.ToLower(tenantName)
	}
	rows, err := conn.Conn().Query(ctx, stmt.Name, username, tenantName)
	if err != nil {
		return false, models.User{}, err
	}
	defer rows.Close()
	users, err := pgx.CollectRows(rows, pgx.RowToStructByPos[models.User])
	if err != nil {
		return false, models.User{}, err
	}
	if len(users) == 0 {
		return false, models.User{}, nil
	}
	return true, users[0], nil
}

func GetUserForLogin(username string) (bool, models.User, error) {
	ctx, cancelfunc := context.WithTimeout(context.Background(), DbOperationTimeout*time.Second)
	defer cancelfunc()
	conn, err := MetadataDbClient.Client.Acquire(ctx)
	if err != nil {
		return false, models.User{}, err
	}
	defer conn.Release()
	query := `SELECT * FROM users WHERE username = $1 AND NOT type = 'application' LIMIT 1`
	stmt, err := conn.Conn().Prepare(ctx, "get_user_for_login", query)
	if err != nil {
		return false, models.User{}, err
	}
	rows, err := conn.Conn().Query(ctx, stmt.Name, username)
	if err != nil {
		return false, models.User{}, err
	}
	defer rows.Close()
	users, err := pgx.CollectRows(rows, pgx.RowToStructByPos[models.User])
	if err != nil {
		return false, models.User{}, err
	}
	if len(users) == 0 {
		return false, models.User{}, nil
	}
	return true, users[0], nil
}

func GetUserForLoginByUsernameAndTenant(username, tenantname string) (bool, models.User, error) {
	ctx, cancelfunc := context.WithTimeout(context.Background(), DbOperationTimeout*time.Second)
	defer cancelfunc()
	conn, err := MetadataDbClient.Client.Acquire(ctx)
	if err != nil {
		return false, models.User{}, err
	}
	defer conn.Release()
	query := `SELECT * FROM users WHERE username = $1 AND tenant_name = $2  AND NOT type = 'application' LIMIT 1`
	stmt, err := conn.Conn().Prepare(ctx, "get_user_for_login_by_username_and_tenant", query)
	if err != nil {
		return false, models.User{}, err
	}
	rows, err := conn.Conn().Query(ctx, stmt.Name, username, tenantname)
	if err != nil {
		return false, models.User{}, err
	}
	defer rows.Close()
	users, err := pgx.CollectRows(rows, pgx.RowToStructByPos[models.User])
	if err != nil {
		return false, models.User{}, err
	}
	if len(users) == 0 {
		return false, models.User{}, nil
	}
	return true, users[0], nil
}

func GetUserByUserId(userId int) (bool, models.User, error) {
	ctx, cancelfunc := context.WithTimeout(context.Background(), DbOperationTimeout*time.Second)
	defer cancelfunc()
	conn, err := MetadataDbClient.Client.Acquire(ctx)
	if err != nil {
		return false, models.User{}, err
	}
	defer conn.Release()
	query := `SELECT * FROM users WHERE id = $1 LIMIT 1`
	stmt, err := conn.Conn().Prepare(ctx, "get_user_by_id", query)
	if err != nil {
		return false, models.User{}, err
	}
	rows, err := conn.Conn().Query(ctx, stmt.Name, userId)
	if err != nil {
		return false, models.User{}, err
	}
	defer rows.Close()
	users, err := pgx.CollectRows(rows, pgx.RowToStructByPos[models.User])
	if err != nil {
		return false, models.User{}, err
	}
	if len(users) == 0 {
		return false, models.User{}, nil
	}
	return true, users[0], nil
}

func GetAllUsers(tenantName string) ([]models.FilteredGenericUser, error) {
	ctx, cancelfunc := context.WithTimeout(context.Background(), DbOperationTimeout*time.Second)
	defer cancelfunc()
	conn, err := MetadataDbClient.Client.Acquire(ctx)
	if err != nil {
		return []models.FilteredGenericUser{}, err
	}
	defer conn.Release()
	query := `SELECT s.id, s.username, s.type, s.created_at, s.avatar_id, s.full_name, s.pending, s.position, s.team, s.owner, s.description FROM users AS s WHERE tenant_name=$1 AND username NOT LIKE '$%'` // filter memphis internal users
	stmt, err := conn.Conn().Prepare(ctx, "get_all_users", query)
	if err != nil {
		return []models.FilteredGenericUser{}, err
	}
	if tenantName != conf.GlobalAccount {
		tenantName = strings.ToLower(tenantName)
	}
	rows, err := conn.Conn().Query(ctx, stmt.Name, tenantName)
	if err != nil {
		return []models.FilteredGenericUser{}, err
	}
	defer rows.Close()
	users, err := pgx.CollectRows(rows, pgx.RowToStructByPos[models.FilteredGenericUser])
	if err != nil {
		return []models.FilteredGenericUser{}, err
	}
	if len(users) == 0 {
		return []models.FilteredGenericUser{}, nil
	}
	return users, nil
}

func CountAllUsers() (int64, error) {
	var count int64
	ctx, cancelfunc := context.WithTimeout(context.Background(), DbOperationTimeout*time.Second)
	defer cancelfunc()
	conn, err := MetadataDbClient.Client.Acquire(ctx)
	if err != nil {
		return 0, err
	}
	defer conn.Release()
	query := `SELECT COUNT(*) FROM users WHERE username NOT LIKE '$%'` // filter memphis internal users
	stmt, err := conn.Conn().Prepare(ctx, "get_total_users", query)
	if err != nil {
		return 0, err
	}
	err = conn.Conn().QueryRow(ctx, stmt.Name).Scan(&count)
	if err != nil {
		return 0, err
	}

	return count, nil
}

func GetAllUsersByTypeAndTenantName(userType []string, tenantName string) ([]models.User, error) {
	ctx, cancelfunc := context.WithTimeout(context.Background(), DbOperationTimeout*time.Second)
	defer cancelfunc()
	conn, err := MetadataDbClient.Client.Acquire(ctx)
	if err != nil {
		return []models.User{}, err
	}
	defer conn.Release()
	var rows pgx.Rows
	query := `SELECT * FROM users WHERE type=ANY($1) AND tenant_name=$2 AND username NOT LIKE '$%'` // filter memphis internal users
	stmt, err := conn.Conn().Prepare(ctx, "get_all_users_by_type_and_tenant_name", query)
	if err != nil {
		return []models.User{}, err
	}
	if tenantName != conf.GlobalAccount {
		tenantName = strings.ToLower(tenantName)
	}
	rows, err = conn.Conn().Query(ctx, stmt.Name, userType, tenantName)
	if err != nil {
		return []models.User{}, err
	}

	defer rows.Close()
	users, err := pgx.CollectRows(rows, pgx.RowToStructByPos[models.User])
	if err != nil {
		return []models.User{}, err
	}
	if len(users) == 0 {
		return []models.User{}, nil
	}
	return users, nil
}

func GetAllUsersByTenantName(tenantName string) ([]models.User, error) {
	ctx, cancelfunc := context.WithTimeout(context.Background(), DbOperationTimeout*time.Second)
	defer cancelfunc()
	conn, err := MetadataDbClient.Client.Acquire(ctx)
	if err != nil {
		return []models.User{}, err
	}
	defer conn.Release()
	var rows pgx.Rows
	query := `SELECT * FROM users WHERE tenant_name=$1 AND username NOT LIKE '$%'` // filter memphis internal users
	stmt, err := conn.Conn().Prepare(ctx, "get_all_users_by_type_and_tenant_name", query)
	if err != nil {
		return []models.User{}, err
	}

	rows, err = conn.Conn().Query(ctx, stmt.Name, tenantName)
	if err != nil {
		return []models.User{}, err
	}

	defer rows.Close()
	users, err := pgx.CollectRows(rows, pgx.RowToStructByPos[models.User])
	if err != nil {
		return []models.User{}, err
	}
	if len(users) == 0 {
		return []models.User{}, nil
	}
	return users, nil
}

func GetAllUsersByType(userType []string) ([]models.User, error) {
	ctx, cancelfunc := context.WithTimeout(context.Background(), DbOperationTimeout*time.Second)
	defer cancelfunc()
	conn, err := MetadataDbClient.Client.Acquire(ctx)
	if err != nil {
		return []models.User{}, err
	}
	defer conn.Release()
	var rows pgx.Rows
	query := `SELECT * FROM users WHERE type=ANY($1) AND username NOT LIKE '$%'` // filter memphis internal users
	stmt, err := conn.Conn().Prepare(ctx, "get_all_users_by_type", query)
	if err != nil {
		return []models.User{}, err
	}
	rows, err = conn.Conn().Query(ctx, stmt.Name, userType)
	if err != nil {
		return []models.User{}, err
	}

	defer rows.Close()
	users, err := pgx.CollectRows(rows, pgx.RowToStructByPos[models.User])
	if err != nil {
		return []models.User{}, err
	}
	if len(users) == 0 {
		return []models.User{}, nil
	}
	return users, nil
}

func UpdateUserAlreadyLoggedIn(userId int) error {
	ctx, cancelfunc := context.WithTimeout(context.Background(), DbOperationTimeout*time.Second)
	defer cancelfunc()
	conn, err := MetadataDbClient.Client.Acquire(ctx)
	if err != nil {
		return err
	}
	defer conn.Release()
	query := `UPDATE users SET already_logged_in = true WHERE id = $1`
	stmt, _ := conn.Conn().Prepare(ctx, "update_user_already_logged_in", query)
	conn.Conn().Query(ctx, stmt.Name, userId)
	return nil
}

func UpdateSkipGetStarted(username string, tenantName string) error {
	ctx, cancelfunc := context.WithTimeout(context.Background(), DbOperationTimeout*time.Second)
	defer cancelfunc()
	conn, err := MetadataDbClient.Client.Acquire(ctx)
	if err != nil {
		return err
	}
	defer conn.Release()
	query := `UPDATE users SET skip_get_started = true WHERE username = $1 AND tenant_name=$2`
	stmt, err := conn.Conn().Prepare(ctx, "update_skip_get_started", query)
	if err != nil {
		return err
	}
	if tenantName != conf.GlobalAccount {
		tenantName = strings.ToLower(tenantName)
	}
	_, err = conn.Conn().Query(ctx, stmt.Name, username, tenantName)
	if err != nil {
		return err
	}
	return nil
}

func DeleteUser(username string, tenantName string) error {
	ctx, cancelfunc := context.WithTimeout(context.Background(), DbOperationTimeout*time.Second)
	defer cancelfunc()

	conn, err := MetadataDbClient.Client.Acquire(ctx)
	if err != nil {
		return err
	}
	defer conn.Release()

	removeUserQuery := `DELETE FROM users WHERE username = $1 AND tenant_name=$2`

	stmt, err := conn.Conn().Prepare(ctx, "remove_user", removeUserQuery)
	if err != nil {
		return err
	}
	if tenantName != conf.GlobalAccount {
		tenantName = strings.ToLower(tenantName)
	}
	_, err = conn.Conn().Exec(ctx, stmt.Name, username, tenantName)
	if err != nil {
		return err
	}

	return nil
}

func DeleteUsersByTenant(tenantName string) ([]string, error) {
	ctx, cancelfunc := context.WithTimeout(context.Background(), DbOperationTimeout*time.Second)
	defer cancelfunc()

	conn, err := MetadataDbClient.Client.Acquire(ctx)
	if err != nil {
		return nil, err
	}
	defer conn.Release()

	removeUserQuery := `DELETE FROM users WHERE tenant_name = $1 RETURNING username`
	rows, err := conn.Query(ctx, removeUserQuery, tenantName)
	if err != nil {
		return nil, err
	}
	defer rows.Close()

	var users_list []string

	for rows.Next() {
		var usermame string
		err := rows.Scan(&usermame)
		if err != nil {
			return nil, err
		}
		if !strings.HasPrefix(usermame, "$") { // skip memphis internal users
			users_list = append(users_list, usermame)
		}
	}

	return users_list, err
}

func EditAvatar(username string, avatarId int, tenantName string) error {
	ctx, cancelfunc := context.WithTimeout(context.Background(), DbOperationTimeout*time.Second)
	defer cancelfunc()
	conn, err := MetadataDbClient.Client.Acquire(ctx)
	if err != nil {
		return err
	}
	defer conn.Release()
	query := `UPDATE users SET avatar_id = $2 WHERE username = $1 AND tenant_name=$3`
	stmt, err := conn.Conn().Prepare(ctx, "edit_avatar", query)
	if err != nil {
		return err
	}
	if tenantName != conf.GlobalAccount {
		tenantName = strings.ToLower(tenantName)
	}
	_, err = conn.Conn().Query(ctx, stmt.Name, username, avatarId, tenantName)
	if err != nil {
		return err
	}
	return nil
}

func GetAllActiveUsersStations(tenantName string) ([]models.FilteredUser, error) {
	ctx, cancelfunc := context.WithTimeout(context.Background(), DbOperationTimeout*time.Second)
	defer cancelfunc()
	conn, err := MetadataDbClient.Client.Acquire(ctx)
	if err != nil {
		return []models.FilteredUser{}, err
	}
	defer conn.Release()
	query := `
	SELECT DISTINCT u.username
	FROM users AS u
	JOIN stations AS s ON u.id = s.created_by
	WHERE s.tenant_name=$1 AND username NOT LIKE '$%'` // filter memphis internal users

	stmt, err := conn.Conn().Prepare(ctx, "get_all_active_users_stations", query)
	if err != nil {
		return []models.FilteredUser{}, err
	}
	if tenantName != conf.GlobalAccount {
		tenantName = strings.ToLower(tenantName)
	}
	rows, err := conn.Conn().Query(ctx, stmt.Name, tenantName)
	if err != nil {
		return []models.FilteredUser{}, err
	}
	defer rows.Close()
	userList, err := pgx.CollectRows(rows, pgx.RowToStructByPos[models.FilteredUser])
	if err != nil {
		return []models.FilteredUser{}, err
	}
	if len(userList) == 0 {
		return []models.FilteredUser{}, nil
	}
	return userList, nil
}

func GetAllActiveUsersSchemaVersions(tenantName string) ([]models.FilteredUser, error) {
	ctx, cancelfunc := context.WithTimeout(context.Background(), DbOperationTimeout*time.Second)
	defer cancelfunc()
	conn, err := MetadataDbClient.Client.Acquire(ctx)
	if err != nil {
		return []models.FilteredUser{}, err
	}
	defer conn.Release()
	query := `
	SELECT DISTINCT u.username
	FROM users AS u
	JOIN schema_versions AS s ON u.id = s.created_by
	WHERE s.tenant_name=$1 AND username NOT LIKE '$%'` // filter memphis internal users

	stmt, err := conn.Conn().Prepare(ctx, "get_all_active_users_schema_versions", query)
	if err != nil {
		return []models.FilteredUser{}, err
	}
	if tenantName != conf.GlobalAccount {
		tenantName = strings.ToLower(tenantName)
	}
	rows, err := conn.Conn().Query(ctx, stmt.Name, tenantName)
	if err != nil {
		return []models.FilteredUser{}, err
	}
	defer rows.Close()
	userList, err := pgx.CollectRows(rows, pgx.RowToStructByPos[models.FilteredUser])
	if err != nil {
		return []models.FilteredUser{}, err
	}
	if len(userList) == 0 {
		return []models.FilteredUser{}, nil
	}
	return userList, nil
}

func UpsertBatchOfUsers(users []models.User) error {
	ctx, cancelfunc := context.WithTimeout(context.Background(), DbOperationTimeout*time.Second)
	defer cancelfunc()
	conn, err := MetadataDbClient.Client.Acquire(ctx)
	if err != nil {
		return err
	}
	defer conn.Release()
	valueStrings := make([]string, 0, len(users))
	valueArgs := make([]interface{}, 0, len(users)*6)
	for i, user := range users {
		valueStrings = append(valueStrings, fmt.Sprintf("($%d, $%d, $%d, $%d, $%d, $%d)", i*6+1, i*6+2, i*6+3, i*6+4, i*6+5, i*6+6))
		valueArgs = append(valueArgs, user.Username)
		valueArgs = append(valueArgs, user.Password)
		valueArgs = append(valueArgs, user.UserType)
		valueArgs = append(valueArgs, user.CreatedAt)
		valueArgs = append(valueArgs, user.AvatarId)
		valueArgs = append(valueArgs, user.FullName)
	}
	query := fmt.Sprintf("INSERT INTO users (username, password, type, created_at, avatar_id, full_name) VALUES %s ON CONFLICT (username) DO UPDATE SET password = EXCLUDED.password", strings.Join(valueStrings, ","))
	stmt, err := conn.Conn().Prepare(ctx, "update_batch_of_users", query)
	if err != nil {
		return err
	}
	_, err = conn.Conn().Query(ctx, stmt.Name, valueArgs...)
	if err != nil {
		return err
	}
	return nil
}

// Tags Functions
func InsertNewTag(name string, color string, stationArr []int, schemaArr []int, userArr []int, tenantName string) (models.Tag, error) {
	ctx, cancelfunc := context.WithTimeout(context.Background(), DbOperationTimeout*time.Second)
	defer cancelfunc()

	conn, err := MetadataDbClient.Client.Acquire(ctx)
	if err != nil {
		return models.Tag{}, err
	}
	defer conn.Release()

	query := `INSERT INTO tags ( 
		name,
		color,
		users,
		stations,
		schemas,
		tenant_name) 
    VALUES($1, $2, $3, $4, $5, $6) RETURNING id`

	stmt, err := conn.Conn().Prepare(ctx, "insert_new_tag", query)
	if err != nil {
		return models.Tag{}, err
	}

	var tagId int
	if tenantName != conf.GlobalAccount {
		tenantName = strings.ToLower(tenantName)
	}
	rows, err := conn.Conn().Query(ctx, stmt.Name, name, color, userArr, stationArr, schemaArr, tenantName)
	if err != nil {
		return models.Tag{}, err
	}
	defer rows.Close()
	for rows.Next() {
		err := rows.Scan(&tagId)
		if err != nil {
			return models.Tag{}, err
		}
	}

	if err := rows.Err(); err != nil {
		var pgErr *pgconn.PgError
		if errors.As(err, &pgErr) {
			if pgErr.Detail != "" {
				if strings.Contains(pgErr.Detail, "already exists") {
					return models.Tag{}, errors.New("Tag" + name + " already exists")
				} else {
					return models.Tag{}, errors.New(pgErr.Detail)
				}
			} else {
				return models.Tag{}, errors.New(pgErr.Message)
			}
		} else {
			return models.Tag{}, err
		}
	}
	if tenantName != conf.GlobalAccount {
		tenantName = strings.ToLower(tenantName)
	}
	newTag := models.Tag{
		ID:         tagId,
		Name:       name,
		Color:      color,
		Stations:   stationArr,
		Schemas:    schemaArr,
		Users:      userArr,
		TenantName: tenantName,
	}
	return newTag, nil
}

func InsertEntityToTag(tagName string, entity string, entity_id int, tenantName string) error {
	var entityDBList string
	switch entity {
	case "station":
		entityDBList = "stations"
	case "schema":
		entityDBList = "schemas"
	case "user":
		entityDBList = "users"
	}
	ctx, cancelfunc := context.WithTimeout(context.Background(), DbOperationTimeout*time.Second)
	defer cancelfunc()
	conn, err := MetadataDbClient.Client.Acquire(ctx)
	if err != nil {
		return err
	}
	defer conn.Release()
	query := `UPDATE tags SET ` + entityDBList + ` = ARRAY_APPEND(` + entityDBList + `, $1) WHERE name = $2 AND tenant_name = $3`
	stmt, err := conn.Conn().Prepare(ctx, "insert_entity_to_tag", query)
	if err != nil {
		return err
	}
	_, err = conn.Conn().Query(ctx, stmt.Name, entity_id, tagName, tenantName)
	if err != nil {
		return err
	}
	return nil
}

func RemoveAllTagsFromEntity(entity string, entity_id int) error {
	ctx, cancelfunc := context.WithTimeout(context.Background(), DbOperationTimeout*time.Second)
	defer cancelfunc()
	conn, err := MetadataDbClient.Client.Acquire(ctx)
	if err != nil {
		return err
	}
	defer conn.Release()
	query := `UPDATE tags SET ` + entity + ` = ARRAY_REMOVE(` + entity + `, $1) WHERE $1 = ANY(` + entity + `)`
	stmt, err := conn.Conn().Prepare(ctx, "remove_all_tags_from_entity", query)
	if err != nil {
		return err
	}
	_, err = conn.Conn().Query(ctx, stmt.Name, entity_id)
	if err != nil {
		return err
	}
	return nil
}

func RemoveTagFromEntity(tagName string, entity string, entity_id int) error {
	var entityDBList string
	switch entity {
	case "station":
		entityDBList = "stations"
	case "schema":
		entityDBList = "schemas"
	case "user":
		entityDBList = "users"
	}
	ctx, cancelfunc := context.WithTimeout(context.Background(), DbOperationTimeout*time.Second)
	defer cancelfunc()
	conn, err := MetadataDbClient.Client.Acquire(ctx)
	if err != nil {
		return err
	}
	defer conn.Release()
	query := `UPDATE tags SET ` + entityDBList + ` = ARRAY_REMOVE(` + entityDBList + `, $2) WHERE name = $1`
	stmt, err := conn.Conn().Prepare(ctx, "remove_tag_from_entity", query)
	if err != nil {
		return err
	}
	_, err = conn.Conn().Query(ctx, stmt.Name, tagName, entity_id)
	if err != nil {
		return err
	}
	return nil
}

func GetTagsByEntityID(entity string, id int) ([]models.Tag, error) {
	var entityDBList string
	switch entity {
	case "station":
		entityDBList = "stations"
	case "schema":
		entityDBList = "schemas"
	case "user":
		entityDBList = "users"
	}
	ctx, cancelfunc := context.WithTimeout(context.Background(), DbOperationTimeout*time.Second)
	defer cancelfunc()
	conn, err := MetadataDbClient.Client.Acquire(ctx)
	if err != nil {
		return []models.Tag{}, err
	}
	defer conn.Release()
	uid, err := uuid.NewV4()
	if err != nil {
		return []models.Tag{}, err
	}
	query := `SELECT * FROM tags AS t WHERE $1 = ANY(t.` + entityDBList + `) LIMIT 1000;`
	stmt, err := conn.Conn().Prepare(ctx, "get_tags_by_entity_id"+uid.String(), query)
	if err != nil {
		return []models.Tag{}, err
	}
	rows, err := conn.Conn().Query(ctx, stmt.Name, id)
	if err != nil {
		return nil, err
	}
	defer rows.Close()
	tags, err := pgx.CollectRows(rows, pgx.RowToStructByPos[models.Tag])
	if err != nil {
		return []models.Tag{}, err
	}
	if len(tags) == 0 {
		return []models.Tag{}, err
	}
	return tags, nil
}

func GetTagsByEntityType(entity string, tenantName string) ([]models.Tag, error) {
	var entityDBList string
	switch entity {
	case "station":
		entityDBList = "stations"
	case "schema":
		entityDBList = "schemas"
	case "user":
		entityDBList = "users"
	default:
		entityDBList = ""
	}

	ctx, cancelfunc := context.WithTimeout(context.Background(), DbOperationTimeout*time.Second)
	defer cancelfunc()
	conn, err := MetadataDbClient.Client.Acquire(ctx)
	if err != nil {
		return []models.Tag{}, err
	}
	defer conn.Release()
	var query string
	if entityDBList == "" { // Get All
		query = `SELECT * FROM tags WHERE tenant_name=$1`
	} else {
		query = fmt.Sprintf(`SELECT * FROM tags WHERE %s IS NOT NULL AND array_length(%s, 1) > 0 AND tenant_name=$1`, entityDBList, entityDBList)
	}
	stmt, err := conn.Conn().Prepare(ctx, "get_tags_by_entity_type", query)
	if err != nil {
		return []models.Tag{}, err
	}
	if tenantName != conf.GlobalAccount {
		tenantName = strings.ToLower(tenantName)
	}
	rows, err := conn.Conn().Query(ctx, stmt.Name, tenantName)
	if err != nil {
		return nil, err
	}
	defer rows.Close()
	tags, err := pgx.CollectRows(rows, pgx.RowToStructByPos[models.Tag])
	if err != nil {
		return []models.Tag{}, err
	}
	if len(tags) == 0 {
		return []models.Tag{}, nil
	}
	return tags, nil
}

func GetAllUsedTags(tenantName string) ([]models.Tag, error) {
	ctx, cancelfunc := context.WithTimeout(context.Background(), DbOperationTimeout*time.Second)
	defer cancelfunc()
	conn, err := MetadataDbClient.Client.Acquire(ctx)
	if err != nil {
		return nil, err
	}
	defer conn.Release()
	query := `SELECT * FROM tags WHERE (ARRAY_LENGTH(schemas, 1) > 0 OR ARRAY_LENGTH(stations, 1) > 0 OR ARRAY_LENGTH(users, 1) > 0) AND tenant_name=$1`
	stmt, err := conn.Conn().Prepare(ctx, "get_all_used_tags", query)
	if err != nil {
		return nil, err
	}
	if tenantName != conf.GlobalAccount {
		tenantName = strings.ToLower(tenantName)
	}
	rows, err := conn.Conn().Query(ctx, stmt.Name, tenantName)
	if err != nil {
		return nil, err
	}
	defer rows.Close()
	tags, err := pgx.CollectRows(rows, pgx.RowToStructByPos[models.Tag])
	if err != nil {
		return []models.Tag{}, err
	}
	if len(tags) == 0 {
		return []models.Tag{}, nil
	}
	return tags, nil
}

func GetAllUsedStationsTags(tenantName string) ([]models.Tag, error) {
	ctx, cancelfunc := context.WithTimeout(context.Background(), DbOperationTimeout*time.Second)
	defer cancelfunc()
	conn, err := MetadataDbClient.Client.Acquire(ctx)
	if err != nil {
		return nil, err
	}
	defer conn.Release()
	query := `SELECT * FROM tags WHERE (ARRAY_LENGTH(stations, 1) > 0) AND tenant_name=$1`
	stmt, err := conn.Conn().Prepare(ctx, "get_all_used_stations_tags", query)
	if err != nil {
		return nil, err
	}
	if tenantName != conf.GlobalAccount {
		tenantName = strings.ToLower(tenantName)
	}
	rows, err := conn.Conn().Query(ctx, stmt.Name, tenantName)
	if err != nil {
		return nil, err
	}
	defer rows.Close()
	tags, err := pgx.CollectRows(rows, pgx.RowToStructByPos[models.Tag])
	if err != nil {
		return []models.Tag{}, err
	}
	if len(tags) == 0 {
		return []models.Tag{}, nil
	}
	return tags, nil
}

func GetAllUsedSchemasTags(tenantName string) ([]models.Tag, error) {
	ctx, cancelfunc := context.WithTimeout(context.Background(), DbOperationTimeout*time.Second)
	defer cancelfunc()
	conn, err := MetadataDbClient.Client.Acquire(ctx)
	if err != nil {
		return nil, err
	}
	defer conn.Release()
	query := `SELECT * FROM tags WHERE (ARRAY_LENGTH(schemas, 1) > 0) AND tenant_name=$1`
	stmt, err := conn.Conn().Prepare(ctx, "get_all_used_schemas_tags", query)
	if err != nil {
		return nil, err
	}
	if tenantName != conf.GlobalAccount {
		tenantName = strings.ToLower(tenantName)
	}
	rows, err := conn.Conn().Query(ctx, stmt.Name, tenantName)
	if err != nil {
		return nil, err
	}
	defer rows.Close()
	tags, err := pgx.CollectRows(rows, pgx.RowToStructByPos[models.Tag])
	if err != nil {
		return []models.Tag{}, err
	}
	if len(tags) == 0 {
		return []models.Tag{}, nil
	}
	return tags, nil
}

func GetTagByName(name string, tenantName string) (bool, models.Tag, error) {
	ctx, cancelfunc := context.WithTimeout(context.Background(), DbOperationTimeout*time.Second)
	defer cancelfunc()
	conn, err := MetadataDbClient.Client.Acquire(ctx)
	if err != nil {
		return false, models.Tag{}, err
	}
	defer conn.Release()
	query := `SELECT * FROM tags WHERE name=$1 AND tenant_name=$2 LIMIT 1`
	stmt, err := conn.Conn().Prepare(ctx, "get_tag_by_name", query)
	if err != nil {
		return false, models.Tag{}, err
	}
	if tenantName != conf.GlobalAccount {
		tenantName = strings.ToLower(tenantName)
	}
	rows, err := conn.Conn().Query(ctx, stmt.Name, name, tenantName)
	if err != nil {
		return false, models.Tag{}, err
	}
	defer rows.Close()
	tags, err := pgx.CollectRows(rows, pgx.RowToStructByPos[models.Tag])
	if err != nil {
		return false, models.Tag{}, err
	}
	if len(tags) == 0 {
		return false, models.Tag{}, nil
	}
	return true, tags[0], nil
}

// Image Functions
func InsertImage(name string, base64Encoding string, tenantName string) error {
	if tenantName != conf.GlobalAccount {
		tenantName = strings.ToLower(tenantName)
	}
	err := UpsertConfiguration(name, base64Encoding, tenantName)
	if err != nil {
		return err
	}
	return nil
}

func DeleteImage(name string, tenantName string) error {
	ctx, cancelfunc := context.WithTimeout(context.Background(), DbOperationTimeout*time.Second)
	defer cancelfunc()

	conn, err := MetadataDbClient.Client.Acquire(ctx)
	if err != nil {
		return err
	}
	defer conn.Release()

	removeImageQuery := `DELETE FROM configurations
	WHERE key = $1 AND tenant_name=$2`

	stmt, err := conn.Conn().Prepare(ctx, "remove_image", removeImageQuery)
	if err != nil {
		return err
	}
	if tenantName != conf.GlobalAccount {
		tenantName = strings.ToLower(tenantName)
	}
	_, err = conn.Conn().Exec(ctx, stmt.Name, name, tenantName)
	if err != nil {
		return err
	}
	return nil
}

func GetImage(name string, tenantName string) (bool, models.Image, error) {
	ctx, cancelfunc := context.WithTimeout(context.Background(), DbOperationTimeout*time.Second)
	defer cancelfunc()
	conn, err := MetadataDbClient.Client.Acquire(ctx)
	if err != nil {
		return false, models.Image{}, err
	}
	defer conn.Release()
	query := `SELECT id, key, value FROM configurations WHERE key = $1 AND tenant_name =$2 LIMIT 1`
	stmt, err := conn.Conn().Prepare(ctx, "get_image", query)
	if err != nil {
		return false, models.Image{}, err
	}
	if tenantName != conf.GlobalAccount {
		tenantName = strings.ToLower(tenantName)
	}
	rows, err := conn.Conn().Query(ctx, stmt.Name, name, tenantName)
	if err != nil {
		return false, models.Image{}, err
	}
	defer rows.Close()
	images, err := pgx.CollectRows(rows, pgx.RowToStructByPos[models.Image])
	if err != nil {
		return false, models.Image{}, err
	}
	if len(images) == 0 {
		return false, models.Image{}, nil
	}
	return true, images[0], nil
}

// dls Functions
func InsertSchemaverseDlsMsg(stationId int, messageSeq int, producerName string, poisonedCgs []string, messageDetails models.MessagePayload, validationError string, tenantName string, partitionNumber int) (models.DlsMessage, error) {
	ctx, cancelfunc := context.WithTimeout(context.Background(), DbOperationTimeout*time.Second)
	defer cancelfunc()
	connection, err := MetadataDbClient.Client.Acquire(ctx)
	if err != nil {
		return models.DlsMessage{}, err
	}
	defer connection.Release()

	query := `INSERT INTO dls_messages( 
			station_id,
			message_seq,
			poisoned_cgs,
			message_details,
			updated_at,
			message_type,
			validation_error,
			tenant_name,
			producer_name,
			partition_number) 
		VALUES($1, $2, $3, $4, $5, $6, $7, $8, $9, $10)
		RETURNING id`

	stmt, err := connection.Conn().Prepare(ctx, "insert_dls_messages", query)
	if err != nil {
		return models.DlsMessage{}, err
	}
	updatedAt := time.Now()
	if tenantName != conf.GlobalAccount {
		tenantName = strings.ToLower(tenantName)
	}
	rows, err := connection.Conn().Query(ctx, stmt.Name, stationId, messageSeq, poisonedCgs, messageDetails, updatedAt, "schema", validationError, tenantName, producerName, partitionNumber)
	if err != nil {
		return models.DlsMessage{}, err
	}
	defer rows.Close()
	var messagePayloadId int
	for rows.Next() {
		err := rows.Scan(&messagePayloadId)
		if err != nil {
			return models.DlsMessage{}, err
		}
	}

	if err != nil {
		return models.DlsMessage{}, err
	}
	if tenantName != conf.GlobalAccount {
		tenantName = strings.ToLower(tenantName)
	}
	deadLetterPayload := models.DlsMessage{
		ID:           messagePayloadId,
		StationId:    stationId,
		MessageSeq:   messageSeq,
		ProducerName: producerName,
		PoisonedCgs:  poisonedCgs,
		MessageDetails: models.MessagePayload{
			TimeSent: messageDetails.TimeSent,
			Size:     messageDetails.Size,
			Data:     messageDetails.Data,
			Headers:  messageDetails.Headers,
		},
		UpdatedAt:       updatedAt,
		TenantName:      tenantName,
		PartitionNumber: partitionNumber,
	}

	if err := rows.Err(); err != nil {
		var pgErr *pgconn.PgError
		if errors.As(err, &pgErr) {
			if pgErr.Detail != "" {
				if !strings.Contains(pgErr.Detail, "already exists") {
					return models.DlsMessage{}, errors.New("schemaverse dls already exists")
				} else {
					return models.DlsMessage{}, errors.New(pgErr.Detail)
				}
			} else {
				return models.DlsMessage{}, errors.New(pgErr.Message)
			}
		} else {
			return models.DlsMessage{}, err
		}
	}

	return deadLetterPayload, nil
}

func GetMsgByStationIdAndMsgSeq(stationId, messageSeq, partitionNumber int) (bool, models.DlsMessage, error) {
	ctx, cancelfunc := context.WithTimeout(context.Background(), DbOperationTimeout*time.Second)
	defer cancelfunc()

	connection, err := MetadataDbClient.Client.Acquire(ctx)
	if err != nil {
		return false, models.DlsMessage{}, err
	}
	defer connection.Release()

	query := `SELECT * FROM dls_messages WHERE station_id = $1 AND message_seq = $2 AND partition_number = $3 LIMIT 1`

	stmt, err := connection.Conn().Prepare(ctx, "get_dls_messages_by_station_id_and_message_seq", query)
	if err != nil {
		return false, models.DlsMessage{}, err
	}

	rows, err := connection.Conn().Query(ctx, stmt.Name, stationId, messageSeq, partitionNumber)
	if err != nil {
		return false, models.DlsMessage{}, err
	}
	defer rows.Close()

	message, err := pgx.CollectRows(rows, pgx.RowToStructByPos[models.DlsMessage])
	if err != nil {
		return false, models.DlsMessage{}, err
	}
	if len(message) == 0 {
		return false, models.DlsMessage{}, nil
	}

	return true, message[0], nil
}

func StorePoisonMsg(stationId, messageSeq int, cgName string, producerName string, poisonedCgs []string, messageDetails models.MessagePayload, tenantName string, partitionNumber int) (int, error) {
	ctx, cancelfunc := context.WithTimeout(context.Background(), DbOperationTimeout*time.Second)
	defer cancelfunc()

	connection, err := MetadataDbClient.Client.Acquire(ctx)
	if err != nil {
		return 0, err
	}
	defer connection.Release()

	tx, err := connection.Conn().Begin(ctx)
	if err != nil {
		return 0, err
	}
	defer tx.Rollback(ctx)

	query := `SELECT EXISTS(SELECT 1 FROM consumers WHERE tenant_name = $1 AND consumers_group = $2)`
	stmt, err := tx.Prepare(ctx, "check_if_consumer_exists", query)
	if err != nil {
		return 0, err
	}
	if tenantName != conf.GlobalAccount {
		tenantName = strings.ToLower(tenantName)
	}
	checkRows, err := tx.Query(ctx, stmt.Name, tenantName, cgName)
	if err != nil {
		return 0, err
	}
	var exists bool
	for checkRows.Next() {
		checkRows.Scan(&exists)
	}
	if !exists {
		return 0, err
	}
	checkRows.Close()

	query = `SELECT * FROM dls_messages WHERE station_id = $1 AND message_seq = $2 AND tenant_name =$3 AND partition_number = $4 LIMIT 1 FOR UPDATE`
	stmt, err = tx.Prepare(ctx, "handle_insert_dls_message", query)
	if err != nil {
		return 0, err
	}
	rows, err := tx.Query(ctx, stmt.Name, stationId, messageSeq, tenantName, partitionNumber)
	if err != nil {
		return 0, err
	}

	message, err := pgx.CollectRows(rows, pgx.RowToStructByPos[models.DlsMessage])
	if err != nil {
		return 0, err
	}
	defer rows.Close()

	var dlsMsgId int
	if len(message) == 0 { // then insert
		query = `INSERT INTO dls_messages( 
			station_id,
			message_seq,
			producer_name,
			poisoned_cgs,
			message_details,
			updated_at,
			message_type,
			validation_error,
			tenant_name,
			partition_number
			) 
		VALUES($1, $2, $3, $4, $5, $6, $7, $8, $9, $10)
		RETURNING id`

		stmt, err := tx.Prepare(ctx, "insert_dls_message", query)
		if err != nil {
			return 0, err
		}
		updatedAt := time.Now()
		if tenantName != conf.GlobalAccount {
			tenantName = strings.ToLower(tenantName)
		}
		rows, err := tx.Query(ctx, stmt.Name, stationId, messageSeq, producerName, poisonedCgs, messageDetails, updatedAt, "poison", "", tenantName, partitionNumber)
		if err != nil {
			return 0, err
		}
		defer rows.Close()

		for rows.Next() {
			err := rows.Scan(&dlsMsgId)
			if err != nil {
				return 0, err
			}
		}
		if err := rows.Err(); err != nil {
			var pgErr *pgconn.PgError
			if errors.As(err, &pgErr) {
				if pgErr.Detail != "" {
					if !strings.Contains(pgErr.Detail, "already exists") {
						return 0, errors.New("dls_messages row already exists")
					} else {
						return 0, errors.New(pgErr.Detail)
					}
				} else {
					return 0, errors.New(pgErr.Message)
				}
			} else {
				return 0, err
			}
		}
	} else { // then update
		query = `UPDATE dls_messages SET poisoned_cgs = ARRAY_APPEND(poisoned_cgs, $1), updated_at = $4 WHERE station_id=$2 AND message_seq=$3 AND not($1 = ANY(poisoned_cgs)) AND tenant_name=$5 RETURNING id`
		stmt, err := tx.Prepare(ctx, "update_poisoned_cgs", query)
		if err != nil {
			return 0, err
		}
		updatedAt := time.Now()
		if tenantName != conf.GlobalAccount {
			tenantName = strings.ToLower(tenantName)
		}
		rows, err = tx.Query(ctx, stmt.Name, poisonedCgs[0], stationId, messageSeq, updatedAt, tenantName)
		if err != nil {
			return 0, err
		}
		defer rows.Close()

		for rows.Next() {
			err := rows.Scan(&dlsMsgId)
			if err != nil {
				return 0, err
			}
		}
		if err := rows.Err(); err != nil {
			var pgErr *pgconn.PgError
			if errors.As(err, &pgErr) {
				return 0, errors.New(pgErr.Message)
			} else {
				return 0, err
			}
		}
	}

	err = tx.Commit(ctx)
	if err != nil {
		return 0, err
	}

	return dlsMsgId, nil
}

func GetTotalPoisonMsgsPerCg(cgName string, stationId int) (int, error) {
	ctx, cancelfunc := context.WithTimeout(context.Background(), DbOperationTimeout*time.Second)
	defer cancelfunc()
	conn, err := MetadataDbClient.Client.Acquire(ctx)
	if err != nil {
		return 0, err
	}
	defer conn.Release()
	query := `SELECT COUNT(*) FROM dls_messages WHERE $1 = ANY(poisoned_cgs) AND station_id = $2`
	stmt, err := conn.Conn().Prepare(ctx, "get_total_poison_msgs_per_cg", query)
	if err != nil {
		return 0, err
	}
	var count int
	err = conn.Conn().QueryRow(ctx, stmt.Name, cgName, stationId).Scan(&count)
	if err != nil {
		return 0, err
	}

	return count, nil
}

func DeleteOldDlsMessageByRetention(updatedAt time.Time, tenantName string) error {
	ctx, cancelfunc := context.WithTimeout(context.Background(), DbOperationTimeout*time.Second)
	defer cancelfunc()
	conn, err := MetadataDbClient.Client.Acquire(ctx)
	if err != nil {
		return err
	}
	defer conn.Release()

	query := `DELETE FROM dls_messages WHERE tenant_name = $1 AND updated_at < $2`
	stmt, err := conn.Conn().Prepare(ctx, "delete_old_dls_messages", query)
	if err != nil {
		return err
	}
	_, err = conn.Conn().Exec(ctx, stmt.Name, tenantName, updatedAt)
	if err != nil {
		return err
	}
	return nil
}

func DropDlsMessages(messageIds []int) error {
	ctx, cancelfunc := context.WithTimeout(context.Background(), DbOperationTimeout*time.Second)
	defer cancelfunc()
	conn, err := MetadataDbClient.Client.Acquire(ctx)
	if err != nil {
		return errors.New("dropSchemaDlsMsg: " + err.Error())
	}
	defer conn.Release()

	query := `DELETE FROM dls_messages where id=ANY($1)`
	stmt, err := conn.Conn().Prepare(ctx, "drop_dls_schema_msg", query)
	if err != nil {
		return err
	}

	_, err = conn.Conn().Exec(ctx, stmt.Name, messageIds)
	if err != nil {
		return errors.New("dropSchemaDlsMsg: " + err.Error())
	}
	return nil
}

func PurgeDlsMsgsFromStation(station_id int) error {
	ctx, cancelfunc := context.WithTimeout(context.Background(), DbOperationTimeout*time.Second)
	defer cancelfunc()
	conn, err := MetadataDbClient.Client.Acquire(ctx)
	if err != nil {
		return errors.New("PurgeDlsMsgsFromStation: " + err.Error())
	}
	defer conn.Release()

	query := `DELETE FROM dls_messages where station_id=$1`
	stmt, err := conn.Conn().Prepare(ctx, "purge_dls_messages", query)
	if err != nil {
		return err
	}

	_, err = conn.Conn().Exec(ctx, stmt.Name, station_id)
	if err != nil {
		return errors.New("PurgeDlsMsgsFromStation: " + err.Error())
	}
	return nil
}

func PurgeDlsMsgsFromPartition(station_id, partitionNumber int) error {
	ctx, cancelfunc := context.WithTimeout(context.Background(), DbOperationTimeout*time.Second)
	defer cancelfunc()
	conn, err := MetadataDbClient.Client.Acquire(ctx)
	if err != nil {
		return errors.New("PurgeDlsMsgsFromPartition: " + err.Error())
	}
	defer conn.Release()

	query := `DELETE FROM dls_messages where station_id=$1 AND partition_number = $2`
	stmt, err := conn.Conn().Prepare(ctx, "purge_dls_messages", query)
	if err != nil {
		return err
	}

	_, err = conn.Conn().Exec(ctx, stmt.Name, station_id, partitionNumber)
	if err != nil {
		return errors.New("PurgeDlsMsgsFromPartition: " + err.Error())
	}
	return nil
}

func RemoveCgFromDlsMsg(msgId int, cgName string, tenantName string) error {
	ctx, cancelfunc := context.WithTimeout(context.Background(), DbOperationTimeout*time.Second)
	defer cancelfunc()
	conn, err := MetadataDbClient.Client.Acquire(ctx)
	if err != nil {
		return err
	}
	defer conn.Release()

	query := `WITH removed_value AS (UPDATE dls_messages SET poisoned_cgs = ARRAY_REMOVE(poisoned_cgs, $1) WHERE id = $2 AND tenant_name = $3 RETURNING *) 
	DELETE FROM dls_messages WHERE (SELECT array_length(poisoned_cgs, 1)) <= 1 AND id = $2;`

	stmt, err := conn.Conn().Prepare(ctx, "get_msg_by_id_and_remove msg", query)
	if err != nil {
		return err
	}
	_, err = conn.Conn().Query(ctx, stmt.Name, cgName, msgId, tenantName)
	if err != nil {
		return err
	}

	return nil
}

func GetDlsMsgsByStationId(stationId int) ([]models.DlsMessage, error) {
	ctx, cancelfunc := context.WithTimeout(context.Background(), DbOperationTimeout*time.Second)
	defer cancelfunc()
	conn, err := MetadataDbClient.Client.Acquire(ctx)
	if err != nil {
		return []models.DlsMessage{}, err
	}
	defer conn.Release()
	query := `SELECT * from dls_messages where station_id=$1 ORDER BY updated_at DESC limit 1000`
	stmt, err := conn.Conn().Prepare(ctx, "get_dls_msg_by_station", query)
	if err != nil {
		return []models.DlsMessage{}, err
	}
	rows, err := conn.Conn().Query(ctx, stmt.Name, stationId)
	if err != nil {
		return []models.DlsMessage{}, err
	}
	defer rows.Close()
	dlsMsgs, err := pgx.CollectRows(rows, pgx.RowToStructByPos[models.DlsMessage])
	if err != nil {
		return []models.DlsMessage{}, err
	}
	if len(dlsMsgs) == 0 {
		return []models.DlsMessage{}, nil
	}

	return dlsMsgs, nil
}

func GetDlsMsgsByStationAndPartition(stationId, partitionNumber int) ([]models.DlsMessage, error) {
	ctx, cancelfunc := context.WithTimeout(context.Background(), DbOperationTimeout*time.Second)
	defer cancelfunc()
	conn, err := MetadataDbClient.Client.Acquire(ctx)
	if err != nil {
		return []models.DlsMessage{}, err
	}
	defer conn.Release()
	query := `SELECT * from dls_messages where station_id=$1 AND partition_number = $2 ORDER BY updated_at DESC limit 1000`
	stmt, err := conn.Conn().Prepare(ctx, "get_dls_msg_by_station_and_partition", query)
	if err != nil {
		return []models.DlsMessage{}, err
	}
	rows, err := conn.Conn().Query(ctx, stmt.Name, stationId, partitionNumber)
	if err != nil {
		return []models.DlsMessage{}, err
	}
	defer rows.Close()
	dlsMsgs, err := pgx.CollectRows(rows, pgx.RowToStructByPos[models.DlsMessage])
	if err != nil {
		return []models.DlsMessage{}, err
	}
	if len(dlsMsgs) == 0 {
		return []models.DlsMessage{}, nil
	}

	return dlsMsgs, nil
}

func GetDlsMessageById(messageId int) (bool, models.DlsMessage, error) {
	ctx, cancelfunc := context.WithTimeout(context.Background(), DbOperationTimeout*time.Second)
	defer cancelfunc()
	conn, err := MetadataDbClient.Client.Acquire(ctx)
	if err != nil {
		return false, models.DlsMessage{}, err
	}
	defer conn.Release()
	query := `SELECT * from dls_messages where id=$1 LIMIT 1`
	stmt, err := conn.Conn().Prepare(ctx, "get_dls_msg_by_id", query)
	if err != nil {
		return false, models.DlsMessage{}, err
	}
	rows, err := conn.Conn().Query(ctx, stmt.Name, messageId)
	if err != nil {
		return false, models.DlsMessage{}, err
	}
	defer rows.Close()
	dlsMsgs, err := pgx.CollectRows(rows, pgx.RowToStructByPos[models.DlsMessage])
	if err != nil {
		return false, models.DlsMessage{}, err
	}
	if len(dlsMsgs) == 0 {
		return false, models.DlsMessage{}, nil
	}
	return true, dlsMsgs[0], nil
}

func GetTotalDlsMessages(tenantName string) (uint64, error) {
	ctx, cancelfunc := context.WithTimeout(context.Background(), DbOperationTimeout*time.Second)
	defer cancelfunc()
	conn, err := MetadataDbClient.Client.Acquire(ctx)
	if err != nil {
		return 0, err
	}
	defer conn.Release()
	query := `SELECT COUNT(*) FROM dls_messages WHERE tenant_name=$1`
	stmt, err := conn.Conn().Prepare(ctx, "get_total_dls_msgs", query)
	if err != nil {
		return 0, err
	}
	var count uint64
	if tenantName != conf.GlobalAccount {
		tenantName = strings.ToLower(tenantName)
	}
	err = conn.Conn().QueryRow(ctx, stmt.Name, tenantName).Scan(&count)
	if err != nil {
		return 0, err
	}

	return count, nil
}

func GetStationIdsFromDlsMsgs(tenantName string) (map[int]string, error) {
	ctx, cancelfunc := context.WithTimeout(context.Background(), DbOperationTimeout*time.Second)
	defer cancelfunc()
	stationIds := map[int]string{}
	conn, err := MetadataDbClient.Client.Acquire(ctx)
	if err != nil {
		return stationIds, err
	}
	defer conn.Release()
	query := `SELECT DISTINCT station_id FROM dls_messages WHERE tenant_name=$1`
	stmt, err := conn.Conn().Prepare(ctx, "get_station_ids_in_dls_messages", query)
	if err != nil {
		return stationIds, err
	}
	if tenantName != conf.GlobalAccount {
		tenantName = strings.ToLower(tenantName)
	}
	rows, err := conn.Conn().Query(ctx, stmt.Name, tenantName)
	if err != nil {
		return stationIds, err
	}
	defer rows.Close()

	for rows.Next() {
		var stationId int
		err := rows.Scan(&stationId)
		if err != nil {
			return stationIds, err
		}
		stationIds[stationId] = ""
	}
	return stationIds, nil
}

func DeleteDlsMsgsByTenant(tenantName string) error {
	ctx, cancelfunc := context.WithTimeout(context.Background(), DbOperationTimeout*time.Second)
	defer cancelfunc()

	conn, err := MetadataDbClient.Client.Acquire(ctx)
	if err != nil {
		return err
	}
	defer conn.Release()

	removeUserQuery := `DELETE FROM dls_messages WHERE tenant_name = $1`

	stmt, err := conn.Conn().Prepare(ctx, "remove_dls_msgs_by_tenant", removeUserQuery)
	if err != nil {
		return err
	}
	_, err = conn.Conn().Exec(ctx, stmt.Name, tenantName)
	if err != nil {
		return err
	}

	return nil

}

func GetMinMaxIdsOfDlsMsgsByUpdatedAt(tenantName string, updatedAt time.Time, stationId int) (int, int, error) {
	ctx, cancelfunc := context.WithTimeout(context.Background(), DbOperationTimeout*time.Second)
	defer cancelfunc()
	conn, err := MetadataDbClient.Client.Acquire(ctx)
	if err != nil {
		return -1, -1, err
	}
	defer conn.Release()
	query := `
		WITH limited_rows AS (
		SELECT id
		FROM dls_messages
		WHERE tenant_name = $1 AND updated_at <= $2 AND message_type = 'poison' AND station_id = $3
		)
		SELECT
		(SELECT MIN(id) FROM limited_rows) AS min_id,
		(SELECT MAX(id) FROM limited_rows) AS max_id
		FROM limited_rows;`
	stmt, err := conn.Conn().Prepare(ctx, "get_min_max_id_dls_msgs_by_updated_at", query)
	if err != nil {
		return -1, -1, err
	}
	if tenantName != conf.GlobalAccount {
		tenantName = strings.ToLower(tenantName)
	}
	rows, err := conn.Conn().Query(ctx, stmt.Name, tenantName, updatedAt, stationId)
	if err != nil {
		return -1, -1, err
	}
	defer rows.Close()

	var minId, maxId int
	if rows.Next() {
		err := rows.Scan(&minId, &maxId)
		if err != nil {
			return -1, -1, err
		}
	}
	return minId, maxId, nil
}

func GetDlsMsgsBatch(tenantName string, min, max, stationId int) (bool, []models.DlsMessage, error) {
	ctx, cancelfunc := context.WithTimeout(context.Background(), DbOperationTimeout*time.Second)
	defer cancelfunc()
	conn, err := MetadataDbClient.Client.Acquire(ctx)
	if err != nil {
		return false, []models.DlsMessage{}, err
	}
	defer conn.Release()
	query := `
		SELECT *
		FROM dls_messages
		WHERE tenant_name = $1 AND message_type = 'poison' AND station_id = $2 AND id > $3 AND id <= $4 ORDER BY id ASC LIMIT 10
		`
	stmt, err := conn.Conn().Prepare(ctx, "get_dls_msgs_batch_between_min_max_id", query)
	if err != nil {
		return false, []models.DlsMessage{}, err
	}
	if tenantName != conf.GlobalAccount {
		tenantName = strings.ToLower(tenantName)
	}
	rows, err := conn.Conn().Query(ctx, stmt.Name, tenantName, stationId, min, max)
	if err != nil {
		return false, []models.DlsMessage{}, err
	}
	defer rows.Close()

	dlsMsgs, err := pgx.CollectRows(rows, pgx.RowToStructByPos[models.DlsMessage])
	if err != nil {
		return false, []models.DlsMessage{}, err
	}
	if len(dlsMsgs) == 0 {
		return false, []models.DlsMessage{}, nil
	}
	return true, dlsMsgs, nil
}

// Tenants functions
func UpsertTenant(name string, encryptrdInternalWSPass string) (models.Tenant, error) {
	ctx, cancelfunc := context.WithTimeout(context.Background(), DbOperationTimeout*time.Second)
	defer cancelfunc()

	conn, err := MetadataDbClient.Client.Acquire(ctx)
	if err != nil {
		return models.Tenant{}, err
	}
	defer conn.Release()

	query := `INSERT INTO tenants (name, internal_ws_pass) VALUES($1, $2) ON CONFLICT (name) DO NOTHING`

	stmt, err := conn.Conn().Prepare(ctx, "upsert_tenant", query)
	if err != nil {
		return models.Tenant{}, err
	}

	var tenantId int
	rows, err := conn.Conn().Query(ctx, stmt.Name, name, encryptrdInternalWSPass)
	if err != nil {
		return models.Tenant{}, err
	}
	defer rows.Close()
	for rows.Next() {
		err := rows.Scan(&tenantId)
		if err != nil {
			return models.Tenant{}, err
		}
	}

	if err := rows.Err(); err != nil {
		var pgErr *pgconn.PgError
		if errors.As(err, &pgErr) {
			if pgErr.Detail != "" {
				if strings.Contains(pgErr.Detail, "already exists") {
					return models.Tenant{}, errors.New("Tenant " + name + " already exists")
				} else {
					return models.Tenant{}, errors.New(pgErr.Detail)
				}
			} else {
				return models.Tenant{}, errors.New(pgErr.Message)
			}
		} else {
			return models.Tenant{}, err
		}

	}

	newTenant := models.Tenant{
		Name: name,
	}

	//After creation a tenant we update the users table and create fk
	//(we can't do alter and create fk in tables before global tenant exists in tenants table)
	queryAlterUsersTable := `
	ALTER TABLE IF EXISTS users ADD CONSTRAINT fk_tenant_name_users FOREIGN KEY (tenant_name) REFERENCES tenants (name);
	ALTER TABLE IF EXISTS configurations ADD CONSTRAINT fk_tenant_name_configurations FOREIGN KEY(tenant_name) REFERENCES tenants(name);
	ALTER TABLE IF EXISTS schemas ADD CONSTRAINT fk_tenant_name_schemas FOREIGN KEY(tenant_name) REFERENCES tenants(name);
	ALTER TABLE IF EXISTS tags ADD CONSTRAINT fk_tenant_name_tags FOREIGN KEY(tenant_name) REFERENCES tenants(name);
	ALTER TABLE IF EXISTS consumers ADD CONSTRAINT fk_tenant_name_consumers FOREIGN KEY(tenant_name) REFERENCES tenants(name);
	ALTER TABLE IF EXISTS stations ADD CONSTRAINT fk_tenant_name_stations FOREIGN KEY(tenant_name) REFERENCES tenants(name);
	ALTER TABLE IF EXISTS schema_versions ADD CONSTRAINT fk_tenant_name_schemaverse FOREIGN KEY(tenant_name) REFERENCES tenants(name);
	ALTER TABLE IF EXISTS producers ADD CONSTRAINT fk_tenant_name_producers FOREIGN KEY(tenant_name) REFERENCES tenants(name);`
	// we remove alter from dls_msgs table because dls msgs with nats compatability
	// TODO: add this alter and solve dls messages nats compatability
	// ALTER TABLE IF EXISTS dls_messages ADD CONSTRAINT fk_tenant_name_dls_msgs FOREIGN KEY(tenant_name) REFERENCES tenants(name);

	_, err = conn.Conn().Exec(ctx, queryAlterUsersTable)
	if err != nil {
		var pgErr *pgconn.PgError
		errPg := errors.As(err, &pgErr)
		if errPg && !strings.Contains(pgErr.Message, "already exists") {
			return models.Tenant{}, err
		}
	}
	return newTenant, nil
}

func UpsertBatchOfTenants(tenants []models.TenantForUpsert) error {
	ctx, cancelfunc := context.WithTimeout(context.Background(), DbOperationTimeout*time.Second)
	defer cancelfunc()
	conn, err := MetadataDbClient.Client.Acquire(ctx)
	if err != nil {
		return err
	}
	defer conn.Release()

	valueStrings := make([]string, 0, len(tenants))
	valueArgs := make([]interface{}, 0, len(tenants))
	for i, tenant := range tenants {
		valueStrings = append(valueStrings, fmt.Sprintf("($%d, $%d)", i*2+1, i*2+2))
		valueArgs = append(valueArgs, tenant.Name)
		valueArgs = append(valueArgs, tenant.InternalWSPass)
	}
	query := fmt.Sprintf("INSERT INTO tenants (name, internal_ws_pass) VALUES %s ON CONFLICT (name) DO NOTHING", strings.Join(valueStrings, ","))
	stmt, err := conn.Conn().Prepare(ctx, "upsert_tenants", query)
	if err != nil {
		return err
	}
	_, err = conn.Conn().Query(ctx, stmt.Name, valueArgs...)
	if err != nil {
		return err
	}

	return nil
}

func GetGlobalTenant() (bool, models.Tenant, error) {
	ctx, cancelfunc := context.WithTimeout(context.Background(), DbOperationTimeout*time.Second)
	defer cancelfunc()
	conn, err := MetadataDbClient.Client.Acquire(ctx)
	if err != nil {
		return false, models.Tenant{}, err
	}
	defer conn.Release()
	query := `SELECT * FROM tenants WHERE name = '$memphis' LIMIT 1`
	stmt, err := conn.Conn().Prepare(ctx, "get_global_tenant", query)
	if err != nil {
		return false, models.Tenant{}, err
	}
	rows, err := conn.Conn().Query(ctx, stmt.Name)
	if err != nil {
		return false, models.Tenant{}, err
	}
	defer rows.Close()
	tenants, err := pgx.CollectRows(rows, pgx.RowToStructByPos[models.Tenant])
	if err != nil {
		return false, models.Tenant{}, err
	}
	if len(tenants) == 0 {
		return false, models.Tenant{}, nil
	}
	return true, tenants[0], nil
}

func GetAllTenants() ([]models.Tenant, error) {
	ctx, cancelfunc := context.WithTimeout(context.Background(), DbOperationTimeout*time.Second)
	defer cancelfunc()
	conn, err := MetadataDbClient.Client.Acquire(ctx)
	if err != nil {
		return []models.Tenant{}, err
	}
	defer conn.Release()
	query := `SELECT * FROM tenants`
	stmt, err := conn.Conn().Prepare(ctx, "get_all_tenants", query)
	if err != nil {
		return []models.Tenant{}, err
	}
	rows, err := conn.Conn().Query(ctx, stmt.Name)
	if err != nil {
		return []models.Tenant{}, err
	}
	defer rows.Close()
	tenants, err := pgx.CollectRows(rows, pgx.RowToStructByPos[models.Tenant])
	if err != nil {
		return []models.Tenant{}, err
	}
	if len(tenants) == 0 {
		return []models.Tenant{}, nil
	}
	return tenants, nil
}

func GetAllTenantsWithoutGlobal() ([]models.Tenant, error) {
	ctx, cancelfunc := context.WithTimeout(context.Background(), DbOperationTimeout*time.Second)
	defer cancelfunc()
	conn, err := MetadataDbClient.Client.Acquire(ctx)
	if err != nil {
		return []models.Tenant{}, err
	}
	defer conn.Release()
	query := `SELECT * FROM tenants WHERE name != $1 AND name != $2`
	stmt, err := conn.Conn().Prepare(ctx, "get_all_tenants_without_global", query)
	if err != nil {
		return []models.Tenant{}, err
	}
	rows, err := conn.Conn().Query(ctx, stmt.Name, conf.MemphisGlobalAccountName, conf.GlobalAccount)
	if err != nil {
		return []models.Tenant{}, err
	}
	defer rows.Close()
	tenants, err := pgx.CollectRows(rows, pgx.RowToStructByPos[models.Tenant])
	if err != nil {
		return []models.Tenant{}, err
	}
	if len(tenants) == 0 {
		return []models.Tenant{}, nil
	}
	return tenants, nil
}

func GetTenantById(id int) (bool, models.Tenant, error) {
	ctx, cancelfunc := context.WithTimeout(context.Background(), DbOperationTimeout*time.Second)
	defer cancelfunc()
	conn, err := MetadataDbClient.Client.Acquire(ctx)
	if err != nil {
		return false, models.Tenant{}, err
	}
	defer conn.Release()
	query := `SELECT * FROM tenants AS c WHERE id = $1 LIMIT 1`
	stmt, err := conn.Conn().Prepare(ctx, "get_tenant_by_id", query)
	if err != nil {
		return false, models.Tenant{}, err
	}
	rows, err := conn.Conn().Query(ctx, stmt.Name, id)
	if err != nil {
		return false, models.Tenant{}, err
	}
	defer rows.Close()
	tenants, err := pgx.CollectRows(rows, pgx.RowToStructByPos[models.Tenant])
	if err != nil {
		return false, models.Tenant{}, err
	}
	if len(tenants) == 0 {
		return false, models.Tenant{}, nil
	}
	return true, tenants[0], nil
}

func GetTenantByName(name string) (bool, models.Tenant, error) {
	ctx, cancelfunc := context.WithTimeout(context.Background(), DbOperationTimeout*time.Second)
	defer cancelfunc()
	conn, err := MetadataDbClient.Client.Acquire(ctx)
	if err != nil {
		return false, models.Tenant{}, err
	}
	defer conn.Release()
	query := `SELECT * FROM tenants AS c WHERE name = $1 LIMIT 1`
	stmt, err := conn.Conn().Prepare(ctx, "get_tenant_by_name", query)
	if err != nil {
		return false, models.Tenant{}, err
	}

	if name != conf.GlobalAccount {
		name = strings.ToLower(name)
	}

	rows, err := conn.Conn().Query(ctx, stmt.Name, name)
	if err != nil {
		return false, models.Tenant{}, err
	}
	defer rows.Close()
	tenants, err := pgx.CollectRows(rows, pgx.RowToStructByPos[models.Tenant])
	if err != nil {
		return false, models.Tenant{}, err
	}
	if len(tenants) == 0 {
		return false, models.Tenant{}, nil
	}
	return true, tenants[0], nil
}

func CreateTenant(name, firebaseOrganizationId, encryptrdInternalWSPass string) (models.Tenant, error) {
	ctx, cancelfunc := context.WithTimeout(context.Background(), DbOperationTimeout*time.Second)
	defer cancelfunc()

	conn, err := MetadataDbClient.Client.Acquire(ctx)
	if err != nil {
		return models.Tenant{}, err
	}
	defer conn.Release()

	query := `INSERT INTO tenants (id, name, firebase_organization_id, internal_ws_pass) VALUES(nextval('tenants_seq'),$1, $2, $3)`

	stmt, err := conn.Conn().Prepare(ctx, "create_new_tenant", query)
	if err != nil {
		return models.Tenant{}, err
	}

	var tenantId int
	rows, err := conn.Conn().Query(ctx, stmt.Name, name, firebaseOrganizationId, encryptrdInternalWSPass)
	if err != nil {
		return models.Tenant{}, err
	}
	defer rows.Close()
	for rows.Next() {
		err := rows.Scan(&tenantId)
		if err != nil {
			return models.Tenant{}, err
		}
	}

	if err := rows.Err(); err != nil {
		var pgErr *pgconn.PgError
		if errors.As(err, &pgErr) {
			if pgErr.Detail != "" {
				if strings.Contains(pgErr.Detail, "already exists") {
					return models.Tenant{}, errors.New("Tenant " + name + " already exists")
				} else {
					return models.Tenant{}, errors.New(pgErr.Detail)
				}
			} else {
				return models.Tenant{}, errors.New(pgErr.Message)
			}
		} else {
			return models.Tenant{}, err
		}

	}

	newTenant := models.Tenant{
		Name: name,
	}

	return newTenant, nil
}

func RemoveTenant(tenantName string) error {
	ctx, cancelfunc := context.WithTimeout(context.Background(), DbOperationTimeout*time.Second)
	defer cancelfunc()

	conn, err := MetadataDbClient.Client.Acquire(ctx)
	if err != nil {
		return err
	}
	defer conn.Release()

	removeTenants := `DELETE FROM tenants WHERE name = $1`

	stmt, err := conn.Conn().Prepare(ctx, "remove_tenant", removeTenants)
	if err != nil {
		return err
	}

	if tenantName != conf.GlobalAccount {
		tenantName = strings.ToLower(tenantName)
	}

	_, err = conn.Conn().Exec(ctx, stmt.Name, tenantName)
	if err != nil {
		return err
	}

	return nil
}

func RemoveTagsResourcesByTenant(tenantName string) error {
	ctx, cancelfunc := context.WithTimeout(context.Background(), DbOperationTimeout*time.Second)
	defer cancelfunc()
	conn, err := MetadataDbClient.Client.Acquire(ctx)
	if err != nil {
		return err
	}
	defer conn.Release()

	query := `DELETE FROM tags WHERE tenant_name = $1`
	stmt, err := conn.Conn().Prepare(ctx, "remove_tenant_resources_by_tenant", query)
	if err != nil {
		return err
	}

	_, err = conn.Conn().Exec(ctx, stmt.Name, tenantName)
	if err != nil {
		return err
	}
	return nil
}

func SetTenantSequence(sequence int) error {
	ctx, cancelfunc := context.WithTimeout(context.Background(), DbOperationTimeout*time.Second)
	defer cancelfunc()
	conn, err := MetadataDbClient.Client.Acquire(ctx)
	if err != nil {
		return err
	}
	defer conn.Release()

	tenant_seq := fmt.Sprintf("CREATE SEQUENCE IF NOT EXISTS tenants_seq start %v INCREMENT 1;", sequence)

	_, err = conn.Conn().Exec(ctx, tenant_seq)
	if err != nil {
		return err
	}
	return nil
}

func ReliveConectionResources(connectionId string, isActive bool) error {
	ctx, cancelfunc := context.WithTimeout(context.Background(), DbOperationTimeout*time.Second)
	defer cancelfunc()
	conn, err := MetadataDbClient.Client.Acquire(ctx)
	if err != nil {
		return err
	}
	defer conn.Release()

	var queries []string
	queries = append(queries, fmt.Sprintf("UPDATE producers SET is_active = %v WHERE connection_id = '%v';", isActive, connectionId))
	queries = append(queries, fmt.Sprintf("UPDATE consumers SET is_active = %v WHERE connection_id = '%v';", isActive, connectionId))

	batch := &pgx.Batch{}
	for _, q := range queries {
		batch.Queue(q)
	}

	br := conn.SendBatch(ctx, batch)
	for i := 0; i < len(queries); i++ {
		_, err = br.Exec()
		if err != nil {
			return err
		}
	}

	return nil
}

func GetAllUsersInDB() (bool, []models.User, error) {
	ctx, cancelfunc := context.WithTimeout(context.Background(), DbOperationTimeout*time.Second)
	defer cancelfunc()
	conn, err := MetadataDbClient.Client.Acquire(ctx)
	if err != nil {
		return false, nil, err
	}

	defer conn.Release()
	query := `SELECT * FROM users`
	stmt, err := conn.Conn().Prepare(ctx, "get_user", query)
	if err != nil {
		return false, nil, err
	}

	rows, err := conn.Conn().Query(ctx, stmt.Name)
	if err != nil {
		return false, nil, err
	}
	defer rows.Close()

	users, err := pgx.CollectRows(rows, pgx.RowToStructByPos[models.User])
	if err != nil {
		return false, nil, err
	}
	if len(users) == 0 {
		return false, nil, nil
	}
	return true, users, nil
}

func DeleteOldProducersAndConsumers(timeInterval time.Time) ([]models.LightCG, error) {
	ctx, cancelfunc := context.WithTimeout(context.Background(), DbOperationTimeout*time.Second)
	defer cancelfunc()
	conn, err := MetadataDbClient.Client.Acquire(ctx)
	if err != nil {
		return []models.LightCG{}, err
	}
	defer conn.Release()

	var queries []string
	queries = append(queries, "DELETE FROM producers WHERE is_active = false AND updated_at < $1")
	queries = append(queries, "WITH deleted AS (DELETE FROM consumers WHERE is_active = false AND updated_at < $1 RETURNING *) SELECT deleted.consumers_group, s.name as station_name, deleted.station_id , deleted.tenant_name, deleted.partitions FROM deleted INNER JOIN stations s ON deleted.station_id = s.id GROUP BY deleted.consumers_group, s.name, deleted.station_id, deleted.tenant_name, deleted.partitions")

	batch := &pgx.Batch{}
	for _, q := range queries {
		batch.Queue(q, timeInterval)
	}

	br := conn.SendBatch(ctx, batch)

	_, err = br.Exec()
	if err != nil {
		return []models.LightCG{}, err
	}

	rows, err := br.Query()
	if err != nil {
		return []models.LightCG{}, err
	}

	cgs, err := pgx.CollectRows(rows, pgx.RowToStructByPos[models.LightCG])
	if err != nil {
		return []models.LightCG{}, err
	}

	return cgs, err
}

func GetAllDeletedConsumersFromList(consumers []string) ([]string, error) {
	ctx, cancelfunc := context.WithTimeout(context.Background(), DbOperationTimeout*time.Second)
	defer cancelfunc()
	conn, err := MetadataDbClient.Client.Acquire(ctx)
	if err != nil {
		return []string{}, err
	}
	defer conn.Release()
	query := "SELECT consumers_group FROM consumers WHERE consumers_group = ANY($1) GROUP BY station_id, consumers_group"

	rows, err := conn.Query(ctx, query, consumers)
	if err != nil {
		return []string{}, err
	}
	defer rows.Close()
	var remainingCG []string
	for rows.Next() {
		var cgName string
		err := rows.Scan(&cgName)
		if err != nil {
			return []string{}, err
		}
		remainingCG = append(remainingCG, cgName)
	}

	return remainingCG, nil
}

func RemovePoisonedCg(stationId int, cgName string) error {
	ctx, cancelfunc := context.WithTimeout(context.Background(), DbOperationTimeout*time.Second)
	defer cancelfunc()

	connection, err := MetadataDbClient.Client.Acquire(ctx)
	if err != nil {
		return err
	}
	defer connection.Release()

	tx, err := connection.Conn().Begin(ctx)
	if err != nil {
		return err
	}
	defer tx.Rollback(ctx)

	query := `UPDATE dls_messages SET poisoned_cgs = ARRAY_REMOVE(poisoned_cgs, $1) WHERE station_id=$2 ;`

	stmt, err := tx.Prepare(ctx, "update_dls_message", query)
	if err != nil {
		return err
	}

	rows, err := tx.Query(ctx, stmt.Name, cgName, stationId)
	if err != nil {
		return err
	}
	rows.Close()

	query = `DELETE FROM dls_messages WHERE message_type = 'poison' AND poisoned_cgs = '{}' OR poisoned_cgs IS NULL;`
	stmt, err = tx.Prepare(ctx, "delete_dls_message", query)
	if err != nil {
		return err
	}

	rows, err = tx.Query(ctx, stmt.Name)
	if err != nil {
		return err
	}

	rows.Close()

	err = tx.Commit(ctx)
	if err != nil {
		return err
	}

	return nil
}

func DeleteConfByTenantName(tenantName string) error {
	ctx, cancelfunc := context.WithTimeout(context.Background(), DbOperationTimeout*time.Second)
	defer cancelfunc()

	conn, err := MetadataDbClient.Client.Acquire(ctx)
	if err != nil {
		return err
	}
	defer conn.Release()

	query := `DELETE FROM configurations
	WHERE tenant_name=$1`

	stmt, err := conn.Conn().Prepare(ctx, "remove_conf_by_tenant_name", query)
	if err != nil {
		return err
	}
	tenantName = strings.ToLower(tenantName)
	_, err = conn.Conn().Exec(ctx, stmt.Name, tenantName)
	if err != nil {
		return err
	}
	return nil
}

// Async tasks functions
func UpsertAsyncTask(task, brokerInCharge string, createdAt time.Time, tenantName string, stationId int, username string) (models.AsyncTask, error) {
	ctx, cancelfunc := context.WithTimeout(context.Background(), DbOperationTimeout*time.Second)
	defer cancelfunc()

	conn, err := MetadataDbClient.Client.Acquire(ctx)
	if err != nil {
		return models.AsyncTask{}, err
	}
	defer conn.Release()

	query := `INSERT INTO async_tasks (name, broker_in_charge, created_at, updated_at, tenant_name, station_id, created_by) VALUES($1, $2, $3, $4, $5, $6, $7) ON CONFLICT (name, tenant_name, station_id) DO NOTHING RETURNING *`
	stmt, err := conn.Conn().Prepare(ctx, "upsert_async_task", query)
	if err != nil {
		return models.AsyncTask{}, err
	}

	updatedAt := createdAt
	var asyncTask models.AsyncTask
	err = conn.Conn().QueryRow(ctx, stmt.Name, task, brokerInCharge, createdAt, updatedAt, tenantName, stationId, username).Scan(
		&asyncTask.ID,
		&asyncTask.Name,
		&asyncTask.BrokrInCharge,
		&asyncTask.CreatedAt,
		&asyncTask.UpdatedAt,
		&asyncTask.Data,
		&asyncTask.TenantName,
		&asyncTask.StationId,
		&asyncTask.CreatedBy,
	)

	if err != nil {
		if err == pgx.ErrNoRows {
			ctx, cancelfunc = context.WithTimeout(context.Background(), DbOperationTimeout*time.Second)
			defer cancelfunc()

			conn, err = MetadataDbClient.Client.Acquire(ctx)
			if err != nil {
				return models.AsyncTask{}, err
			}
			defer conn.Release()
			// The task already exists, retrieve the existing task
			queryExistingTask := `
				SELECT *
				FROM async_tasks
				WHERE name = $1 AND tenant_name = $2 AND station_id = $3;
			`
			existingStmt, err := conn.Conn().Prepare(ctx, "select_existing_async_task", queryExistingTask)
			if err != nil {
				return models.AsyncTask{}, err
			}

			err = conn.Conn().QueryRow(ctx, existingStmt.Name, task, tenantName, stationId, username).Scan(
				&asyncTask.ID,
				&asyncTask.Name,
				&asyncTask.BrokrInCharge,
				&asyncTask.CreatedAt,
				&asyncTask.UpdatedAt,
				&asyncTask.Data,
				&asyncTask.TenantName,
				&asyncTask.StationId,
				&asyncTask.CreatedBy,
			)
			if err != nil {
				return models.AsyncTask{}, err
			}
		} else {
			return models.AsyncTask{}, err
		}
	}

	return asyncTask, nil
}

func GetAsyncTasksByName(task string) (bool, []models.AsyncTask, error) {
	ctx, cancelfunc := context.WithTimeout(context.Background(), DbOperationTimeout*time.Second)
	defer cancelfunc()

	conn, err := MetadataDbClient.Client.Acquire(ctx)
	if err != nil {
		return false, []models.AsyncTask{}, err
	}
	defer conn.Release()

	query := `SELECT * FROM async_tasks WHERE name = $1`
	stmt, err := conn.Conn().Prepare(ctx, "get_async_tasks_by_name", query)
	if err != nil {
		return false, []models.AsyncTask{}, err
	}

	rows, err := conn.Conn().Query(ctx, stmt.Name, task)
	if err != nil {
		return false, []models.AsyncTask{}, err
	}
	defer rows.Close()
	asyncTask, err := pgx.CollectRows(rows, pgx.RowToStructByPos[models.AsyncTask])
	if err != nil {
		return false, []models.AsyncTask{}, err
	}
	if len(asyncTask) == 0 {
		return false, []models.AsyncTask{}, nil
	}
	return true, asyncTask, nil
}

func GetAsyncTaskByNameAndBrokerName(task, brokerName string) (bool, []models.AsyncTask, error) {
	ctx, cancelfunc := context.WithTimeout(context.Background(), DbOperationTimeout*time.Second)
	defer cancelfunc()

	conn, err := MetadataDbClient.Client.Acquire(ctx)
	if err != nil {
		return false, []models.AsyncTask{}, err
	}
	defer conn.Release()

	query := `SELECT * FROM async_tasks WHERE name = $1 AND broker_in_charge = $2`
	stmt, err := conn.Conn().Prepare(ctx, "get_async_task_by_name_and_broker_name", query)
	if err != nil {
		return false, []models.AsyncTask{}, err
	}

	rows, err := conn.Conn().Query(ctx, stmt.Name, task, brokerName)
	if err != nil {
		return false, []models.AsyncTask{}, err
	}
	defer rows.Close()
	asyncTask, err := pgx.CollectRows(rows, pgx.RowToStructByPos[models.AsyncTask])
	if err != nil {
		return false, []models.AsyncTask{}, err
	}
	if len(asyncTask) == 0 {
		return false, []models.AsyncTask{}, nil
	}
	return true, asyncTask, nil
}

func GetAllAsyncTasks(tenantName string) ([]models.AsyncTaskRes, error) {
	ctx, cancelfunc := context.WithTimeout(context.Background(), DbOperationTimeout*time.Second)
	defer cancelfunc()

	conn, err := MetadataDbClient.Client.Acquire(ctx)
	if err != nil {
		return []models.AsyncTaskRes{}, err
	}
	defer conn.Release()

	query := `SELECT a.id, a.name, a.created_at, a.created_by, s.name
	FROM async_tasks AS a
	LEFT JOIN stations AS s ON a.station_id = s.id
	WHERE a.tenant_name = $1
	ORDER BY a.created_at DESC;`
	stmt, err := conn.Conn().Prepare(ctx, "get_all_async_tasks", query)
	if err != nil {
		return []models.AsyncTaskRes{}, err
	}

	rows, err := conn.Conn().Query(ctx, stmt.Name, tenantName)
	if err != nil {
		return []models.AsyncTaskRes{}, err
	}
	defer rows.Close()

	asyncTasks, err := pgx.CollectRows(rows, pgx.RowToStructByPos[models.AsyncTaskRes])
	if err != nil {
		return []models.AsyncTaskRes{}, err
	}
	if len(asyncTasks) == 0 {
		return []models.AsyncTaskRes{}, nil
	}
	return asyncTasks, nil
}

func UpdateAsyncTask(task, tenantName string, updatedAt time.Time, metaData interface{}, stationId int) error {
	ctx, cancelfunc := context.WithTimeout(context.Background(), DbOperationTimeout*time.Second)
	defer cancelfunc()
	conn, err := MetadataDbClient.Client.Acquire(ctx)
	if err != nil {
		return err
	}
	defer conn.Release()
	query := `UPDATE async_tasks SET updated_at = $1 ,meta_data = $2 WHERE name = $3 AND tenant_name=$4 AND station_id = $5`
	stmt, err := conn.Conn().Prepare(ctx, "edit_async_task_by_task_and_tenant_name_and_station_id", query)
	if err != nil {
		return err
	}
	if tenantName != conf.GlobalAccount {
		tenantName = strings.ToLower(tenantName)
	}
	_, err = conn.Conn().Query(ctx, stmt.Name, updatedAt, metaData, task, tenantName, stationId)
	if err != nil {
		return err
	}
	return nil
}

func RemoveAsyncTask(task, tenantName string, stationId int) error {
	ctx, cancelfunc := context.WithTimeout(context.Background(), DbOperationTimeout*time.Second)
	defer cancelfunc()
	conn, err := MetadataDbClient.Client.Acquire(ctx)
	if err != nil {
		return err
	}
	defer conn.Release()
	query := `DELETE FROM async_tasks WHERE name = $1 AND tenant_name=$2 AND station_id = $3`
	stmt, err := conn.Conn().Prepare(ctx, "remove_async_task_by_name_and_tenant_name_and_station_id", query)
	if err != nil {
		return err
	}
	_, err = conn.Conn().Exec(ctx, stmt.Name, task, tenantName, stationId)
	if err != nil {
		return err
	}
	return nil
}

func RemoveAllAsyncTasks(duration time.Duration) ([]int, error) {
	sub := time.Now().Add(-duration)
	ctx, cancelfunc := context.WithTimeout(context.Background(), DbOperationTimeout*time.Second)
	defer cancelfunc()
	conn, err := MetadataDbClient.Client.Acquire(ctx)
	if err != nil {
		return []int{}, err
	}
	defer conn.Release()
	query := `WITH deleted_rows AS (
		DELETE FROM async_tasks
		WHERE updated_at <= $1 AND name='resend_all_dls_msgs'
		RETURNING station_id
	  )
	  SELECT ARRAY_AGG(station_id) AS deleted_station_ids
	  FROM deleted_rows;`
	stmt, err := conn.Conn().Prepare(ctx, "remove_all_async_tasks", query)
	if err != nil {
		return []int{}, err
	}

	var stationIds []int
	rows, err := conn.Conn().Query(ctx, stmt.Name, sub)
	if err != nil {
		return []int{}, err
	}
	defer rows.Close()

	for rows.Next() {
		err := rows.Scan(&stationIds)
		if err != nil {
			return []int{}, err
		}
	}
	return stationIds, nil
}

func CreateUserIfNotExist(username string, userType string, hashedPassword string, fullName string, subscription bool, avatarId int, tenantName string, pending bool, team, position, owner, description string) (models.User, error) {
	ctx, cancelfunc := context.WithTimeout(context.Background(), DbOperationTimeout*time.Second)
	defer cancelfunc()

	conn, err := MetadataDbClient.Client.Acquire(ctx)
	if err != nil {
		return models.User{}, err
	}
	defer conn.Release()

	query := `INSERT INTO users ( 
		username,
		password,
		type,
		already_logged_in,
		created_at,
		avatar_id,
		full_name, 
		subscription,
		skip_get_started,
		tenant_name,
		pending,
		team, 
		position,
		owner,
		description) 
    VALUES($1, $2, $3, $4, $5, $6, $7, $8, $9, $10, $11, $12, $13, $14, $15) 
	ON CONFLICT (username, tenant_name) DO NOTHING
	RETURNING id`

	stmt, err := conn.Conn().Prepare(ctx, "create_new_user_if_not_exist", query)
	if err != nil {
		return models.User{}, err
	}
	createdAt := time.Now()
	skipGetStarted := false
	alreadyLoggedIn := false

	var userId int
	if tenantName != conf.GlobalAccount {
		tenantName = strings.ToLower(tenantName)
	}
	rows, err := conn.Conn().Query(ctx, stmt.Name, username, hashedPassword, userType, alreadyLoggedIn, createdAt, avatarId, fullName, subscription, skipGetStarted, tenantName, pending, team, position, owner, description)
	if err != nil {
		return models.User{}, err
	}
	defer rows.Close()
	for rows.Next() {
		err := rows.Scan(&userId)
		if err != nil {
			return models.User{}, err
		}
	}

	if err := rows.Err(); err != nil {
		var pgErr *pgconn.PgError
		if errors.As(err, &pgErr) {
			if pgErr.Detail != "" {
				if strings.Contains(pgErr.Detail, "already exists") {
					return models.User{}, errors.New("User " + username + " already exists")
				} else {
					return models.User{}, errors.New(pgErr.Detail)
				}
			} else {
				return models.User{}, errors.New(pgErr.Message)
			}
		} else {
			return models.User{}, err
		}
	}
	if tenantName != conf.GlobalAccount {
		tenantName = strings.ToLower(tenantName)
	}
	newUser := models.User{
		ID:              userId,
		Username:        username,
		Password:        hashedPassword,
		FullName:        fullName,
		Subscribtion:    subscription,
		UserType:        userType,
		CreatedAt:       createdAt,
		AlreadyLoggedIn: alreadyLoggedIn,
		AvatarId:        avatarId,
		TenantName:      tenantName,
		Pending:         pending,
		Team:            team,
		Position:        position,
		Owner:           owner,
		Description:     description,
	}
	return newUser, nil
}<|MERGE_RESOLUTION|>--- conflicted
+++ resolved
@@ -1543,11 +1543,7 @@
 	return stations, nil
 }
 
-<<<<<<< HEAD
-func GetAllActiveStationsLight(tenantName string) ([]models.StationLight, error) {
-=======
 func GetStationsLight(tenantName string) ([]models.StationLight, error) {
->>>>>>> 3dd6deb1
 	ctx, cancelfunc := context.WithTimeout(context.Background(), DbOperationTimeout*time.Second)
 	defer cancelfunc()
 	conn, err := MetadataDbClient.Client.Acquire(ctx)
@@ -1561,10 +1557,6 @@
 	(SELECT COUNT(*) FROM dls_messages dm WHERE dm.station_id = s.id) AS dls_count
 	FROM stations AS s
 	WHERE s.is_deleted = false AND s.tenant_name = $1
-<<<<<<< HEAD
-	AND (EXISTS (SELECT 1 FROM producers WHERE station_id = s.id AND is_active = true) OR EXISTS (SELECT 1 FROM consumers WHERE station_id = s.id AND is_active = true))
-=======
->>>>>>> 3dd6deb1
 	ORDER BY s.updated_at DESC
 	LIMIT 40000;`
 	stmt, err := conn.Conn().Prepare(ctx, "get_active_stations_light", query)
@@ -2419,11 +2411,7 @@
 	return true, producers[0], nil
 }
 
-<<<<<<< HEAD
-func GetAllActiveProducersForGraph() ([]models.ProducerForGraph, error) {
-=======
 func GetProducersForGraph() ([]models.ProducerForGraph, error) {
->>>>>>> 3dd6deb1
 	ctx, cancelfunc := context.WithTimeout(context.Background(), DbOperationTimeout*time.Second)
 	defer cancelfunc()
 	conn, err := MetadataDbClient.Client.Acquire(ctx)
@@ -2431,19 +2419,11 @@
 		return []models.ProducerForGraph{}, err
 	}
 	defer conn.Release()
-<<<<<<< HEAD
-	query := `SELECT p.name, p.station_id, p.app_id
-				FROM producers AS p
-				WHERE p.is_active = true ORDER BY p.name, p.station_id DESC
-				LIMIT 40000;`
-	stmt, err := conn.Conn().Prepare(ctx, "get_all_active_producers_for_graph", query)
-=======
 	query := `SELECT p.name, p.station_id, p.app_id, p.is_active
 				FROM producers AS p
 				ORDER BY p.name, p.station_id DESC
 				LIMIT 40000;`
 	stmt, err := conn.Conn().Prepare(ctx, "get_producers_for_graph", query)
->>>>>>> 3dd6deb1
 	if err != nil {
 		return []models.ProducerForGraph{}, err
 	}
@@ -2969,11 +2949,7 @@
 	return consumers, nil
 }
 
-<<<<<<< HEAD
-func GetAllActiveConsumersForGraph() ([]models.ConsumerForGraph, error) {
-=======
 func GetConsumersForGraph() ([]models.ConsumerForGraph, error) {
->>>>>>> 3dd6deb1
 	ctx, cancelfunc := context.WithTimeout(context.Background(), DbOperationTimeout*time.Second)
 	defer cancelfunc()
 	conn, err := MetadataDbClient.Client.Acquire(ctx)
@@ -2981,19 +2957,11 @@
 		return []models.ConsumerForGraph{}, err
 	}
 	defer conn.Release()
-<<<<<<< HEAD
-	query := `SELECT c.consumers_group, c.station_id, c.app_id
-				FROM consumers AS c
-				WHERE c.is_active = true ORDER BY c.name, c.station_id DESC
-				LIMIT 40000;`
-	stmt, err := conn.Conn().Prepare(ctx, "get_all_active_consumers_for_graph", query)
-=======
 	query := `SELECT c.consumers_group, c.station_id, c.app_id, c.is_active
 				FROM consumers AS c
 				ORDER BY c.name, c.station_id DESC
 				LIMIT 40000;`
 	stmt, err := conn.Conn().Prepare(ctx, "get_consumers_for_graph", query)
->>>>>>> 3dd6deb1
 	if err != nil {
 		return []models.ConsumerForGraph{}, err
 	}
