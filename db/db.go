--- conflicted
+++ resolved
@@ -670,7 +670,6 @@
 	conn, err := PostgresConnection.Client.Acquire(ctx)
 	if err != nil {
 		return true, models.Connection{}, err
-<<<<<<< HEAD
 	}
 	defer conn.Release()
 	query := `SELECT * FROM connections AS c WHERE id = $1 LIMIT 1`
@@ -704,21 +703,18 @@
 		return err
 	}
 	_, err = conn.Conn().Query(ctx, stmt.Name, ids)
-=======
-	}
-	defer conn.Release()
-	query := `SELECT * FROM connections AS c WHERE id = $1 LIMIT 1`
-	stmt, err := conn.Conn().Prepare(ctx, "get_connection_by_id", query)
-	if err != nil {
-		return true, models.Connection{}, err
-	}
-	rows, err := conn.Conn().Query(ctx, stmt.Name, connectionId)
->>>>>>> 3e51606c
-	if err != nil {
-		return true, models.Connection{}, err
-	}
-<<<<<<< HEAD
-	return nil
+	if err != nil {
+		return []models.Connection{}, err
+	}
+	defer rows.Close()
+	connections, err := pgx.CollectRows(rows, pgx.RowToStructByPos[models.Connection])
+	if err != nil {
+		return []models.Connection{}, err
+	}
+	if len(connections) == 0 {
+		return []models.Connection{}, nil
+	}
+	return connections, nil
 }
 
 func GetActiveConnections() ([]models.Connection, error) {
@@ -735,30 +731,6 @@
 		return []models.Connection{}, err
 	}
 	rows, err := conn.Conn().Query(ctx, stmt.Name)
-=======
-	defer rows.Close()
-	connections, err := pgx.CollectRows(rows, pgx.RowToStructByPos[models.Connection])
-	if err != nil {
-		return true, models.Connection{}, err
-	}
-	if len(connections) == 0 {
-		return false, models.Connection{}, nil
-	}
-	return true, connections[0], nil
-}
-
-func KillRelevantConnections(ids []string) error {
-	ctx, cancelfunc := context.WithTimeout(context.Background(), DbOperationTimeout*time.Second)
-	defer cancelfunc()
-	conn, _ := PostgresConnection.Client.Acquire(ctx)
-	defer conn.Release()
-	query := `UPDATE connections SET is_active = false WHERE id = ANY($1)`
-	stmt, err := conn.Conn().Prepare(ctx, "kill_relevant_connections", query)
-	if err != nil {
-		return err
-	}
-	_, err = conn.Conn().Query(ctx, stmt.Name, ids)
->>>>>>> 3e51606c
 	if err != nil {
 		return []models.Connection{}, err
 	}
@@ -773,7 +745,6 @@
 	return connections, nil
 }
 
-<<<<<<< HEAD
 // Audit Logs Functions
 func InsertAuditLogs(auditLogs []interface{}) error {
 	ctx, cancelfunc := context.WithTimeout(context.Background(), DbOperationTimeout*time.Second)
@@ -812,47 +783,10 @@
     VALUES($1, $2, $3, $4, $5) RETURNING id`
 
 	stmt, err := conn.Conn().Prepare(ctx, "insert_audit_logs", query)
-=======
-func GetActiveConnections() ([]models.Connection, error) {
-	ctx, cancelfunc := context.WithTimeout(context.Background(), DbOperationTimeout*time.Second)
-	defer cancelfunc()
-	conn, err := PostgresConnection.Client.Acquire(ctx)
-	if err != nil {
-		return []models.Connection{}, err
-	}
-	defer conn.Release()
-	query := `SELECT * FROM connections WHERE is_active = true`
-	stmt, err := conn.Conn().Prepare(ctx, "get_active_connection", query)
-	if err != nil {
-		return []models.Connection{}, err
-	}
-	rows, err := conn.Conn().Query(ctx, stmt.Name)
-	if err != nil {
-		return []models.Connection{}, err
-	}
-	defer rows.Close()
-	connections, err := pgx.CollectRows(rows, pgx.RowToStructByPos[models.Connection])
-	if err != nil {
-		return []models.Connection{}, err
-	}
-	if len(connections) == 0 {
-		return []models.Connection{}, nil
-	}
-	return connections, nil
-}
-
-// Audit Logs Functions
-func InsertAuditLogs(auditLogs []interface{}) error {
-	ctx, cancelfunc := context.WithTimeout(context.Background(), DbOperationTimeout*time.Second)
-	defer cancelfunc()
-
-	conn, err := PostgresConnection.Client.Acquire(ctx)
->>>>>>> 3e51606c
-	if err != nil {
-		return err
-	}
-
-<<<<<<< HEAD
+	if err != nil {
+		return err
+	}
+
 	newAuditLog := models.AuditLog{}
 	rows, err := conn.Conn().Query(ctx, stmt.Name,
 		stationName, message, createdBy, createdByUserName, createdAt)
@@ -922,109 +856,9 @@
 	}
 
 	_, err = conn.Conn().Exec(ctx, stmt.Name, name)
-=======
-	defer conn.Release()
-	var auditLog []models.AuditLog
-
-	b, err := json.Marshal(auditLogs)
-	if err != nil {
-		return err
-	}
-	err = json.Unmarshal(b, &auditLog)
-	if err != nil {
-		return err
-	}
-
-	stationName := auditLog[0].StationName
-	message := auditLog[0].Message
-	createdBy := auditLog[0].CreatedBy
-	createdAt := auditLog[0].CreatedAt
-	createdByUserName := auditLog[0].CreatedByUsername
-
-	query := `INSERT INTO audit_logs ( 
-		station_name, 
-		message, 
-		created_by,
-		created_by_username,
-		created_at
-		) 
-    VALUES($1, $2, $3, $4, $5) RETURNING id`
-
-	stmt, err := conn.Conn().Prepare(ctx, "insert_audit_logs", query)
-	if err != nil {
-		return err
-	}
-
-	newAuditLog := models.AuditLog{}
-	rows, err := conn.Conn().Query(ctx, stmt.Name,
-		stationName, message, createdBy, createdByUserName, createdAt)
-	if err != nil {
-		return err
-	}
-	for rows.Next() {
-		err := rows.Scan(&newAuditLog.ID)
-		if err != nil {
-			return err
-		}
-	}
-
-	if err := rows.Err(); err != nil {
-		return err
-	}
-
-	return nil
-}
-
-func GetAuditLogsByStation(name string) ([]models.AuditLog, error) {
-	ctx, cancelfunc := context.WithTimeout(context.Background(), DbOperationTimeout*time.Second)
-	defer cancelfunc()
-	conn, err := PostgresConnection.Client.Acquire(ctx)
-	if err != nil {
-		return []models.AuditLog{}, err
-	}
-	defer conn.Release()
-	query := `SELECT a.id, a.station_name, a.message, a.created_by, a.created_by_username, u.type, a.created_at FROM audit_logs AS a 
-		LEFT JOIN users AS u ON u.id = a.created_by 
-		WHERE a.station_name = $1`
-	stmt, err := conn.Conn().Prepare(ctx, "get_audit_logs_by_station", query)
-	if err != nil {
-		return []models.AuditLog{}, err
-	}
-	rows, err := conn.Conn().Query(ctx, stmt.Name, name)
-	if err != nil {
-		return []models.AuditLog{}, err
-	}
-	defer rows.Close()
-	auditLogs, err := pgx.CollectRows(rows, pgx.RowToStructByPos[models.AuditLog])
-	if err != nil {
-		return []models.AuditLog{}, err
-	}
-	if len(auditLogs) == 0 {
-		return []models.AuditLog{}, nil
-	}
-	return auditLogs, nil
-}
-
-func RemoveAllAuditLogsByStation(name string) error {
-	ctx, cancelfunc := context.WithTimeout(context.Background(), DbOperationTimeout*time.Second)
-	defer cancelfunc()
-
-	conn, err := PostgresConnection.Client.Acquire(ctx)
-	if err != nil {
-		return err
-	}
-	defer conn.Release()
-
-	removeAuditLogs := `DELETE FROM audit_logs
-	WHERE station_name = $1`
-
-	stmt, err := conn.Conn().Prepare(ctx, "remove_audit_logs_by_station", removeAuditLogs)
->>>>>>> 3e51606c
-	if err != nil {
-		return err
-	}
-
-<<<<<<< HEAD
+	if err != nil {
+		return err
+	}
 	return nil
 }
 func UpdateAuditLogsOfDeletedUser(userId int) error {
@@ -1038,15 +872,11 @@
 		return err
 	}
 	_, err = conn.Conn().Query(ctx, stmt.Name, userId)
-=======
-	_, err = conn.Conn().Exec(ctx, stmt.Name, name)
->>>>>>> 3e51606c
-	if err != nil {
-		return err
-	}
-	return nil
-}
-<<<<<<< HEAD
+	if err != nil {
+		return err
+	}
+	return nil
+}
 
 // Station Functions
 func GetActiveStations() ([]models.Station, error) {
@@ -1078,32 +908,10 @@
 }
 
 func GetStationByName(name string) (bool, models.Station, error) {
-=======
-func UpdateAuditLogsOfDeletedUser(userId int) error {
-	ctx, cancelfunc := context.WithTimeout(context.Background(), DbOperationTimeout*time.Second)
-	defer cancelfunc()
-	conn, _ := PostgresConnection.Client.Acquire(ctx)
-	defer conn.Release()
-	query := `UPDATE audit_logs SET created_by = 0, created_by_username = CONCAT(created_by_username, '(deleted)') WHERE created_by = $1 AND created_by_username NOT LIKE '%(deleted)'`
-	stmt, err := conn.Conn().Prepare(ctx, "update_audit_logs_of_deleted_user", query)
-	if err != nil {
-		return err
-	}
-	_, err = conn.Conn().Query(ctx, stmt.Name, userId)
-	if err != nil {
-		return err
-	}
-	return nil
-}
-
-// Station Functions
-func GetActiveStations() ([]models.Station, error) {
->>>>>>> 3e51606c
-	ctx, cancelfunc := context.WithTimeout(context.Background(), DbOperationTimeout*time.Second)
-	defer cancelfunc()
-	conn, err := PostgresConnection.Client.Acquire(ctx)
-	if err != nil {
-<<<<<<< HEAD
+	ctx, cancelfunc := context.WithTimeout(context.Background(), DbOperationTimeout*time.Second)
+	defer cancelfunc()
+	conn, err := PostgresConnection.Client.Acquire(ctx)
+	if err != nil {
 		return true, models.Station{}, err
 	}
 	defer conn.Release()
@@ -1127,7 +935,7 @@
 	return true, stations[0], nil
 }
 
-func UpsertNewStation(
+func InsertNewStation(
 	stationName string,
 	userId int,
 	username string,
@@ -1171,7 +979,7 @@
 		) 
     VALUES($1, $2, $3, $4, $5, $6, $7, $8, $9, $10, $11, $12, $13, $14, $15, $16, $17) RETURNING id`
 
-	stmt, err := conn.Conn().Prepare(ctx, "upsert_new_station", query)
+	stmt, err := conn.Conn().Prepare(ctx, "insert_new_station", query)
 	if err != nil {
 		return models.Station{}, 0, err
 	}
@@ -1647,7 +1455,6 @@
 }
 
 func GetProducerByNameAndConnectionID(name string, connectionId string) (bool, models.Producer, error) {
-	var producer models.Producer
 	ctx, cancelfunc := context.WithTimeout(context.Background(), DbOperationTimeout*time.Second)
 	defer cancelfunc()
 	conn, err := PostgresConnection.Client.Acquire(ctx)
@@ -1660,15 +1467,19 @@
 	if err != nil {
 		return true, models.Producer{}, err
 	}
-	err = conn.QueryRow(ctx, stmt.Name, name, connectionId).Scan(&producer)
-	if err == pgx.ErrNoRows {
+	rows, err := conn.Conn().Query(ctx, stmt.Name, name, connectionId)
+	if err != nil {
+		return true, models.Producer{}, err
+	}
+	defer rows.Close()
+	producers, err := pgx.CollectRows(rows, pgx.RowToStructByPos[models.Producer])
+	if err != nil {
+		return true, models.Producer{}, err
+	}
+	if len(producers) == 0 {
 		return false, models.Producer{}, nil
 	}
-	if err != nil {
-		return true, models.Producer{}, err
-	}
-
-	return true, producer, nil
+	return true, producers[0], nil
 }
 
 func GetProducerByStationIDAndUsername(username string, stationId int, connectionId string) (bool, models.Producer, error) {
@@ -1728,7 +1539,7 @@
 	return true, producers[0], nil
 }
 
-func UpsertNewProducer(name string, stationId int, producerType string, connectionIdObj string, createdByUser int, createdByUsername string) (models.Producer, int64, error) {
+func InsertNewProducer(name string, stationId int, producerType string, connectionIdObj string, createdByUser int, createdByUsername string) (models.Producer, int64, error) {
 	ctx, cancelfunc := context.WithTimeout(context.Background(), DbOperationTimeout*time.Second)
 	defer cancelfunc()
 
@@ -1750,7 +1561,7 @@
 		type) 
     VALUES($1, $2, $3, $4, $5, $6, $7, $8, $9) RETURNING id`
 
-	stmt, err := conn.Conn().Prepare(ctx, "upsert_new_producer", query)
+	stmt, err := conn.Conn().Prepare(ctx, "insert_new_producer", query)
 	if err != nil {
 		return models.Producer{}, 0, err
 	}
@@ -2015,7 +1826,7 @@
 	return true, consumers[0], nil
 }
 
-func UpsertNewConsumer(name string,
+func InsertNewConsumer(name string,
 	stationId int,
 	consumerType string,
 	connectionIdObj string,
@@ -2053,7 +1864,7 @@
     VALUES($1, $2, $3, $4, $5, $6, $7, $8, $9, $10, $11, $12, $13, $14) 
 	RETURNING id`
 
-	stmt, err := conn.Conn().Prepare(ctx, "upsert_new_consumer", query)
+	stmt, err := conn.Conn().Prepare(ctx, "insert_new_consumer", query)
 	if err != nil {
 		return models.Consumer{}, 0, err
 	}
@@ -2123,7 +1934,7 @@
 	}
 	defer conn.Release()
 	query := `
-		SELECT c.name, c.created_by, c.created_by_username, c.created_at, c.is_active, c.is_deleted, con.client_address, c.consumers_group, c.max_ack_time_ms, c.max_msg_deliveries, s.name,  
+		SELECT c.name, c.created_by, c.created_by_username, c.created_at, c.is_active, c.is_deleted, con.client_address, c.consumers_group, c.max_ack_time_ms, c.max_msg_deliveries, s.name 
 		FROM consumers AS c
 		LEFT JOIN stations AS s ON c.station_id = s.id
 		LEFT JOIN connections AS con ON c.connection_id = con.id
@@ -2189,1556 +2000,8 @@
 	query1 := ` UPDATE consumers SET is_active = false, is_deleted = true WHERE name = $1 AND station_id = $2 AND is_active = true RETURNING *`
 	findAndUpdateStmt, err := conn.Conn().Prepare(ctx, "find_and_update_consumers", query1)
 	if err != nil {
-		return true, models.Consumer{}, err
-	}
-	rows, err := conn.Conn().Query(ctx, findAndUpdateStmt.Name, name, stationId)
-	if err != nil {
-		return true, models.Consumer{}, err
-	}
-	defer rows.Close()
-	consumers, err := pgx.CollectRows(rows, pgx.RowToStructByPos[models.Consumer])
-	if err != nil {
-		return true, models.Consumer{}, err
-	}
-	if len(consumers) == 0 {
-		return false, models.Consumer{}, err
-	}
-	query2 := `UPDATE consumers SET is_active = false, is_deleted = true WHERE name = $1 AND station_id = $2`
-	updateAllStmt, err := conn.Conn().Prepare(ctx, "update_all_related_consumers", query2)
-	if err != nil {
-		return true, models.Consumer{}, err
-	}
-	_, err = conn.Conn().Query(ctx, updateAllStmt.Name, name, stationId)
-	if err != nil {
-		return true, models.Consumer{}, err
-	}
-	return true, consumers[0], nil
-}
-
-func DeleteConsumersByStationID(stationId int) error {
-	ctx, cancelfunc := context.WithTimeout(context.Background(), DbOperationTimeout*time.Second)
-	defer cancelfunc()
-	conn, _ := PostgresConnection.Client.Acquire(ctx)
-	defer conn.Release()
-	query := `UPDATE consumers SET is_active = false, is_deleted = true WHERE station_id = $1`
-	stmt, err := conn.Conn().Prepare(ctx, "delete_consumers_by_station_id", query)
-	if err != nil {
-		return err
-	}
-	_, err = conn.Conn().Query(ctx, stmt.Name, stationId)
-	if err != nil {
-		return err
-	}
-	return nil
-}
-
-func CountActiveConsumersInCG(consumersGroup string, stationId int) (int64, error) {
-	var count int64
-	ctx, cancelfunc := context.WithTimeout(context.Background(), DbOperationTimeout*time.Second)
-	defer cancelfunc()
-	conn, err := PostgresConnection.Client.Acquire(ctx)
-	if err != nil {
-		return 0, err
-	}
-	defer conn.Release()
-	query := `SELECT COUNT(*) FROM consumers WHERE station_id = $1 AND consumers_group = $2 AND is_deleted = false`
-	stmt, err := conn.Conn().Prepare(ctx, "count_active_consumers_in_cg", query)
-	if err != nil {
-		return 0, err
-	}
-	err = conn.Conn().QueryRow(ctx, stmt.Name, stationId, consumersGroup).Scan(&count)
-	if err != nil {
-		return 0, err
-	}
-
-	return count, nil
-
-}
-
-func CountActiveConsumersByStationID(stationId int) (int64, error) {
-	var activeCount int64
-	ctx, cancelfunc := context.WithTimeout(context.Background(), DbOperationTimeout*time.Second)
-	defer cancelfunc()
-	conn, err := PostgresConnection.Client.Acquire(ctx)
-	if err != nil {
-		return 0, err
-	}
-	defer conn.Release()
-	query := `SELECT COUNT(*) FROM consumers WHERE station_id = $1 AND is_active = true`
-	stmt, err := conn.Conn().Prepare(ctx, "count_active_consumers_by_station_id", query)
-	if err != nil {
-		return 0, err
-	}
-	err = conn.Conn().QueryRow(ctx, stmt.Name, stationId).Scan(&activeCount)
-	if err != nil {
-		return 0, err
-	}
-
-	return activeCount, nil
-}
-
-func CountAllActiveConsumers() (int64, error) {
-	var consumersCount int64
-	ctx, cancelfunc := context.WithTimeout(context.Background(), DbOperationTimeout*time.Second)
-	defer cancelfunc()
-	conn, err := PostgresConnection.Client.Acquire(ctx)
-	if err != nil {
-		return 0, err
-	}
-	defer conn.Release()
-	query := `SELECT COUNT(*) FROM consumers WHERE is_active = true`
-	stmt, err := conn.Conn().Prepare(ctx, "count_all_active_producers", query)
-	if err != nil {
-		return 0, err
-	}
-	err = conn.Conn().QueryRow(ctx, stmt.Name).Scan(&consumersCount)
-	if err != nil {
-		return 0, err
-	}
-
-	return consumersCount, nil
-}
-
-func GetConsumerGroupMembers(cgName string, stationId int) ([]models.CgMember, error) {
-	ctx, cancelfunc := context.WithTimeout(context.Background(), DbOperationTimeout*time.Second)
-	defer cancelfunc()
-	conn, err := PostgresConnection.Client.Acquire(ctx)
-	if err != nil {
-		return []models.CgMember{}, err
-	}
-	query := `
-		SELECT
-			c.name,
-			con.client_address
-			c.is_active,
-			c.is_deleted,
-			c.created_by,
-			c.created_by_username,
-			c.max_ack_time_ms,
-			c.max_msg_deliveries,
-		FROM
-			consumers AS c
-			INNER JOIN connections AS con ON c.connection_id = con.id
-		WHERE
-			c.consumers_group = $1
-			AND c.station_id = $2
-		ORDER BY
-			c.created_at DESC
-	`
-	stmt, err := conn.Conn().Prepare(ctx, "get_consumer_group_members", query)
-	if err != nil {
-		return []models.CgMember{}, err
-	}
-	rows, err := conn.Conn().Query(ctx, stmt.Name, cgName, stationId)
-	if err != nil {
-		return []models.CgMember{}, err
-	}
-	defer rows.Close()
-
-	defer rows.Close()
-	consumers, err := pgx.CollectRows(rows, pgx.RowToStructByPos[models.CgMember])
-	if err != nil {
-		return []models.CgMember{}, err
-	}
-	if len(consumers) == 0 {
-		return []models.CgMember{}, nil
-	}
-	return consumers, nil
-}
-
-func GetConsumersByConnectionIDWithStationDetails(connectionId string) ([]models.ExtendedConsumer, error) {
-	ctx, cancelfunc := context.WithTimeout(context.Background(), DbOperationTimeout*time.Second)
-	defer cancelfunc()
-	conn, err := PostgresConnection.Client.Acquire(ctx)
-	if err != nil {
-		return []models.ExtendedConsumer{}, err
-	}
-	defer conn.Release()
-	query := `
-		SELECT c.name, c.created_by, c.created_by_username, c.created_at, c.is_active, c.is_deleted, con.client_address, c.consumers_group, c.max_ack_time_ms, c.max_msg_deliveries, s.name,  
-		FROM consumers AS c
-		FROM
-		consumers AS c
-		LEFT JOIN stations AS s ON s.id = c.station_id
-		LEFT JOIN connections AS con ON con.id = c.connection_id
-	WHERE
-		c.connection_id = $1
-`
-	stmt, err := conn.Conn().Prepare(ctx, "get_all_consumers_by_connection_id_with_station_details", query)
-	if err != nil {
-		return []models.ExtendedConsumer{}, err
-	}
-	rows, err := conn.Conn().Query(ctx, stmt.Name, connectionId)
-	if err != nil {
-		return []models.ExtendedConsumer{}, err
-	}
-	defer rows.Close()
-	consumers, err := pgx.CollectRows(rows, pgx.RowToStructByPos[models.ExtendedConsumer])
-	if err != nil {
-		return []models.ExtendedConsumer{}, err
-	}
-	if len(consumers) == 0 {
-		return []models.ExtendedConsumer{}, nil
-	}
-	return consumers, nil
-}
-
-func GetActiveConsumerByStationID(consumerName string, stationId int) (bool, models.Consumer, error) {
-	ctx, cancelfunc := context.WithTimeout(context.Background(), DbOperationTimeout*time.Second)
-	defer cancelfunc()
-	conn, err := PostgresConnection.Client.Acquire(ctx)
-	if err != nil {
-		return true, models.Consumer{}, nil
-	}
-	defer conn.Release()
-	query := `SELECT * FROM consumers WHERE name = $1 AND station_id = $2 AND is_active = true LIMIT 1`
-	stmt, err := conn.Conn().Prepare(ctx, "get_active_consumer_by_station_id", query)
-	if err != nil {
-		return true, models.Consumer{}, err
-	}
-	rows, err := conn.Conn().Query(ctx, stmt.Name, consumerName, stationId)
-	if err != nil {
-		return true, models.Consumer{}, err
-	}
-	defer rows.Close()
-	consumers, err := pgx.CollectRows(rows, pgx.RowToStructByPos[models.Consumer])
-	if err != nil {
-		return true, models.Consumer{}, err
-	}
-	if len(consumers) == 0 {
-		return false, models.Consumer{}, nil
-	}
-	return true, consumers[0], nil
-}
-
-func UpdateConsumersConnection(connectionId string, isActive bool) error {
-	ctx, cancelfunc := context.WithTimeout(context.Background(), DbOperationTimeout*time.Second)
-	defer cancelfunc()
-	conn, _ := PostgresConnection.Client.Acquire(ctx)
-	defer conn.Release()
-	query := `UPDATE consumers SET is_active = $1 WHERE connection_id = $2`
-	stmt, err := conn.Conn().Prepare(ctx, "update_consumers_connection", query)
-	if err != nil {
-		return err
-	}
-	_, err = conn.Conn().Query(ctx, stmt.Name, isActive, connectionId)
-	if err != nil {
-		return err
-	}
-	return nil
-}
-
-func UpdateConsumersOfDeletedUser(userId int) error {
-	ctx, cancelfunc := context.WithTimeout(context.Background(), DbOperationTimeout*time.Second)
-	defer cancelfunc()
-	conn, _ := PostgresConnection.Client.Acquire(ctx)
-	defer conn.Release()
-	query := `UPDATE consumers SET created_by = 0, created_by_username = CONCAT(created_by_username, '(deleted)') WHERE created_by = $1 AND created_by_username NOT LIKE '%(deleted)'`
-	stmt, err := conn.Conn().Prepare(ctx, "update_consumers_of_deleted_user", query)
-	if err != nil {
-		return err
-	}
-	_, err = conn.Conn().Query(ctx, stmt.Name, userId)
-	if err != nil {
-		return err
-	}
-	return nil
-}
-
-func KillConsumersByConnections(connectionIds []string) error {
-	ctx, cancelfunc := context.WithTimeout(context.Background(), DbOperationTimeout*time.Second)
-	defer cancelfunc()
-	conn, _ := PostgresConnection.Client.Acquire(ctx)
-	defer conn.Release()
-	query := `UPDATE consumers SET is_active = false WHERE connection_id = ANY($1)`
-	stmt, err := conn.Conn().Prepare(ctx, "kill_consumers_by_connections", query)
-	if err != nil {
-		return err
-	}
-	_, err = conn.Conn().Query(ctx, stmt.Name, connectionIds)
-	if err != nil {
-		return err
-	}
-	return nil
-}
-
-// Schema Functions
-func GetSchemaByName(name string) (bool, models.Schema, error) {
-	ctx, cancelfunc := context.WithTimeout(context.Background(), DbOperationTimeout*time.Second)
-	defer cancelfunc()
-	conn, err := PostgresConnection.Client.Acquire(ctx)
-	if err != nil {
-		return true, models.Schema{}, err
-	}
-	defer conn.Release()
-	query := `SELECT * FROM schemas WHERE name = $1 LIMIT 1`
-	stmt, err := conn.Conn().Prepare(ctx, "get_schema_by_name", query)
-	if err != nil {
-		return true, models.Schema{}, err
-	}
-	rows, err := conn.Conn().Query(ctx, stmt.Name, name)
-	if err != nil {
-		return true, models.Schema{}, err
-	}
-	defer rows.Close()
-	schemas, err := pgx.CollectRows(rows, pgx.RowToStructByPos[models.Schema])
-	if err != nil {
-		return true, models.Schema{}, err
-	}
-	if len(schemas) == 0 {
-		return false, models.Schema{}, nil
-	}
-	return true, schemas[0], nil
-}
-
-func GetSchemaVersionsBySchemaID(id int) ([]models.SchemaVersion, error) {
-	ctx, cancelfunc := context.WithTimeout(context.Background(), DbOperationTimeout*time.Second)
-	defer cancelfunc()
-	conn, err := PostgresConnection.Client.Acquire(ctx)
-	if err != nil {
-		return []models.SchemaVersion{}, err
-	}
-	defer conn.Release()
-	query := `SELECT * FROM schema_versions WHERE schema_id=$1 ORDER BY created_at DESC`
-	stmt, err := conn.Conn().Prepare(ctx, "get_schema_versions_by_schema_id", query)
-	if err != nil {
-		cancelfunc()
-		return []models.SchemaVersion{}, err
-	}
-	rows, err := conn.Conn().Query(ctx, stmt.Name, id)
-	if err != nil {
-		return []models.SchemaVersion{}, err
-	}
-	defer rows.Close()
-	schemaVersions, err := pgx.CollectRows(rows, pgx.RowToStructByPos[models.SchemaVersion])
-	if err != nil {
-		return []models.SchemaVersion{}, err
-	}
-	if len(schemaVersions) == 0 {
-		return []models.SchemaVersion{}, nil
-	}
-	return schemaVersions, nil
-}
-
-func GetActiveVersionBySchemaID(id int) (models.SchemaVersion, error) {
-	ctx, cancelfunc := context.WithTimeout(context.Background(), DbOperationTimeout*time.Second)
-	defer cancelfunc()
-	conn, err := PostgresConnection.Client.Acquire(ctx)
-	if err != nil {
-		return models.SchemaVersion{}, err
-	}
-	defer conn.Release()
-	query := `SELECT * FROM schema_versions WHERE schema_id=$1 AND active=true LIMIT 1`
-	stmt, err := conn.Conn().Prepare(ctx, "get_active_version_by_schema_id", query)
-	if err != nil {
-		return models.SchemaVersion{}, err
-	}
-	rows, err := conn.Conn().Query(ctx, stmt.Name, id)
-	if err != nil {
-		return models.SchemaVersion{}, err
-	}
-	defer rows.Close()
-	schemas, err := pgx.CollectRows(rows, pgx.RowToStructByPos[models.SchemaVersion])
-	if err != nil {
-		return models.SchemaVersion{}, err
-	}
-	if len(schemas) == 0 {
-		return models.SchemaVersion{}, nil
-	}
-	return schemas[0], nil
-}
-
-func UpdateSchemasOfDeletedUser(userId int) error {
-	ctx, cancelfunc := context.WithTimeout(context.Background(), DbOperationTimeout*time.Second)
-	defer cancelfunc()
-	conn, _ := PostgresConnection.Client.Acquire(ctx)
-	defer conn.Release()
-	query := ` UPDATE schemas
-	SET created_by_username = CONCAT(created_by_username, '(deleted)')
-	WHERE created_by_username = (
-		SELECT username FROM users WHERE id = $1
-	)
-	AND created_by_username NOT LIKE '%(deleted)'`
-	stmt, err := conn.Conn().Prepare(ctx, "update_schemas_of_deleted_user", query)
-	if err != nil {
-		return err
-	}
-	_, err = conn.Conn().Query(ctx, stmt.Name, userId)
-	if err != nil {
-		return err
-	}
-	return nil
-}
-
-func UpdateSchemaVersionsOfDeletedUser(userId int) error {
-	ctx, cancelfunc := context.WithTimeout(context.Background(), DbOperationTimeout*time.Second)
-	defer cancelfunc()
-	conn, _ := PostgresConnection.Client.Acquire(ctx)
-	defer conn.Release()
-	query := ` UPDATE schema_versions
-	SET created_by_username = CONCAT(created_by_username, '(deleted)')
-	WHERE created_by_username = (
-		SELECT username FROM users WHERE id = $1
-	)
-	AND created_by_username NOT LIKE '%(deleted)'`
-	stmt, err := conn.Conn().Prepare(ctx, "update_schema_versions_of_deleted_user", query)
-	if err != nil {
-		return err
-	}
-	_, err = conn.Conn().Query(ctx, stmt.Name, userId)
-	if err != nil {
-		return err
-	}
-	return nil
-}
-
-func GetSchemaVersionByNumberAndID(version int, schemaId int) (bool, models.SchemaVersion, error) {
-=======
-		return []models.Station{}, err
-	}
-	defer conn.Release()
-	query := `SELECT * FROM stations AS s WHERE s.is_deleted = false OR s.is_deleted IS NULL`
-	stmt, err := conn.Conn().Prepare(ctx, "get_active_stations", query)
-	if err != nil {
-		return []models.Station{}, err
-	}
-	rows, err := conn.Conn().Query(ctx, stmt.Name)
-	if err != nil {
-		return []models.Station{}, err
-	}
-	defer rows.Close()
-	stations, err := pgx.CollectRows(rows, pgx.RowToStructByPos[models.Station])
-	if err != nil {
-		return []models.Station{}, err
-	}
-	if len(stations) == 0 {
-		return []models.Station{}, nil
-	}
-	return stations, nil
-}
-
-func GetStationByName(name string) (bool, models.Station, error) {
->>>>>>> 3e51606c
-	ctx, cancelfunc := context.WithTimeout(context.Background(), DbOperationTimeout*time.Second)
-	defer cancelfunc()
-	conn, err := PostgresConnection.Client.Acquire(ctx)
-	if err != nil {
-<<<<<<< HEAD
 		return true, models.SchemaVersion{}, err
 	}
-	defer conn.Release()
-	query := `SELECT * FROM schema_versions WHERE schema_id=$1 AND version_number=$2 LIMIT 1`
-	stmt, err := conn.Conn().Prepare(ctx, "get_active_version_by_number_and_id", query)
-=======
-		return true, models.Station{}, err
-	}
-	defer conn.Release()
-	query := `SELECT * FROM stations WHERE name = $1 AND (is_deleted = false OR is_deleted IS NULL) LIMIT 1`
-	stmt, err := conn.Conn().Prepare(ctx, "get_station_by_name", query)
-	if err != nil {
-		return true, models.Station{}, err
-	}
-	rows, err := conn.Conn().Query(ctx, stmt.Name, name)
-	if err != nil {
-		return true, models.Station{}, err
-	}
-	defer rows.Close()
-	stations, err := pgx.CollectRows(rows, pgx.RowToStructByPos[models.Station])
-	if err != nil {
-		return true, models.Station{}, err
-	}
-	if len(stations) == 0 {
-		return false, models.Station{}, nil
-	}
-	return true, stations[0], nil
-}
-
-func InsertNewStation(
-	stationName string,
-	userId int,
-	username string,
-	retentionType string,
-	retentionValue int,
-	storageType string,
-	replicas int,
-	schemaName string,
-	schemaVersionUpdate int,
-	idempotencyWindow int64,
-	isNative bool,
-	dlsConfiguration models.DlsConfiguration,
-	tieredStorageEnabled bool) (models.Station, int64, error) {
-	ctx, cancelfunc := context.WithTimeout(context.Background(), DbOperationTimeout*time.Second)
-	defer cancelfunc()
-
-	conn, err := PostgresConnection.Client.Acquire(ctx)
-	if err != nil {
-		return models.Station{}, 0, err
-	}
-	defer conn.Release()
-
-	query := `INSERT INTO stations ( 
-		name, 
-		retention_type, 
-		retention_value,
-		storage_type, 
-		replicas, 
-		created_by, 
-		created_by_username,
-		created_at, 
-		updated_at, 
-		is_deleted, 
-		schema_name,
-		schema_version_number,
-		idempotency_window_ms, 
-		is_native, 
-		dls_configuration_poison, 
-		dls_configuration_schemaverse,
-		tiered_storage_enabled
-		) 
-    VALUES($1, $2, $3, $4, $5, $6, $7, $8, $9, $10, $11, $12, $13, $14, $15, $16, $17) RETURNING id`
-
-	stmt, err := conn.Conn().Prepare(ctx, "insert_new_station", query)
-	if err != nil {
-		return models.Station{}, 0, err
-	}
-
-	createAt := time.Now()
-	updatedAt := time.Now()
-	var stationId int
-
-	rows, err := conn.Conn().Query(ctx, stmt.Name,
-		stationName, retentionType, retentionValue, storageType, replicas, userId, username, createAt, updatedAt,
-		false, schemaName, schemaVersionUpdate, idempotencyWindow, isNative, dlsConfiguration.Poison, dlsConfiguration.Schemaverse, tieredStorageEnabled)
-	if err != nil {
-		return models.Station{}, 0, err
-	}
-	for rows.Next() {
-		err := rows.Scan(&stationId)
-		if err != nil {
-			return models.Station{}, 0, err
-		}
-	}
-
-	if err := rows.Err(); err != nil {
-		var pgErr *pgconn.PgError
-		if errors.As(err, &pgErr) {
-			if pgErr.Detail != "" {
-				if strings.Contains(pgErr.Detail, "already exists") {
-					return models.Station{}, 0, errors.New("Station" + stationName + " already exists")
-				} else {
-					return models.Station{}, 0, errors.New(pgErr.Detail)
-				}
-			} else {
-				return models.Station{}, 0, errors.New(pgErr.Message)
-			}
-		} else {
-			return models.Station{}, 0, err
-		}
-	}
-
-	newStation := models.Station{
-		ID:                          stationId,
-		Name:                        stationName,
-		CreatedBy:                   userId,
-		CreatedByUsername:           username,
-		CreatedAt:                   createAt,
-		IsDeleted:                   false,
-		RetentionType:               retentionType,
-		RetentionValue:              retentionValue,
-		StorageType:                 storageType,
-		Replicas:                    replicas,
-		UpdatedAt:                   updatedAt,
-		SchemaName:                  schemaName,
-		SchemaVersionNumber:         schemaVersionUpdate,
-		IdempotencyWindow:           idempotencyWindow,
-		IsNative:                    isNative,
-		DlsConfigurationPoison:      dlsConfiguration.Poison,
-		DlsConfigurationSchemaverse: dlsConfiguration.Schemaverse,
-		TieredStorageEnabled:        tieredStorageEnabled,
-	}
-
-	rowsAffected := rows.CommandTag().RowsAffected()
-	return newStation, rowsAffected, nil
-}
-
-func GetAllStationsDetails() ([]models.ExtendedStation, error) {
-	ctx, cancelfunc := context.WithTimeout(context.Background(), DbOperationTimeout*time.Second)
-	defer cancelfunc()
-	conn, err := PostgresConnection.Client.Acquire(ctx)
-	if err != nil {
-		return []models.ExtendedStation{}, err
-	}
-	defer conn.Release()
-	query := `
-	SELECT s.*, COALESCE(p.id, 0),  COALESCE(p.name, ''), COALESCE(p.station_id, 0), COALESCE(p.type, 'application'), COALESCE(p.connection_id, ''), COALESCE(p.created_by, 0), COALESCE(p.created_by_username, ''), COALESCE(p.is_active, false), COALESCE(p.created_at, CURRENT_TIMESTAMP), COALESCE(p.is_deleted, false), COALESCE(c.id, 0),  COALESCE(c.name, ''), COALESCE(c.station_id, 0), COALESCE(c.type, 'application'), COALESCE(c.connection_id, ''),COALESCE(c.consumers_group, ''),COALESCE(c.max_ack_time_ms, 0), COALESCE(c.created_by, 0), COALESCE(c.created_by_username, ''), COALESCE(p.is_active, false), COALESCE(p.created_at, CURRENT_TIMESTAMP), COALESCE(p.is_deleted, false), COALESCE(c.max_msg_deliveries, 0), COALESCE(c.start_consume_from_seq, 0), COALESCE(c.last_msgs, 0) 
-	FROM stations AS s
-	LEFT JOIN producers AS p
-	ON s.id = p.station_id 
-	LEFT JOIN consumers AS c 
-	ON s.id = c.station_id
-	WHERE s.is_deleted = false
-	GROUP BY s.id,p.id,c.id`
-	stmt, err := conn.Conn().Prepare(ctx, "get_all_stations_details", query)
-	if err != nil {
-		return []models.ExtendedStation{}, err
-	}
-
-	rows, err := conn.Conn().Query(ctx, stmt.Name)
-	if err != nil {
-		return []models.ExtendedStation{}, err
-	}
-	if err == pgx.ErrNoRows {
-		return []models.ExtendedStation{}, nil
-	}
-	defer rows.Close()
-	stationsMap := map[int]models.ExtendedStation{}
-	for rows.Next() {
-		var stationRes models.Station
-		var producer models.Producer
-		var consumer models.Consumer
-		if err := rows.Scan(
-			&stationRes.ID,
-			&stationRes.Name,
-			&stationRes.RetentionType,
-			&stationRes.RetentionValue,
-			&stationRes.StorageType,
-			&stationRes.Replicas,
-			&stationRes.CreatedBy,
-			&stationRes.CreatedByUsername,
-			&stationRes.CreatedAt,
-			&stationRes.UpdatedAt,
-			&stationRes.IsDeleted,
-			&stationRes.SchemaName,
-			&stationRes.SchemaVersionNumber,
-			&stationRes.IdempotencyWindow,
-			&stationRes.IsNative,
-			&stationRes.DlsConfigurationPoison,
-			&stationRes.DlsConfigurationSchemaverse,
-			&stationRes.TieredStorageEnabled,
-			&producer.ID,
-			&producer.Name,
-			&producer.StationId,
-			&producer.Type,
-			&producer.ConnectionId,
-			&producer.CreatedBy,
-			&producer.CreatedByUsername,
-			&producer.IsActive,
-			&producer.CreatedAt,
-			&producer.IsDeleted,
-			&consumer.ID,
-			&consumer.Name,
-			&consumer.StationId,
-			&consumer.Type,
-			&consumer.ConnectionId,
-			&consumer.ConsumersGroup,
-			&consumer.MaxAckTimeMs,
-			&consumer.CreatedBy,
-			&consumer.CreatedByUsername,
-			&consumer.IsActive,
-			&consumer.CreatedAt,
-			&consumer.IsDeleted,
-			&consumer.MaxMsgDeliveries,
-			&consumer.StartConsumeFromSeq,
-			&consumer.LastMessages,
-		); err != nil {
-			return []models.ExtendedStation{}, err
-		}
-		if _, ok := stationsMap[stationRes.ID]; ok {
-			tempStation := stationsMap[stationRes.ID]
-			if producer.ID != 0 {
-				tempStation.Producers = append(tempStation.Producers, producer)
-			}
-			if consumer.ID != 0 {
-				tempStation.Consumers = append(tempStation.Consumers, consumer)
-			}
-			stationsMap[stationRes.ID] = tempStation
-		} else {
-			producers := []models.Producer{}
-			consumers := []models.Consumer{}
-			if producer.ID != 0 {
-				producers = append(producers, producer)
-			}
-			if consumer.ID != 0 {
-				consumers = append(consumers, consumer)
-			}
-			station := models.ExtendedStation{
-				ID:                          stationRes.ID,
-				Name:                        stationRes.Name,
-				RetentionType:               stationRes.RetentionType,
-				RetentionValue:              stationRes.RetentionValue,
-				StorageType:                 stationRes.StorageType,
-				Replicas:                    stationRes.Replicas,
-				CreatedBy:                   stationRes.CreatedBy,
-				CreatedAt:                   stationRes.CreatedAt,
-				UpdatedAt:                   stationRes.UpdatedAt,
-				IdempotencyWindow:           stationRes.IdempotencyWindow,
-				IsNative:                    stationRes.IsNative,
-				DlsConfigurationPoison:      stationRes.DlsConfigurationPoison,
-				DlsConfigurationSchemaverse: stationRes.DlsConfigurationSchemaverse,
-				Producers:                   producers,
-				Consumers:                   consumers,
-				TieredStorageEnabled:        stationRes.TieredStorageEnabled,
-			}
-			stationsMap[station.ID] = station
-		}
-	}
-	if err := rows.Err(); err != nil {
-		return []models.ExtendedStation{}, err
-	}
-	stations := getFilteredExtendedStations(stationsMap)
-	return stations, nil
-}
-
-func getFilteredExtendedStations(stationsMap map[int]models.ExtendedStation) []models.ExtendedStation {
-	stations := []models.ExtendedStation{}
-	for _, station := range stationsMap {
-		producersMap := map[string]models.Producer{}
-		for _, p := range station.Producers {
-			if _, ok := producersMap[p.Name]; ok {
-				if producersMap[p.Name].CreatedAt.Before(p.CreatedAt) {
-					producersMap[p.Name] = p
-				}
-			} else {
-				producersMap[p.Name] = p
-			}
-		}
-		producers := []models.Producer{}
-		for _, p := range producersMap {
-			producers = append(producers, p)
-		}
-
-		consumersMap := map[string]models.Consumer{}
-		for _, c := range station.Consumers {
-			if _, ok := consumersMap[c.Name]; ok {
-				if consumersMap[c.Name].CreatedAt.Before(c.CreatedAt) {
-					consumersMap[c.Name] = c
-				}
-			} else {
-				consumersMap[c.Name] = c
-			}
-		}
-		consumers := []models.Consumer{}
-		for _, c := range consumersMap {
-			consumers = append(consumers, c)
-		}
-		station.Consumers = consumers
-		station.Producers = producers
-		stations = append(stations, station)
-	}
-	return stations
-}
-
-func DeleteStationsByNames(stationNames []string) error {
-	ctx, cancelfunc := context.WithTimeout(context.Background(), DbOperationTimeout*time.Second)
-	defer cancelfunc()
-	conn, _ := PostgresConnection.Client.Acquire(ctx)
-	defer conn.Release()
-	query := `UPDATE stations
-	SET is_deleted = true
-	WHERE name = ANY($1)
-	AND (is_deleted = false)`
-	stmt, err := conn.Conn().Prepare(ctx, "delete_stations_by_names", query)
-	if err != nil {
-		return err
-	}
-	_, err = conn.Conn().Query(ctx, stmt.Name, stationNames)
-	if err != nil {
-		return err
-	}
-	return nil
-}
-
-func DeleteStation(name string) error {
-	ctx, cancelfunc := context.WithTimeout(context.Background(), DbOperationTimeout*time.Second)
-	defer cancelfunc()
-	conn, _ := PostgresConnection.Client.Acquire(ctx)
-	defer conn.Release()
-	query := `UPDATE stations
-	SET is_deleted = true
-	WHERE name = $1
-	AND (is_deleted = false)`
-	stmt, err := conn.Conn().Prepare(ctx, "delete_station", query)
-	if err != nil {
-		return err
-	}
-	_, err = conn.Conn().Query(ctx, stmt.Name, name)
-	if err != nil {
-		return err
-	}
-	return nil
-}
-
-func AttachSchemaToStation(stationName string, schemaName string, versionNumber int) error {
-	ctx, cancelfunc := context.WithTimeout(context.Background(), DbOperationTimeout*time.Second)
-	defer cancelfunc()
-	conn, _ := PostgresConnection.Client.Acquire(ctx)
-	defer conn.Release()
-	query := `UPDATE stations SET schema_name = $2, schema_version_number = $3
-	WHERE name = $1 AND is_deleted = false`
-	stmt, err := conn.Conn().Prepare(ctx, "attach_schema_to_station", query)
-	if err != nil {
-		return err
-	}
-	_, err = conn.Conn().Query(ctx, stmt.Name, stationName, schemaName, versionNumber)
-	if err != nil {
-		return err
-	}
-	return nil
-}
-
-func DetachSchemaFromStation(stationName string) error {
-	ctx, cancelfunc := context.WithTimeout(context.Background(), DbOperationTimeout*time.Second)
-	defer cancelfunc()
-	conn, _ := PostgresConnection.Client.Acquire(ctx)
-	defer conn.Release()
-	query := `UPDATE stations SET schema_name = '', schema_version_number = 0
-	WHERE name = $1 AND is_deleted = false`
-	stmt, err := conn.Conn().Prepare(ctx, "detach_schema_from_station", query)
-	if err != nil {
-		return err
-	}
-	_, err = conn.Conn().Query(ctx, stmt.Name, stationName)
-	if err != nil {
-		return err
-	}
-	return nil
-}
-
-func UpdateStationDlsConfig(stationName string, poison bool, schemaverse bool) error {
-	ctx, cancelfunc := context.WithTimeout(context.Background(), DbOperationTimeout*time.Second)
-	defer cancelfunc()
-	conn, _ := PostgresConnection.Client.Acquire(ctx)
-	defer conn.Release()
-	query := `UPDATE stations SET dls_configuration_poison = $2, dls_configuration_schemaverse = $3
-	WHERE name = $1 AND is_deleted = false`
-	stmt, err := conn.Conn().Prepare(ctx, "update_station_dls_config", query)
-	if err != nil {
-		return err
-	}
-	_, err = conn.Conn().Query(ctx, stmt.Name, stationName, poison, schemaverse)
-	if err != nil {
-		return err
-	}
-	return nil
-}
-
-func UpdateStationsOfDeletedUser(userId int) error {
-	ctx, cancelfunc := context.WithTimeout(context.Background(), DbOperationTimeout*time.Second)
-	defer cancelfunc()
-	conn, _ := PostgresConnection.Client.Acquire(ctx)
-	defer conn.Release()
-	query := `UPDATE stations SET created_by = 0, created_by_username = CONCAT(created_by_username, '(deleted)') WHERE created_by = $1 AND created_by_username NOT LIKE '%(deleted)'`
-	stmt, err := conn.Conn().Prepare(ctx, "update_stations_of_deleted_user", query)
-	if err != nil {
-		return err
-	}
-	_, err = conn.Conn().Query(ctx, stmt.Name, userId)
-	if err != nil {
-		return err
-	}
-	return nil
-}
-
-func GetStationNamesUsingSchema(schemaName string) ([]string, error) {
-	var stationNames []string
-	ctx, cancelfunc := context.WithTimeout(context.Background(), DbOperationTimeout*time.Second)
-	defer cancelfunc()
-	conn, err := PostgresConnection.Client.Acquire(ctx)
-	if err != nil {
-		return nil, err
-	}
-	defer conn.Release()
-	query := `
-		SELECT name FROM stations
-		WHERE schema_name = $1 AND is_deleted = false
-	`
-	stmt, err := conn.Conn().Prepare(ctx, "get_station_names_using_schema", query)
-	if err != nil {
-		return nil, err
-	}
-	rows, err := conn.Conn().Query(ctx, stmt.Name, schemaName)
-
-	if err != nil {
-		return nil, err
-	}
-	defer rows.Close()
-
-	for rows.Next() {
-		var stationName string
-		err := rows.Scan(&stationName)
-		if err != nil {
-			return nil, err
-		}
-		stationNames = append(stationNames, stationName)
-	}
-
-	if rows.Err() != nil {
-		return nil, err
-	}
-
-	return stationNames, nil
-
-}
-
-func GetCountStationsUsingSchema(schemaName string) (int, error) {
-	ctx, cancelfunc := context.WithTimeout(context.Background(), DbOperationTimeout*time.Second)
-	defer cancelfunc()
-	conn, err := PostgresConnection.Client.Acquire(ctx)
-	if err != nil {
-		return 0, err
-	}
-	defer conn.Release()
-	query := `SELECT COUNT(*) FROM stations WHERE schema_name = $1 AND is_deleted = false`
-	stmt, err := conn.Conn().Prepare(ctx, "get_count_stations_using_schema", query)
-	if err != nil {
-		return 0, err
-	}
-	var count int
-	err = conn.Conn().QueryRow(ctx, stmt.Name, schemaName).Scan(&count)
-	if err != nil {
-		return 0, err
-	}
-
-	return count, nil
-}
-
-func RemoveSchemaFromAllUsingStations(schemaName string) error {
-	ctx, cancelfunc := context.WithTimeout(context.Background(), DbOperationTimeout*time.Second)
-	defer cancelfunc()
-	conn, _ := PostgresConnection.Client.Acquire(ctx)
-	defer conn.Release()
-	query := `UPDATE stations SET schema_name = '' WHERE schema_name = $1`
-	stmt, err := conn.Conn().Prepare(ctx, "remove_schema_from_all_using_stations", query)
-	if err != nil {
-		return err
-	}
-	_, err = conn.Conn().Query(ctx, stmt.Name, schemaName)
-	if err != nil {
-		return err
-	}
-	return nil
-}
-
-// Producer Functions
-func GetProducersByConnectionIDWithStationDetails(connectionId string) ([]models.ExtendedProducer, error) {
-	ctx, cancelfunc := context.WithTimeout(context.Background(), DbOperationTimeout*time.Second)
-	defer cancelfunc()
-	conn, err := PostgresConnection.Client.Acquire(ctx)
-	if err != nil {
-		return []models.ExtendedProducer{}, err
-	}
-	defer conn.Release()
-	query := `
-	SELECT p.id, p.name, p.type, p.connection_id, p.created_by, p.created_by_username, p.is_active, p.created_at, p.is_deleted, s.name,
-	FROM producers AS p
-	LEFT JOIN stations AS s
-	ON s.id = p.station_id
-	WHERE p.connection_id = $1 AND p.is_active = true
-	GROUP BY p.id, s.id`
-	stmt, err := conn.Conn().Prepare(ctx, "get_producers_by_connection_id_with_station_details", query)
-	if err != nil {
-		return []models.ExtendedProducer{}, err
-	}
-	rows, err := conn.Conn().Query(ctx, stmt.Name, connectionId)
-	if err != nil {
-		return []models.ExtendedProducer{}, err
-	}
-	defer rows.Close()
-	producers, err := pgx.CollectRows(rows, pgx.RowToStructByPos[models.ExtendedProducer])
-	if err != nil {
-		return []models.ExtendedProducer{}, err
-	}
-	if len(producers) == 0 {
-		return []models.ExtendedProducer{}, nil
-	}
-	return producers, nil
-
-}
-
-func UpdateProducersConnection(connectionId string, isActive bool) error {
-	ctx, cancelfunc := context.WithTimeout(context.Background(), DbOperationTimeout*time.Second)
-	defer cancelfunc()
-	conn, _ := PostgresConnection.Client.Acquire(ctx)
-	defer conn.Release()
-	query := `UPDATE producers SET is_active = $1 WHERE connection_id = $2`
-	stmt, err := conn.Conn().Prepare(ctx, "update_producers_connection", query)
-	if err != nil {
-		return err
-	}
-	_, err = conn.Conn().Query(ctx, stmt.Name, isActive, connectionId)
-	if err != nil {
-		return err
-	}
-	return nil
-}
-
-func GetProducerByNameAndConnectionID(name string, connectionId string) (bool, models.Producer, error) {
-	ctx, cancelfunc := context.WithTimeout(context.Background(), DbOperationTimeout*time.Second)
-	defer cancelfunc()
-	conn, err := PostgresConnection.Client.Acquire(ctx)
-	if err != nil {
-		return true, models.Producer{}, err
-	}
-	defer conn.Release()
-	query := `SELECT * FROM producers WHERE name = $1 AND connection_id = $2`
-	stmt, err := conn.Conn().Prepare(ctx, "get_producer_by_name_and_connection_id", query)
-	if err != nil {
-		return true, models.Producer{}, err
-	}
-	rows, err := conn.Conn().Query(ctx, stmt.Name, name, connectionId)
-	if err != nil {
-		return true, models.Producer{}, err
-	}
-	defer rows.Close()
-	producers, err := pgx.CollectRows(rows, pgx.RowToStructByPos[models.Producer])
-	if err != nil {
-		return true, models.Producer{}, err
-	}
-	if len(producers) == 0 {
-		return false, models.Producer{}, nil
-	}
-	return true, producers[0], nil
-}
-
-func GetProducerByStationIDAndUsername(username string, stationId int, connectionId string) (bool, models.Producer, error) {
-	ctx, cancelfunc := context.WithTimeout(context.Background(), DbOperationTimeout*time.Second)
-	defer cancelfunc()
-	conn, err := PostgresConnection.Client.Acquire(ctx)
-	if err != nil {
-		return true, models.Producer{}, err
-	}
-	defer conn.Release()
-	query := `SELECT * FROM producers WHERE name = $1 AND station_id = $2 AND connection_id = $3 LIMIT 1`
-	stmt, err := conn.Conn().Prepare(ctx, "get_producer_by_station_id_and_username", query)
-	if err != nil {
-		return true, models.Producer{}, err
-	}
-	rows, err := conn.Conn().Query(ctx, stmt.Name, username, stationId, connectionId)
-	if err != nil {
-		return true, models.Producer{}, err
-	}
-	defer rows.Close()
-	producers, err := pgx.CollectRows(rows, pgx.RowToStructByPos[models.Producer])
-	if err != nil {
-		return true, models.Producer{}, err
-	}
-	if len(producers) == 0 {
-		return false, models.Producer{}, nil
-	}
-	return true, producers[0], nil
-}
-
-func GetActiveProducerByStationID(producerName string, stationId int) (bool, models.Producer, error) {
-	ctx, cancelfunc := context.WithTimeout(context.Background(), DbOperationTimeout*time.Second)
-	defer cancelfunc()
-	conn, err := PostgresConnection.Client.Acquire(ctx)
-	if err != nil {
-		return true, models.Producer{}, err
-	}
-	defer conn.Release()
-
-	query := `SELECT * FROM producers WHERE name = $1 AND station_id = $2 AND is_active = true LIMIT 1`
-	stmt, err := conn.Conn().Prepare(ctx, "get_active_producer_by_station_id", query)
-	if err != nil {
-		return true, models.Producer{}, err
-	}
-	rows, err := conn.Conn().Query(ctx, stmt.Name, producerName, stationId)
-	if err != nil {
-		return true, models.Producer{}, err
-	}
-	defer rows.Close()
-	producers, err := pgx.CollectRows(rows, pgx.RowToStructByPos[models.Producer])
-	if err != nil {
-		return true, models.Producer{}, err
-	}
-	if len(producers) == 0 {
-		return false, models.Producer{}, nil
-	}
-	return true, producers[0], nil
-}
-
-func InsertNewProducer(name string, stationId int, producerType string, connectionIdObj string, createdByUser int, createdByUsername string) (models.Producer, int64, error) {
-	ctx, cancelfunc := context.WithTimeout(context.Background(), DbOperationTimeout*time.Second)
-	defer cancelfunc()
-
-	conn, err := PostgresConnection.Client.Acquire(ctx)
-	if err != nil {
-		return models.Producer{}, 0, err
-	}
-	defer conn.Release()
-
-	query := `INSERT INTO producers ( 
-		name, 
-		station_id, 
-		connection_id,
-		created_by, 
-		created_by_username,
-		is_active, 
-		is_deleted, 
-		created_at, 
-		type) 
-    VALUES($1, $2, $3, $4, $5, $6, $7, $8, $9) RETURNING id`
-
-	stmt, err := conn.Conn().Prepare(ctx, "insert_new_producer", query)
-	if err != nil {
-		return models.Producer{}, 0, err
-	}
-
-	var producerId int
-	createAt := time.Now()
-	isActive := true
-	isDeleted := false
-
-	rows, err := conn.Conn().Query(ctx, stmt.Name, name, stationId, connectionIdObj, createdByUser, createdByUsername, isActive, isDeleted, createAt, producerType)
-	if err != nil {
-		return models.Producer{}, 0, err
-	}
-	for rows.Next() {
-		err := rows.Scan(&producerId)
-		if err != nil {
-			return models.Producer{}, 0, err
-		}
-	}
-
-	if err := rows.Err(); err != nil {
-		return models.Producer{}, 0, err
-	}
-
-	if err := rows.Err(); err != nil {
-		var pgErr *pgconn.PgError
-		if errors.As(err, &pgErr) {
-			if pgErr.Detail != "" {
-				return models.Producer{}, 0, errors.New(pgErr.Detail)
-			} else {
-				return models.Producer{}, 0, errors.New(pgErr.Message)
-			}
-		} else {
-			return models.Producer{}, 0, err
-		}
-	}
-
-	rowsAffected := rows.CommandTag().RowsAffected()
-	newProducer := models.Producer{
-		ID:                producerId,
-		Name:              name,
-		StationId:         stationId,
-		Type:              producerType,
-		ConnectionId:      connectionIdObj,
-		CreatedBy:         createdByUser,
-		CreatedByUsername: createdByUsername,
-		IsActive:          isActive,
-		CreatedAt:         time.Now(),
-		IsDeleted:         isDeleted,
-	}
-	return newProducer, rowsAffected, nil
-}
-
-func GetAllProducers() ([]models.ExtendedProducer, error) {
-	ctx, cancelfunc := context.WithTimeout(context.Background(), DbOperationTimeout*time.Second)
-	defer cancelfunc()
-	conn, err := PostgresConnection.Client.Acquire(ctx)
-	if err != nil {
-		return []models.ExtendedProducer{}, err
-	}
-	defer conn.Release()
-	query := `
-		SELECT p.id, p.name, p.type, p.connection_id, p.created_by, p.created_by_username, p.created_at, s.name , p.is_active, p.is_deleted , c.client_address
-		FROM producers AS p
-		LEFT JOIN stations AS s ON p.station_id = s.id
-		LEFT JOIN connections AS c ON p.connection_id = c.id
-	`
-	stmt, err := conn.Conn().Prepare(ctx, "get_all_producers", query)
-	if err != nil {
-		return []models.ExtendedProducer{}, err
-	}
-	rows, err := conn.Conn().Query(ctx, stmt.Name)
-	if err != nil {
-		return []models.ExtendedProducer{}, err
-	}
-	defer rows.Close()
-	producers, err := pgx.CollectRows(rows, pgx.RowToStructByPos[models.ExtendedProducer])
-	if err != nil {
-		return []models.ExtendedProducer{}, err
-	}
-	if len(producers) == 0 {
-		return []models.ExtendedProducer{}, nil
-	}
-	return producers, nil
-}
-
-func GetProducersByStationID(stationId int) ([]models.Producer, error) {
-	ctx, cancelfunc := context.WithTimeout(context.Background(), DbOperationTimeout*time.Second)
-	defer cancelfunc()
-	conn, err := PostgresConnection.Client.Acquire(ctx)
-	if err != nil {
-		return []models.Producer{}, err
-	}
-	defer conn.Release()
-
-	query := `SELECT * FROM producers AS p WHERE p.station_id = $1 AND p.is_deleted = false LIMIT 1`
-	stmt, err := conn.Conn().Prepare(ctx, "get_producers_by_station_id", query)
-	if err != nil {
-		return []models.Producer{}, err
-	}
-	rows, err := conn.Conn().Query(ctx, stmt.Name, stationId)
-	if err != nil {
-		return []models.Producer{}, err
-	}
-	defer rows.Close()
-	producers, err := pgx.CollectRows(rows, pgx.RowToStructByPos[models.Producer])
-	if err != nil {
-		return []models.Producer{}, err
-	}
-	if len(producers) == 0 {
-		return []models.Producer{}, nil
-	}
-	return producers, nil
-}
-
-func DeleteProducerByNameAndStationID(name string, stationId int) (bool, models.Producer, error) {
-	ctx, cancelfunc := context.WithTimeout(context.Background(), DbOperationTimeout*time.Second)
-	defer cancelfunc()
-	conn, _ := PostgresConnection.Client.Acquire(ctx)
-	defer conn.Release()
-	query := `UPDATE producers SET is_active = false, is_deleted = true WHERE name = $1 AND station_id = $2 AND is_active = true RETURNING *`
-	stmt, err := conn.Conn().Prepare(ctx, "delete_producer_by_name_and_station_id", query)
-	if err != nil {
-		return true, models.Producer{}, nil
-	}
-	rows, err := conn.Conn().Query(ctx, stmt.Name, name, stationId)
-	if err != nil {
-		return true, models.Producer{}, nil
-	}
-	producers, err := pgx.CollectRows(rows, pgx.RowToStructByPos[models.Producer])
-	if err != nil {
-		return true, models.Producer{}, err
-	}
-	if len(producers) == 0 {
-		return false, models.Producer{}, nil
-	}
-	return true, producers[0], nil
-}
-
-func DeleteProducersByStationID(stationId int) error {
-	ctx, cancelfunc := context.WithTimeout(context.Background(), DbOperationTimeout*time.Second)
-	defer cancelfunc()
-	conn, _ := PostgresConnection.Client.Acquire(ctx)
-	defer conn.Release()
-	query := `UPDATE producers SET is_active = false, is_deleted = true WHERE station_id = $1`
-	stmt, err := conn.Conn().Prepare(ctx, "delete_producers_by_station_id", query)
-	if err != nil {
-		return err
-	}
-	_, err = conn.Conn().Query(ctx, stmt.Name, stationId)
-	if err != nil {
-		return err
-	}
-	return nil
-}
-
-func CountActiveProudcersByStationID(stationId int) (int64, error) {
-	var activeCount int64
-	ctx, cancelfunc := context.WithTimeout(context.Background(), DbOperationTimeout*time.Second)
-	defer cancelfunc()
-	conn, err := PostgresConnection.Client.Acquire(ctx)
-	if err != nil {
-		return 0, err
-	}
-	defer conn.Release()
-	query := `SELECT COUNT(*) FROM producers WHERE station_id = $1 AND is_active = true`
-	stmt, err := conn.Conn().Prepare(ctx, "count_active_producers_by_station_id", query)
-	if err != nil {
-		return 0, err
-	}
-	err = conn.Conn().QueryRow(ctx, stmt.Name, stationId).Scan(&activeCount)
-	if err != nil {
-		return 0, err
-	}
-
-	return activeCount, nil
-}
-
-func CountAllActiveProudcers() (int64, error) {
-	var producersCount int64
-	ctx, cancelfunc := context.WithTimeout(context.Background(), DbOperationTimeout*time.Second)
-	defer cancelfunc()
-	conn, err := PostgresConnection.Client.Acquire(ctx)
-	if err != nil {
-		return 0, err
-	}
-	defer conn.Release()
-	query := `SELECT COUNT(*) FROM producers WHERE is_active = true`
-	stmt, err := conn.Conn().Prepare(ctx, "count_all_active_producers", query)
-	if err != nil {
-		return 0, err
-	}
-	err = conn.Conn().QueryRow(ctx, stmt.Name).Scan(&producersCount)
-	if err != nil {
-		return 0, err
-	}
-
-	return producersCount, nil
-}
-
-func UpdateProducersOfDeletedUser(userId int) error {
-	ctx, cancelfunc := context.WithTimeout(context.Background(), DbOperationTimeout*time.Second)
-	defer cancelfunc()
-	conn, _ := PostgresConnection.Client.Acquire(ctx)
-	defer conn.Release()
-	query := `UPDATE stations SET created_by = 0, created_by_username = CONCAT(created_by_username, '(deleted)') WHERE created_by = $1 AND created_by_username NOT LIKE '%(deleted)'`
-	stmt, err := conn.Conn().Prepare(ctx, "update_producers_of_deleted_user", query)
-	if err != nil {
-		return err
-	}
-	_, err = conn.Conn().Query(ctx, stmt.Name, userId)
-	if err != nil {
-		return err
-	}
-	return nil
-}
-
-func KillProducersByConnections(connectionIds []string) error {
-	ctx, cancelfunc := context.WithTimeout(context.Background(), DbOperationTimeout*time.Second)
-	defer cancelfunc()
-	conn, _ := PostgresConnection.Client.Acquire(ctx)
-	defer conn.Release()
-	query := `UPDATE producers SET is_active = false WHERE connection_id = ANY($1)`
-	stmt, err := conn.Conn().Prepare(ctx, "kill_producers_by_connections", query)
-	if err != nil {
-		return err
-	}
-	_, err = conn.Conn().Query(ctx, stmt.Name, connectionIds)
-	if err != nil {
-		return err
-	}
-	return nil
-}
-
-// Consumer Functions
-func GetActiveConsumerByCG(consumersGroup string, stationId int) (bool, models.Consumer, error) {
-	ctx, cancelfunc := context.WithTimeout(context.Background(), DbOperationTimeout*time.Second)
-	defer cancelfunc()
-	conn, err := PostgresConnection.Client.Acquire(ctx)
-	if err != nil {
-		return true, models.Consumer{}, err
-	}
-	defer conn.Release()
-
-	query := `SELECT * FROM consumers WHERE consumers_group = $1 AND station_id = $2 AND is_deleted = false LIMIT 1`
-	stmt, err := conn.Conn().Prepare(ctx, "get_active_consumer_by_cg", query)
-	if err != nil {
-		return true, models.Consumer{}, err
-	}
-	rows, err := conn.Conn().Query(ctx, stmt.Name, consumersGroup, stationId)
-	if err != nil {
-		return true, models.Consumer{}, err
-	}
-	defer rows.Close()
-	consumers, err := pgx.CollectRows(rows, pgx.RowToStructByPos[models.Consumer])
-	if err != nil {
-		return true, models.Consumer{}, err
-	}
-	if len(consumers) == 0 {
-		return false, models.Consumer{}, nil
-	}
-	return true, consumers[0], nil
-}
-
-func InsertNewConsumer(name string,
-	stationId int,
-	consumerType string,
-	connectionIdObj string,
-	createdBy int,
-	createdByUsername string,
-	cgName string,
-	maxAckTime int,
-	maxMsgDeliveries int,
-	startConsumeFromSequence uint64,
-	lastMessages int64) (models.Consumer, int64, error) {
-	ctx, cancelfunc := context.WithTimeout(context.Background(), DbOperationTimeout*time.Second)
-	defer cancelfunc()
-
-	conn, err := PostgresConnection.Client.Acquire(ctx)
-	if err != nil {
-		return models.Consumer{}, 0, err
-	}
-	defer conn.Release()
-
-	query := `INSERT INTO consumers ( 
-		name, 
-		station_id,
-		connection_id,
-		consumers_group,
-		max_ack_time_ms,
-		created_by,
-		created_by_username,
-		is_active, 
-		is_deleted, 
-		created_at,
-		max_msg_deliveries,
-		start_consume_from_seq,
-		last_msgs,
-		type) 
-    VALUES($1, $2, $3, $4, $5, $6, $7, $8, $9, $10, $11, $12, $13, $14) 
-	RETURNING id`
-
-	stmt, err := conn.Conn().Prepare(ctx, "insert_new_consumer", query)
-	if err != nil {
-		return models.Consumer{}, 0, err
-	}
-
-	var consumerId int
-	createdAt := time.Now()
-	isActive := true
-	isDeleted := false
-
-	rows, err := conn.Conn().Query(ctx, stmt.Name,
-		name, stationId, connectionIdObj, cgName, maxAckTime, createdBy, createdByUsername, isActive, isDeleted, createdAt, maxMsgDeliveries, startConsumeFromSequence, lastMessages, consumerType)
-	if err != nil {
-		return models.Consumer{}, 0, err
-	}
-	for rows.Next() {
-		err := rows.Scan(&consumerId)
-		if err != nil {
-			return models.Consumer{}, 0, err
-		}
-	}
-
-	if err := rows.Err(); err != nil {
-		return models.Consumer{}, 0, err
-	}
-
-	if err := rows.Err(); err != nil {
-		var pgErr *pgconn.PgError
-		if errors.As(err, &pgErr) {
-			fmt.Println(pgErr.Detail)
-			if pgErr.Detail != "" {
-				return models.Consumer{}, 0, errors.New(pgErr.Detail)
-			} else {
-				return models.Consumer{}, 0, errors.New(pgErr.Message)
-			}
-		} else {
-			return models.Consumer{}, 0, err
-		}
-	}
-
-	rowsAffected := rows.CommandTag().RowsAffected()
-	newConsumer := models.Consumer{
-		ID:                  consumerId,
-		Name:                name,
-		StationId:           stationId,
-		Type:                consumerType,
-		ConnectionId:        connectionIdObj,
-		CreatedBy:           createdBy,
-		CreatedByUsername:   createdByUsername,
-		ConsumersGroup:      cgName,
-		IsActive:            isActive,
-		CreatedAt:           time.Now(),
-		IsDeleted:           isDeleted,
-		MaxAckTimeMs:        int64(maxAckTime),
-		MaxMsgDeliveries:    maxMsgDeliveries,
-		StartConsumeFromSeq: startConsumeFromSequence,
-		LastMessages:        lastMessages,
-	}
-	return newConsumer, rowsAffected, nil
-}
-
-func GetAllConsumers() ([]models.ExtendedConsumer, error) {
-	ctx, cancelfunc := context.WithTimeout(context.Background(), DbOperationTimeout*time.Second)
-	defer cancelfunc()
-	conn, err := PostgresConnection.Client.Acquire(ctx)
-	if err != nil {
-		return []models.ExtendedConsumer{}, err
-	}
-	defer conn.Release()
-	query := `
-		SELECT c.name, c.created_by, c.created_by_username, c.created_at, c.is_active, c.is_deleted, con.client_address, c.consumers_group, c.max_ack_time_ms, c.max_msg_deliveries, s.name 
-		FROM consumers AS c
-		LEFT JOIN stations AS s ON c.station_id = s.id
-		LEFT JOIN connections AS con ON c.connection_id = con.id
-	`
-	stmt, err := conn.Conn().Prepare(ctx, "get_all_consumers", query)
-	if err != nil {
-		return []models.ExtendedConsumer{}, err
-	}
-	rows, err := conn.Conn().Query(ctx, stmt.Name)
-	if err != nil {
-		return []models.ExtendedConsumer{}, err
-	}
-	defer rows.Close()
-	consumers, err := pgx.CollectRows(rows, pgx.RowToStructByPos[models.ExtendedConsumer])
-	if err != nil {
-		return []models.ExtendedConsumer{}, err
-	}
-	if len(consumers) == 0 {
-		return []models.ExtendedConsumer{}, nil
-	}
-	return consumers, nil
-}
-
-func GetAllConsumersByStation(stationId int) ([]models.ExtendedConsumer, error) {
-	ctx, cancelfunc := context.WithTimeout(context.Background(), DbOperationTimeout*time.Second)
-	defer cancelfunc()
-	conn, err := PostgresConnection.Client.Acquire(ctx)
-	if err != nil {
-		return []models.ExtendedConsumer{}, err
-	}
-	defer conn.Release()
-	query := `
-		SELECT c.name, c.created_by, c.created_at, c.is_active, c.is_deleted, con.client_address, c.consumers_group, c.max_ack_time_ms, c.max_msg_deliveries, s.name FROM consumers AS c
-		LEFT JOIN stations AS s ON s.id = c.station_id
-		LEFT JOIN connections AS con ON con.id = c.connection_id
-	WHERE
-		c.station_id = $1
-`
-	stmt, err := conn.Conn().Prepare(ctx, "get_all_consumers_by_station", query)
-	if err != nil {
-		return []models.ExtendedConsumer{}, err
-	}
-	rows, err := conn.Conn().Query(ctx, stmt.Name, stationId)
-	if err != nil {
-		return []models.ExtendedConsumer{}, err
-	}
-	defer rows.Close()
-	consumers, err := pgx.CollectRows(rows, pgx.RowToStructByPos[models.ExtendedConsumer])
-	if err != nil {
-		return []models.ExtendedConsumer{}, err
-	}
-	if len(consumers) == 0 {
-		return []models.ExtendedConsumer{}, nil
-	}
-	return consumers, nil
-}
-
-func DeleteConsumer(name string, stationId int) (bool, models.Consumer, error) {
-	ctx, cancelfunc := context.WithTimeout(context.Background(), DbOperationTimeout*time.Second)
-	defer cancelfunc()
-	conn, _ := PostgresConnection.Client.Acquire(ctx)
-	defer conn.Release()
-	query1 := ` UPDATE consumers SET is_active = false, is_deleted = true WHERE name = $1 AND station_id = $2 AND is_active = true RETURNING *`
-	findAndUpdateStmt, err := conn.Conn().Prepare(ctx, "find_and_update_consumers", query1)
->>>>>>> 3e51606c
-	if err != nil {
-		return true, models.SchemaVersion{}, err
-	}
-<<<<<<< HEAD
-	rows, err := conn.Conn().Query(ctx, stmt.Name, schemaId, version)
-	if err != nil {
-		return true, models.SchemaVersion{}, err
-	}
-	defer rows.Close()
-	schemas, err := pgx.CollectRows(rows, pgx.RowToStructByPos[models.SchemaVersion])
-	if err != nil {
-		return true, models.SchemaVersion{}, err
-	}
-	if len(schemas) == 0 {
-		return false, models.SchemaVersion{}, nil
-	}
-	return true, schemas[0], nil
-}
-
-func UpdateSchemaActiveVersion(schemaId int, versionNumber int) error {
-=======
 	rows, err := conn.Conn().Query(ctx, findAndUpdateStmt.Name, name, stationId)
 	if err != nil {
 		return true, models.Consumer{}, err
@@ -4127,25 +2390,10 @@
 }
 
 func UpdateSchemasOfDeletedUser(userId int) error {
->>>>>>> 3e51606c
 	ctx, cancelfunc := context.WithTimeout(context.Background(), DbOperationTimeout*time.Second)
 	defer cancelfunc()
 	conn, _ := PostgresConnection.Client.Acquire(ctx)
 	defer conn.Release()
-<<<<<<< HEAD
-	query := `UPDATE schema_versions
-		SET active = CASE
-		WHEN version_number = $2 THEN true
-		ELSE false
-		END
-	WHERE schema_id = $1
-`
-	stmt, err := conn.Conn().Prepare(ctx, "update_schema_active_version", query)
-	if err != nil {
-		return err
-	}
-	_, err = conn.Conn().Query(ctx, stmt.Name, schemaId, versionNumber)
-=======
 	query := ` UPDATE schemas
 	SET created_by_username = CONCAT(created_by_username, '(deleted)')
 	WHERE created_by_username = (
@@ -4157,19 +2405,12 @@
 		return err
 	}
 	_, err = conn.Conn().Query(ctx, stmt.Name, userId)
->>>>>>> 3e51606c
-	if err != nil {
-		return err
-	}
-	return nil
-}
-
-<<<<<<< HEAD
-func GetShcemaVersionsCount(schemaId int) (int, error) {
-	ctx, cancelfunc := context.WithTimeout(context.Background(), DbOperationTimeout*time.Second)
-	defer cancelfunc()
-	conn, err := PostgresConnection.Client.Acquire(ctx)
-=======
+	if err != nil {
+		return err
+	}
+	return nil
+}
+
 func UpdateSchemaVersionsOfDeletedUser(userId int) error {
 	ctx, cancelfunc := context.WithTimeout(context.Background(), DbOperationTimeout*time.Second)
 	defer cancelfunc()
@@ -4182,24 +2423,13 @@
 	)
 	AND created_by_username NOT LIKE '%(deleted)'`
 	stmt, err := conn.Conn().Prepare(ctx, "update_schema_versions_of_deleted_user", query)
->>>>>>> 3e51606c
-	if err != nil {
-		return err
-	}
-<<<<<<< HEAD
-	defer conn.Release()
-	query := `SELECT COUNT(*) FROM schema_versions WHERE schema_id=$1`
-	stmt, err := conn.Conn().Prepare(ctx, "get_schema_versions_count", query)
-=======
+	if err != nil {
+		return err
+	}
 	_, err = conn.Conn().Query(ctx, stmt.Name, userId)
->>>>>>> 3e51606c
-	if err != nil {
-		return err
-	}
-<<<<<<< HEAD
-	var count int
-	err = conn.Conn().QueryRow(ctx, stmt.Name, schemaId).Scan(&count)
-=======
+	if err != nil {
+		return err
+	}
 	return nil
 }
 
@@ -4207,72 +2437,9 @@
 	ctx, cancelfunc := context.WithTimeout(context.Background(), DbOperationTimeout*time.Second)
 	defer cancelfunc()
 	conn, err := PostgresConnection.Client.Acquire(ctx)
->>>>>>> 3e51606c
 	if err != nil {
 		return true, models.SchemaVersion{}, err
 	}
-<<<<<<< HEAD
-
-	return count, nil
-}
-
-func GetAllSchemasDetails() ([]models.ExtendedSchema, error) {
-	ctx, cancelfunc := context.WithTimeout(context.Background(), DbOperationTimeout*time.Second)
-	defer cancelfunc()
-	conn, err := PostgresConnection.Client.Acquire(ctx)
-	if err != nil {
-		return []models.ExtendedSchema{}, err
-	}
-	defer conn.Release()
-	query := `SELECT s.id, s.name, s.type, sv.created_by, s.created_by_username, sv.created_at, asv.version_number
-	          FROM schemas AS s
-	          LEFT JOIN schema_versions AS sv ON s.id = sv.schema_id AND sv.version_number = 1
-	          LEFT JOIN schema_versions AS asv ON s.id = asv.schema_id AND asv.active = true
-	          WHERE asv.id IS NOT NULL
-	          ORDER BY sv.created_at DESC`
-	stmt, err := conn.Conn().Prepare(ctx, "get_all_schemas_details", query)
-	if err != nil {
-		return []models.ExtendedSchema{}, err
-	}
-
-	rows, err := conn.Conn().Query(ctx, stmt.Name)
-	if err != nil {
-		return []models.ExtendedSchema{}, err
-	}
-	if err == pgx.ErrNoRows {
-		return []models.ExtendedSchema{}, nil
-	}
-	defer rows.Close()
-	schemas := []models.ExtendedSchema{}
-	for rows.Next() {
-		var sc models.ExtendedSchema
-		err := rows.Scan(&sc.ID, &sc.Name, &sc.Type, &sc.CreatedBy, &sc.CreatedByUsername, &sc.CreatedAt, &sc.ActiveVersionNumber)
-		if err != nil {
-			return []models.ExtendedSchema{}, err
-		}
-		schemas = append(schemas, sc)
-	}
-	if len(schemas) == 0 {
-		return []models.ExtendedSchema{}, nil
-	}
-	return schemas, nil
-}
-
-func FindAndDeleteSchema(schemaIds []int) error {
-	ctx, cancelfunc := context.WithTimeout(context.Background(), DbOperationTimeout*time.Second)
-	defer cancelfunc()
-
-	conn, err := PostgresConnection.Client.Acquire(ctx)
-	if err != nil {
-		return err
-	}
-	defer conn.Release()
-
-	removeSchemaVersionsQuery := `DELETE FROM schema_versions
-	WHERE schema_id = ANY($1)`
-
-	stmt, err := conn.Conn().Prepare(ctx, "remove_schema_versions", removeSchemaVersionsQuery)
-=======
 	defer conn.Release()
 	query := `SELECT * FROM schema_versions WHERE schema_id=$1 AND version_number=$2 LIMIT 1`
 	stmt, err := conn.Conn().Prepare(ctx, "get_active_version_by_number_and_id", query)
@@ -4323,19 +2490,14 @@
 		return err
 	}
 	_, err = conn.Conn().Query(ctx, stmt.Name, schemaId, versionNumber)
->>>>>>> 3e51606c
-	if err != nil {
-		return err
-	}
-
-<<<<<<< HEAD
-	_, err = conn.Conn().Exec(ctx, stmt.Name, schemaIds)
-=======
+	if err != nil {
+		return err
+	}
+
 func GetShcemaVersionsCount(schemaId int) (int, error) {
 	ctx, cancelfunc := context.WithTimeout(context.Background(), DbOperationTimeout*time.Second)
 	defer cancelfunc()
 	conn, err := PostgresConnection.Client.Acquire(ctx)
->>>>>>> 3e51606c
 	if err != nil {
 		return 0, err
 	}
@@ -4351,46 +2513,6 @@
 		return 0, err
 	}
 
-<<<<<<< HEAD
-	removeSchemasQuery := `DELETE FROM schemas
-	WHERE id = ANY($1)`
-
-	stmt, err = conn.Conn().Prepare(ctx, "remove_schemas", removeSchemasQuery)
-	if err != nil {
-		return err
-	}
-
-	_, err = conn.Conn().Exec(ctx, stmt.Name, schemaIds)
-	if err != nil {
-		return err
-	}
-	return nil
-}
-
-func UpsertNewSchema(schemaName string, schemaType string, createdByUsername string) (models.Schema, int64, error) {
-	ctx, cancelfunc := context.WithTimeout(context.Background(), DbOperationTimeout*time.Second)
-	defer cancelfunc()
-
-	conn, err := PostgresConnection.Client.Acquire(ctx)
-	if err != nil {
-		return models.Schema{}, 0, err
-	}
-	defer conn.Release()
-
-	query := `INSERT INTO schemas ( 
-		name, 
-		type,
-		created_by_username) 
-    VALUES($1, $2, $3) RETURNING id`
-
-	stmt, err := conn.Conn().Prepare(ctx, "upsert_new_schema", query)
-	if err != nil {
-		return models.Schema{}, 0, err
-	}
-
-	var schemaId int
-	rows, err := conn.Conn().Query(ctx, stmt.Name, schemaName, schemaType, createdByUsername)
-=======
 	return count, nil
 }
 
@@ -4450,11 +2572,56 @@
 	WHERE schema_id = ANY($1)`
 
 	stmt, err := conn.Conn().Prepare(ctx, "remove_schema_versions", removeSchemaVersionsQuery)
->>>>>>> 3e51606c
 	if err != nil {
 		return models.Schema{}, 0, err
 	}
-<<<<<<< HEAD
+
+	_, err = conn.Conn().Exec(ctx, stmt.Name, schemaIds)
+	if err != nil {
+		return err
+	}
+
+	removeSchemasQuery := `DELETE FROM schemas
+	WHERE id = ANY($1)`
+
+	stmt, err = conn.Conn().Prepare(ctx, "remove_schemas", removeSchemasQuery)
+	if err != nil {
+		return err
+	}
+
+	_, err = conn.Conn().Exec(ctx, stmt.Name, schemaIds)
+	if err != nil {
+		return err
+	}
+	return newSchema, rowsAffected, nil
+}
+
+func InsertNewSchema(schemaName string, schemaType string, createdByUsername string) (models.Schema, int64, error) {
+	ctx, cancelfunc := context.WithTimeout(context.Background(), DbOperationTimeout*time.Second)
+	defer cancelfunc()
+
+	conn, err := PostgresConnection.Client.Acquire(ctx)
+	if err != nil {
+		return models.Schema{}, 0, err
+	}
+	defer conn.Release()
+
+	query := `INSERT INTO schemas ( 
+		name, 
+		type,
+		created_by_username) 
+    VALUES($1, $2, $3) RETURNING id`
+
+	stmt, err := conn.Conn().Prepare(ctx, "insert_new_schema", query)
+	if err != nil {
+		return models.Schema{}, 0, err
+	}
+
+	var schemaId int
+	rows, err := conn.Conn().Query(ctx, stmt.Name, schemaName, schemaType, createdByUsername)
+	if err != nil {
+		return models.Schema{}, 0, err
+	}
 	for rows.Next() {
 		err := rows.Scan(&schemaId)
 		if err != nil {
@@ -4485,40 +2652,16 @@
 		Name:              schemaName,
 		Type:              schemaType,
 		CreatedByUsername: createdByUsername,
-=======
-
-	_, err = conn.Conn().Exec(ctx, stmt.Name, schemaIds)
-	if err != nil {
-		return err
-	}
-
-	removeSchemasQuery := `DELETE FROM schemas
-	WHERE id = ANY($1)`
-
-	stmt, err = conn.Conn().Prepare(ctx, "remove_schemas", removeSchemasQuery)
-	if err != nil {
-		return err
-	}
-
-	_, err = conn.Conn().Exec(ctx, stmt.Name, schemaIds)
-	if err != nil {
-		return err
->>>>>>> 3e51606c
 	}
 	return newSchema, rowsAffected, nil
 }
 
-<<<<<<< HEAD
-func UpsertNewSchemaVersion(schemaVersionNumber int, userId int, username string, schemaContent string, schemaId int, messageStructName string, descriptor string, active bool) (models.SchemaVersion, int64, error) {
-=======
-func InsertNewSchema(schemaName string, schemaType string, createdByUsername string) (models.Schema, int64, error) {
->>>>>>> 3e51606c
-	ctx, cancelfunc := context.WithTimeout(context.Background(), DbOperationTimeout*time.Second)
-	defer cancelfunc()
-
-	conn, err := PostgresConnection.Client.Acquire(ctx)
-	if err != nil {
-<<<<<<< HEAD
+func InsertNewSchemaVersion(schemaVersionNumber int, userId int, username string, schemaContent string, schemaId int, messageStructName string, descriptor string, active bool) (models.SchemaVersion, int64, error) {
+	ctx, cancelfunc := context.WithTimeout(context.Background(), DbOperationTimeout*time.Second)
+	defer cancelfunc()
+
+	conn, err := PostgresConnection.Client.Acquire(ctx)
+	if err != nil {
 		return models.SchemaVersion{}, 0, err
 	}
 	defer conn.Release()
@@ -4535,7 +2678,7 @@
 		descriptor)
     VALUES($1, $2, $3, $4, $5, $6, $7, $8, $9) RETURNING id`
 
-	stmt, err := conn.Conn().Prepare(ctx, "upsert_new_schema_version", query)
+	stmt, err := conn.Conn().Prepare(ctx, "insert_new_schema_version", query)
 	if err != nil {
 		return models.SchemaVersion{}, 0, err
 	}
@@ -4543,98 +2686,9 @@
 	var schemaVersionId int
 	createdAt := time.Now()
 
-	rows, err := conn.Conn().Query(ctx, stmt.Name, schemaVersionNumber, active, userId, username, createdAt, schemaContent, schemaId, messageStructName, descriptor)
+	rows, err := conn.Conn().Query(ctx, stmt.Name, schemaVersionNumber, active, userId, username, createdAt, schemaContent, schemaId, messageStructName, []byte(descriptor))
 	if err != nil {
 		return models.SchemaVersion{}, 0, err
-=======
-		return models.Schema{}, 0, err
-	}
-	defer conn.Release()
-
-	query := `INSERT INTO schemas ( 
-		name, 
-		type,
-		created_by_username) 
-    VALUES($1, $2, $3) RETURNING id`
-
-	stmt, err := conn.Conn().Prepare(ctx, "insert_new_schema", query)
-	if err != nil {
-		return models.Schema{}, 0, err
-	}
-
-	var schemaId int
-	rows, err := conn.Conn().Query(ctx, stmt.Name, schemaName, schemaType, createdByUsername)
-	if err != nil {
-		return models.Schema{}, 0, err
-	}
-	for rows.Next() {
-		err := rows.Scan(&schemaId)
-		if err != nil {
-			return models.Schema{}, 0, err
-		}
-	}
-
-	if err := rows.Err(); err != nil {
-		var pgErr *pgconn.PgError
-		if errors.As(err, &pgErr) {
-			if pgErr.Detail != "" {
-				if strings.Contains(pgErr.Detail, "already exists") {
-					return models.Schema{}, 0, errors.New("Schema" + schemaName + " already exists")
-				} else {
-					return models.Schema{}, 0, errors.New(pgErr.Detail)
-				}
-			} else {
-				return models.Schema{}, 0, errors.New(pgErr.Message)
-			}
-		} else {
-			return models.Schema{}, 0, err
-		}
-	}
-
-	rowsAffected := rows.CommandTag().RowsAffected()
-	newSchema := models.Schema{
-		ID:                schemaId,
-		Name:              schemaName,
-		Type:              schemaType,
-		CreatedByUsername: createdByUsername,
-	}
-	return newSchema, rowsAffected, nil
-}
-
-func InsertNewSchemaVersion(schemaVersionNumber int, userId int, username string, schemaContent string, schemaId int, messageStructName string, descriptor string, active bool) (models.SchemaVersion, int64, error) {
-	ctx, cancelfunc := context.WithTimeout(context.Background(), DbOperationTimeout*time.Second)
-	defer cancelfunc()
-
-	conn, err := PostgresConnection.Client.Acquire(ctx)
-	if err != nil {
-		return models.SchemaVersion{}, 0, err
-	}
-	defer conn.Release()
-
-	query := `INSERT INTO schema_versions ( 
-		version_number,
-		active,
-		created_by,
-		created_by_username,
-		created_at,
-		schema_content,
-		schema_id,
-		msg_struct_name,
-		descriptor)
-    VALUES($1, $2, $3, $4, $5, $6, $7, $8, $9) RETURNING id`
-
-	stmt, err := conn.Conn().Prepare(ctx, "insert_new_schema_version", query)
-	if err != nil {
-		return models.SchemaVersion{}, 0, err
-	}
-
-	var schemaVersionId int
-	createdAt := time.Now()
-
-	rows, err := conn.Conn().Query(ctx, stmt.Name, schemaVersionNumber, active, userId, username, createdAt, schemaContent, schemaId, messageStructName, []byte(descriptor))
-	if err != nil {
-		return models.SchemaVersion{}, 0, err
->>>>>>> 3e51606c
 	}
 	for rows.Next() {
 		err := rows.Scan(&schemaVersionId)
@@ -4769,29 +2823,6 @@
 	conn, err := PostgresConnection.Client.Acquire(ctx)
 	if err != nil {
 		return models.Integration{}, err
-<<<<<<< HEAD
-	}
-	defer conn.Release()
-
-	query := `INSERT INTO integrations ( 
-		name, 
-		keys,
-		properties) 
-    VALUES($1, $2, $3) RETURNING id`
-
-	stmt, err := conn.Conn().Prepare(ctx, "insert_new_integration", query)
-	if err != nil {
-		return models.Integration{}, err
-	}
-
-	var integrationId int
-	rows, err := conn.Conn().Query(ctx, stmt.Name, name, keys, properties)
-	if err != nil {
-		return models.Integration{}, err
-	}
-	for rows.Next() {
-		err := rows.Scan(&integrationId)
-=======
 	}
 	defer conn.Release()
 
@@ -4911,7 +2942,6 @@
 	}
 	for rows.Next() {
 		err := rows.Scan(&userId)
->>>>>>> 3e51606c
 		if err != nil {
 			return models.User{}, err
 		}
@@ -4932,128 +2962,8 @@
 		} else {
 			return models.User{}, err
 		}
-<<<<<<< HEAD
-	}
-
-	if err := rows.Err(); err != nil {
-		var pgErr *pgconn.PgError
-		if errors.As(err, &pgErr) {
-			if pgErr.Detail != "" {
-				if strings.Contains(pgErr.Detail, "already exists") {
-					return models.Integration{}, errors.New("Integration" + name + " already exists")
-				} else {
-					return models.Integration{}, errors.New(pgErr.Detail)
-				}
-			} else {
-				return models.Integration{}, errors.New(pgErr.Message)
-			}
-		} else {
-			return models.Integration{}, err
-		}
-	}
-	newIntegration := models.Integration{
-		ID:         integrationId,
-		Name:       name,
-		Keys:       keys,
-		Properties: properties,
-	}
-	return newIntegration, nil
-}
-
-func UpdateIntegration(name string, keys map[string]string, properties map[string]bool) (models.Integration, error) {
-	ctx, cancelfunc := context.WithTimeout(context.Background(), DbOperationTimeout*time.Second)
-	defer cancelfunc()
-	conn, _ := PostgresConnection.Client.Acquire(ctx)
-	defer conn.Release()
-	query := `
-	INSERT INTO integrations(name, keys, properties)
-	VALUES($1, $2, $3)
-	ON CONFLICT(name) DO UPDATE
-	SET keys = excluded.keys, properties = excluded.properties
-	RETURNING id, name, keys, properties
-`
-	stmt, err := conn.Conn().Prepare(ctx, "update_integration", query)
-	if err != nil {
-		return models.Integration{}, err
-	}
-	rows, err := conn.Conn().Query(ctx, stmt.Name, name, keys, properties)
-	if err != nil {
-		return models.Integration{}, err
-	}
-	integrations, err := pgx.CollectRows(rows, pgx.RowToStructByPos[models.Integration])
-	if err != nil {
-		return models.Integration{}, err
-	}
-	if len(integrations) == 0 {
-		return models.Integration{}, err
-	}
-	return integrations[0], nil
-}
-
-// User Functions
-func CreateUser(username string, userType string, hashedPassword string, fullName string, subscription bool, avatarId int) (models.User, error) {
-	ctx, cancelfunc := context.WithTimeout(context.Background(), DbOperationTimeout*time.Second)
-	defer cancelfunc()
-
-	conn, err := PostgresConnection.Client.Acquire(ctx)
-	if err != nil {
-		return models.User{}, err
-	}
-	defer conn.Release()
-
-	query := `INSERT INTO users ( 
-		username,
-		password,
-		type,
-		already_logged_in,
-		created_at,
-		avatar_id,
-		full_name, 
-		subscription,
-		skip_get_started) 
-    VALUES($1, $2, $3, $4, $5, $6, $7, $8, $9) RETURNING id`
-
-	stmt, err := conn.Conn().Prepare(ctx, "create_new_user", query)
-	if err != nil {
-		return models.User{}, err
-	}
-	createdAt := time.Now()
-	skipGetStarted := false
-	alreadyLoggedIn := false
-
-	var userId int
-	rows, err := conn.Conn().Query(ctx, stmt.Name, username, hashedPassword, userType, alreadyLoggedIn, createdAt, avatarId, fullName, subscription, skipGetStarted)
-	if err != nil {
-		return models.User{}, err
-	}
-	for rows.Next() {
-		err := rows.Scan(&userId)
-		if err != nil {
-			return models.User{}, err
-		}
-	}
-
-	if err := rows.Err(); err != nil {
-		var pgErr *pgconn.PgError
-		if errors.As(err, &pgErr) {
-			if pgErr.Detail != "" {
-				if strings.Contains(pgErr.Detail, "already exists") {
-					return models.User{}, errors.New("User " + username + " already exists")
-				} else {
-					return models.User{}, errors.New(pgErr.Detail)
-				}
-			} else {
-				return models.User{}, errors.New(pgErr.Message)
-			}
-		} else {
-			return models.User{}, err
-		}
-	}
-
-=======
-	}
-
->>>>>>> 3e51606c
+	}
+
 	newUser := models.User{
 		ID:              userId,
 		Username:        username,
@@ -5156,7 +3066,6 @@
 	}
 	rows, err := conn.Conn().Query(ctx, stmt.Name, userId)
 	if err != nil {
-<<<<<<< HEAD
 		return true, models.User{}, err
 	}
 	defer rows.Close()
@@ -5164,15 +3073,6 @@
 	if err != nil {
 		return true, models.User{}, err
 	}
-=======
-		return true, models.User{}, err
-	}
-	defer rows.Close()
-	users, err := pgx.CollectRows(rows, pgx.RowToStructByPos[models.User])
-	if err != nil {
-		return true, models.User{}, err
-	}
->>>>>>> 3e51606c
 	if len(users) == 0 {
 		return false, models.User{}, nil
 	}
@@ -5322,7 +3222,6 @@
 	}
 	rows, err := conn.Conn().Query(ctx, stmt.Name)
 	if err != nil {
-<<<<<<< HEAD
 		return []models.FilteredUser{}, err
 	}
 	defer rows.Close()
@@ -5330,15 +3229,6 @@
 	if err != nil {
 		return []models.FilteredUser{}, err
 	}
-=======
-		return []models.FilteredUser{}, err
-	}
-	defer rows.Close()
-	userList, err := pgx.CollectRows(rows, pgx.RowToStructByPos[models.FilteredUser])
-	if err != nil {
-		return []models.FilteredUser{}, err
-	}
->>>>>>> 3e51606c
 	if len(userList) == 0 {
 		return []models.FilteredUser{}, nil
 	}
@@ -5346,11 +3236,7 @@
 }
 
 // Tags Functions
-<<<<<<< HEAD
-func UpsertNewTag(name string, color string, stationArr []int, schemaArr []int, userArr []int) (models.Tag, error) {
-=======
 func InsertNewTag(name string, color string, stationArr []int, schemaArr []int, userArr []int) (models.Tag, error) {
->>>>>>> 3e51606c
 	ctx, cancelfunc := context.WithTimeout(context.Background(), DbOperationTimeout*time.Second)
 	defer cancelfunc()
 
@@ -5359,7 +3245,6 @@
 		return models.Tag{}, err
 	}
 	defer conn.Release()
-<<<<<<< HEAD
 
 	query := `INSERT INTO tags ( 
 		name,
@@ -5369,19 +3254,7 @@
 		schemas) 
     VALUES($1, $2, $3, $4, $5) RETURNING id`
 
-	stmt, err := conn.Conn().Prepare(ctx, "upsert_new_tag", query)
-=======
-
-	query := `INSERT INTO tags ( 
-		name,
-		color,
-		users,
-		stations,
-		schemas) 
-    VALUES($1, $2, $3, $4, $5) RETURNING id`
-
 	stmt, err := conn.Conn().Prepare(ctx, "insert_new_tag", query)
->>>>>>> 3e51606c
 	if err != nil {
 		return models.Tag{}, err
 	}
@@ -5427,11 +3300,7 @@
 
 }
 
-<<<<<<< HEAD
-func UpsertEntityToTag(tagName string, entity string, entity_id int) error {
-=======
 func InsertEntityToTag(tagName string, entity string, entity_id int) error {
->>>>>>> 3e51606c
 	var entityDBList string
 	switch entity {
 	case "station":
@@ -5446,11 +3315,7 @@
 	conn, _ := PostgresConnection.Client.Acquire(ctx)
 	defer conn.Release()
 	query := `UPDATE tags SET ` + entityDBList + ` = ARRAY_APPEND(` + entityDBList + `, $1) WHERE name = $2`
-<<<<<<< HEAD
-	stmt, err := conn.Conn().Prepare(ctx, "upsert_entity_to_tag", query)
-=======
 	stmt, err := conn.Conn().Prepare(ctx, "insert_entity_to_tag", query)
->>>>>>> 3e51606c
 	if err != nil {
 		return err
 	}
@@ -5598,7 +3463,6 @@
 	conn, err := PostgresConnection.Client.Acquire(ctx)
 	if err != nil {
 		return nil, err
-<<<<<<< HEAD
 	}
 	defer conn.Release()
 	query := `SELECT * FROM tags WHERE ARRAY_LENGTH(schemas, 1) > 0 OR ARRAY_LENGTH(stations, 1) > 0 OR ARRAY_LENGTH(users, 1) > 0`
@@ -5611,20 +3475,6 @@
 	if err != nil {
 		return nil, err
 	}
-=======
-	}
-	defer conn.Release()
-	query := `SELECT * FROM tags WHERE ARRAY_LENGTH(schemas, 1) > 0 OR ARRAY_LENGTH(stations, 1) > 0 OR ARRAY_LENGTH(users, 1) > 0`
-	stmt, err := conn.Conn().Prepare(ctx, "get_all_used_tags", query)
-	if err != nil {
-		return nil, err
-	}
-	rows, err := conn.Conn().Query(ctx, stmt.Name)
-
-	if err != nil {
-		return nil, err
-	}
->>>>>>> 3e51606c
 	defer rows.Close()
 	tags, err := pgx.CollectRows(rows, pgx.RowToStructByPos[models.Tag])
 	if err != nil {
@@ -5665,18 +3515,17 @@
 }
 
 // Sandbox Functions
-<<<<<<< HEAD
-func InsertNewSanboxUser(username string, email string, firstName string, lastName string, profilePic string) (models.SandboxUser, error) {
-	user := models.SandboxUser{}
-	return user, nil
-}
-
-func UpdateSandboxUserAlreadyLoggedIn(userId int) {
+// func InsertNewSanboxUser(username string, email string, firstName string, lastName string, profilePic string) (models.SandboxUser, error) {
+	// user := models.SandboxUser{}
+	// return user, nil
+// }
+
+// func UpdateSandboxUserAlreadyLoggedIn(userId int) {
 	// sandboxUsersCollection.UpdateOne(context.TODO(),
 	// 	bson.M{"_id": userId},
 	// 	bson.M{"$set": bson.M{"already_logged_in": true}},
 	// )
-}
+// }
 
 // func GetSandboxUser(username string) (bool, models.SandboxUser, error) {
 // 	ctx, cancelfunc := context.WithTimeout(context.Background(), DbOperationTimeout*time.Second)
@@ -5706,61 +3555,6 @@
 // 	return true, users[0], nil
 // }
 
-func UpdateSkipGetStartedSandbox(username string) error {
-	// _, err := sandboxUsersCollection.UpdateOne(context.TODO(),
-	// 	bson.M{"username": username},
-	// 	bson.M{"$set": bson.M{"skip_get_started": true}},
-	// )
-	// if err != nil {
-	// 	return err
-	// }
-	return nil
-}
-
-// Image Functions
-func InsertImage(name string, base64Encoding string) error {
-	err := InsertConfiguration(name, base64Encoding)
-=======
-// func InsertNewSanboxUser(username string, email string, firstName string, lastName string, profilePic string) (models.SandboxUser, error) {
-	// user := models.SandboxUser{}
-	// return user, nil
-// }
-
-// func UpdateSandboxUserAlreadyLoggedIn(userId int) {
-	// sandboxUsersCollection.UpdateOne(context.TODO(),
-	// 	bson.M{"_id": userId},
-	// 	bson.M{"$set": bson.M{"already_logged_in": true}},
-	// )
-// }
-
-// func GetSandboxUser(username string) (bool, models.SandboxUser, error) {
-// 	ctx, cancelfunc := context.WithTimeout(context.Background(), DbOperationTimeout*time.Second)
-// 	defer cancelfunc()
-// 	conn, err := PostgresConnection.Client.Acquire(ctx)
-// 	if err != nil {
-// 		return true, models.SandboxUser{}, err
-// 	}
-// 	defer conn.Release()
-// 	query := `SELECT * FROM sandbox_users WHERE username = $1 LIMIT 1`
-// 	stmt, err := conn.Conn().Prepare(ctx, "get_sandbox_user", query)
-// 	if err != nil {
-// 		return true, models.SandboxUser{}, err
-// 	}
-// 	rows, err := conn.Conn().Query(ctx, stmt.Name, username)
-// 	if err != nil {
-// 		return true, models.SandboxUser{}, err
-// 	}
-// 	defer rows.Close()
-// 	users, err := pgx.CollectRows(rows, pgx.RowToStructByPos[models.SandboxUser])
-// 	if err != nil {
-// 		return true, models.SandboxUser{}, err
-// 	}
-// 	if len(users) == 0 {
-// 		return false, models.SandboxUser{}, nil
-// 	}
-// 	return true, users[0], nil
-// }
-
 // func UpdateSkipGetStartedSandbox(username string) error {
 	// _, err := sandboxUsersCollection.UpdateOne(context.TODO(),
 	// 	bson.M{"username": username},
@@ -5795,32 +3589,10 @@
 	WHERE key = $1`
 
 	stmt, err := conn.Conn().Prepare(ctx, "remove_image", removeImageQuery)
->>>>>>> 3e51606c
-	if err != nil {
-		return err
-	}
-
-<<<<<<< HEAD
-func DeleteImage(name string) error {
-	ctx, cancelfunc := context.WithTimeout(context.Background(), DbOperationTimeout*time.Second)
-	defer cancelfunc()
-
-	conn, err := PostgresConnection.Client.Acquire(ctx)
-	if err != nil {
-		return err
-	}
-	defer conn.Release()
-
-	removeImageQuery := `DELETE FROM configurations
-	WHERE key = $1`
-
-	stmt, err := conn.Conn().Prepare(ctx, "remove_image", removeImageQuery)
-	if err != nil {
-		return err
-	}
-
-=======
->>>>>>> 3e51606c
+	if err != nil {
+		return err
+	}
+
 	_, err = conn.Conn().Exec(ctx, stmt.Name, name)
 	if err != nil {
 		return err
