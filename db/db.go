// Copyright 2022-2023 The Memphis.dev Authors
// Licensed under the Memphis Business Source License 1.0 (the "License");
// you may not use this file except in compliance with the License.
// You may obtain a copy of the License at
//
// Changed License: [Apache License, Version 2.0 (https://www.apache.org/licenses/LICENSE-2.0), as published by the Apache Foundation.
//
// https://github.com/memphisdev/memphis/blob/master/LICENSE
//
// Additional Use Grant: You may make use of the Licensed Work (i) only as part of your own product or service, provided it is not a message broker or a message queue product or service; and (ii) provided that you do not use, provide, distribute, or make available the Licensed Work as a Service.
// A "Service" is a commercial offering, product, hosted, or managed service, that allows third parties (other than your own employees and contractors acting on your behalf) to access and/or use the Licensed Work or a substantial set of the features or functionality of the Licensed Work to third parties as a software-as-a-service, platform-as-a-service, infrastructure-as-a-service or other similar services that compete with Licensor products or services.
package db

import (
	"crypto/tls"
	"crypto/x509"
	"encoding/json"
	"errors"
	"fmt"
	"os"

	"memphis/conf"
	"strings"

	"memphis/models"

	"context"
	"time"

	"go.mongodb.org/mongo-driver/bson"
	"go.mongodb.org/mongo-driver/bson/primitive"
	"go.mongodb.org/mongo-driver/mongo"
	"go.mongodb.org/mongo-driver/mongo/options"

	// "github.com/jackc/pgx/pgtype"
	"github.com/jackc/pgx/v5"
	"github.com/jackc/pgx/v5/pgconn"
	"github.com/jackc/pgx/v5/pgxpool"
)

var configuration = conf.GetConfig()
var usersCollection *mongo.Collection
var imagesCollection *mongo.Collection
var stationsCollection *mongo.Collection
var connectionsCollection *mongo.Collection
var producersCollection *mongo.Collection
var consumersCollection *mongo.Collection
var systemKeysCollection *mongo.Collection
var auditLogsCollection *mongo.Collection
var tagsCollection *mongo.Collection
var schemasCollection *mongo.Collection
var schemaVersionCollection *mongo.Collection
var sandboxUsersCollection *mongo.Collection
var integrationsCollection *mongo.Collection
var configurationsCollection *mongo.Collection

var postgresConnection DbPostgreSQLInstance

const (
	dbOperationTimeout = 20
)

type logger interface {
	Noticef(string, ...interface{})
	Errorf(string, ...interface{})
}

type DbInstance struct {
	Client *mongo.Client
	Ctx    context.Context
	Cancel context.CancelFunc
}

type DbPostgreSQLInstance struct {
	Client *pgxpool.Pool
	Ctx    context.Context
	Cancel context.CancelFunc
}

func InitializeDbConnection(l logger) (DbInstance, error) {
	ctx, cancel := context.WithTimeout(context.TODO(), dbOperationTimeout*time.Second)

	var clientOptions *options.ClientOptions
	if configuration.DOCKER_ENV != "" || configuration.LOCAL_CLUSTER_ENV {
		clientOptions = options.Client().ApplyURI(configuration.MONGO_URL).SetConnectTimeout(dbOperationTimeout * time.Second)
	} else {
		auth := options.Credential{
			Username: configuration.MONGO_USER,
			Password: configuration.MONGO_PASS,
		}
		if !configuration.EXTERNAL_MONGO {
			auth.AuthSource = configuration.DB_NAME
		}

		clientOptions = options.Client().ApplyURI(configuration.MONGO_URL).SetAuth(auth).SetConnectTimeout(dbOperationTimeout * time.Second)
	}

	client, err := mongo.Connect(ctx, clientOptions)
	if err != nil {
		cancel()
		return DbInstance{}, err
	}

	err = client.Ping(ctx, nil)
	if err != nil {
		cancel()
		return DbInstance{}, err
	}
	usersCollection = GetCollection("users", client)
	imagesCollection = GetCollection("images", client)
	stationsCollection = GetCollection("stations", client)
	connectionsCollection = GetCollection("connections", client)
	producersCollection = GetCollection("producers", client)
	consumersCollection = GetCollection("consumers", client)
	systemKeysCollection = GetCollection("system_keys", client)
	auditLogsCollection = GetCollection("audit_logs", client)
	tagsCollection = GetCollection("tags", client)
	schemasCollection = GetCollection("schemas", client)
	schemaVersionCollection = GetCollection("schema_versions", client)
	sandboxUsersCollection = GetCollection("sandbox_users", client)
	integrationsCollection = GetCollection("integrations", client)
	configurationsCollection = GetCollection("configurations", client)

	l.Noticef("Established connection with the DB")
	return DbInstance{Client: client, Ctx: ctx, Cancel: cancel}, nil
}

func GetCollection(collectionName string, dbClient *mongo.Client) *mongo.Collection {
	dbName := configuration.DB_NAME
	if configuration.EXTERNAL_MONGO {
		dbName = "memphis-db"
	}
	var collection *mongo.Collection = dbClient.Database(dbName).Collection(collectionName)
	return collection
}

func Close(dbi DbInstance, l logger) {
	defer dbi.Cancel()
	defer func() {
		if err := dbi.Client.Disconnect(dbi.Ctx); err != nil {
			l.Errorf("Failed to close Mongodb client: " + err.Error())
		}
	}()
}

func ClosePostgresSql(db DbPostgreSQLInstance, l logger) {
	defer db.Cancel()
	defer func() {
		db.Client.Close()
	}()
}

func JoinTable(dbPostgreSQL *pgxpool.Pool) error {
	ctx, cancelfunc := context.WithTimeout(context.Background(), dbOperationTimeout*time.Second)
	defer cancelfunc()
	query := `SELECT users
    FROM users AS q
    JOIN tags AS a ON q.id = a.users
    WHERE q.id = $1`

	conn, err := dbPostgreSQL.Acquire(ctx)
	if err != nil {
		return err
	}

	defer conn.Release()
	stmt, err := conn.Conn().Prepare(ctx, "join", query)
	if err != nil {
		return err
	}
	_, err = conn.Conn().Exec(ctx, stmt.Name, 1)
	if err != nil {
		return err
	}

	return nil
}

func InsertToTable(dbPostgreSQL *pgxpool.Pool) error {
	ctx, cancelfunc := context.WithTimeout(context.Background(), dbOperationTimeout*time.Second)
	defer cancelfunc()
	conn, err := dbPostgreSQL.Acquire(ctx)
	if err != nil {
		cancelfunc()
		return err
	}
	defer conn.Release()

	query := `INSERT INTO users (username, password, type, already_logged_in, created_at, avatar_id, full_name, subscription, skip_get_started)
    VALUES($1, $2, $3, $4, $5, $6, $7, $8, $9);`
	_, err = conn.Conn().Prepare(ctx, "insert into", query)
	if err != nil {
		return err
	}

	// createdAt := time.Now()
	_, err = conn.Conn().Exec(ctx, "insert into", "root", "memphis", "root", true, "2005-05-13 07:15:31.123456789", 1, "ttd", true, true)
	if err != nil {
		return err
	}

	return nil
}

func SelectFromTable(dbPostgreSQL *pgxpool.Pool) error {
	ctx, cancelfunc := context.WithTimeout(context.Background(), dbOperationTimeout*time.Second)
	defer cancelfunc()

	conn, err := dbPostgreSQL.Acquire(ctx)
	if err != nil {
		return err
	}
	defer conn.Release()
	query := `SELECT username FROM users WHERE username = $1`
	stmt, err := conn.Conn().Prepare(ctx, "select_from", query)
	if err != nil {
		return err
	}
	var username string
	rows := conn.Conn().QueryRow(ctx, stmt.Name, "test")

	err = rows.Scan(&username)
	if err != nil {
		if err == pgx.ErrNoRows {
			return err
		}
		return err
	}

	return nil

}

func updateFieldInTable(dbPostgreSQL *pgxpool.Pool) error {
	ctx, cancelfunc := context.WithTimeout(context.Background(), dbOperationTimeout*time.Second)
	defer cancelfunc()

	conn, err := dbPostgreSQL.Acquire(ctx)
	if err != nil {
		return err
	}
	defer conn.Release()
	query := `UPDATE users
	SET username = $2
	WHERE id = $1
	RETURNING id, username;`
	stmt, err := conn.Conn().Prepare(ctx, "update", query)
	if err != nil {
		return err
	}
	var username string
	var id int
	rows := conn.Conn().QueryRow(ctx, stmt.Name, 7, "test")
	err = rows.Scan(&id, &username)
	if err != nil {
		return err
	}

	return nil
}

func dropRowInTable(dbPostgreSQL *pgxpool.Pool) error {
	ctx, cancelfunc := context.WithTimeout(context.Background(), dbOperationTimeout*time.Second)
	defer cancelfunc()

	conn, err := dbPostgreSQL.Acquire(ctx)
	if err != nil {
		return err
	}
	defer conn.Release()
	query := `DELETE FROM users WHERE id = $1;`
	stmt, err := conn.Conn().Prepare(ctx, "drop", query)
	if err != nil {
		return err
	}
	_, err = conn.Conn().Exec(ctx, stmt.Name, 7)
	if err != nil {
		return err
	}
	return nil
}

func AddIndexToTable(indexName, tableName, field string, dbPostgreSQL DbPostgreSQLInstance) error {
	ctx, cancelfunc := context.WithTimeout(context.Background(), dbOperationTimeout*time.Second)
	defer cancelfunc()
	addIndexQuery := "CREATE INDEX" + pgx.Identifier{indexName}.Sanitize() + "ON" + pgx.Identifier{tableName}.Sanitize() + "(" + pgx.Identifier{field}.Sanitize() + ")"
	db := dbPostgreSQL.Client
	_, err := db.Exec(ctx, addIndexQuery)
	if err != nil {
		return err
	}
	return nil
}

func createTables(dbPostgreSQL DbPostgreSQLInstance) error {
	cancelfunc := dbPostgreSQL.Cancel
	defer cancelfunc()
	auditLogsTable := `CREATE TABLE IF NOT EXISTS audit_logs(
		id SERIAL NOT NULL,
		station_name VARCHAR NOT NULL,
		message TEXT NOT NULL,
		created_by INTEGER NOT NULL,
		created_at TIMESTAMP NOT NULL,
		PRIMARY KEY (id),
		CONSTRAINT fk_created_by
			FOREIGN KEY(created_by)
			REFERENCES users(id)
		);
	CREATE INDEX station_name
	ON audit_logs (station_name);`

	usersTable := `
	CREATE TYPE enum AS ENUM ('root', 'management', 'application');
	CREATE TABLE IF NOT EXISTS users(
		id SERIAL NOT NULL,
		username VARCHAR NOT NULL UNIQUE,
		password TEXT NOT NULL,
		type enum NOT NULL DEFAULT 'root',
		already_logged_in BOOL NOT NULL DEFAULT false,
		created_at TIMESTAMP NOT NULL,
		avatar_id SERIAL NOT NULL,
		full_name VARCHAR,
		subscription BOOL NOT NULL DEFAULT false,
		skip_get_started BOOL NOT NULL DEFAULT false,
		PRIMARY KEY (id)
		);`

	configurationsTable := `CREATE TABLE IF NOT EXISTS configurations(
		id SERIAL NOT NULL,
		key VARCHAR NOT NULL UNIQUE,
		value TEXT NOT NULL,
		PRIMARY KEY (id)
		);`

	connectionsTable := `CREATE TABLE IF NOT EXISTS connections(
		id VARCHAR NOT NULL,
		created_by INTEGER NOT NULL,
		is_active BOOL NOT NULL DEFAULT false,
		created_at TIMESTAMP NOT NULL,
		client_address VARCHAR NOT NULL,
		PRIMARY KEY (id),
		CONSTRAINT fk_created_by
			FOREIGN KEY(created_by)
			REFERENCES users(id)
		);`

	integrationsTable := `CREATE TABLE IF NOT EXISTS integrations(
		id SERIAL NOT NULL,
		name VARCHAR NOT NULL UNIQUE,
		keys JSON NOT NULL DEFAULT '{}',
		properties JSON NOT NULL DEFAULT '{}',
		PRIMARY KEY (id)
		);`

	schemasTable := `
	CREATE TYPE enum_type AS ENUM ('json', 'graphql', 'protobuf');
	CREATE TABLE IF NOT EXISTS schemas(
		id SERIAL NOT NULL,
		name VARCHAR NOT NULL,
		type enum_type NOT NULL DEFAULT 'protobuf',
		PRIMARY KEY (id),
		UNIQUE(name)
		);
		CREATE INDEX name
		ON schemas (name);`

	tagsTable := `CREATE TABLE IF NOT EXISTS tags(
		id SERIAL NOT NULL,
		name VARCHAR NOT NULL UNIQUE,
		color VARCHAR NOT NULL,
		users INTEGER[] ,
		stations INTEGER[],
		schemas INTEGER[],
		PRIMARY KEY (id)
		);
		CREATE INDEX name_tag
		ON tags (name);`

	consumersTable := `
	CREATE TYPE enum_type_consumer AS ENUM ('application', 'connector');
	CREATE TABLE IF NOT EXISTS consumers(
		id SERIAL NOT NULL,
		name VARCHAR NOT NULL,
		station_id INTEGER NOT NULL,
		type enum_type_consumer NOT NULL DEFAULT 'application',
		connection_id VARCHAR NOT NULL,
		consumers_group VARCHAR NOT NULL,
		max_ack_time_ms SERIAL NOT NULL,
		created_by INTEGER NOT NULL,
		is_active BOOL NOT NULL DEFAULT true,
		created_at TIMESTAMP NOT NULL,
		is_deleted BOOL NOT NULL DEFAULT false,
		max_msg_deliveries SERIAL NOT NULL,
		start_consume_from_seq SERIAL NOT NULL,
		last_msgs SERIAL NOT NULL,
		PRIMARY KEY (id),
		CONSTRAINT fk_created_by
			FOREIGN KEY(created_by)
			REFERENCES users(id),
		CONSTRAINT fk_connection_id
			FOREIGN KEY(connection_id)
			REFERENCES connections(id),
		CONSTRAINT fk_station_id
			FOREIGN KEY(station_id)
			REFERENCES stations(id)
		);
		CREATE INDEX station_id
		ON consumers (station_id);
		CREATE UNIQUE INDEX unique_consumer_table ON consumers(name, station_id, is_active) WHERE is_active = true`

	stationsTable := `
	CREATE TYPE enum_retention_type AS ENUM ('message_age_sec', 'messages', 'bytes');
	CREATE TYPE enum_storage_type AS ENUM ('file', 'memory');
	CREATE TABLE IF NOT EXISTS stations(
		id SERIAL NOT NULL,
		name VARCHAR NOT NULL,
		retention_type enum_retention_type NOT NULL DEFAULT 'message_age_sec',
		retention_value SERIAL NOT NULL,
		storage_type enum_storage_type NOT NULL DEFAULT 'file',
		replicas SERIAL NOT NULL,
		created_by INTEGER NOT NULL,
		created_at TIMESTAMP NOT NULL,
		updated_at TIMESTAMP NOT NULL,
		is_deleted BOOL NOT NULL,
		schema_name VARCHAR,
		schema_version_number SERIAL,
		idempotency_window_ms SERIAL NOT NULL,
		is_native BOOL NOT NULL ,
		dls_configuration_poison BOOL NOT NULL DEFAULT true,
		dls_configuration_schemaverse BOOL NOT NULL DEFAULT true,
		tiered_storage_enabled BOOL NOT NULL,
		PRIMARY KEY (id),
		CONSTRAINT fk_created_by
			FOREIGN KEY(created_by)
			REFERENCES users(id)
		);
		CREATE UNIQUE INDEX unique_station_name_deleted ON stations(name, is_deleted) WHERE is_deleted = false;`

	schemaVersionsTable := `CREATE TABLE IF NOT EXISTS schema_versions(
		id SERIAL NOT NULL,
		version_number SERIAL NOT NULL,
		active BOOL NOT NULL DEFAULT false,
		created_by INTEGER NOT NULL,
		created_at TIMESTAMP NOT NULL,
		schema_content TEXT NOT NULL,
		schema_id INTEGER NOT NULL,
		msg_struct_name VARCHAR,
		descriptor TEXT,
		PRIMARY KEY (id),
		UNIQUE(version_number, schema_id),
		CONSTRAINT fk_created_by
			FOREIGN KEY(created_by)
			REFERENCES users(id),
		CONSTRAINT fk_schema_id
			FOREIGN KEY(schema_id)
			REFERENCES schemas(id)
		);`

	producersTable := `
	CREATE TYPE enum_producer_type AS ENUM ('application', 'connector');
	CREATE TABLE IF NOT EXISTS producers(
		id SERIAL NOT NULL,
		name VARCHAR NOT NULL,
		station_id INTEGER NOT NULL,
		type enum_producer_type NOT NULL DEFAULT 'application',
		connection_id VARCHAR NOT NULL,	
		created_by INTEGER NOT NULL,
		is_active BOOL NOT NULL DEFAULT true,
		created_at TIMESTAMP NOT NULL,
		is_deleted BOOL NOT NULL DEFAULT false,
		PRIMARY KEY (id),
		CONSTRAINT fk_created_by
			FOREIGN KEY(created_by)
			REFERENCES users(id),
		CONSTRAINT fk_station_id
			FOREIGN KEY(station_id)
			REFERENCES stations(id),
		CONSTRAINT fk_connection_id
			FOREIGN KEY(connection_id)
			REFERENCES connections(id)
		);
		CREATE INDEX producer_station_id
		ON producers(station_id);
		CREATE UNIQUE INDEX unique_producer_table ON producers(name, station_id, is_active) WHERE is_active = true;`

	db := dbPostgreSQL.Client
	ctx := dbPostgreSQL.Ctx

	_, err := db.Exec(ctx, usersTable)
	if err != nil {
		var pgErr *pgconn.PgError
		errPg := errors.As(err, &pgErr)
		if errPg && !strings.Contains(pgErr.Message, "already exists") {
			return err
		}
	}

	_, err = db.Exec(ctx, connectionsTable)
	if err != nil {
		var pgErr *pgconn.PgError
		errPg := errors.As(err, &pgErr)
		if errPg && !strings.Contains(pgErr.Message, "already exists") {
			return err
		}
	}

	_, err = db.Exec(ctx, auditLogsTable)
	if err != nil {
		var pgErr *pgconn.PgError
		errPg := errors.As(err, &pgErr)
		if errPg && !strings.Contains(pgErr.Message, "already exists") {
			return err
		}
	}

	_, err = db.Exec(ctx, configurationsTable)
	if err != nil {
		var pgErr *pgconn.PgError
		errPg := errors.As(err, &pgErr)
		if errPg && !strings.Contains(pgErr.Message, "already exists") {
			return err
		}
	}

	_, err = db.Exec(ctx, integrationsTable)
	if err != nil {
		var pgErr *pgconn.PgError
		errPg := errors.As(err, &pgErr)
		if errPg && !strings.Contains(pgErr.Message, "already exists") {
			return err
		}
	}

	_, err = db.Exec(ctx, schemasTable)
	if err != nil {
		var pgErr *pgconn.PgError
		errPg := errors.As(err, &pgErr)
		if errPg && !strings.Contains(pgErr.Message, "already exists") {
			return err
		}
	}

	_, err = db.Exec(ctx, tagsTable)
	if err != nil {
		var pgErr *pgconn.PgError
		errPg := errors.As(err, &pgErr)
		if errPg && !strings.Contains(pgErr.Message, "already exists") {
			return err
		}
	}

	_, err = db.Exec(ctx, stationsTable)
	if err != nil {
		var pgErr *pgconn.PgError
		errPg := errors.As(err, &pgErr)
		if errPg && !strings.Contains(pgErr.Message, "already exists") {
			return err
		}
	}
	_, err = db.Exec(ctx, consumersTable)
	if err != nil {
		var pgErr *pgconn.PgError
		errPg := errors.As(err, &pgErr)
		if errPg && !strings.Contains(pgErr.Message, "already exists") {
			return err
		}
	}

	_, err = db.Exec(ctx, schemaVersionsTable)
	if err != nil {
		var pgErr *pgconn.PgError
		errPg := errors.As(err, &pgErr)
		if errPg && !strings.Contains(pgErr.Message, "already exists") {
			return err
		}
	}
	_, err = db.Exec(ctx, producersTable)
	if err != nil {
		var pgErr *pgconn.PgError
		errPg := errors.As(err, &pgErr)
		if errPg && !strings.Contains(pgErr.Message, "already exists") {
			return err
		}
	}

	return nil
}

func InitalizePostgreSQLDbConnection(l logger) (DbPostgreSQLInstance, error) {
	ctx, cancelfunc := context.WithTimeout(context.Background(), dbOperationTimeout*time.Second)

	defer cancelfunc()
	postgreSqlUser := configuration.POSTGRESQL_USER
	postgreSqlPassword := configuration.POSTGRESQL_PASS
	postgreSqlDbName := configuration.POSTGRESQL_DBNAME
	postgreSqlHost := configuration.POSTGRESQL_HOST
	postgreSqlPort := configuration.POSTGRESQL_PORT
	var postgreSqlUrl string
	if configuration.POSTGRESQL_TLS_ENABLED {
		postgreSqlUrl = "postgres://" + postgreSqlUser + "@" + postgreSqlHost + ":" + postgreSqlPort + "/" + postgreSqlDbName + "?sslmode=verify-full"
	} else {
		postgreSqlUrl = "postgres://" + postgreSqlUser + ":" + postgreSqlPassword + "@" + postgreSqlHost + ":" + postgreSqlPort + "/" + postgreSqlDbName + "?sslmode=disable"
	}

	config, err := pgxpool.ParseConfig(postgreSqlUrl)
	if err != nil {
		return DbPostgreSQLInstance{}, err
	}
	config.MaxConns = 5

	if configuration.POSTGRESQL_TLS_ENABLED {
		cert, err := tls.LoadX509KeyPair(configuration.POSTGRESQL_TLS_CRT, configuration.POSTGRESQL_TLS_KEY)
		if err != nil {
			return DbPostgreSQLInstance{}, err
		}

		CACert, err := os.ReadFile(configuration.POSTGRESQL_TLS_CA)
		if err != nil {
			return DbPostgreSQLInstance{}, err
		}

		CACertPool := x509.NewCertPool()
		CACertPool.AppendCertsFromPEM(CACert)
		config.ConnConfig.TLSConfig = &tls.Config{Certificates: []tls.Certificate{cert}, RootCAs: CACertPool, InsecureSkipVerify: true}
	}

	dbPostgreSQL, err := pgxpool.NewWithConfig(ctx, config)
	if err != nil {
		return DbPostgreSQLInstance{}, err
	}

	err = dbPostgreSQL.Ping(ctx)
	if err != nil {
		return DbPostgreSQLInstance{}, err
	}
	l.Noticef("Established connection with the meta-data storage")
	dbPostgre := DbPostgreSQLInstance{Ctx: ctx, Cancel: cancelfunc, Client: dbPostgreSQL}
	err = createTables(dbPostgre)
	if err != nil {
		return DbPostgreSQLInstance{}, err
	}
	postgresConnection = DbPostgreSQLInstance{Client: dbPostgreSQL, Ctx: ctx, Cancel: cancelfunc}
	return postgresConnection, nil
}

// System Keys Functions
func GetSystemKey(key string) (bool, models.SystemKey, error) {
	ctx, cancelfunc := context.WithTimeout(context.Background(), dbOperationTimeout*time.Second)
	defer cancelfunc()
	conn, err := postgresConnection.Client.Acquire(ctx)
	if err != nil {
		return true, models.SystemKey{}, err
	}
	defer conn.Release()
	query := `SELECT * FROM configurations WHERE key = $1 LIMIT 1`
	stmt, err := conn.Conn().Prepare(ctx, "get_system_key", query)
	if err != nil {
		return true, models.SystemKey{}, err
	}
	rows, err := conn.Conn().Query(ctx, stmt.Name, key)
	if err != nil {
		return true, models.SystemKey{}, err
	}
	defer rows.Close()
	systemKeys, err := pgx.CollectRows(rows, pgx.RowToStructByPos[models.SystemKey])
	if err != nil {
		return true, models.SystemKey{}, err
	}
	if len(systemKeys) == 0 {
		return false, models.SystemKey{}, nil
	}
	return true, systemKeys[0], nil
}

<<<<<<< HEAD
func InsertSystemKey(key string, stringValue string, intValue int, isString bool) error {
	err := InsertConfiguration(key, stringValue, intValue, isString)
=======
func InsertSystemKey(key string, value string) error {
	// systemKey := models.SystemKey{
	// 	ID:    primitive.NewObjectID(),
	// 	Key:   key,
	// 	Value: value,
	// }
	// _, err := systemKeysCollection.InsertOne(context.TODO(), systemKey)
	// return err
	return nil
}

func InsertSystemKeyPg(key string, value string) error {
	err := InsertConfiguration(key, value)
>>>>>>> 6e97e85a
	if err != nil {
		return err
	}
	return nil
}

func EditSystemKey(key string, value string) error {
	_, err := systemKeysCollection.UpdateOne(context.TODO(),
		bson.M{"key": "analytics"},
		bson.M{"$set": bson.M{"value": value}},
	)
	if err != nil {
		return err
	}
	return nil
}

// Configuration Functions
func GetConfiguration(key string) (bool, models.ConfigurationsValue, error) {
	ctx, cancelfunc := context.WithTimeout(context.Background(), dbOperationTimeout*time.Second)
	defer cancelfunc()
	conn, err := postgresConnection.Client.Acquire(ctx)
	if err != nil {
		return true, models.ConfigurationsValue{}, err
	}
	defer conn.Release()
	query := `SELECT * FROM configurations WHERE key = $1 LIMIT 1`
	stmt, err := conn.Conn().Prepare(ctx, "get_configuration", query)
	if err != nil {
		return true, models.ConfigurationsValue{}, err
	}
	rows, err := conn.Conn().Query(ctx, stmt.Name, key)
	if err != nil {
		return true, models.ConfigurationsValue{}, err
	}
	defer rows.Close()
<<<<<<< HEAD
	configurations, err := pgx.CollectRows(rows, pgx.RowToStructByPos[models.ConfigurationsStringValue])
=======
	configurations, err := pgx.CollectRows(rows, pgx.RowToStructByPos[models.ConfigurationsValue])
>>>>>>> 6e97e85a
	if err != nil {
		return true, models.ConfigurationsValue{}, err
	}
	if len(configurations) == 0 {
		return false, models.ConfigurationsValue{}, nil
	}
<<<<<<< HEAD
	if len(configurations) == 0 {
		return false, models.ConfigurationsStringValue{}, models.ConfigurationsIntValue{}, nil
	}
	return true, configurations[0], models.ConfigurationsIntValue{}, nil
=======
	return true, configurations[0], nil
>>>>>>> 6e97e85a
}

func InsertConfiguration(key string, value string) error {
	ctx, cancelfunc := context.WithTimeout(context.Background(), dbOperationTimeout*time.Second)
	defer cancelfunc()

	conn, err := postgresConnection.Client.Acquire(ctx)
	if err != nil {
		return err
	}
	defer conn.Release()

	query := `INSERT INTO configurations( 
			key, 
			value) 
		VALUES($1, $2) 
		RETURNING id`

	stmt, err := conn.Conn().Prepare(ctx, "insert_new_configuration", query)
	if err != nil {
		return err
	}

<<<<<<< HEAD
		newConfiguration := models.ConfigurationsStringValue{}
		rows, err := conn.Conn().Query(ctx, stmt.Name,
			key, stringValue)
=======
	newConfiguration := models.ConfigurationsValue{}
	rows, err := conn.Conn().Query(ctx, stmt.Name,
		key, value)
	if err != nil {
		return err
	}
	for rows.Next() {
		err := rows.Scan(&newConfiguration.ID)
>>>>>>> 6e97e85a
		if err != nil {
			return err
		}
	}

<<<<<<< HEAD
		if err := rows.Err(); err != nil {
			var pgErr *pgconn.PgError
			if errors.As(err, &pgErr) {
				if pgErr.Detail != "" {
					if strings.Contains(pgErr.Detail, "already exists") {
						return errors.New("configuration" + key + " already exists")
					} else {
						return errors.New(pgErr.Detail)
					}
				} else {
					return errors.New(pgErr.Message)
				}
			} else {
				return err
			}
		}
	} else {
		query := `INSERT INTO configurations( 
			key, 
			value) 
		VALUES($1, $2) 
		RETURNING id`

		stmt, err := conn.Conn().Prepare(ctx, "insert_new_configuration", query)
		if err != nil {
			return err
		}

		newConfiguration := models.ConfigurationsIntValue{}
		rows, err := conn.Conn().Query(ctx, stmt.Name,
			key, stringValue)
		if err != nil {
			return err
		}
		for rows.Next() {
			err := rows.Scan(&newConfiguration.ID)
			if err != nil {
				return err
			}
		}

		if err := rows.Err(); err != nil {
			var pgErr *pgconn.PgError
			if errors.As(err, &pgErr) {
				if pgErr.Detail != "" {
=======
	if err := rows.Err(); err != nil {
		var pgErr *pgconn.PgError
		if errors.As(err, &pgErr) {
			if pgErr.Detail != "" {
				if strings.Contains(pgErr.Detail, "already exists") {
					return errors.New("configuration " + newConfiguration.Key + " already exists")
				} else {
>>>>>>> 6e97e85a
					return errors.New(pgErr.Detail)
				}
			} else {
				return errors.New(pgErr.Message)
			}
		} else {
			return err
		}
	}
	return nil
}

func UpsertConfiguration(key string, value string) error {
	filter := bson.M{"key": key}
	opts := options.Update().SetUpsert(true)
	var update primitive.M
	update = bson.M{
		"$set": bson.M{
			"value": value,
		},
	}
	_, err := configurationsCollection.UpdateOne(context.TODO(), filter, update, opts)
	if err != nil {
		return err
	}
	return nil
}

// Connection Functions
func InsertConnection(connection models.Connection) error {
	ctx, cancelfunc := context.WithTimeout(context.Background(), dbOperationTimeout*time.Second)
	defer cancelfunc()

	conn, err := postgresConnection.Client.Acquire(ctx)
	if err != nil {
		return err
	}
	defer conn.Release()

	query := `INSERT INTO connections ( 
		id,
		created_by, 
		is_active, 
		created_at,
		client_address) 
    VALUES($1, $2, $3, $4, $5) RETURNING id`

	stmt, err := conn.Conn().Prepare(ctx, "insert_connection", query)
	if err != nil {
		return err
	}

	createdAt := time.Now()

	rows, err := conn.Conn().Query(ctx, stmt.Name, connection.ID,
		connection.CreatedBy, connection.IsActive, createdAt, connection.ClientAddress)
	if err != nil {
		return err
	}
	for rows.Next() {
		err := rows.Scan(&connection.ID)
		if err != nil {
			return err
		}
	}

	if err := rows.Err(); err != nil {
		var pgErr *pgconn.PgError
		if errors.As(err, &pgErr) {
			if pgErr.Detail != "" {
				if strings.Contains(pgErr.Detail, "already exists") {
					return errors.New("connection " + connection.ID + " already exists")
				} else {
					return errors.New(pgErr.Detail)
				}
			} else {
				return errors.New(pgErr.Message)
			}
		} else {
			return err
		}
	}
	return nil
}

func UpdateConnection(connectionId string, isActive bool) error {
	_, err := connectionsCollection.UpdateOne(context.TODO(),
		bson.M{"_id": connectionId},
		bson.M{"$set": bson.M{"is_active": isActive}},
	)
	if err != nil {
		return err
	}
	return nil
}

func UpdateConncetionsOfDeletedUser(username string) error {
	_, err := connectionsCollection.UpdateMany(context.TODO(),
		bson.M{"created_by_user": username},
		bson.M{"$set": bson.M{"created_by_user": username + "(deleted)"}},
	)
	if err != nil {
		return err
	}
	return nil
}

func GetConnectionByID(connectionId string) (bool, models.Connection, error) {
	ctx, cancelfunc := context.WithTimeout(context.Background(), dbOperationTimeout*time.Second)
	defer cancelfunc()
	conn, err := postgresConnection.Client.Acquire(ctx)
	if err != nil {
		return true, models.Connection{}, err
	}
	defer conn.Release()
	query := `SELECT * FROM connections AS c WHERE id = $1 LIMIT 1`
	stmt, err := conn.Conn().Prepare(ctx, "get_connection_by_id", query)
	if err != nil {
		return true, models.Connection{}, err
	}
	rows, err := conn.Conn().Query(ctx, stmt.Name, connectionId)
	if err != nil {
		return true, models.Connection{}, err
	}
	defer rows.Close()
	connections, err := pgx.CollectRows(rows, pgx.RowToStructByPos[models.Connection])
	if err != nil {
		return true, models.Connection{}, err
	}
	if len(connections) == 0 {
		return false, models.Connection{}, nil
	}
	return true, connections[0], nil
}

func KillRelevantConnections(ids []string) error {
	// _, err := connectionsCollection.UpdateMany(context.TODO(),
	// 	bson.M{"_id": bson.M{"$in": ids}},
	// 	bson.M{"$set": bson.M{"is_active": false}},
	// )
	// if err != nil {
	// 	return err
	// }

	return nil
}

func GetActiveConnections() ([]models.Connection, error) {
	ctx, cancelfunc := context.WithTimeout(context.Background(), dbOperationTimeout*time.Second)
	defer cancelfunc()
	conn, err := postgresConnection.Client.Acquire(ctx)
	if err != nil {
		return []models.Connection{}, err
	}
	defer conn.Release()
	query := `SELECT * FROM connections WHERE is_active = true`
	stmt, err := conn.Conn().Prepare(ctx, "get_active_connection", query)
	if err != nil {
		return []models.Connection{}, err
	}
	rows, err := conn.Conn().Query(ctx, stmt.Name)
	if err != nil {
		return []models.Connection{}, err
	}
	defer rows.Close()
	connections, err := pgx.CollectRows(rows, pgx.RowToStructByPos[models.Connection])
	if err != nil {
		return []models.Connection{}, err
	}
	if len(connections) == 0 {
		return []models.Connection{}, nil
	}
	return connections, nil
}

func InsertAuditLogs(auditLogs []interface{}) error {
	ctx, cancelfunc := context.WithTimeout(context.Background(), dbOperationTimeout*time.Second)
	defer cancelfunc()

	conn, err := postgresConnection.Client.Acquire(ctx)
	if err != nil {
		return err
	}

	defer conn.Release()
	var auditLog []models.AuditLog

	b, err := json.Marshal(auditLogs)
	err = json.Unmarshal(b, &auditLog)
	if err != nil {
		return err
	}

	stationName := auditLog[0].StationName
	message := auditLog[0].Message
	createdBy := auditLog[0].CreatedBy
	createdAt := auditLog[0].CreatedAt

	query := `INSERT INTO audit_logs ( 
		station_name, 
		message, 
		created_by,
		created_at
		) 
    VALUES($1, $2, $3, $4) RETURNING id`

	stmt, err := conn.Conn().Prepare(ctx, "insert_audit_logs", query)
	if err != nil {
		return err
	}

	newAuditLog := models.AuditLog{}
	rows, err := conn.Conn().Query(ctx, stmt.Name,
		stationName, message, createdBy, createdAt)
	if err != nil {
		return err
	}
	for rows.Next() {
		err := rows.Scan(&newAuditLog.ID)
		if err != nil {
			return err
		}
	}

	if err := rows.Err(); err != nil {
		return err
	}

	return nil
}

func GetAuditLogsByStation(name string) ([]models.AuditLog, error) {
	ctx, cancelfunc := context.WithTimeout(context.Background(), dbOperationTimeout*time.Second)
	defer cancelfunc()
	conn, err := postgresConnection.Client.Acquire(ctx)
	if err != nil {
		return []models.AuditLog{}, err
	}
	defer conn.Release()
	query := `SELECT * FROM audit_logs AS a WHERE c.station_name = $1`
	stmt, err := conn.Conn().Prepare(ctx, "get_audit_logs_by_station", query)
	if err != nil {
		return []models.AuditLog{}, err
	}
	rows, err := conn.Conn().Query(ctx, stmt.Name, name)
	if err != nil {
		return []models.AuditLog{}, err
	}
	defer rows.Close()
	auditLogs, err := pgx.CollectRows(rows, pgx.RowToStructByPos[models.AuditLog])
	if err != nil {
		return []models.AuditLog{}, err
	}
	if len(auditLogs) == 0 {
		return []models.AuditLog{}, nil
	}
	return auditLogs, nil
}

func RemoveAllAuditLogsByStation(name string) error {
	ctx, cancelfunc := context.WithTimeout(context.Background(), dbOperationTimeout*time.Second)
	defer cancelfunc()

	conn, err := postgresConnection.Client.Acquire(ctx)
	if err != nil {
		return err
	}
	defer conn.Release()

	removeAuditLogs := `DELETE FROM audit_logs
	WHERE station_name = $1`

	stmt, err := conn.Conn().Prepare(ctx, "remove_audit_logs", removeAuditLogs)
	if err != nil {
		return err
	}

	_, err = conn.Conn().Exec(ctx, stmt.Name, name)
	if err != nil {
		return err
	}

	return nil
}

// Station Functions
func GetActiveStations() ([]models.Station, error) {
	ctx, cancelfunc := context.WithTimeout(context.Background(), dbOperationTimeout*time.Second)
	defer cancelfunc()
	conn, err := postgresConnection.Client.Acquire(ctx)
	if err != nil {
		return []models.Station{}, err
	}
	defer conn.Release()
	query := `SELECT * FROM stations AS s WHERE s.is_deleted = false OR s.is_deleted IS NULL`
	stmt, err := conn.Conn().Prepare(ctx, "get_active_stations", query)
	if err != nil {
		return []models.Station{}, err
	}
	rows, err := conn.Conn().Query(ctx, stmt.Name)
	if err != nil {
		return []models.Station{}, err
	}
	defer rows.Close()
	stations, err := pgx.CollectRows(rows, pgx.RowToStructByPos[models.Station])
	if err != nil {
		return []models.Station{}, err
	}
	if len(stations) == 0 {
		return []models.Station{}, nil
	}
	return stations, nil
}

func GetStationByName(name string) (bool, models.Station, error) {
	ctx, cancelfunc := context.WithTimeout(context.Background(), dbOperationTimeout*time.Second)
	defer cancelfunc()
	conn, err := postgresConnection.Client.Acquire(ctx)
	if err != nil {
		return true, models.Station{}, err
	}
	defer conn.Release()
	query := `SELECT * FROM stations WHERE name = $1 AND (is_deleted = false OR is_deleted IS NULL) LIMIT 1`
	stmt, err := conn.Conn().Prepare(ctx, "get_station_by_name", query)
	if err != nil {
		return true, models.Station{}, err
	}
	rows, err := conn.Conn().Query(ctx, stmt.Name, name)
	if err != nil {
		return true, models.Station{}, err
	}
	defer rows.Close()
	stations, err := pgx.CollectRows(rows, pgx.RowToStructByPos[models.Station])
	if err != nil {
		return true, models.Station{}, err
	}
	if len(stations) == 0 {
		return false, models.Station{}, nil
	}
	return true, stations[0], nil
}

// TODO: username should be int
func UpsertNewStation(
	stationName string,
	userId int,
	retentionType string,
	retentionValue int,
	storageType string,
	replicas int,
	schemaDetails models.SchemaDetails,
	idempotencyWindow int64,
	isNative bool,
	dlsConfiguration models.DlsConfiguration,
	tieredStorageEnabled bool) (models.Station, int64, error) {
	ctx, cancelfunc := context.WithTimeout(context.Background(), dbOperationTimeout*time.Second)
	defer cancelfunc()

	conn, err := postgresConnection.Client.Acquire(ctx)
	if err != nil {
		return models.Station{}, 0, err
	}
	defer conn.Release()

	query := `INSERT INTO stations ( 
		name, 
		retention_type, 
		retention_value,
		storage_type, 
		replicas, 
		created_by, 
		created_at, 
		updated_at, 
		is_deleted, 
		schema_name,
		schema_version_number,
		idempotency_window_ms, 
		is_native, 
		dls_configuration_poison, 
		dls_configuration_schemaverse,
		tiered_storage_enabled
		) 
    VALUES($1, $2, $3, $4, $5, $6, $7, $8, $9, $10, $11, $12, $13, $14, $15, $16) RETURNING id`

	stmt, err := conn.Conn().Prepare(ctx, "upsert_new_station", query)
	if err != nil {
		return models.Station{}, 0, err
	}

	createAt := time.Now()
	updatedAt := time.Now()
	var stationId int

	rows, err := conn.Conn().Query(ctx, stmt.Name,
		stationName, retentionType, retentionValue, storageType, replicas, userId, createAt, updatedAt,
		false, schemaDetails.SchemaName, schemaDetails.VersionNumber, idempotencyWindow, isNative, dlsConfiguration.Poison, dlsConfiguration.Schemaverse, tieredStorageEnabled)
	if err != nil {
		return models.Station{}, 0, err
	}
	for rows.Next() {
		err := rows.Scan(stationId)
		if err != nil {
			return models.Station{}, 0, err
		}
	}

	if err := rows.Err(); err != nil {
		var pgErr *pgconn.PgError
		if errors.As(err, &pgErr) {
			if pgErr.Detail != "" {
				if strings.Contains(pgErr.Detail, "already exists") {
					return models.Station{}, 0, errors.New("Station" + stationName + " already exists")
				} else {
					return models.Station{}, 0, errors.New(pgErr.Detail)
				}
			} else {
				return models.Station{}, 0, errors.New(pgErr.Message)
			}
		} else {
			return models.Station{}, 0, err
		}
	}

	newStation := models.Station{
		ID:                          stationId,
		Name:                        stationName,
		CreatedBy:                   userId,
		CreatedAt:                   createAt,
		IsDeleted:                   false,
		RetentionType:               retentionType,
		RetentionValue:              retentionValue,
		StorageType:                 storageType,
		Replicas:                    replicas,
		UpdatedAt:                   updatedAt,
		SchemaName:                  schemaDetails.SchemaName,
		SchemaVersionNumber:         schemaDetails.VersionNumber,
		IdempotencyWindow:           idempotencyWindow,
		IsNative:                    isNative,
		DlsConfigurationPoison:      dlsConfiguration.Poison,
		DlsConfigurationSchemaverse: dlsConfiguration.Schemaverse,
		TieredStorageEnabled:        tieredStorageEnabled,
	}

	rowsAffected := rows.CommandTag().RowsAffected()
	return newStation, rowsAffected, nil
}

func GetAllStationsDetails() ([]models.ExtendedStation, error) {
	var stations []models.ExtendedStation
	ctx, cancelfunc := context.WithTimeout(context.Background(), dbOperationTimeout*time.Second)
	defer cancelfunc()
	conn, err := postgresConnection.Client.Acquire(ctx)
	if err != nil {
		return []models.ExtendedStation{}, err
	}
	defer conn.Release()
	query := `
	SELECT s.id, s.name, s.retention_type, s.retention_value, s.storage_type, s.replicas, s.created_by, s.created_at, s.updated_at, s.is_deleted, s.schema_name, s.schema_version_number, s.idempotency_window_ms, s.is_native, s.dls_configuration_poison, s.dls_configuration_schemaverse, s.tiered_storage_enabled, COALESCE(p.id, 0),  COALESCE(p.name, ''), COALESCE(p.station_id, 0), COALESCE(p.type, 'application'), COALESCE(p.connection_id, 0), COALESCE(p.created_by, 0), COALESCE(p.is_active, false), COALESCE(p.created_at, CURRENT_TIMESTAMP), COALESCE(p.is_deleted, false), COALESCE(c.id, 0),  COALESCE(c.name, ''), COALESCE(c.station_id, 0), COALESCE(c.type, 'application'), COALESCE(c.connection_id, 0),COALESCE(c.consumers_group, ''),COALESCE(c.max_ack_time_ms, 0), COALESCE(c.created_by, 0), COALESCE(p.is_active, false), COALESCE(p.created_at, CURRENT_TIMESTAMP), COALESCE(p.is_deleted, false), COALESCE(c.max_msg_deliveries, 0), COALESCE(c.start_consume_from_seq, 0), COALESCE(c.last_msgs, 0) 
	FROM stations AS s
	LEFT JOIN producers AS p
	ON s.id = p.station_id 
	LEFT JOIN consumers AS c 
	ON s.id = c.station_id
	WHERE s.is_deleted = false
	GROUP BY s.id,p.id,c.id`

	stmt, err := conn.Conn().Prepare(ctx, "get_all_stations_details", query)
	if err != nil {
		return []models.ExtendedStation{}, err
	}

	rows, err := conn.Conn().Query(ctx, stmt.Name)
	if err != nil {
		return []models.ExtendedStation{}, err
	}
	defer rows.Close()
	producers := []models.Producer{}
	consumers := []models.Consumer{}
	for rows.Next() {
		var stationRes models.Station
		var producer models.Producer
		var consumer models.Consumer
		if err := rows.Scan(
			&stationRes.ID,
			&stationRes.Name,
			&stationRes.RetentionType,
			&stationRes.RetentionValue,
			&stationRes.StorageType,
			&stationRes.Replicas,
			&stationRes.CreatedBy,
			&stationRes.CreatedAt,
			&stationRes.UpdatedAt,
			&stationRes.IsDeleted,
			&stationRes.SchemaName,
			&stationRes.SchemaVersionNumber,
			&stationRes.IdempotencyWindow,
			&stationRes.IsNative,
			&stationRes.DlsConfigurationPoison,
			&stationRes.DlsConfigurationSchemaverse,
			&stationRes.TieredStorageEnabled,
			&producer.ID,
			&producer.Name,
			&producer.StationId,
			&producer.Type,
			&producer.ConnectionId,
			&producer.CreatedBy,
			&producer.IsActive,
			&producer.CreatedAt,
			&producer.IsDeleted,
			&consumer.ID,
			&consumer.Name,
			&consumer.StationId,
			&consumer.Type,
			&consumer.ConnectionId,
			&consumer.ConsumersGroup,
			&consumer.MaxAckTimeMs,
			&consumer.CreatedBy,
			&consumer.IsActive,
			&consumer.CreatedAt,
			&consumer.IsDeleted,
			&consumer.MaxMsgDeliveries,
			&consumer.StartConsumeFromSeq,
			&consumer.LastMessages,
		); err != nil {
			return []models.ExtendedStation{}, err
		}
		if producer.ID != 0 {
			producers = append(producers, producer)
		}
		if consumer.ID != 0 {
			consumers = append(consumers, consumer)
		}
		station := models.ExtendedStation{
			ID:                          stationRes.ID,
			Name:                        stationRes.Name,
			RetentionType:               stationRes.RetentionType,
			RetentionValue:              stationRes.RetentionValue,
			StorageType:                 stationRes.StorageType,
			Replicas:                    stationRes.Replicas,
			CreatedBy:                   stationRes.CreatedBy,
			CreatedAt:                   stationRes.CreatedAt,
			UpdatedAt:                   stationRes.UpdatedAt,
			IdempotencyWindow:           stationRes.IdempotencyWindow,
			IsNative:                    stationRes.IsNative,
			DlsConfigurationPoison:      stationRes.DlsConfigurationPoison,
			DlsConfigurationSchemaverse: stationRes.DlsConfigurationSchemaverse,
			Producers:                   producers,
			Consumers:                   consumers,
			TieredStorageEnabled:        stationRes.TieredStorageEnabled,
		}
		stations = append(stations, station)
	}
	if err := rows.Err(); err != nil {
		return []models.ExtendedStation{}, err
	}

	return stations, nil

}

func DeleteStationsByNames(stationNames []string) error {
	_, err := stationsCollection.UpdateMany(context.TODO(),
		bson.M{
			"name": bson.M{"$in": stationNames},
			"$or": []interface{}{
				bson.M{"is_deleted": false},
				bson.M{"is_deleted": bson.M{"$exists": false}},
			},
		},
		bson.M{"$set": bson.M{"is_deleted": true}},
	)
	if err != nil {
		return err
	}
	return nil
}

func DeleteStation(name string) error {
	_, err := stationsCollection.UpdateOne(context.TODO(),
		bson.M{
			"name": name,
			"$or": []interface{}{
				bson.M{"is_deleted": false},
				bson.M{"is_deleted": bson.M{"$exists": false}},
			},
		},
		bson.M{"$set": bson.M{"is_deleted": true}},
	)
	if err != nil {
		return err
	}
	return nil
}

func AttachSchemaToStation(stationName string, schemaDetails models.SchemaDetails) error {
	_, err := stationsCollection.UpdateOne(context.TODO(), bson.M{"name": stationName, "is_deleted": false}, bson.M{"$set": bson.M{"schema": schemaDetails}})
	if err != nil {
		return err
	}
	return nil
}

func DetachSchemaFromStation(stationName string) error {
	_, err := stationsCollection.UpdateOne(context.TODO(),
		bson.M{
			"name": stationName,
			"$or": []interface{}{
				bson.M{"is_deleted": false},
				bson.M{"is_deleted": bson.M{"$exists": false}},
			},
		},
		bson.M{"$set": bson.M{"schema": bson.M{}}},
	)
	if err != nil {
		return err
	}
	return nil
}

func UpsertStationDlsConfig(stationName string, dlsConfiguration models.DlsConfiguration) error {
	filter := bson.M{
		"name": stationName,
		"$or": []interface{}{
			bson.M{"is_deleted": false},
			bson.M{"is_deleted": bson.M{"$exists": false}},
		}}

	update := bson.M{
		"$set": bson.M{
			"dls_configuration": dlsConfiguration,
		},
	}
	opts := options.Update().SetUpsert(true)

	_, err := stationsCollection.UpdateOne(context.TODO(), filter, update, opts)
	if err != nil {
		return err
	}
	return nil
}

func UpdateIsNativeOldStations() error {
	_, err := stationsCollection.UpdateMany(context.TODO(),
		bson.M{"is_native": bson.M{"$exists": false}},
		bson.M{"$set": bson.M{"is_native": true}},
	)
	if err != nil {
		return err
	}
	return nil
}

func UpdateStationsOfDeletedUser(username string) error {
	_, err := stationsCollection.UpdateMany(context.TODO(),
		bson.M{"created_by_user": username},
		bson.M{"$set": bson.M{"created_by_user": username + "(deleted)"}},
	)
	if err != nil {
		return err
	}
	return nil
}

func GetStationNamesUsingSchema(schemaName string) ([]string, error) {
	var stationNames []string
	ctx, cancelfunc := context.WithTimeout(context.Background(), dbOperationTimeout*time.Second)
	defer cancelfunc()
	conn, err := postgresConnection.Client.Acquire(ctx)
	if err != nil {
		return nil, err
	}
	defer conn.Release()
	query := `
		SELECT name FROM stations
		WHERE schema_name = $1 AND is_deleted = false
	`
	stmt, err := conn.Conn().Prepare(ctx, "get_station_names_using_schema", query)
	if err != nil {
		return nil, err
	}
	rows, err := conn.Conn().Query(ctx, stmt.Name, schemaName)

	if err != nil {
		return nil, err
	}
	defer rows.Close()

	for rows.Next() {
		var stationName string
		err := rows.Scan(&stationName)
		if err != nil {
			return nil, err
		}
		stationNames = append(stationNames, stationName)
	}

	if rows.Err() != nil {
		return nil, err
	}

	return stationNames, nil

}

func GetCountStationsUsingSchema(schemaName string) (int, error) {
	ctx, cancelfunc := context.WithTimeout(context.Background(), dbOperationTimeout*time.Second)
	defer cancelfunc()
	conn, err := postgresConnection.Client.Acquire(ctx)
	if err != nil {
		return 0, err
	}
	defer conn.Release()
	query := `SELECT COUNT(*) FROM stations WHERE schema_name = $1 AND is_deleted = false`
	stmt, err := conn.Conn().Prepare(ctx, "get_count_stations_using_schema", query)
	if err != nil {
		return 0, err
	}
	var count int
	err = conn.Conn().QueryRow(ctx, stmt.Name, schemaName).Scan(&count)
	if err != nil {
		return 0, err
	}

	return count, nil
}

func RemoveSchemaFromAllUsingStations(schemaName string) error {
	_, err := stationsCollection.UpdateMany(context.TODO(),
		bson.M{
			"schema.name": schemaName,
		},
		bson.M{"$set": bson.M{"schema": bson.M{}}},
	)
	if err != nil {
		return err
	}
	return nil
}

// Producer Functions
func GetProducersByConnectionIDWithStationDetails(connectionId string) ([]models.ExtendedProducer, error) {
	ctx, cancelfunc := context.WithTimeout(context.Background(), dbOperationTimeout*time.Second)
	defer cancelfunc()
	conn, err := postgresConnection.Client.Acquire(ctx)
	if err != nil {
		return []models.ExtendedProducer{}, err
	}
	defer conn.Release()
	query := `
	SELECT p.id, p.name, p.type, p.connection_id, p.created_by, p.is_active, p.created_at, p.is_deleted, s.name,
	FROM producers AS p
	LEFT JOIN stations AS s
	ON s.id = p.station_id
	WHERE p.connection_id = $1 AND p.is_active = true
	GROUP BY p.id, s.id`
	stmt, err := conn.Conn().Prepare(ctx, "get_producers_by_connection_id_with_station_details", query)
	if err != nil {
		return []models.ExtendedProducer{}, err
	}
	rows, err := conn.Conn().Query(ctx, stmt.Name, connectionId)
	if err != nil {
		return []models.ExtendedProducer{}, err
	}
	defer rows.Close()
	defer rows.Close()
	producers, err := pgx.CollectRows(rows, pgx.RowToStructByPos[models.ExtendedProducer])
	if err != nil {
		return []models.ExtendedProducer{}, err
	}
	if len(producers) == 0 {
		return []models.ExtendedProducer{}, nil
	}
	return producers, nil

}

func UpdateProducersConnection(connectionId string, isActive bool) error {
	_, err := producersCollection.UpdateMany(context.TODO(),
		bson.M{"connection_id": connectionId},
		bson.M{"$set": bson.M{"is_active": isActive}},
	)
	if err != nil {
		return err
	}
	return nil
}

func GetProducerByNameAndConnectionID(name string, connectionId string) (bool, models.Producer, error) {
	var producer models.Producer
	ctx, cancelfunc := context.WithTimeout(context.Background(), dbOperationTimeout*time.Second)
	defer cancelfunc()
	conn, err := postgresConnection.Client.Acquire(ctx)
	if err != nil {
		return true, models.Producer{}, err
	}
	defer conn.Release()
	query := `SELECT * FROM producers WHERE name = $1 AND connection_id = $2`
	stmt, err := conn.Conn().Prepare(ctx, "get_producer_by_name_and_connection_id", query)
	if err != nil {
		return true, models.Producer{}, err
	}
	err = conn.QueryRow(ctx, stmt.Name, name, connectionId).Scan(&producer)
	if err == pgx.ErrNoRows {
		return false, models.Producer{}, nil
	}
	if err != nil {
		return true, models.Producer{}, err
	}

	return true, producer, nil
}

func GetProducerByStationIDAndUsername(username string, stationId int, connectionId string) (bool, models.Producer, error) {
	ctx, cancelfunc := context.WithTimeout(context.Background(), dbOperationTimeout*time.Second)
	defer cancelfunc()
	conn, err := postgresConnection.Client.Acquire(ctx)
	if err != nil {
		return true, models.Producer{}, err
	}
	defer conn.Release()
	query := `SELECT * FROM producers WHERE name = $1 AND station_id = $2 AND connection_id = $3 LIMIT 1`
	stmt, err := conn.Conn().Prepare(ctx, "get_producer_by_station_id_and_username", query)
	if err != nil {
		return true, models.Producer{}, err
	}
	rows, err := conn.Conn().Query(ctx, stmt.Name, username, stationId, connectionId)
	if err != nil {
		return true, models.Producer{}, err
	}
	defer rows.Close()
	producers, err := pgx.CollectRows(rows, pgx.RowToStructByPos[models.Producer])
	if err != nil {
		return true, models.Producer{}, err
	}
	if len(producers) == 0 {
		return false, models.Producer{}, nil
	}
	return true, producers[0], nil
}

func GetActiveProducerByStationID(producerName string, stationId int) (bool, models.Producer, error) {
	ctx, cancelfunc := context.WithTimeout(context.Background(), dbOperationTimeout*time.Second)
	defer cancelfunc()
	conn, err := postgresConnection.Client.Acquire(ctx)
	if err != nil {
		return true, models.Producer{}, err
	}
	defer conn.Release()

	query := `SELECT * FROM producers WHERE name = $1 AND station_id = $2 AND is_active = true LIMIT 1`
	stmt, err := conn.Conn().Prepare(ctx, "get_active_producer_by_station_id", query)
	if err != nil {
		return true, models.Producer{}, err
	}
	rows, err := conn.Conn().Query(ctx, stmt.Name, producerName, stationId)
	if err != nil {
		return true, models.Producer{}, err
	}
	defer rows.Close()
	producers, err := pgx.CollectRows(rows, pgx.RowToStructByPos[models.Producer])
	if err != nil {
		return true, models.Producer{}, err
	}
	if len(producers) == 0 {
		return false, models.Producer{}, nil
	}
	return true, producers[0], nil
}

func UpsertNewProducer(name string, stationId int, producerType string, connectionIdObj string, createdByUser int) (models.Producer, int64, error) {
	ctx, cancelfunc := context.WithTimeout(context.Background(), dbOperationTimeout*time.Second)
	defer cancelfunc()

	conn, err := postgresConnection.Client.Acquire(ctx)
	if err != nil {
		return models.Producer{}, 0, err
	}
	defer conn.Release()

	query := `INSERT INTO producers ( 
		name, 
		station_id, 
		connection_id,
		created_by, 
		is_active, 
		is_deleted, 
		created_at, 
		type) 
    VALUES($1, $2, $3, $4, $5, $6, $7, $8) RETURNING id`

	stmt, err := conn.Conn().Prepare(ctx, "upsert_new_producer", query)
	if err != nil {
		return models.Producer{}, 0, err
	}

	var producerId int
	createAt := time.Now()
	isActive := true
	isDeleted := false

	rows, err := conn.Conn().Query(ctx, stmt.Name, name, stationId, connectionIdObj, createdByUser, isActive, isDeleted, createAt, producerType)
	if err != nil {
		return models.Producer{}, 0, err
	}
	for rows.Next() {
		err := rows.Scan(producerId)
		if err != nil {
			return models.Producer{}, 0, err
		}
	}

	if err := rows.Err(); err != nil {
		return models.Producer{}, 0, err
	}

	if err := rows.Err(); err != nil {
		var pgErr *pgconn.PgError
		if errors.As(err, &pgErr) {
			if pgErr.Detail != "" {
				return models.Producer{}, 0, errors.New(pgErr.Detail)
			} else {
				return models.Producer{}, 0, errors.New(pgErr.Message)
			}
		} else {
			return models.Producer{}, 0, err
		}
	}

	rowsAffected := rows.CommandTag().RowsAffected()
	newProducer := models.Producer{
		ID:           producerId,
		Name:         name,
		StationId:    stationId,
		Type:         producerType,
		ConnectionId: connectionIdObj,
		CreatedBy:    createdByUser,
		IsActive:     isActive,
		CreatedAt:    time.Now(),
		IsDeleted:    isDeleted,
	}
	return newProducer, rowsAffected, nil
}

func GetAllProducers() ([]models.ExtendedProducer, error) {
	ctx, cancelfunc := context.WithTimeout(context.Background(), dbOperationTimeout*time.Second)
	defer cancelfunc()
	conn, err := postgresConnection.Client.Acquire(ctx)
	if err != nil {
		return []models.ExtendedProducer{}, err
	}
	defer conn.Release()
	query := `
		SELECT p.id, p.name, p.type, p.connection_id, p.created_by, p.created_at, s.name , p.is_active, p.is_deleted , c.client_address
		FROM producers AS p
		LEFT JOIN stations AS s ON p.station_id = s.id
		LEFT JOIN connections AS c ON p.connection_id = c.id
	`
	stmt, err := conn.Conn().Prepare(ctx, "get_all_producers", query)
	if err != nil {
		return []models.ExtendedProducer{}, err
	}
	rows, err := conn.Conn().Query(ctx, stmt.Name)
	if err != nil {
		return []models.ExtendedProducer{}, err
	}
	defer rows.Close()
	producers, err := pgx.CollectRows(rows, pgx.RowToStructByPos[models.ExtendedProducer])
	if err != nil {
		return []models.ExtendedProducer{}, err
	}
	if len(producers) == 0 {
		return []models.ExtendedProducer{}, nil
	}
	return producers, nil
}

func GetProducersByStationID(stationId int) ([]models.Producer, error) {
	ctx, cancelfunc := context.WithTimeout(context.Background(), dbOperationTimeout*time.Second)
	defer cancelfunc()
	conn, err := postgresConnection.Client.Acquire(ctx)
	if err != nil {
		return []models.Producer{}, err
	}
	defer conn.Release()

	query := `SELECT * FROM producers AS p WHERE p.station_id = $1 AND p.is_deleted = false LIMIT 1`
	stmt, err := conn.Conn().Prepare(ctx, "get_producers_by_station_id", query)
	if err != nil {
		return []models.Producer{}, err
	}
	rows, err := conn.Conn().Query(ctx, stmt.Name, stationId)
	if err != nil {
		return []models.Producer{}, err
	}
	defer rows.Close()
	producers, err := pgx.CollectRows(rows, pgx.RowToStructByPos[models.Producer])
	if err != nil {
		return []models.Producer{}, err
	}
	if len(producers) == 0 {
		return []models.Producer{}, nil
	}
	return producers, nil
}

func DeleteProducerByNameAndStationID(name string, stationId int) (bool, models.Producer, error) {
	var producer models.Producer
	err := producersCollection.FindOneAndUpdate(context.TODO(),
		bson.M{"name": name, "station_id": stationId, "is_active": true},
		bson.M{"$set": bson.M{"is_active": false, "is_deleted": true}},
	).Decode(&producer)
	if err == mongo.ErrNoDocuments {
		return false, models.Producer{}, nil
	}
	if err != nil {
		return true, models.Producer{}, err
	}
	return true, producer, nil
}

func DeleteProducersByStationID(stationId int) error {
	_, err := producersCollection.UpdateMany(context.TODO(),
		bson.M{"station_id": stationId},
		bson.M{"$set": bson.M{"is_active": false, "is_deleted": true}},
	)
	if err != nil {
		return err
	}
	return nil
}

func CountActiveProudcersByStationID(stationId int) (int64, error) {
	var activeCount int64
	ctx, cancelfunc := context.WithTimeout(context.Background(), dbOperationTimeout*time.Second)
	defer cancelfunc()
	conn, err := postgresConnection.Client.Acquire(ctx)
	if err != nil {
		return 0, err
	}
	defer conn.Release()
	query := `SELECT COUNT(*) FROM producers WHERE station_id = $1 AND is_active = true`
	stmt, err := conn.Conn().Prepare(ctx, "count_active_producers_by_station_id", query)
	if err != nil {
		return 0, err
	}
	err = conn.Conn().QueryRow(ctx, stmt.Name, stationId).Scan(&activeCount)
	if err != nil {
		return 0, err
	}

	return activeCount, nil
}

func CountAllActiveProudcers() (int64, error) {
	var producersCount int64
	ctx, cancelfunc := context.WithTimeout(context.Background(), dbOperationTimeout*time.Second)
	defer cancelfunc()
	conn, err := postgresConnection.Client.Acquire(ctx)
	if err != nil {
		return 0, err
	}
	defer conn.Release()
	query := `SELECT COUNT(*) FROM producers WHERE is_active = true`
	stmt, err := conn.Conn().Prepare(ctx, "count_all_active_producers", query)
	if err != nil {
		return 0, err
	}
	err = conn.Conn().QueryRow(ctx, stmt.Name).Scan(&producersCount)
	if err != nil {
		return 0, err
	}

	return producersCount, nil
}

func UpdateProducersOfDeletedUser(username string) error {
	_, err := producersCollection.UpdateMany(context.TODO(),
		bson.M{"created_by_user": username},
		bson.M{"$set": bson.M{"created_by_user": username + "(deleted)", "is_active": false}},
	)
	if err != nil {
		return err
	}
	return nil
}

func KillProducersByConnections(connectionIds []string) error {
	_, err := producersCollection.UpdateMany(context.TODO(),
		bson.M{"connection_id": bson.M{"$in": connectionIds}},
		bson.M{"$set": bson.M{"is_active": false}},
	)
	if err != nil {
		return err
	}

	return nil
}

// Consumer Functions
func GetActiveConsumerByCG(consumersGroup string, stationId int) (bool, models.Consumer, error) {
	ctx, cancelfunc := context.WithTimeout(context.Background(), dbOperationTimeout*time.Second)
	defer cancelfunc()
	conn, err := postgresConnection.Client.Acquire(ctx)
	if err != nil {
		return true, models.Consumer{}, err
	}
	defer conn.Release()

	query := `SELECT * FROM consumers WHERE consumers_group = $1 AND station_id = $2 AND is_deleted = false LIMIT 1`
	stmt, err := conn.Conn().Prepare(ctx, "get_active_consumer_by_cg", query)
	if err != nil {
		return true, models.Consumer{}, err
	}
	rows, err := conn.Conn().Query(ctx, stmt.Name, consumersGroup, stationId)
	if err != nil {
		return true, models.Consumer{}, err
	}
	defer rows.Close()
	consumers, err := pgx.CollectRows(rows, pgx.RowToStructByPos[models.Consumer])
	if err != nil {
		return true, models.Consumer{}, err
	}
	if len(consumers) == 0 {
		return false, models.Consumer{}, nil
	}
	return true, consumers[0], nil
}

func UpsertNewConsumer(name string,
	stationId int,
	consumerType string,
	connectionIdObj string,
	createdByUser int,
	cgName string,
	maxAckTime int,
	maxMsgDeliveries int,
	startConsumeFromSequence uint64,
	lastMessages int64) (models.Consumer, int64, error) {
	ctx, cancelfunc := context.WithTimeout(context.Background(), dbOperationTimeout*time.Second)
	defer cancelfunc()

	conn, err := postgresConnection.Client.Acquire(ctx)
	if err != nil {
		return models.Consumer{}, 0, err
	}
	defer conn.Release()

	query := `INSERT INTO consumers ( 
		name, 
		station_id,
		connection_id,
		consumers_group,
		max_ack_time_ms,
		created_by,
		is_active, 
		is_deleted, 
		created_at,
		max_msg_deliveries,
		start_consume_from_seq,
		last_msgs,
		type) 
    VALUES($1, $2, $3, $4, $5, $6, $7, $8, $9, $10, $11, $12, $13) 
	RETURNING id`

	stmt, err := conn.Conn().Prepare(ctx, "upsert_new_consumer", query)
	if err != nil {
		return models.Consumer{}, 0, err
	}

	var consumerId int
	createdAt := time.Now()
	isActive := true
	isDeleted := false

	rows, err := conn.Conn().Query(ctx, stmt.Name,
		name, stationId, connectionIdObj, cgName, maxAckTime, createdByUser, isActive, isDeleted, createdAt, maxMsgDeliveries, startConsumeFromSequence, lastMessages, consumerType)
	if err != nil {
		return models.Consumer{}, 0, err
	}
	for rows.Next() {
		err := rows.Scan(consumerId)
		if err != nil {
			return models.Consumer{}, 0, err
		}
	}

	if err := rows.Err(); err != nil {
		return models.Consumer{}, 0, err
	}

	if err := rows.Err(); err != nil {
		var pgErr *pgconn.PgError
		if errors.As(err, &pgErr) {
			fmt.Println(pgErr.Detail)
			if pgErr.Detail != "" {
				return models.Consumer{}, 0, errors.New(pgErr.Detail)
			} else {
				return models.Consumer{}, 0, errors.New(pgErr.Message)
			}
		} else {
			return models.Consumer{}, 0, err
		}
	}

	rowsAffected := rows.CommandTag().RowsAffected()
	newConsumer := models.Consumer{
		ID:                  consumerId,
		Name:                name,
		StationId:           stationId,
		Type:                consumerType,
		ConnectionId:        connectionIdObj,
		CreatedBy:           createdByUser,
		ConsumersGroup:      cgName,
		IsActive:            isActive,
		CreatedAt:           time.Now(),
		IsDeleted:           isDeleted,
		MaxAckTimeMs:        int64(maxAckTime),
		MaxMsgDeliveries:    maxMsgDeliveries,
		StartConsumeFromSeq: startConsumeFromSequence,
		LastMessages:        lastMessages,
	}
	return newConsumer, rowsAffected, nil
}

func GetAllConsumers() ([]models.ExtendedConsumer, error) {
	ctx, cancelfunc := context.WithTimeout(context.Background(), dbOperationTimeout*time.Second)
	defer cancelfunc()
	conn, err := postgresConnection.Client.Acquire(ctx)
	if err != nil {
		return []models.ExtendedConsumer{}, err
	}
	defer conn.Release()
	query := `
		SELECT c.name, c.created_by, c.created_at, c.is_active, c.is_deleted, con.client_address, c.consumers_group, c.max_ack_time_ms, c.max_msg_deliveries, s.name,  
		FROM consumers AS c
		LEFT JOIN stations AS s ON c.station_id = s.id
		LEFT JOIN connections AS con ON c.connection_id = con.id
	`
	stmt, err := conn.Conn().Prepare(ctx, "get_all_consumers", query)
	if err != nil {
		return []models.ExtendedConsumer{}, err
	}
	rows, err := conn.Conn().Query(ctx, stmt.Name)
	if err != nil {
		return []models.ExtendedConsumer{}, err
	}
	defer rows.Close()
	consumers, err := pgx.CollectRows(rows, pgx.RowToStructByPos[models.ExtendedConsumer])
	if err != nil {
		return []models.ExtendedConsumer{}, err
	}
	if len(consumers) == 0 {
		return []models.ExtendedConsumer{}, nil
	}
	return consumers, nil
}

func GetAllConsumersByStation(stationId int) ([]models.ExtendedConsumer, error) {
	ctx, cancelfunc := context.WithTimeout(context.Background(), dbOperationTimeout*time.Second)
	defer cancelfunc()
	conn, err := postgresConnection.Client.Acquire(ctx)
	if err != nil {
		return []models.ExtendedConsumer{}, err
	}
	defer conn.Release()
	query := `
		SELECT c.name, c.created_by, c.created_at, c.is_active, c.is_deleted, con.client_address, c.consumers_group, c.max_ack_time_ms, c.max_msg_deliveries, s.name,  
		FROM consumers AS c
		FROM
		consumers AS c
		LEFT JOIN stations AS s ON s.id = c.station_id
		LEFT JOIN connections AS con ON con.id = c.connection_id
	WHERE
		c.station_id = $1
`
	stmt, err := conn.Conn().Prepare(ctx, "get_all_consumers_by_station", query)
	if err != nil {
		return []models.ExtendedConsumer{}, err
	}
	rows, err := conn.Conn().Query(ctx, stmt.Name, stationId)
	if err != nil {
		return []models.ExtendedConsumer{}, err
	}
	defer rows.Close()
	consumers, err := pgx.CollectRows(rows, pgx.RowToStructByPos[models.ExtendedConsumer])
	if err != nil {
		return []models.ExtendedConsumer{}, err
	}
	if len(consumers) == 0 {
		return []models.ExtendedConsumer{}, nil
	}
	return consumers, nil
}

func DeleteConsumer(name string, stationId int) (bool, models.Consumer, error) {
	var consumer models.Consumer
	err := consumersCollection.FindOneAndUpdate(context.TODO(),
		bson.M{"name": name, "station_id": stationId, "is_active": true},
		bson.M{"$set": bson.M{"is_active": false, "is_deleted": true}},
	).Decode(&consumer)
	if err == mongo.ErrNoDocuments {
		return false, models.Consumer{}, nil
	}
	if err != nil {
		return true, models.Consumer{}, err
	}
	_, err = consumersCollection.UpdateMany(context.TODO(),
		bson.M{"name": name, "station_id": stationId},
		bson.M{"$set": bson.M{"is_active": false, "is_deleted": true}},
	)
	if err == mongo.ErrNoDocuments {
		return false, models.Consumer{}, err
	}
	if err != nil {
		return true, models.Consumer{}, err
	}
	return true, consumer, nil
}

func DeleteConsumersByStationID(stationId int) error {
	_, err := consumersCollection.UpdateMany(context.TODO(),
		bson.M{"station_id": stationId},
		bson.M{"$set": bson.M{"is_active": false, "is_deleted": true}},
	)
	if err != nil {
		return err
	}
	return nil
}

func CountActiveConsumersInCG(consumersGroup string, stationId int) (int64, error) {
	var count int64
	ctx, cancelfunc := context.WithTimeout(context.Background(), dbOperationTimeout*time.Second)
	defer cancelfunc()
	conn, err := postgresConnection.Client.Acquire(ctx)
	if err != nil {
		return 0, err
	}
	defer conn.Release()
	query := `SELECT COUNT(*) FROM consumers WHERE station_id = $1 AND consumers_group = $2 AND is_deleted = false`
	stmt, err := conn.Conn().Prepare(ctx, "count_active_consumers_in_cg", query)
	if err != nil {
		return 0, err
	}
	err = conn.Conn().QueryRow(ctx, stmt.Name, stationId, consumersGroup).Scan(&count)
	if err != nil {
		return 0, err
	}

	return count, nil

}

func CountActiveConsumersByStationID(stationId int) (int64, error) {
	var activeCount int64
	ctx, cancelfunc := context.WithTimeout(context.Background(), dbOperationTimeout*time.Second)
	defer cancelfunc()
	conn, err := postgresConnection.Client.Acquire(ctx)
	if err != nil {
		return 0, err
	}
	defer conn.Release()
	query := `SELECT COUNT(*) FROM consumers WHERE station_id = $1 AND is_active = true`
	stmt, err := conn.Conn().Prepare(ctx, "count_active_consumers_by_station_id", query)
	if err != nil {
		return 0, err
	}
	err = conn.Conn().QueryRow(ctx, stmt.Name, stationId).Scan(&activeCount)
	if err != nil {
		return 0, err
	}

	return activeCount, nil
}

func CountAllActiveConsumers() (int64, error) {
	var consumersCount int64
	ctx, cancelfunc := context.WithTimeout(context.Background(), dbOperationTimeout*time.Second)
	defer cancelfunc()
	conn, err := postgresConnection.Client.Acquire(ctx)
	if err != nil {
		return 0, err
	}
	defer conn.Release()
	query := `SELECT COUNT(*) FROM consumers WHERE is_active = true`
	stmt, err := conn.Conn().Prepare(ctx, "count_all_active_producers", query)
	if err != nil {
		return 0, err
	}
	err = conn.Conn().QueryRow(ctx, stmt.Name).Scan(&consumersCount)
	if err != nil {
		return 0, err
	}

	return consumersCount, nil
}

func GetConsumerGroupMembers(cgName string, stationId int) ([]models.CgMember, error) {
	ctx, cancelfunc := context.WithTimeout(context.Background(), dbOperationTimeout*time.Second)
	defer cancelfunc()
	conn, err := postgresConnection.Client.Acquire(ctx)
	if err != nil {
		return []models.CgMember{}, err
	}
	query := `
		SELECT
			c.name,
			con.client_address
			c.is_active,
			c.is_deleted,
			c.created_by,
			c.max_ack_time_ms,
			c.max_msg_deliveries,
		FROM
			consumers AS c
			INNER JOIN connections AS con ON c.connection_id = con.id
		WHERE
			c.consumers_group = $1
			AND c.station_id = $2
		ORDER BY
			c.creation_date DESC
	`
	stmt, err := conn.Conn().Prepare(ctx, "get_consumer_group_members", query)
	if err != nil {
		return []models.CgMember{}, err
	}
	rows, err := conn.Conn().Query(ctx, stmt.Name, cgName, stationId)
	if err != nil {
		return []models.CgMember{}, err
	}
	defer rows.Close()

	defer rows.Close()
	consumers, err := pgx.CollectRows(rows, pgx.RowToStructByPos[models.CgMember])
	if err != nil {
		return []models.CgMember{}, err
	}
	if len(consumers) == 0 {
		return []models.CgMember{}, nil
	}
	return consumers, nil
}

func GetConsumersByConnectionIDWithStationDetails(connectionId string) ([]models.ExtendedConsumer, error) {
	ctx, cancelfunc := context.WithTimeout(context.Background(), dbOperationTimeout*time.Second)
	defer cancelfunc()
	conn, err := postgresConnection.Client.Acquire(ctx)
	if err != nil {
		return []models.ExtendedConsumer{}, err
	}
	defer conn.Release()
	query := `
		SELECT c.name, c.created_by, c.created_at, c.is_active, c.is_deleted, con.client_address, c.consumers_group, c.max_ack_time_ms, c.max_msg_deliveries, s.name,  
		FROM consumers AS c
		FROM
		consumers AS c
		LEFT JOIN stations AS s ON s.id = c.station_id
		LEFT JOIN connections AS con ON con.id = c.connection_id
	WHERE
		c.connection_id = $1
`
	stmt, err := conn.Conn().Prepare(ctx, "get_all_consumers_by_station", query)
	if err != nil {
		return []models.ExtendedConsumer{}, err
	}
	rows, err := conn.Conn().Query(ctx, stmt.Name, connectionId)
	if err != nil {
		return []models.ExtendedConsumer{}, err
	}
	defer rows.Close()
	consumers, err := pgx.CollectRows(rows, pgx.RowToStructByPos[models.ExtendedConsumer])
	if err != nil {
		return []models.ExtendedConsumer{}, err
	}
	if len(consumers) == 0 {
		return []models.ExtendedConsumer{}, nil
	}
	return consumers, nil
}

func GetActiveConsumerByStationID(consumerName string, stationId int) (bool, models.Consumer, error) {
	ctx, cancelfunc := context.WithTimeout(context.Background(), dbOperationTimeout*time.Second)
	defer cancelfunc()
	conn, err := postgresConnection.Client.Acquire(ctx)
	if err != nil {
		return true, models.Consumer{}, nil
	}
	defer conn.Release()
	query := `SELECT * FROM consumers WHERE name = $1 AND station_id = $2 AND is_active = true LIMIT 1`
	stmt, err := conn.Conn().Prepare(ctx, "get_active_consumer_by_station_id", query)
	if err != nil {
		return true, models.Consumer{}, err
	}
	rows, err := conn.Conn().Query(ctx, stmt.Name, consumerName, stationId)
	if err != nil {
		return true, models.Consumer{}, err
	}
	defer rows.Close()
	consumers, err := pgx.CollectRows(rows, pgx.RowToStructByPos[models.Consumer])
	if err != nil {
		return true, models.Consumer{}, err
	}
	if len(consumers) == 0 {
		return false, models.Consumer{}, nil
	}
	return true, consumers[0], nil
}

func UpdateConsumersConnection(connectionId string, isActive bool) error {
	// _, err := consumersCollection.UpdateMany(context.TODO(),
	// 	bson.M{"connection_id": connectionId},
	// 	bson.M{"$set": bson.M{"is_active": isActive}},
	// )
	// if err != nil {
	// 	return err
	// }
	return nil
}

func UpdateConsumersOfDeletedUser(username string) error {
	_, err := consumersCollection.UpdateMany(context.TODO(),
		bson.M{"created_by_user": username},
		bson.M{"$set": bson.M{"created_by_user": username + "(deleted)", "is_active": false}},
	)
	if err != nil {
		return err
	}
	return nil
}

func KillConsumersByConnections(connectionIds []string) error {
	_, err := consumersCollection.UpdateMany(context.TODO(),
		bson.M{"connection_id": bson.M{"$in": connectionIds}},
		bson.M{"$set": bson.M{"is_active": false}},
	)
	if err != nil {
		return err
	}

	return nil
}

// Schema Functions
func GetSchemaByName(name string) (bool, models.Schema, error) {
	ctx, cancelfunc := context.WithTimeout(context.Background(), dbOperationTimeout*time.Second)
	defer cancelfunc()
	conn, err := postgresConnection.Client.Acquire(ctx)
	if err != nil {
		return true, models.Schema{}, err
	}
	defer conn.Release()
	query := `SELECT * FROM schemas WHERE name = $1 LIMIT 1`
	stmt, err := conn.Conn().Prepare(ctx, "get_schema_by_name", query)
	if err != nil {
		return true, models.Schema{}, err
	}
	rows, err := conn.Conn().Query(ctx, stmt.Name, name)
	if err != nil {
		return true, models.Schema{}, err
	}
	defer rows.Close()
	schemas, err := pgx.CollectRows(rows, pgx.RowToStructByPos[models.Schema])
	if err != nil {
		return true, models.Schema{}, err
	}
	if len(schemas) == 0 {
		return false, models.Schema{}, nil
	}
	return true, schemas[0], nil
}

func GetSchemaVersionsBySchemaID(id int) ([]models.SchemaVersion, error) {
	ctx, cancelfunc := context.WithTimeout(context.Background(), dbOperationTimeout*time.Second)
	defer cancelfunc()
	conn, err := postgresConnection.Client.Acquire(ctx)
	if err != nil {
		return []models.SchemaVersion{}, err
	}
	defer conn.Release()
	query := `SELECT * FROM schema_versions WHERE schema_id=$1 ORDER BY created_at DESC`
	stmt, err := conn.Conn().Prepare(ctx, "get_schema_versions_by_schema_id", query)
	if err != nil {
		cancelfunc()
		return []models.SchemaVersion{}, err
	}
	rows, err := conn.Conn().Query(ctx, stmt.Name, id)
	if err != nil {
		return []models.SchemaVersion{}, err
	}
	defer rows.Close()
	schemaVersions, err := pgx.CollectRows(rows, pgx.RowToStructByPos[models.SchemaVersion])
	if err != nil {
		return []models.SchemaVersion{}, err
	}
	if len(schemaVersions) == 0 {
		return []models.SchemaVersion{}, nil
	}
	return schemaVersions, nil
}

func GetActiveVersionBySchemaID(id int) (models.SchemaVersion, error) {
	ctx, cancelfunc := context.WithTimeout(context.Background(), dbOperationTimeout*time.Second)
	defer cancelfunc()
	conn, err := postgresConnection.Client.Acquire(ctx)
	if err != nil {
		return models.SchemaVersion{}, err
	}
	defer conn.Release()
	query := `SELECT * FROM schema_versions WHERE schema_id=$1 AND active=true LIMIT 1`
	stmt, err := conn.Conn().Prepare(ctx, "get_active_version_by_schema_id", query)
	if err != nil {
		return models.SchemaVersion{}, err
	}
	rows, err := conn.Conn().Query(ctx, stmt.Name, id)
	if err != nil {
		return models.SchemaVersion{}, err
	}
	defer rows.Close()
	schemas, err := pgx.CollectRows(rows, pgx.RowToStructByPos[models.SchemaVersion])
	if err != nil {
		return models.SchemaVersion{}, err
	}
	if len(schemas) == 0 {
		return models.SchemaVersion{}, nil
	}
	return schemas[0], nil
}

func UpdateSchemasOfDeletedUser(username string) error {
	_, err := schemasCollection.UpdateMany(context.TODO(),
		bson.M{"created_by_user": username},
		bson.M{"$set": bson.M{"created_by_user": username + "(deleted)"}},
	)
	if err != nil {
		return err
	}
	return nil
}

func GetSchemaVersionByNumberAndID(version int, schemaId int) (bool, models.SchemaVersion, error) {
	ctx, cancelfunc := context.WithTimeout(context.Background(), dbOperationTimeout*time.Second)
	defer cancelfunc()
	conn, err := postgresConnection.Client.Acquire(ctx)
	if err != nil {
		return true, models.SchemaVersion{}, err
	}
	defer conn.Release()
	query := `SELECT * FROM schema_versions WHERE schema_id=$1 AND version_number=$2 LIMIT 1`
	stmt, err := conn.Conn().Prepare(ctx, "get_active_version_by_number_and_id", query)
	if err != nil {
		return true, models.SchemaVersion{}, err
	}
	rows, err := conn.Conn().Query(ctx, stmt.Name, version, schemaId)
	if err != nil {
		return true, models.SchemaVersion{}, err
	}
	defer rows.Close()
	schemas, err := pgx.CollectRows(rows, pgx.RowToStructByPos[models.SchemaVersion])
	if err != nil {
		return true, models.SchemaVersion{}, err
	}
	if len(schemas) == 0 {
		return false, models.SchemaVersion{}, nil
	}
	return true, schemas[0], nil
}

func UpdateSchemaActiveVersion(schemaId int, versionNumber int) error {
	_, err := schemaVersionCollection.UpdateMany(context.TODO(),
		bson.M{"schema_id": schemaId},
		bson.M{"$set": bson.M{"active": false}},
	)
	if err != nil {
		return err
	}

	_, err = schemaVersionCollection.UpdateOne(context.TODO(), bson.M{"schema_id": schemaId, "version_number": versionNumber}, bson.M{"$set": bson.M{"active": true}})
	if err != nil {
		return err
	}
	return nil
}

func GetShcemaVersionsCount(schemaId int) (int, error) {
	ctx, cancelfunc := context.WithTimeout(context.Background(), dbOperationTimeout*time.Second)
	defer cancelfunc()
	conn, err := postgresConnection.Client.Acquire(ctx)
	if err != nil {
		return 0, err
	}
	defer conn.Release()
	query := `SELECT COUNT(*) FROM schema_versions WHERE schema_id=$1`
	stmt, err := conn.Conn().Prepare(ctx, "get_schema_versions_count", query)
	if err != nil {
		return 0, err
	}
	var count int
	err = conn.Conn().QueryRow(ctx, stmt.Name, schemaId).Scan(&count)
	if err != nil {
		return 0, err
	}

	return count, nil
}

func GetAllSchemasDetails() ([]models.ExtendedSchema, error) {
	ctx, cancelfunc := context.WithTimeout(context.Background(), dbOperationTimeout*time.Second)
	defer cancelfunc()
	conn, err := postgresConnection.Client.Acquire(ctx)
	if err != nil {
		return []models.ExtendedSchema{}, err
	}
	defer conn.Release()
	query := `SELECT s.id, s.name, s.type, sv.created_by, sv.created_at, asv.version_number
	          FROM schemas AS s
	          LEFT JOIN schema_versions AS sv ON s.id = sv.schema_id AND sv.version_number = 1
	          LEFT JOIN schema_versions AS asv ON s.id = asv.schema_id AND asv.active = true
	          WHERE asv.id IS NOT NULL
	          ORDER BY sv.creation_date DESC`
	stmt, err := conn.Conn().Prepare(ctx, "get_all_stations_details", query)
	if err != nil {
		return []models.ExtendedSchema{}, err
	}

	rows, err := conn.Conn().Query(ctx, stmt.Name)
	if err != nil {
		return []models.ExtendedSchema{}, err
	}
	schemas := []models.ExtendedSchema{}
	defer rows.Close()
	for rows.Next() {
		var schema models.ExtendedSchema
		if err := rows.Scan(
			&schema.ID,
			&schema.Name,
			&schema.Type,
			&schema.CreatedBy,
			&schema.CreatedAt,
			&schema.ActiveVersionNumber,
		); err != nil {
			return []models.ExtendedSchema{}, err
		}
		schemas = append(schemas, schema)
	}
	if err := rows.Err(); err != nil {
		return []models.ExtendedSchema{}, err
	}

	return schemas, nil
}

func FindAndDeleteSchema(schemaIds []int) error {
	ctx, cancelfunc := context.WithTimeout(context.Background(), dbOperationTimeout*time.Second)
	defer cancelfunc()

	conn, err := postgresConnection.Client.Acquire(ctx)
	if err != nil {
		return err
	}
	defer conn.Release()

	removeSchemaVersionsQuery := `DELETE FROM schema_versions
	WHERE schema_id = ANY($1)`

	stmt, err := conn.Conn().Prepare(ctx, "remove_schema_versions", removeSchemaVersionsQuery)
	if err != nil {
		return err
	}

	_, err = conn.Conn().Exec(ctx, stmt.Name, schemaIds)
	if err != nil {
		return err
	}

	removeSchemasQuery := `DELETE FROM schemas
	WHERE id = ANY($1)`

	stmt, err = conn.Conn().Prepare(ctx, "remove_schemas", removeSchemasQuery)
	if err != nil {
		return err
	}

	_, err = conn.Conn().Exec(ctx, stmt.Name, schemaIds)
	if err != nil {
		return err
	}
	return nil
}

func UpsertNewSchema(schemaName string, schemaType string) (models.Schema, int64, error) {
	ctx, cancelfunc := context.WithTimeout(context.Background(), dbOperationTimeout*time.Second)
	defer cancelfunc()

	conn, err := postgresConnection.Client.Acquire(ctx)
	if err != nil {
		return models.Schema{}, 0, err
	}
	defer conn.Release()

	query := `INSERT INTO schemas ( 
		name, 
		type) 
    VALUES($1, $2) RETURNING id`

	stmt, err := conn.Conn().Prepare(ctx, "upsert_new_schema", query)
	if err != nil {
		return models.Schema{}, 0, err
	}

<<<<<<< HEAD
	var SchemaId int
=======
	var schemaId int
>>>>>>> 6e97e85a
	rows, err := conn.Conn().Query(ctx, stmt.Name, schemaName, schemaType)
	if err != nil {
		return models.Schema{}, 0, err
	}
	for rows.Next() {
<<<<<<< HEAD
		err := rows.Scan(SchemaId)
=======
		err := rows.Scan(&schemaId)
>>>>>>> 6e97e85a
		if err != nil {
			return models.Schema{}, 0, err
		}
	}

	if err := rows.Err(); err != nil {
		var pgErr *pgconn.PgError
		if errors.As(err, &pgErr) {
			if pgErr.Detail != "" {
				if strings.Contains(pgErr.Detail, "already exists") {
					return models.Schema{}, 0, errors.New("Schema" + schemaName + " already exists")
				} else {
					return models.Schema{}, 0, errors.New(pgErr.Detail)
				}
			} else {
				return models.Schema{}, 0, errors.New(pgErr.Message)
			}
		} else {
			return models.Schema{}, 0, err
		}
	}

	rowsAffected := rows.CommandTag().RowsAffected()
	newSchema := models.Schema{
<<<<<<< HEAD
		ID:   SchemaId,
=======
		ID:   schemaId,
>>>>>>> 6e97e85a
		Name: schemaName,
		Type: schemaType,
	}
	return newSchema, rowsAffected, nil
}

func UpsertNewSchemaVersion(schemaVersionNumber int, username int, schemaContent string, schemaId int, messageStructName string, descriptor string, active bool) (models.SchemaVersion, int64, error) {
	ctx, cancelfunc := context.WithTimeout(context.Background(), dbOperationTimeout*time.Second)
	defer cancelfunc()

	conn, err := postgresConnection.Client.Acquire(ctx)
	if err != nil {
		return models.SchemaVersion{}, 0, err
	}
	defer conn.Release()

	query := `INSERT INTO schema_versions ( 
		version_number,
		active,
		created_by,
		created_at,
		schema_content,
		schema_id,
		msg_struct_name,
		descriptor)
    VALUES($1, $2, $3, $4, $5, $6, $7, $8) RETURNING id`

	stmt, err := conn.Conn().Prepare(ctx, "upsert_new_schema_version", query)
	if err != nil {
		return models.SchemaVersion{}, 0, err
	}

	var schemaVersionId int
	createdAt := time.Now()

	rows, err := conn.Conn().Query(ctx, stmt.Name, schemaVersionNumber, active, username, createdAt, schemaContent, schemaId, messageStructName, descriptor)
	if err != nil {
		return models.SchemaVersion{}, 0, err
	}
	for rows.Next() {
		err := rows.Scan(schemaVersionId)
		if err != nil {
			return models.SchemaVersion{}, 0, err
		}
	}

	if err := rows.Err(); err != nil {
		var pgErr *pgconn.PgError
		if errors.As(err, &pgErr) {
			if pgErr.Detail != "" {
				if strings.Contains(pgErr.Detail, "already exists") {
					return models.SchemaVersion{}, 0, errors.New("version already exists")
				} else {
					return models.SchemaVersion{}, 0, errors.New(pgErr.Detail)
				}
			} else {
				return models.SchemaVersion{}, 0, errors.New(pgErr.Message)
			}
		} else {
			return models.SchemaVersion{}, 0, err
		}

	}

	rowsAffected := rows.CommandTag().RowsAffected()
	newSchemaVersion := models.SchemaVersion{
		ID:                schemaVersionId,
		VersionNumber:     schemaVersionNumber,
		Active:            active,
		CreatedBy:         username,
		CreatedAt:         time.Now(),
		SchemaContent:     schemaContent,
		SchemaId:          schemaId,
		MessageStructName: messageStructName,
		Descriptor:        descriptor,
	}
	return newSchemaVersion, rowsAffected, nil
}

// Integration Functions
func GetIntegration(name string) (bool, models.Integration, error) {
	ctx, cancelfunc := context.WithTimeout(context.Background(), dbOperationTimeout*time.Second)
	defer cancelfunc()
	conn, err := postgresConnection.Client.Acquire(ctx)
	if err != nil {
		return true, models.Integration{}, err
	}
	defer conn.Release()
	defer conn.Release()
	query := `SELECT * FROM integrations WHERE name=$1 LIMIT 1`
	stmt, err := conn.Conn().Prepare(ctx, "get_integration", query)
	if err != nil {
		return true, models.Integration{}, err
	}
	rows, err := conn.Conn().Query(ctx, stmt.Name, name)
	if err != nil {
		return true, models.Integration{}, err
	}
	defer rows.Close()
	integrations, err := pgx.CollectRows(rows, pgx.RowToStructByPos[models.Integration])
	if err != nil {
		return true, models.Integration{}, err
	}
	if len(integrations) == 0 {
		return false, models.Integration{}, nil
	}
	return true, integrations[0], nil
}

func GetAllIntegrations() (bool, []models.Integration, error) {
	ctx, cancelfunc := context.WithTimeout(context.Background(), dbOperationTimeout*time.Second)
	defer cancelfunc()
	conn, err := postgresConnection.Client.Acquire(ctx)
	if err != nil {
		return true, []models.Integration{}, err
	}
	defer conn.Release()
	query := `SELECT * FROM integrations`
	stmt, err := conn.Conn().Prepare(ctx, "get_all_integrations", query)
	if err != nil {
		return true, []models.Integration{}, err
	}
	rows, err := conn.Conn().Query(ctx, stmt.Name)
	if err != nil {
		return true, []models.Integration{}, err
	}
	defer rows.Close()
	integrations, err := pgx.CollectRows(rows, pgx.RowToStructByPos[models.Integration])
	if err != nil {
		return true, []models.Integration{}, err
	}
	if len(integrations) == 0 {
		return false, []models.Integration{}, nil
	}
	return true, integrations, nil
}

func DeleteIntegration(name string) error {
	ctx, cancelfunc := context.WithTimeout(context.Background(), dbOperationTimeout*time.Second)
	defer cancelfunc()

	conn, err := postgresConnection.Client.Acquire(ctx)
	if err != nil {
		return err
	}
	defer conn.Release()

	removeIntegrationQuery := `DELETE FROM integrations
	WHERE name = $1`

	stmt, err := conn.Conn().Prepare(ctx, "remove_integration", removeIntegrationQuery)
	if err != nil {
		return err
	}

	_, err = conn.Conn().Exec(ctx, stmt.Name, name)
	if err != nil {
		return err
	}

	return nil

}

func InsertNewIntegration(name string, keys map[string]string, properties map[string]bool) (models.Integration, error) {
	ctx, cancelfunc := context.WithTimeout(context.Background(), dbOperationTimeout*time.Second)
	defer cancelfunc()

	conn, err := postgresConnection.Client.Acquire(ctx)
	if err != nil {
		return models.Integration{}, err
	}
	defer conn.Release()

	query := `INSERT INTO integrations ( 
		name, 
		keys,
		properties) 
    VALUES($1, $2, $3) RETURNING id`

	stmt, err := conn.Conn().Prepare(ctx, "insert_new_integration", query)
	if err != nil {
		return models.Integration{}, err
	}

	var integrationId int
	rows, err := conn.Conn().Query(ctx, stmt.Name, name, keys, properties)
	if err != nil {
		return models.Integration{}, err
	}
	for rows.Next() {
		err := rows.Scan(integrationId)
		if err != nil {
			return models.Integration{}, err
		}
	}

	if err := rows.Err(); err != nil {
		var pgErr *pgconn.PgError
		if errors.As(err, &pgErr) {
			if pgErr.Detail != "" {
				if strings.Contains(pgErr.Detail, "already exists") {
					return models.Integration{}, errors.New("Integration" + name + " already exists")
				} else {
					return models.Integration{}, errors.New(pgErr.Detail)
				}
			} else {
				return models.Integration{}, errors.New(pgErr.Message)
			}
		} else {
			return models.Integration{}, err
		}
	}
	newIntegration := models.Integration{
		ID:         integrationId,
		Name:       name,
		Keys:       keys,
		Properties: properties,
	}
	return newIntegration, nil
}

func UpdateIntegration(name string, keys map[string]string, properties map[string]bool) (models.Integration, error) {
	var integration models.Integration
	return integration, nil
}

// User Functions
func CreateUser(username string, userType string, hashedPassword string, fullName string, subscription bool, avatarId int) (models.User, error) {
	ctx, cancelfunc := context.WithTimeout(context.Background(), dbOperationTimeout*time.Second)
	defer cancelfunc()

	conn, err := postgresConnection.Client.Acquire(ctx)
	if err != nil {
		return models.User{}, err
	}
	defer conn.Release()

	query := `INSERT INTO users ( 
		username,
		password,
		type,
		already_logged_in,
		created_at,
		avatar_id,
		full_name, 
		subscription,
		skip_get_started) 
    VALUES($1, $2, $3, $4, $5, $6, $7, $8, $9) RETURNING id`

	stmt, err := conn.Conn().Prepare(ctx, "create_new_user", query)
	if err != nil {
		return models.User{}, err
	}
	createdAt := time.Now()
	skipGetStarted := false
	alreadyLoggedIn := false

	var userId int
	rows, err := conn.Conn().Query(ctx, stmt.Name, username, hashedPassword, userType, alreadyLoggedIn, createdAt, avatarId, fullName, subscription, skipGetStarted)
	if err != nil {
		return models.User{}, err
	}
	for rows.Next() {
		err := rows.Scan(userId)
		if err != nil {
			return models.User{}, err
		}
	}

	if err := rows.Err(); err != nil {
		var pgErr *pgconn.PgError
		if errors.As(err, &pgErr) {
			if pgErr.Detail != "" {
				if strings.Contains(pgErr.Detail, "already exists") {
					return models.User{}, errors.New("User " + username + " already exists")
				} else {
					return models.User{}, errors.New(pgErr.Detail)
				}
			} else {
				return models.User{}, errors.New(pgErr.Message)
			}
		} else {
			return models.User{}, err
		}
	}

	newUser := models.User{
		ID:              userId,
		Username:        username,
		Password:        hashedPassword,
		FullName:        fullName,
		Subscribtion:    subscription,
		UserType:        userType,
		CreatedAt:       createdAt,
		AlreadyLoggedIn: alreadyLoggedIn,
		AvatarId:        avatarId,
	}
	return newUser, nil
}

func ChangeUserPassword(username string, hashedPassword string) error {
	// _, err := usersCollection.UpdateOne(context.TODO(),
	// 	bson.M{"username": username},
	// 	bson.M{"$set": bson.M{"password": hashedPassword}},
	// )
	// if err != nil {
	// 	return err
	// }
	return nil
}

func GetRootUser() (bool, models.User, error) {
	ctx, cancelfunc := context.WithTimeout(context.Background(), dbOperationTimeout*time.Second)
	defer cancelfunc()
	conn, err := postgresConnection.Client.Acquire(ctx)
	if err != nil {
		return true, models.User{}, err
	}
	defer conn.Release()
	query := `SELECT * FROM users WHERE type = 'root' LIMIT 1`
	stmt, err := conn.Conn().Prepare(ctx, "get_root_user", query)
	if err != nil {
		return true, models.User{}, err
	}
	rows, err := conn.Conn().Query(ctx, stmt.Name)
	if err != nil {
		return true, models.User{}, err
	}
	defer rows.Close()
	users, err := pgx.CollectRows(rows, pgx.RowToStructByPos[models.User])
	if err != nil {
		return true, models.User{}, err
	}
	if len(users) == 0 {
		return false, models.User{}, nil
	}
	return true, users[0], nil
}

func GetUserByUsername(username string) (bool, models.User, error) {
	ctx, cancelfunc := context.WithTimeout(context.Background(), dbOperationTimeout*time.Second)
	defer cancelfunc()
	conn, err := postgresConnection.Client.Acquire(ctx)
	if err != nil {
		return true, models.User{}, err
	}
	defer conn.Release()
	// TODO: replace to this line query := `SELECT * FROM users WHERE id = $1 LIMIT 1`
	query := `SELECT * FROM users WHERE username = $1 LIMIT 1`
	stmt, err := conn.Conn().Prepare(ctx, "get_user_by_username", query)
	if err != nil {
		return true, models.User{}, err
	}
	rows, err := conn.Conn().Query(ctx, stmt.Name, username)
	if err != nil {
		return true, models.User{}, err
	}
	defer rows.Close()
	users, err := pgx.CollectRows(rows, pgx.RowToStructByPos[models.User])
	if err != nil {
		return true, models.User{}, err
	}
	if len(users) == 0 {
		return false, models.User{}, nil
	}
	return true, users[0], nil
}

func GetUserByUserId(userId int) (bool, models.User, error) {
	ctx, cancelfunc := context.WithTimeout(context.Background(), dbOperationTimeout*time.Second)
	defer cancelfunc()
	conn, err := postgresConnection.Client.Acquire(ctx)
	if err != nil {
		return true, models.User{}, err
	}
	defer conn.Release()
	query := `SELECT * FROM users WHERE id = $1 LIMIT 1`
	stmt, err := conn.Conn().Prepare(ctx, "get_user_by_id", query)
	if err != nil {
		return true, models.User{}, err
	}
	rows, err := conn.Conn().Query(ctx, stmt.Name, userId)
	if err != nil {
		return true, models.User{}, err
	}
	defer rows.Close()
	users, err := pgx.CollectRows(rows, pgx.RowToStructByPos[models.User])
	if err != nil {
		return true, models.User{}, err
	}
	if len(users) == 0 {
		return false, models.User{}, nil
	}
	return true, users[0], nil
}

func GetAllUsers() ([]models.FilteredGenericUser, error) {
	ctx, cancelfunc := context.WithTimeout(context.Background(), dbOperationTimeout*time.Second)
	defer cancelfunc()
	conn, err := postgresConnection.Client.Acquire(ctx)
	if err != nil {
		return []models.FilteredGenericUser{}, err
	}
	defer conn.Release()
	query := `SELECT * FROM users`
	stmt, err := conn.Conn().Prepare(ctx, "get_all_users", query)
	if err != nil {
		return []models.FilteredGenericUser{}, err
	}
	rows, err := conn.Conn().Query(ctx, stmt.Name)
	if err != nil {
		return []models.FilteredGenericUser{}, err
	}
	defer rows.Close()
	users, err := pgx.CollectRows(rows, pgx.RowToStructByPos[models.FilteredGenericUser])
	if err != nil {
		return []models.FilteredGenericUser{}, err
	}
	if len(users) == 0 {
		return []models.FilteredGenericUser{}, nil
	}
	return users, nil
}

func GetAllApplicationUsers() ([]models.FilteredApplicationUser, error) {

	ctx, cancelfunc := context.WithTimeout(context.Background(), dbOperationTimeout*time.Second)
	defer cancelfunc()
	conn, err := postgresConnection.Client.Acquire(ctx)
	if err != nil {
		return []models.FilteredApplicationUser{}, err
	}
	defer conn.Release()
	query := `SELECT * FROM users WHERE user_type='application'`
	stmt, err := conn.Conn().Prepare(ctx, "get_all_application_users", query)
	if err != nil {
		return []models.FilteredApplicationUser{}, err
	}
	rows, err := conn.Conn().Query(ctx, stmt.Name)
	if err != nil {
		return []models.FilteredApplicationUser{}, err
	}
	defer rows.Close()
	users, err := pgx.CollectRows(rows, pgx.RowToStructByPos[models.FilteredApplicationUser])
	if err != nil {
		return []models.FilteredApplicationUser{}, err
	}
	if len(users) == 0 {
		return []models.FilteredApplicationUser{}, nil
	}
	return users, nil
}

func UpdateUserAlreadyLoggedIn(userId int) {
	ctx, cancelfunc := context.WithTimeout(context.Background(), dbOperationTimeout*time.Second)
	defer cancelfunc()
	conn, _ := postgresConnection.Client.Acquire(ctx)
	defer conn.Release()
	query := `UPDATE users SET already_logged_in = true WHERE id = $1`
	stmt, _ := conn.Conn().Prepare(ctx, "update_user_already_logged_in", query)
	conn.Conn().Query(ctx, stmt.Name, userId)
}

func UpdateSkipGetStarted(username string) error {
	ctx, cancelfunc := context.WithTimeout(context.Background(), dbOperationTimeout*time.Second)
	defer cancelfunc()
	conn, _ := postgresConnection.Client.Acquire(ctx)
	defer conn.Release()
	query := `UPDATE users SET skip_get_started = true WHERE username = $1`
	stmt, err := conn.Conn().Prepare(ctx, "update_skip_get_started", query)
	if err != nil {
		return err
	}
	_, err = conn.Conn().Query(ctx, stmt.Name, username)
	if err != nil {
		return err
	}
	return nil
}

func DeleteUser(username string) error {
	ctx, cancelfunc := context.WithTimeout(context.Background(), dbOperationTimeout*time.Second)
	defer cancelfunc()

	conn, err := postgresConnection.Client.Acquire(ctx)
	if err != nil {
		return err
	}
	defer conn.Release()

	removeUserQuery := `DELETE FROM users
	WHERE username = $1`

	stmt, err := conn.Conn().Prepare(ctx, "remove_user", removeUserQuery)
	if err != nil {
		return err
	}

	_, err = conn.Conn().Exec(ctx, stmt.Name, username)
	if err != nil {
		return err
	}

	return nil
}

func DeleteUser1(username string) error {
	_, err := usersCollection.DeleteOne(context.TODO(), bson.M{"username": username})
	if err != nil {
		return err
	}
	return nil
}

func EditAvatar(username string, avatarId int) error {
	_, err := usersCollection.UpdateOne(context.TODO(),
		bson.M{"username": username},
		bson.M{"$set": bson.M{"avatar_id": avatarId}},
	)
	if err != nil {
		return err
	}
	return nil
}

func GetAllActiveUsers() ([]models.FilteredUser, error) { // This function executed on stations collection
	ctx, cancelfunc := context.WithTimeout(context.Background(), dbOperationTimeout*time.Second)
	defer cancelfunc()
	conn, err := postgresConnection.Client.Acquire(ctx)
	if err != nil {
		return []models.FilteredUser{}, err
	}
	query := `
	SELECT DISTINCT u.username
	FROM users u
	JOIN stations s ON u.id = s.created_by
	`
	stmt, err := conn.Conn().Prepare(ctx, "get_all_active_users", query)
	if err != nil {
		return []models.FilteredUser{}, err
	}
	rows, err := conn.Conn().Query(ctx, stmt.Name)
	if err != nil {
		return []models.FilteredUser{}, err
	}
	defer rows.Close()
	userList, err := pgx.CollectRows(rows, pgx.RowToStructByPos[models.FilteredUser])
	if err != nil {
		return []models.FilteredUser{}, err
	}
	if len(userList) == 0 {
		return []models.FilteredUser{}, nil
	}
	return userList, nil
}

// Tags Functions
func UpsertNewTag(name string, color string, stationArr []int, schemaArr []int, userArr []int) (models.Tag, error) {
	ctx, cancelfunc := context.WithTimeout(context.Background(), dbOperationTimeout*time.Second)
	defer cancelfunc()

	conn, err := postgresConnection.Client.Acquire(ctx)
	if err != nil {
		return models.Tag{}, err
	}
	defer conn.Release()

	query := `INSERT INTO tags ( 
		name,
		color,
		users,
		stations,
		schemas) 
    VALUES($1, $2, $3, $4, $5) RETURNING id`

	stmt, err := conn.Conn().Prepare(ctx, "upsert_new_tag", query)
	if err != nil {
		return models.Tag{}, err
	}

	var tagId int
	rows, err := conn.Conn().Query(ctx, stmt.Name, name, color, userArr, stationArr, schemaArr)
	if err != nil {
		return models.Tag{}, err
	}
	for rows.Next() {
		err := rows.Scan(tagId)
		if err != nil {
			return models.Tag{}, err
		}
	}

	if err := rows.Err(); err != nil {
		var pgErr *pgconn.PgError
		if errors.As(err, &pgErr) {
			if pgErr.Detail != "" {
				if strings.Contains(pgErr.Detail, "already exists") {
					return models.Tag{}, errors.New("Tag" + name + " already exists")
				} else {
					return models.Tag{}, errors.New(pgErr.Detail)
				}
			} else {
				return models.Tag{}, errors.New(pgErr.Message)
			}
		} else {
			return models.Tag{}, err
		}
	}

	newTag := models.Tag{
		ID:       tagId,
		Name:     name,
		Color:    color,
		Stations: stationArr,
		Schemas:  schemaArr,
		Users:    userArr,
	}
	return newTag, nil

}

func UpsertEntityToTag(tagName string, entity string, entity_id int) error {
	var entityDBList string
	switch entity {
	case "station":
		entityDBList = "stations"
	case "schema":
		entityDBList = "schemas"
	case "user":
		entityDBList = "users"
	}
	filter := bson.M{"name": tagName}
	update := bson.M{
		"$addToSet": bson.M{entityDBList: entity_id},
	}
	opts := options.Update().SetUpsert(true)
	_, err := tagsCollection.UpdateOne(context.TODO(), filter, update, opts)
	if err != nil {
		return err
	}
	return nil
}

func RemoveAllTagsFromEntity(entity string, entity_id int) error {
	_, err := tagsCollection.UpdateMany(context.TODO(), bson.M{}, bson.M{"$pull": bson.M{entity: entity_id}})
	if err != nil {
		return err
	}
	return nil
}

func RemoveTagFromEntity(tagName string, entity string, entity_id int) error {
	var entityDBList string
	switch entity {
	case "station":
		entityDBList = "stations"
	case "schema":
		entityDBList = "schemas"
	case "user":
		entityDBList = "users"
	}
	_, err := tagsCollection.UpdateOne(context.TODO(), bson.M{"name": tagName},
		bson.M{"$pull": bson.M{entityDBList: entity_id}})
	if err != nil {
		return err
	}
	return nil
}

func GetTagsByEntityID(entity string, id int) ([]models.Tag, error) {
	var entityDBList string
	switch entity {
	case "station":
		entityDBList = "stations"
	case "schema":
		entityDBList = "schemas"
	case "user":
		entityDBList = "users"
	}
	ctx, cancelfunc := context.WithTimeout(context.Background(), dbOperationTimeout*time.Second)
	defer cancelfunc()
	conn, err := postgresConnection.Client.Acquire(ctx)
	if err != nil {
		return []models.Tag{}, err
	}
	defer conn.Release()
	query := fmt.Sprintf(`SELECT * FROM tags WHERE $1 = ANY(%s)`, entityDBList)
	stmt, err := conn.Conn().Prepare(ctx, "get_tags_by_entity_id", query)
	if err != nil {
		return []models.Tag{}, err
	}
	rows, err := conn.Conn().Query(ctx, stmt.Name, id)

	if err != nil {
		return nil, err
	}
	defer rows.Close()
	tags, err := pgx.CollectRows(rows, pgx.RowToStructByPos[models.Tag])
	if err != nil {
		return []models.Tag{}, err
	}
	if len(tags) == 0 {
		return []models.Tag{}, err
	}
	return tags, nil
}

func GetTagsByEntityType(entity string) ([]models.Tag, error) {
	var entityDBList string
	switch entity {
	case "station":
		entityDBList = "stations"
	case "schema":
		entityDBList = "schemas"
	case "user":
		entityDBList = "users"
	default:
		entityDBList = ""
	}

	ctx, cancelfunc := context.WithTimeout(context.Background(), dbOperationTimeout*time.Second)
	defer cancelfunc()
	conn, err := postgresConnection.Client.Acquire(ctx)
	if err != nil {
		return []models.Tag{}, err
	}
	defer conn.Release()
	var query string
	if entityDBList == "" { // Get All
		query = `SELECT * FROM tags`
	} else {
		query = fmt.Sprintf(`SELECT * FROM tags WHERE %s IS NOT NULL AND array_length(%s, 1) > 0`, entityDBList, entityDBList)
	}
	stmt, err := conn.Conn().Prepare(ctx, "get_tags_by_entity_type", query)
	if err != nil {
		return []models.Tag{}, err
	}
	rows, err := conn.Conn().Query(ctx, stmt.Name)

	if err != nil {
		return nil, err
	}
	defer rows.Close()
	tags, err := pgx.CollectRows(rows, pgx.RowToStructByPos[models.Tag])
	if err != nil {
		return []models.Tag{}, err
	}
	if len(tags) == 0 {
		return []models.Tag{}, nil
	}
	return tags, nil
}

func GetAllUsedTags() ([]models.Tag, error) {
	ctx, cancelfunc := context.WithTimeout(context.Background(), dbOperationTimeout*time.Second)
	defer cancelfunc()
	conn, err := postgresConnection.Client.Acquire(ctx)
	if err != nil {
		return nil, err
	}
	defer conn.Release()
	query := `SELECT * FROM tags WHERE ARRAY_LENGTH(schemas, 1) > 0 OR ARRAY_LENGTH(stations, 1) > 0 OR ARRAY_LENGTH(users, 1) > 0`
	stmt, err := conn.Conn().Prepare(ctx, "get_all_used_tags", query)
	if err != nil {
		return nil, err
	}
	rows, err := conn.Conn().Query(ctx, stmt.Name)

	if err != nil {
		return nil, err
	}
	defer rows.Close()
	tags, err := pgx.CollectRows(rows, pgx.RowToStructByPos[models.Tag])
	if err != nil {
		return []models.Tag{}, err
	}
	if len(tags) == 0 {
		return []models.Tag{}, nil
	}
	return tags, nil
}

func GetTagByName(name string) (bool, models.Tag, error) {
	ctx, cancelfunc := context.WithTimeout(context.Background(), dbOperationTimeout*time.Second)
	defer cancelfunc()
	conn, err := postgresConnection.Client.Acquire(ctx)
	if err != nil {
		return true, models.Tag{}, err
	}
	defer conn.Release()
	query := `SELECT * FROM tags WHERE name=$1 LIMIT 1`
	stmt, err := conn.Conn().Prepare(ctx, "get_tag_by_name", query)
	if err != nil {
		return true, models.Tag{}, err
	}
	rows, err := conn.Conn().Query(ctx, stmt.Name, name)
	if err != nil {
		return true, models.Tag{}, err
	}
	defer rows.Close()
	tags, err := pgx.CollectRows(rows, pgx.RowToStructByPos[models.Tag])
	if err != nil {
		return true, models.Tag{}, err
	}
	if len(tags) == 0 {
		return false, models.Tag{}, nil
	}
	return true, tags[0], nil
}

// Sandbox Functions
func InsertNewSanboxUser(username string, email string, firstName string, lastName string, profilePic string) (models.SandboxUser, error) {
	user := models.SandboxUser{}
	return user, nil
}

func UpdateSandboxUserAlreadyLoggedIn(userId int) {
	sandboxUsersCollection.UpdateOne(context.TODO(),
		bson.M{"_id": userId},
		bson.M{"$set": bson.M{"already_logged_in": true}},
	)
}

func GetSandboxUser(username string) (bool, models.SandboxUser, error) {
	ctx, cancelfunc := context.WithTimeout(context.Background(), dbOperationTimeout*time.Second)
	defer cancelfunc()
	conn, err := postgresConnection.Client.Acquire(ctx)
	if err != nil {
		return true, models.SandboxUser{}, err
	}
	defer conn.Release()
	query := `SELECT * FROM sandbox_users WHERE username = $1 LIMIT 1`
	stmt, err := conn.Conn().Prepare(ctx, "get_sandbox_user", query)
	if err != nil {
		return true, models.SandboxUser{}, err
	}
	rows, err := conn.Conn().Query(ctx, stmt.Name, username)
	if err != nil {
		return true, models.SandboxUser{}, err
	}
	defer rows.Close()
	users, err := pgx.CollectRows(rows, pgx.RowToStructByPos[models.SandboxUser])
	if err != nil {
		return true, models.SandboxUser{}, err
	}
	if len(users) == 0 {
		return false, models.SandboxUser{}, nil
	}
	return true, users[0], nil
}

func UpdateSkipGetStartedSandbox(username string) error {
	_, err := sandboxUsersCollection.UpdateOne(context.TODO(),
		bson.M{"username": username},
		bson.M{"$set": bson.M{"skip_get_started": true}},
	)
	if err != nil {
		return err
	}
	return nil
}

// Image Functions
func InsertImage(name string, base64Encoding string, intValue int, isString bool) error {
	err := InsertConfiguration(name, base64Encoding)
	if err != nil {
		return err
	}
	return nil
}

func DeleteImage(name string) error {
	ctx, cancelfunc := context.WithTimeout(context.Background(), dbOperationTimeout*time.Second)
	defer cancelfunc()

	conn, err := postgresConnection.Client.Acquire(ctx)
	if err != nil {
		return err
	}
	defer conn.Release()

	removeImageQuery := `DELETE FROM configurations
	WHERE key = $1`

	stmt, err := conn.Conn().Prepare(ctx, "remove_image", removeImageQuery)
	if err != nil {
		return err
	}

	_, err = conn.Conn().Exec(ctx, stmt.Name, name)
	if err != nil {
		return err
	}
	return nil
}

func GetImage(name string) (bool, models.Image, error) {
	ctx, cancelfunc := context.WithTimeout(context.Background(), dbOperationTimeout*time.Second)
	defer cancelfunc()
	conn, err := postgresConnection.Client.Acquire(ctx)
	if err != nil {
		return true, models.Image{}, err
	}
	defer conn.Release()
	query := `SELECT * FROM configurations WHERE key = $1 LIMIT 1`
	stmt, err := conn.Conn().Prepare(ctx, "get_image", query)
	if err != nil {
		return true, models.Image{}, err
	}
	rows, err := conn.Conn().Query(ctx, stmt.Name, name)
	if err != nil {
		return true, models.Image{}, err
	}
	defer rows.Close()
	images, err := pgx.CollectRows(rows, pgx.RowToStructByPos[models.Image])
	if err != nil {
		return true, models.Image{}, err
	}
	if len(images) == 0 {
		return false, models.Image{}, nil
	}
	return true, images[0], nil
}<|MERGE_RESOLUTION|>--- conflicted
+++ resolved
@@ -672,24 +672,8 @@
 	return true, systemKeys[0], nil
 }
 
-<<<<<<< HEAD
-func InsertSystemKey(key string, stringValue string, intValue int, isString bool) error {
-	err := InsertConfiguration(key, stringValue, intValue, isString)
-=======
 func InsertSystemKey(key string, value string) error {
-	// systemKey := models.SystemKey{
-	// 	ID:    primitive.NewObjectID(),
-	// 	Key:   key,
-	// 	Value: value,
-	// }
-	// _, err := systemKeysCollection.InsertOne(context.TODO(), systemKey)
-	// return err
-	return nil
-}
-
-func InsertSystemKeyPg(key string, value string) error {
 	err := InsertConfiguration(key, value)
->>>>>>> 6e97e85a
 	if err != nil {
 		return err
 	}
@@ -726,25 +710,14 @@
 		return true, models.ConfigurationsValue{}, err
 	}
 	defer rows.Close()
-<<<<<<< HEAD
-	configurations, err := pgx.CollectRows(rows, pgx.RowToStructByPos[models.ConfigurationsStringValue])
-=======
 	configurations, err := pgx.CollectRows(rows, pgx.RowToStructByPos[models.ConfigurationsValue])
->>>>>>> 6e97e85a
 	if err != nil {
 		return true, models.ConfigurationsValue{}, err
 	}
 	if len(configurations) == 0 {
 		return false, models.ConfigurationsValue{}, nil
 	}
-<<<<<<< HEAD
-	if len(configurations) == 0 {
-		return false, models.ConfigurationsStringValue{}, models.ConfigurationsIntValue{}, nil
-	}
-	return true, configurations[0], models.ConfigurationsIntValue{}, nil
-=======
 	return true, configurations[0], nil
->>>>>>> 6e97e85a
 }
 
 func InsertConfiguration(key string, value string) error {
@@ -768,11 +741,6 @@
 		return err
 	}
 
-<<<<<<< HEAD
-		newConfiguration := models.ConfigurationsStringValue{}
-		rows, err := conn.Conn().Query(ctx, stmt.Name,
-			key, stringValue)
-=======
 	newConfiguration := models.ConfigurationsValue{}
 	rows, err := conn.Conn().Query(ctx, stmt.Name,
 		key, value)
@@ -781,67 +749,28 @@
 	}
 	for rows.Next() {
 		err := rows.Scan(&newConfiguration.ID)
->>>>>>> 6e97e85a
 		if err != nil {
 			return err
 		}
 	}
 
-<<<<<<< HEAD
-		if err := rows.Err(); err != nil {
-			var pgErr *pgconn.PgError
-			if errors.As(err, &pgErr) {
-				if pgErr.Detail != "" {
-					if strings.Contains(pgErr.Detail, "already exists") {
-						return errors.New("configuration" + key + " already exists")
-					} else {
-						return errors.New(pgErr.Detail)
-					}
-				} else {
-					return errors.New(pgErr.Message)
-				}
-			} else {
-				return err
-			}
-		}
-	} else {
-		query := `INSERT INTO configurations( 
-			key, 
-			value) 
-		VALUES($1, $2) 
-		RETURNING id`
-
-		stmt, err := conn.Conn().Prepare(ctx, "insert_new_configuration", query)
+	if err != nil {
+		return err
+	}
+	for rows.Next() {
+		err := rows.Scan(&newConfiguration.ID)
 		if err != nil {
 			return err
 		}
-
-		newConfiguration := models.ConfigurationsIntValue{}
-		rows, err := conn.Conn().Query(ctx, stmt.Name,
-			key, stringValue)
-		if err != nil {
-			return err
-		}
-		for rows.Next() {
-			err := rows.Scan(&newConfiguration.ID)
-			if err != nil {
-				return err
-			}
-		}
-
-		if err := rows.Err(); err != nil {
-			var pgErr *pgconn.PgError
-			if errors.As(err, &pgErr) {
-				if pgErr.Detail != "" {
-=======
+	}
+
 	if err := rows.Err(); err != nil {
 		var pgErr *pgconn.PgError
 		if errors.As(err, &pgErr) {
 			if pgErr.Detail != "" {
 				if strings.Contains(pgErr.Detail, "already exists") {
-					return errors.New("configuration " + newConfiguration.Key + " already exists")
+					return errors.New("configuration" + key + " already exists")
 				} else {
->>>>>>> 6e97e85a
 					return errors.New(pgErr.Detail)
 				}
 			} else {
@@ -851,6 +780,7 @@
 			return err
 		}
 	}
+
 	return nil
 }
 
@@ -1242,7 +1172,7 @@
 		return models.Station{}, 0, err
 	}
 	for rows.Next() {
-		err := rows.Scan(stationId)
+		err := rows.Scan(&stationId)
 		if err != nil {
 			return models.Station{}, 0, err
 		}
@@ -1606,7 +1536,6 @@
 		return []models.ExtendedProducer{}, err
 	}
 	defer rows.Close()
-	defer rows.Close()
 	producers, err := pgx.CollectRows(rows, pgx.RowToStructByPos[models.ExtendedProducer])
 	if err != nil {
 		return []models.ExtendedProducer{}, err
@@ -1747,7 +1676,7 @@
 		return models.Producer{}, 0, err
 	}
 	for rows.Next() {
-		err := rows.Scan(producerId)
+		err := rows.Scan(&producerId)
 		if err != nil {
 			return models.Producer{}, 0, err
 		}
@@ -2022,7 +1951,7 @@
 		return models.Consumer{}, 0, err
 	}
 	for rows.Next() {
-		err := rows.Scan(consumerId)
+		err := rows.Scan(&consumerId)
 		if err != nil {
 			return models.Consumer{}, 0, err
 		}
@@ -2651,21 +2580,13 @@
 		return models.Schema{}, 0, err
 	}
 
-<<<<<<< HEAD
-	var SchemaId int
-=======
 	var schemaId int
->>>>>>> 6e97e85a
 	rows, err := conn.Conn().Query(ctx, stmt.Name, schemaName, schemaType)
 	if err != nil {
 		return models.Schema{}, 0, err
 	}
 	for rows.Next() {
-<<<<<<< HEAD
-		err := rows.Scan(SchemaId)
-=======
 		err := rows.Scan(&schemaId)
->>>>>>> 6e97e85a
 		if err != nil {
 			return models.Schema{}, 0, err
 		}
@@ -2690,11 +2611,7 @@
 
 	rowsAffected := rows.CommandTag().RowsAffected()
 	newSchema := models.Schema{
-<<<<<<< HEAD
-		ID:   SchemaId,
-=======
 		ID:   schemaId,
->>>>>>> 6e97e85a
 		Name: schemaName,
 		Type: schemaType,
 	}
@@ -2735,7 +2652,7 @@
 		return models.SchemaVersion{}, 0, err
 	}
 	for rows.Next() {
-		err := rows.Scan(schemaVersionId)
+		err := rows.Scan(&schemaVersionId)
 		if err != nil {
 			return models.SchemaVersion{}, 0, err
 		}
@@ -2886,7 +2803,7 @@
 		return models.Integration{}, err
 	}
 	for rows.Next() {
-		err := rows.Scan(integrationId)
+		err := rows.Scan(&integrationId)
 		if err != nil {
 			return models.Integration{}, err
 		}
@@ -2959,7 +2876,7 @@
 		return models.User{}, err
 	}
 	for rows.Next() {
-		err := rows.Scan(userId)
+		err := rows.Scan(&userId)
 		if err != nil {
 			return models.User{}, err
 		}
@@ -3282,7 +3199,7 @@
 		return models.Tag{}, err
 	}
 	for rows.Next() {
-		err := rows.Scan(tagId)
+		err := rows.Scan(&tagId)
 		if err != nil {
 			return models.Tag{}, err
 		}
@@ -3559,7 +3476,7 @@
 }
 
 // Image Functions
-func InsertImage(name string, base64Encoding string, intValue int, isString bool) error {
+func InsertImage(name string, base64Encoding string) error {
 	err := InsertConfiguration(name, base64Encoding)
 	if err != nil {
 		return err
