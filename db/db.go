// Copyright 2022-2023 The Memphis.dev Authors
// Licensed under the Memphis Business Source License 1.0 (the "License");
// you may not use this file except in compliance with the License.
// You may obtain a copy of the License at
//
// Changed License: [Apache License, Version 2.0 (https://www.apache.org/licenses/LICENSE-2.0), as published by the Apache Foundation.
//
// https://github.com/memphisdev/memphis/blob/master/LICENSE
//
// Additional Use Grant: You may make use of the Licensed Work (i) only as part of your own product or service, provided it is not a message broker or a message queue product or service; and (ii) provided that you do not use, provide, distribute, or make available the Licensed Work as a Service.
// A "Service" is a commercial offering, product, hosted, or managed service, that allows third parties (other than your own employees and contractors acting on your behalf) to access and/or use the Licensed Work or a substantial set of the features or functionality of the Licensed Work to third parties as a software-as-a-service, platform-as-a-service, infrastructure-as-a-service or other similar services that compete with Licensor products or services.
package db

import (
	"crypto/tls"
	"crypto/x509"
	"encoding/json"
	"errors"
	"fmt"
	"os"

	"memphis/conf"
	"strings"

	"memphis/models"

	"context"
	"time"

	"github.com/gofrs/uuid"
	"github.com/jackc/pgx/v5"
	"github.com/jackc/pgx/v5/pgconn"
	"github.com/jackc/pgx/v5/pgxpool"
)

var configuration = conf.GetConfig()

var MetadataDbClient MetadataStorage

const (
	DbOperationTimeout = 40
	GlobalTenant       = "global"
)

type logger interface {
	Noticef(string, ...interface{})
	Errorf(string, ...interface{})
}

type MetadataStorage struct {
	Client *pgxpool.Pool
	Ctx    context.Context
	Cancel context.CancelFunc
}

func CloseMetadataDb(db MetadataStorage, l logger) {
	defer db.Cancel()
	defer func() {
		db.Client.Close()
	}()
}

func AddIndexToTable(indexName, tableName, field string, MetadataDbClient MetadataStorage) error {
	ctx, cancelfunc := context.WithTimeout(context.Background(), DbOperationTimeout*time.Second)
	defer cancelfunc()
	addIndexQuery := "CREATE INDEX" + pgx.Identifier{indexName}.Sanitize() + "ON" + pgx.Identifier{tableName}.Sanitize() + "(" + pgx.Identifier{field}.Sanitize() + ")"
	db := MetadataDbClient.Client
	_, err := db.Exec(ctx, addIndexQuery)
	if err != nil {
		return err
	}
	return nil
}

func createTables(MetadataDbClient MetadataStorage) error {
	cancelfunc := MetadataDbClient.Cancel
	defer cancelfunc()

	tenatsTable := `CREATE TABLE IF NOT EXISTS tenants(
		id SERIAL NOT NULL,
		name VARCHAR NOT NULL UNIQUE,
		PRIMARY KEY (id));`

	auditLogsTable := `CREATE TABLE IF NOT EXISTS audit_logs(
		id SERIAL NOT NULL,
		station_name VARCHAR NOT NULL,
		message TEXT NOT NULL,
		created_by INTEGER NOT NULL,
		created_by_username VARCHAR NOT NULL,
		created_at TIMESTAMPTZ NOT NULL,
		PRIMARY KEY (id));
	CREATE INDEX station_name
	ON audit_logs (station_name);`

	alterUsersTable := `
	ALTER TABLE IF EXISTS users ADD COLUMN IF NOT EXISTS tenant_name VARCHAR DEFAULT '$memphis_account';
	ALTER TABLE IF EXISTS users DROP CONSTRAINT IF EXISTS users_username_key;
	ALTER TABLE IF EXISTS users ADD CONSTRAINT users_username_tenant_name_key UNIQUE(username, tenant_name);`

	usersTable := `
	CREATE TYPE enum AS ENUM ('root', 'management', 'application');
	CREATE TABLE IF NOT EXISTS users(
		id SERIAL NOT NULL,
		username VARCHAR NOT NULL,
		password TEXT NOT NULL,
		type enum NOT NULL DEFAULT 'root',
		already_logged_in BOOL NOT NULL DEFAULT false,
		created_at TIMESTAMPTZ NOT NULL,
		avatar_id SERIAL NOT NULL,
		full_name VARCHAR,
		subscription BOOL NOT NULL DEFAULT false,
		skip_get_started BOOL NOT NULL DEFAULT false,
<<<<<<< HEAD
		UNIQUE(username),
		PRIMARY KEY (id));
	`
=======
		tenant_name INTEGER NOT NULL,
		PRIMARY KEY (id),
		CONSTRAINT fk_tenant_name
			FOREIGN KEY(tenant_name)
			REFERENCES tenants(id),
		UNIQUE(username, tenant_name)
		);`
>>>>>>> 36f1c73e

	configurationsTable := `CREATE TABLE IF NOT EXISTS configurations(
		id SERIAL NOT NULL,
		key VARCHAR NOT NULL UNIQUE,
		value TEXT NOT NULL,
		tenant_name INTEGER NOT NULL,
		PRIMARY KEY (id),
		CONSTRAINT fk_tenant_name
			FOREIGN KEY(tenant_name)
			REFERENCES tenants(id),
		UNIQUE(key, tenant_name)
		);`

	connectionsTable := `CREATE TABLE IF NOT EXISTS connections(
		id VARCHAR NOT NULL,
		created_by INTEGER,
		created_by_username VARCHAR NOT NULL,
		is_active BOOL NOT NULL DEFAULT false,
		created_at TIMESTAMPTZ NOT NULL,
		client_address VARCHAR NOT NULL,
		tenant_name INTEGER NOT NULL,
		PRIMARY KEY (id),
		CONSTRAINT fk_tenant_name
			FOREIGN KEY(tenant_name)
			REFERENCES tenants(id)
		);`

	integrationsTable := `CREATE TABLE IF NOT EXISTS integrations(
		id SERIAL NOT NULL,
		name VARCHAR NOT NULL UNIQUE,
		keys JSON NOT NULL DEFAULT '{}',
		properties JSON NOT NULL DEFAULT '{}',
		PRIMARY KEY (id)
		);`

	schemasTable := `
	CREATE TYPE enum_type AS ENUM ('json', 'graphql', 'protobuf');
	CREATE TABLE IF NOT EXISTS schemas(
		id SERIAL NOT NULL,
		name VARCHAR NOT NULL,
		type enum_type NOT NULL DEFAULT 'protobuf',
		created_by_username VARCHAR NOT NULL,
		tenant_name INTEGER NOT NULL,
		PRIMARY KEY (id),
		CONSTRAINT fk_tenant_name
			FOREIGN KEY(tenant_name)
			REFERENCES tenants(id),
		UNIQUE(name, tenant_name)
		);
		CREATE INDEX name
		ON schemas (name);`

	tagsTable := `CREATE TABLE IF NOT EXISTS tags(
		id SERIAL NOT NULL,
		name VARCHAR NOT NULL,
		color VARCHAR NOT NULL,
		users INTEGER[] ,
		stations INTEGER[],
		schemas INTEGER[],
		tenant_name INTEGER NOT NULL,
		PRIMARY KEY (id),
		CONSTRAINT fk_tenant_name
			FOREIGN KEY(tenant_name)
			REFERENCES tenants(id),
		UNIQUE(name, tenant_name)
		);
		CREATE INDEX name_tag
		ON tags (name);`

	consumersTable := `
	CREATE TYPE enum_type_consumer AS ENUM ('application', 'connector');
	CREATE TABLE IF NOT EXISTS consumers(
		id SERIAL NOT NULL,
		name VARCHAR NOT NULL,
		station_id INTEGER NOT NULL,
		type enum_type_consumer NOT NULL DEFAULT 'application',
		connection_id VARCHAR NOT NULL,
		consumers_group VARCHAR NOT NULL,
		max_ack_time_ms SERIAL NOT NULL,
		created_by INTEGER,
		created_by_username VARCHAR NOT NULL,
		is_active BOOL NOT NULL DEFAULT true,
		created_at TIMESTAMPTZ NOT NULL,
		is_deleted BOOL NOT NULL DEFAULT false,
		max_msg_deliveries SERIAL NOT NULL,
		start_consume_from_seq SERIAL NOT NULL,
		last_msgs SERIAL NOT NULL,
		tenant_name INTEGER NOT NULL,
		PRIMARY KEY (id),
		CONSTRAINT fk_connection_id
			FOREIGN KEY(connection_id)
			REFERENCES connections(id),
		CONSTRAINT fk_station_id
			FOREIGN KEY(station_id)
			REFERENCES stations(id),
		CONSTRAINT fk_tenant_name
			FOREIGN KEY(tenant_name)
			REFERENCES tenants(id),
		);
		CREATE INDEX station_id
		ON consumers (station_id);
		CREATE INDEX connection_id
		ON consumers (connection_id);
		CREATE UNIQUE INDEX unique_consumer_table ON consumers(name, station_id, is_active) WHERE is_active = true`

	stationsTable := `
	CREATE TYPE enum_retention_type AS ENUM ('message_age_sec', 'messages', 'bytes');
	CREATE TYPE enum_storage_type AS ENUM ('file', 'memory');
	CREATE TABLE IF NOT EXISTS stations(
		id SERIAL NOT NULL,
		name VARCHAR NOT NULL,
		retention_type enum_retention_type NOT NULL DEFAULT 'message_age_sec',
		retention_value SERIAL NOT NULL,
		storage_type enum_storage_type NOT NULL DEFAULT 'file',
		replicas SERIAL NOT NULL,
		created_by INTEGER NOT NULL,
		created_by_username VARCHAR NOT NULL,
		created_at TIMESTAMPTZ NOT NULL,
		updated_at TIMESTAMPTZ NOT NULL,
		is_deleted BOOL NOT NULL,
		schema_name VARCHAR,
		schema_version_number SERIAL,
		idempotency_window_ms SERIAL NOT NULL,
		is_native BOOL NOT NULL ,
		dls_configuration_poison BOOL NOT NULL DEFAULT true,
		dls_configuration_schemaverse BOOL NOT NULL DEFAULT true,
		tiered_storage_enabled BOOL NOT NULL,
		tenant_name INTEGER NOT NULL,
		PRIMARY KEY (id),
		CONSTRAINT fk_tenant_name
			FOREIGN KEY(tenant_name)
			REFERENCES tenants(id)
		);
		CREATE UNIQUE INDEX unique_station_name_deleted ON stations(name, is_deleted, tenant_name) WHERE is_deleted = false;`

	schemaVersionsTable := `CREATE TABLE IF NOT EXISTS schema_versions(
		id SERIAL NOT NULL,
		version_number SERIAL NOT NULL,
		active BOOL NOT NULL DEFAULT false,
		created_by INTEGER NOT NULL,
		created_by_username VARCHAR NOT NULL,
		created_at TIMESTAMPTZ NOT NULL,
		schema_content TEXT NOT NULL,
		schema_id INTEGER NOT NULL,
		msg_struct_name VARCHAR DEFAULT '',
		descriptor bytea,
		tenant_name INTEGER NOT NULL,
		PRIMARY KEY (id),
		UNIQUE(version_number, schema_id),
		CONSTRAINT fk_schema_id
			FOREIGN KEY(schema_id)
			REFERENCES schemas(id),
		CONSTRAINT fk_tenant_name
			FOREIGN KEY(tenant_name)
			REFERENCES tenants(id)
		);`

	producersTable := `
	CREATE TYPE enum_producer_type AS ENUM ('application', 'connector');
	CREATE TABLE IF NOT EXISTS producers(
		id SERIAL NOT NULL,
		name VARCHAR NOT NULL,
		station_id INTEGER NOT NULL,
		type enum_producer_type NOT NULL DEFAULT 'application',
		connection_id VARCHAR NOT NULL,	
		created_by INTEGER NOT NULL,
		created_by_username VARCHAR NOT NULL,
		is_active BOOL NOT NULL DEFAULT true,
		created_at TIMESTAMPTZ NOT NULL,
		is_deleted BOOL NOT NULL DEFAULT false,
		tenant_name INTEGER NOT NULL,
		PRIMARY KEY (id),
		CONSTRAINT fk_station_id
			FOREIGN KEY(station_id)
			REFERENCES stations(id),
		CONSTRAINT fk_connection_id
			FOREIGN KEY(connection_id)
			REFERENCES connections(id),
		CONSTRAINT fk_tenant_name
			FOREIGN KEY(tenant_name)
			REFERENCES tenants(id)
		);
		CREATE INDEX producer_station_id
		ON producers(station_id);
		CREATE INDEX producer_connection_id
		ON producers(connection_id);
		CREATE UNIQUE INDEX unique_producer_table ON producers(name, station_id, is_active) WHERE is_active = true;`

	dlsMessagesTable := `
	CREATE TABLE IF NOT EXISTS dls_messages(
		id SERIAL NOT NULL,    
		station_id INT NOT NULL,
		message_seq INT NOT NULL,
		producer_id INT NOT NULL, 
		poisoned_cgs VARCHAR[],
		message_details JSON NOT NULL,    
		updated_at TIMESTAMPTZ NOT NULL,
		message_type VARCHAR NOT NULL,
		validation_error VARCHAR DEFAULT '',
		tenant_name INTEGER NOT NULL,
		PRIMARY KEY (id),
		CONSTRAINT fk_station_id
			FOREIGN KEY(station_id)
			REFERENCES stations(id),
		CONSTRAINT fk_producer_id
			FOREIGN KEY(producer_id)
			REFERENCES producers(id),
		CONSTRAINT fk_tenant_name
			FOREIGN KEY(tenant_name)
			REFERENCES tenants(id)
	);
	CREATE INDEX dls_station_id
		ON dls_messages(station_id);
	CREATE INDEX dls_producer_id
		ON dls_messages(producer_id);`

	tenantsTables := `
	CREATE TABLE IF NOT EXISTS tenants(
		id SERIAL NOT NULL,    
		name VARCHAR NOT NULL UNIQUE,
		PRIMARY KEY (id)
	);`
	db := MetadataDbClient.Client
	ctx := MetadataDbClient.Ctx

<<<<<<< HEAD
	tables := []string{alterUsersTable, usersTable, connectionsTable, auditLogsTable, configurationsTable, integrationsTable, schemasTable, tagsTable, stationsTable, consumersTable, schemaVersionsTable, producersTable, dlsMessagesTable, tenantsTables}
=======
	tables := []string{tenatsTable, usersTable, connectionsTable, auditLogsTable, configurationsTable, integrationsTable, schemasTable, tagsTable, stationsTable, consumersTable, schemaVersionsTable, producersTable, dlsMessagesTable}
>>>>>>> 36f1c73e

	for _, table := range tables {
		_, err := db.Exec(ctx, table)
		if err != nil {
			var pgErr *pgconn.PgError
			errPg := errors.As(err, &pgErr)
			if errPg && !strings.Contains(pgErr.Message, "already exists") {
				return err
			}
		}
	}
	return nil
}

func InitalizeMetadataDbConnection(l logger) (MetadataStorage, error) {
	ctx, cancelfunc := context.WithTimeout(context.Background(), DbOperationTimeout*time.Second)

	defer cancelfunc()
	metadataDbUser := configuration.METADATA_DB_USER
	metadataDbPassword := configuration.METADATA_DB_PASS
	metadataDbName := configuration.METADATA_DB_DBNAME
	metadataDbHost := configuration.METADATA_DB_HOST
	metadataDbPort := configuration.METADATA_DB_PORT
	var metadataDbUrl string
	if configuration.METADATA_DB_TLS_ENABLED {
		metadataAuth := ""
		if !configuration.METADATA_DB_TLS_MUTUAL {
			metadataAuth = ":" + metadataDbPassword
		}
		metadataDbUrl = "postgres://" + metadataDbUser + metadataAuth + "@" + metadataDbHost + ":" + metadataDbPort + "/" + metadataDbName + "?sslmode=verify-full"
	} else {
		metadataDbUrl = "postgres://" + metadataDbUser + ":" + metadataDbPassword + "@" + metadataDbHost + ":" + metadataDbPort + "/" + metadataDbName + "?sslmode=prefer"
	}

	config, err := pgxpool.ParseConfig(metadataDbUrl)
	if err != nil {
		return MetadataStorage{}, err
	}
	config.MaxConns = 5

	if configuration.METADATA_DB_TLS_ENABLED {
		CACert, err := os.ReadFile(configuration.METADATA_DB_TLS_CA)
		if err != nil {
			return MetadataStorage{}, err
		}

		CACertPool := x509.NewCertPool()
		CACertPool.AppendCertsFromPEM(CACert)

		if configuration.METADATA_DB_TLS_MUTUAL {
			cert, err := tls.LoadX509KeyPair(configuration.METADATA_DB_TLS_CRT, configuration.METADATA_DB_TLS_KEY)
			if err != nil {
				return MetadataStorage{}, err
			}

			config.ConnConfig.TLSConfig = &tls.Config{Certificates: []tls.Certificate{cert}, RootCAs: CACertPool, InsecureSkipVerify: true}
		} else {
			config.ConnConfig.TLSConfig = &tls.Config{RootCAs: CACertPool, InsecureSkipVerify: true}
		}
	}

	pool, err := pgxpool.NewWithConfig(ctx, config)
	if err != nil {
		return MetadataStorage{}, err
	}

	err = pool.Ping(ctx)
	if err != nil {
		return MetadataStorage{}, err
	}
	l.Noticef("Established connection with the meta-data storage")
	client := MetadataStorage{Ctx: ctx, Cancel: cancelfunc, Client: pool}
	err = createTables(client)
	if err != nil {
		return MetadataStorage{}, err
	}
	MetadataDbClient = MetadataStorage{Client: pool, Ctx: ctx, Cancel: cancelfunc}
	return MetadataDbClient, nil
}

// System Keys Functions
func GetSystemKey(key string, tenantName string) (bool, models.SystemKey, error) {
	ctx, cancelfunc := context.WithTimeout(context.Background(), DbOperationTimeout*time.Second)
	defer cancelfunc()
	conn, err := MetadataDbClient.Client.Acquire(ctx)
	if err != nil {
		return false, models.SystemKey{}, err
	}
	defer conn.Release()
	query := `SELECT * FROM configurations WHERE key = $1 AND tenant_name = $2 LIMIT 1`
	stmt, err := conn.Conn().Prepare(ctx, "get_system_key", query)
	if err != nil {
		return false, models.SystemKey{}, err
	}
	rows, err := conn.Conn().Query(ctx, stmt.Name, key, strings.ToLower(tenantName))
	if err != nil {
		return false, models.SystemKey{}, err
	}
	defer rows.Close()
	systemKeys, err := pgx.CollectRows(rows, pgx.RowToStructByPos[models.SystemKey])
	if err != nil {
		return false, models.SystemKey{}, err
	}
	if len(systemKeys) == 0 {
		return false, models.SystemKey{}, nil
	}
	return true, systemKeys[0], nil
}

func InsertSystemKey(key string, value string, tenantName string) error {
	err := InsertConfiguration(key, value, strings.ToLower(tenantName))
	if err != nil {
		return err
	}
	return nil
}

func EditConfigurationValue(key string, value string, tenantName string) error {
	ctx, cancelfunc := context.WithTimeout(context.Background(), DbOperationTimeout*time.Second)
	defer cancelfunc()
	conn, err := MetadataDbClient.Client.Acquire(ctx)
	if err != nil {
		return err
	}
	defer conn.Release()
	query := `UPDATE configurations SET value = $2 WHERE key = $1 AND tenant_name=$3`
	stmt, err := conn.Conn().Prepare(ctx, "edit_configuration_value", query)
	if err != nil {
		return err
	}
	_, err = conn.Conn().Query(ctx, stmt.Name, key, value, strings.ToLower(tenantName))
	if err != nil {
		return err
	}
	return nil
}

// Configuration Functions
func GetConfiguration(key string, tenantName string) (bool, models.ConfigurationsValue, error) {
	ctx, cancelfunc := context.WithTimeout(context.Background(), DbOperationTimeout*time.Second)
	defer cancelfunc()
	conn, err := MetadataDbClient.Client.Acquire(ctx)
	if err != nil {
		return false, models.ConfigurationsValue{}, err
	}
	defer conn.Release()
	query := `SELECT * FROM configurations WHERE key = $1 AND tenant_name = $2 LIMIT 1`
	stmt, err := conn.Conn().Prepare(ctx, "get_configuration", query)
	if err != nil {
		return false, models.ConfigurationsValue{}, err
	}
	rows, err := conn.Conn().Query(ctx, stmt.Name, key, strings.ToLower(tenantName))
	if err != nil {
		return false, models.ConfigurationsValue{}, err
	}
	defer rows.Close()
	configurations, err := pgx.CollectRows(rows, pgx.RowToStructByPos[models.ConfigurationsValue])
	if err != nil {
		return false, models.ConfigurationsValue{}, err
	}
	if len(configurations) == 0 {
		return false, models.ConfigurationsValue{}, nil
	}
	if configurations[0].Value == "" {
		return false, models.ConfigurationsValue{}, nil
	}
	return true, configurations[0], nil
}

func GetAllConfigurations() (bool, []models.ConfigurationsValue, error) {
	ctx, cancelfunc := context.WithTimeout(context.Background(), DbOperationTimeout*time.Second)
	defer cancelfunc()
	conn, err := MetadataDbClient.Client.Acquire(ctx)
	if err != nil {
		return false, []models.ConfigurationsValue{}, err
	}
	defer conn.Release()
	query := `SELECT * FROM configurations`
	stmt, err := conn.Conn().Prepare(ctx, "get_all_configurations", query)
	if err != nil {
		return false, []models.ConfigurationsValue{}, err
	}
	rows, err := conn.Conn().Query(ctx, stmt.Name)
	if err != nil {
		return false, []models.ConfigurationsValue{}, err
	}
	defer rows.Close()
	configurations, err := pgx.CollectRows(rows, pgx.RowToStructByPos[models.ConfigurationsValue])
	if err != nil {
		return false, []models.ConfigurationsValue{}, err
	}
	if len(configurations) == 0 {
		return false, []models.ConfigurationsValue{}, nil
	}

	return true, configurations, nil
}

func InsertConfiguration(key string, value string, tenantName string) error {
	ctx, cancelfunc := context.WithTimeout(context.Background(), DbOperationTimeout*time.Second)
	defer cancelfunc()

	conn, err := MetadataDbClient.Client.Acquire(ctx)
	if err != nil {
		return err
	}
	defer conn.Release()

	query := `INSERT INTO configurations( 
			key, 
			value,
			tenant_name) 
		VALUES($1, $2, $3) 
		RETURNING id`

	stmt, err := conn.Conn().Prepare(ctx, "insert_new_configuration", query)
	if err != nil {
		return err
	}

	newConfiguration := models.ConfigurationsValue{}
	rows, err := conn.Conn().Query(ctx, stmt.Name,
		key, value, strings.ToLower(tenantName))
	if err != nil {
		return err
	}
	defer rows.Close()

	for rows.Next() {
		err := rows.Scan(&newConfiguration.ID)
		if err != nil {
			return err
		}
	}

	if err := rows.Err(); err != nil {
		var pgErr *pgconn.PgError
		if errors.As(err, &pgErr) {
			if pgErr.Detail != "" {
				if strings.Contains(pgErr.Detail, "already exists") {
					return errors.New("configuration" + key + " already exists")
				} else {
					return errors.New(pgErr.Detail)
				}
			} else {
				return errors.New(pgErr.Message)
			}
		} else {
			return err
		}
	}

	return nil
}

func UpsertConfiguration(key string, value string, tenantName string) error {
	ctx, cancelfunc := context.WithTimeout(context.Background(), DbOperationTimeout*time.Second)
	defer cancelfunc()
	conn, err := MetadataDbClient.Client.Acquire(ctx)
	if err != nil {
		return err
	}
	defer conn.Release()
	query := `INSERT INTO configurations (key, value, tenant_name) VALUES($1, $2, $3)
	ON CONFLICT(key) DO UPDATE SET value = EXCLUDED.value`
	stmt, err := conn.Conn().Prepare(ctx, "update_configuration", query)
	if err != nil {
		return err
	}
	_, err = conn.Conn().Query(ctx, stmt.Name, key, value, strings.ToLower(tenantName))
	if err != nil {
		return err
	}
	return nil
}

// Connection Functions
func InsertConnection(connection models.Connection, tenantName string) error {
	ctx, cancelfunc := context.WithTimeout(context.Background(), DbOperationTimeout*time.Second)
	defer cancelfunc()

	conn, err := MetadataDbClient.Client.Acquire(ctx)
	if err != nil {
		return err
	}
	defer conn.Release()

	query := `INSERT INTO connections ( 
		id,
		created_by, 
		created_by_username,
		is_active, 
		created_at,
		client_address,
		tenant_name) 
    VALUES($1, $2, $3, $4, $5, $6, $7) RETURNING id`

	stmt, err := conn.Conn().Prepare(ctx, "insert_connection", query)
	if err != nil {
		return err
	}

	createdAt := time.Now()

	rows, err := conn.Conn().Query(ctx, stmt.Name, connection.ID,
		connection.CreatedBy, connection.CreatedByUsername, connection.IsActive, createdAt, connection.ClientAddress, strings.ToLower(tenantName))
	if err != nil {
		return err
	}
	defer rows.Close()
	for rows.Next() {
		err := rows.Scan(&connection.ID)
		if err != nil {
			return err
		}
	}

	if err := rows.Err(); err != nil {
		var pgErr *pgconn.PgError
		if errors.As(err, &pgErr) {
			if pgErr.Detail != "" {
				if strings.Contains(pgErr.Detail, "already exists") {
					return errors.New("connection " + connection.ID + " already exists")
				} else {
					return errors.New(pgErr.Detail)
				}
			} else {
				return errors.New(pgErr.Message)
			}
		} else {
			return err
		}
	}
	return nil
}

func UpdateConnection(connectionId string, isActive bool) error {
	ctx, cancelfunc := context.WithTimeout(context.Background(), DbOperationTimeout*time.Second)
	defer cancelfunc()
	conn, err := MetadataDbClient.Client.Acquire(ctx)
	if err != nil {
		return err
	}
	defer conn.Release()
	query := `UPDATE connections SET is_active = $1 WHERE id = $2`
	stmt, err := conn.Conn().Prepare(ctx, "update_connection", query)
	if err != nil {
		return err
	}
	_, err = conn.Conn().Query(ctx, stmt.Name, isActive, connectionId)
	if err != nil {
		return err
	}
	return nil
}

func UpdateConncetionsOfDeletedUser(userId int, tenantName string) error {
	ctx, cancelfunc := context.WithTimeout(context.Background(), DbOperationTimeout*time.Second)
	defer cancelfunc()
	conn, err := MetadataDbClient.Client.Acquire(ctx)
	if err != nil {
		return err
	}
	defer conn.Release()
	query := `UPDATE connections SET created_by = 0, created_by_username = CONCAT(created_by_username, '(deleted)') WHERE created_by = $1 AND created_by_username NOT LIKE '%(deleted)' AND tenant_name = %2`
	stmt, err := conn.Conn().Prepare(ctx, "update_connection_of_deleted_user", query)
	if err != nil {
		return err
	}
	_, err = conn.Conn().Query(ctx, stmt.Name, userId, strings.ToLower(tenantName))
	if err != nil {
		return err
	}
	return nil
}

func GetConnectionByID(connectionId string) (bool, models.Connection, error) {
	ctx, cancelfunc := context.WithTimeout(context.Background(), DbOperationTimeout*time.Second)
	defer cancelfunc()
	conn, err := MetadataDbClient.Client.Acquire(ctx)
	if err != nil {
		return false, models.Connection{}, err
	}
	defer conn.Release()
	query := `SELECT * FROM connections AS c WHERE id = $1 LIMIT 1`
	stmt, err := conn.Conn().Prepare(ctx, "get_connection_by_id", query)
	if err != nil {
		return false, models.Connection{}, err
	}
	rows, err := conn.Conn().Query(ctx, stmt.Name, connectionId)
	if err != nil {
		return false, models.Connection{}, err
	}
	defer rows.Close()
	connections, err := pgx.CollectRows(rows, pgx.RowToStructByPos[models.Connection])
	if err != nil {
		return false, models.Connection{}, err
	}
	if len(connections) == 0 {
		return false, models.Connection{}, nil
	}
	return true, connections[0], nil
}

func KillRelevantConnections(ids []string) error {
	ctx, cancelfunc := context.WithTimeout(context.Background(), DbOperationTimeout*time.Second)
	defer cancelfunc()
	conn, err := MetadataDbClient.Client.Acquire(ctx)
	if err != nil {
		return err
	}
	defer conn.Release()
	query := `UPDATE connections SET is_active = false WHERE id = ANY($1)`
	stmt, err := conn.Conn().Prepare(ctx, "kill_relevant_connections", query)
	if err != nil {
		return err
	}
	_, err = conn.Conn().Query(ctx, stmt.Name, ids)
	if err != nil {
		return err
	}
	return nil
}

func GetActiveConnections() ([]models.Connection, error) {
	ctx, cancelfunc := context.WithTimeout(context.Background(), DbOperationTimeout*time.Second)
	defer cancelfunc()
	conn, err := MetadataDbClient.Client.Acquire(ctx)
	if err != nil {
		return []models.Connection{}, err
	}
	defer conn.Release()
	query := `SELECT * FROM connections WHERE is_active = true`
	stmt, err := conn.Conn().Prepare(ctx, "get_active_connection", query)
	if err != nil {
		return []models.Connection{}, err
	}
	rows, err := conn.Conn().Query(ctx, stmt.Name)
	if err != nil {
		return []models.Connection{}, err
	}
	defer rows.Close()
	connections, err := pgx.CollectRows(rows, pgx.RowToStructByPos[models.Connection])
	if err != nil {
		return []models.Connection{}, err
	}
	if len(connections) == 0 {
		return []models.Connection{}, nil
	}
	return connections, nil
}

// Audit Logs Functions
func InsertAuditLogs(auditLogs []interface{}) error {
	ctx, cancelfunc := context.WithTimeout(context.Background(), DbOperationTimeout*time.Second)
	defer cancelfunc()

	conn, err := MetadataDbClient.Client.Acquire(ctx)
	if err != nil {
		return err
	}

	defer conn.Release()
	var auditLog []models.AuditLog

	b, err := json.Marshal(auditLogs)
	if err != nil {
		return err
	}
	err = json.Unmarshal(b, &auditLog)
	if err != nil {
		return err
	}

	stationName := auditLog[0].StationName
	message := auditLog[0].Message
	createdBy := auditLog[0].CreatedBy
	createdAt := auditLog[0].CreatedAt
	createdByUserName := auditLog[0].CreatedByUsername

	query := `INSERT INTO audit_logs ( 
		station_name, 
		message, 
		created_by,
		created_by_username,
		created_at
		) 
    VALUES($1, $2, $3, $4, $5) RETURNING id`

	stmt, err := conn.Conn().Prepare(ctx, "insert_audit_logs", query)
	if err != nil {
		return err
	}

	newAuditLog := models.AuditLog{}
	rows, err := conn.Conn().Query(ctx, stmt.Name,
		stationName, message, createdBy, createdByUserName, createdAt)
	if err != nil {
		return err
	}
	defer rows.Close()
	for rows.Next() {
		err := rows.Scan(&newAuditLog.ID)
		if err != nil {
			return err
		}
	}

	if err := rows.Err(); err != nil {
		return err
	}

	return nil
}

func GetAuditLogsByStation(name string) ([]models.AuditLog, error) {
	ctx, cancelfunc := context.WithTimeout(context.Background(), DbOperationTimeout*time.Second)
	defer cancelfunc()
	conn, err := MetadataDbClient.Client.Acquire(ctx)
	if err != nil {
		return []models.AuditLog{}, err
	}
	defer conn.Release()
	query := `SELECT a.id, a.station_name, a.message, a.created_by, a.created_by_username, a.created_at FROM audit_logs AS a 
		WHERE a.station_name = $1`
	stmt, err := conn.Conn().Prepare(ctx, "get_audit_logs_by_station", query)
	if err != nil {
		return []models.AuditLog{}, err
	}
	rows, err := conn.Conn().Query(ctx, stmt.Name, name)
	if err != nil {
		return []models.AuditLog{}, err
	}
	defer rows.Close()
	auditLogs, err := pgx.CollectRows(rows, pgx.RowToStructByPos[models.AuditLog])
	if err != nil {
		return []models.AuditLog{}, err
	}
	if len(auditLogs) == 0 {
		return []models.AuditLog{}, nil
	}
	return auditLogs, nil
}

func RemoveAllAuditLogsByStation(name string) error {
	ctx, cancelfunc := context.WithTimeout(context.Background(), DbOperationTimeout*time.Second)
	defer cancelfunc()

	conn, err := MetadataDbClient.Client.Acquire(ctx)
	if err != nil {
		return err
	}
	defer conn.Release()

	removeAuditLogs := `DELETE FROM audit_logs
	WHERE station_name = $1`

	stmt, err := conn.Conn().Prepare(ctx, "remove_audit_logs_by_station", removeAuditLogs)
	if err != nil {
		return err
	}

	_, err = conn.Conn().Exec(ctx, stmt.Name, name)
	if err != nil {
		return err
	}

	return nil
}
func UpdateAuditLogsOfDeletedUser(userId int) error {
	ctx, cancelfunc := context.WithTimeout(context.Background(), DbOperationTimeout*time.Second)
	defer cancelfunc()
	conn, err := MetadataDbClient.Client.Acquire(ctx)
	if err != nil {
		return err
	}
	defer conn.Release()
	query := `UPDATE audit_logs SET created_by = 0, created_by_username = CONCAT(created_by_username, '(deleted)') WHERE created_by = $1 AND created_by_username NOT LIKE '%(deleted)'`
	stmt, err := conn.Conn().Prepare(ctx, "update_audit_logs_of_deleted_user", query)
	if err != nil {
		return err
	}
	_, err = conn.Conn().Query(ctx, stmt.Name, userId)
	if err != nil {
		return err
	}
	return nil
}

// Station Functions

// TODO: check if need to add condition instead duplicate same functions
func GetActiveStationsPerTenant(tenantName string) ([]models.Station, error) {
	ctx, cancelfunc := context.WithTimeout(context.Background(), DbOperationTimeout*time.Second)
	defer cancelfunc()
	conn, err := MetadataDbClient.Client.Acquire(ctx)
	if err != nil {
		return []models.Station{}, err
	}
	defer conn.Release()
	query := `SELECT * FROM stations AS s WHERE (s.is_deleted = false) AND tenant_name = $1`
	stmt, err := conn.Conn().Prepare(ctx, "get_active_stations_per_tenant", query)
	if err != nil {
		return []models.Station{}, err
	}
	rows, err := conn.Conn().Query(ctx, stmt.Name, strings.ToLower(tenantName))
	if err != nil {
		return []models.Station{}, err
	}
	defer rows.Close()
	stations, err := pgx.CollectRows(rows, pgx.RowToStructByPos[models.Station])
	if err != nil {
		return []models.Station{}, err
	}
	if len(stations) == 0 {
		return []models.Station{}, nil
	}
	return stations, nil
}

func GetActiveStations() ([]models.Station, error) {
	ctx, cancelfunc := context.WithTimeout(context.Background(), DbOperationTimeout*time.Second)
	defer cancelfunc()
	conn, err := MetadataDbClient.Client.Acquire(ctx)
	if err != nil {
		return []models.Station{}, err
	}
	defer conn.Release()
	query := `SELECT * FROM stations AS s WHERE s.is_deleted = false`
	stmt, err := conn.Conn().Prepare(ctx, "get_active_stations", query)
	if err != nil {
		return []models.Station{}, err
	}
	rows, err := conn.Conn().Query(ctx, stmt.Name)
	if err != nil {
		return []models.Station{}, err
	}
	defer rows.Close()
	stations, err := pgx.CollectRows(rows, pgx.RowToStructByPos[models.Station])
	if err != nil {
		return []models.Station{}, err
	}
	if len(stations) == 0 {
		return []models.Station{}, nil
	}
	return stations, nil
}

func GetStationByName(name string, tenantName string) (bool, models.Station, error) {
	ctx, cancelfunc := context.WithTimeout(context.Background(), DbOperationTimeout*time.Second)
	defer cancelfunc()
	conn, err := MetadataDbClient.Client.Acquire(ctx)
	if err != nil {
		return false, models.Station{}, err
	}
	defer conn.Release()
	query := `SELECT * FROM stations WHERE name = $1 AND (is_deleted = false) AND tenant_name = $2 LIMIT 1`
	stmt, err := conn.Conn().Prepare(ctx, "get_station_by_name", query)
	if err != nil {
		return false, models.Station{}, err
	}
	rows, err := conn.Conn().Query(ctx, stmt.Name, name, strings.ToLower(tenantName))
	if err != nil {
		return false, models.Station{}, err
	}
	defer rows.Close()
	stations, err := pgx.CollectRows(rows, pgx.RowToStructByPos[models.Station])
	if err != nil {
		return false, models.Station{}, err
	}
	if len(stations) == 0 {
		return false, models.Station{}, nil
	}
	return true, stations[0], nil
}

func GetStationById(messageId int, tenantName string) (bool, models.Station, error) {
	ctx, cancelfunc := context.WithTimeout(context.Background(), DbOperationTimeout*time.Second)
	defer cancelfunc()
	conn, err := MetadataDbClient.Client.Acquire(ctx)
	if err != nil {
		return false, models.Station{}, err
	}
	defer conn.Release()
	query := `SELECT * FROM stations WHERE id = $1 AND (is_deleted = false) AND tenant_name = $2 LIMIT 1`
	stmt, err := conn.Conn().Prepare(ctx, "get_station_by_id", query)
	if err != nil {
		return false, models.Station{}, err
	}
	rows, err := conn.Conn().Query(ctx, stmt.Name, messageId, strings.ToLower(tenantName))
	if err != nil {
		return false, models.Station{}, err
	}
	defer rows.Close()
	stations, err := pgx.CollectRows(rows, pgx.RowToStructByPos[models.Station])
	if err != nil {
		return false, models.Station{}, err
	}
	if len(stations) == 0 {
		return false, models.Station{}, nil
	}
	return true, stations[0], nil
}

func InsertNewStation(
	stationName string,
	userId int,
	username string,
	retentionType string,
	retentionValue int,
	storageType string,
	replicas int,
	schemaName string,
	schemaVersionUpdate int,
	idempotencyWindow int64,
	isNative bool,
	dlsConfiguration models.DlsConfiguration,
	tieredStorageEnabled bool,
	tenantName string) (models.Station, int64, error) {
	ctx, cancelfunc := context.WithTimeout(context.Background(), DbOperationTimeout*time.Second)
	defer cancelfunc()

	conn, err := MetadataDbClient.Client.Acquire(ctx)
	if err != nil {
		return models.Station{}, 0, err
	}
	defer conn.Release()

	query := `INSERT INTO stations ( 
		name, 
		retention_type, 
		retention_value,
		storage_type, 
		replicas, 
		created_by, 
		created_by_username,
		created_at, 
		updated_at, 
		is_deleted, 
		schema_name,
		schema_version_number,
		idempotency_window_ms, 
		is_native, 
		dls_configuration_poison, 
		dls_configuration_schemaverse,
		tiered_storage_enabled,
		tenant_name
		) 
    VALUES($1, $2, $3, $4, $5, $6, $7, $8, $9, $10, $11, $12, $13, $14, $15, $16, $17, $18) RETURNING id`

	stmt, err := conn.Conn().Prepare(ctx, "insert_new_station", query)
	if err != nil {
		return models.Station{}, 0, err
	}

	createAt := time.Now()
	updatedAt := time.Now()
	var stationId int

	rows, err := conn.Conn().Query(ctx, stmt.Name,
		stationName, retentionType, retentionValue, storageType, replicas, userId, username, createAt, updatedAt,
		false, schemaName, schemaVersionUpdate, idempotencyWindow, isNative, dlsConfiguration.Poison, dlsConfiguration.Schemaverse, tieredStorageEnabled, strings.ToLower(tenantName))
	if err != nil {
		return models.Station{}, 0, err
	}
	defer rows.Close()
	for rows.Next() {
		err := rows.Scan(&stationId)
		if err != nil {
			return models.Station{}, 0, err
		}
	}

	if err := rows.Err(); err != nil {
		var pgErr *pgconn.PgError
		if errors.As(err, &pgErr) {
			if pgErr.Detail != "" {
				if strings.Contains(pgErr.Detail, "already exists") {
					return models.Station{}, 0, errors.New("Station" + stationName + " already exists")
				} else {
					return models.Station{}, 0, errors.New(pgErr.Detail)
				}
			} else {
				return models.Station{}, 0, errors.New(pgErr.Message)
			}
		} else {
			return models.Station{}, 0, err
		}
	}

	newStation := models.Station{
		ID:                          stationId,
		Name:                        stationName,
		CreatedBy:                   userId,
		CreatedByUsername:           username,
		CreatedAt:                   createAt,
		IsDeleted:                   false,
		RetentionType:               retentionType,
		RetentionValue:              retentionValue,
		StorageType:                 storageType,
		Replicas:                    replicas,
		UpdatedAt:                   updatedAt,
		SchemaName:                  schemaName,
		SchemaVersionNumber:         schemaVersionUpdate,
		IdempotencyWindow:           idempotencyWindow,
		IsNative:                    isNative,
		DlsConfigurationPoison:      dlsConfiguration.Poison,
		DlsConfigurationSchemaverse: dlsConfiguration.Schemaverse,
		TieredStorageEnabled:        tieredStorageEnabled,
		TenantName:                  strings.ToLower(tenantName),
	}

	rowsAffected := rows.CommandTag().RowsAffected()
	return newStation, rowsAffected, nil
}

// TODO: check if need to add condition instead duplicate same functions
func GetAllStationsDetailsPerTenant(tenantName string) ([]models.ExtendedStation, error) {
	ctx, cancelfunc := context.WithTimeout(context.Background(), DbOperationTimeout*time.Second)
	defer cancelfunc()
	conn, err := MetadataDbClient.Client.Acquire(ctx)
	if err != nil {
		return []models.ExtendedStation{}, err
	}
	defer conn.Release()
	query := `
	SELECT s.*, COALESCE(p.id, 0),  
	COALESCE(p.name, ''), 
	COALESCE(p.station_id, 0), 
	COALESCE(p.type, 'application'), 
	COALESCE(p.connection_id, ''), 
	COALESCE(p.created_by, 0), 
	COALESCE(p.created_by_username, ''), 
	COALESCE(p.is_active, false), 
	COALESCE(p.created_at, CURRENT_TIMESTAMP), 
	COALESCE(p.is_deleted, false), 
	COALESCE(c.id, 0),  
	COALESCE(c.name, ''), 
	COALESCE(c.station_id, 0), 
	COALESCE(c.type, 'application'), 
	COALESCE(c.connection_id, ''),
	COALESCE(c.consumers_group, ''),
	COALESCE(c.max_ack_time_ms, 0), 
	COALESCE(c.created_by, 0), 
	COALESCE(c.created_by_username, ''), 
	COALESCE(c.is_active, false), 
	COALESCE(c.created_at, CURRENT_TIMESTAMP), 
	COALESCE(c.is_deleted, false), 
	COALESCE(c.max_msg_deliveries, 0), 
	COALESCE(c.start_consume_from_seq, 0),
	 COALESCE(c.last_msgs, 0) 
	FROM stations AS s
	LEFT JOIN producers AS p
	ON s.id = p.station_id 
	LEFT JOIN consumers AS c 
	ON s.id = c.station_id
	WHERE s.is_deleted = false
	GROUP BY s.id,p.id,c.id`
	stmt, err := conn.Conn().Prepare(ctx, "get_all_stations_details_per_tenant", query)
	if err != nil {
		return []models.ExtendedStation{}, err
	}

	rows, err := conn.Conn().Query(ctx, stmt.Name)
	if err != nil {
		return []models.ExtendedStation{}, err
	}
	if err == pgx.ErrNoRows {
		return []models.ExtendedStation{}, nil
	}
	defer rows.Close()
	stationsMap := map[int]models.ExtendedStation{}
	for rows.Next() {
		var stationRes models.Station
		var producer models.Producer
		var consumer models.Consumer
		if err := rows.Scan(
			&stationRes.ID,
			&stationRes.Name,
			&stationRes.RetentionType,
			&stationRes.RetentionValue,
			&stationRes.StorageType,
			&stationRes.Replicas,
			&stationRes.CreatedBy,
			&stationRes.CreatedByUsername,
			&stationRes.CreatedAt,
			&stationRes.UpdatedAt,
			&stationRes.IsDeleted,
			&stationRes.SchemaName,
			&stationRes.SchemaVersionNumber,
			&stationRes.IdempotencyWindow,
			&stationRes.IsNative,
			&stationRes.DlsConfigurationPoison,
			&stationRes.DlsConfigurationSchemaverse,
			&stationRes.TieredStorageEnabled,
			&stationRes.TenantName,
			&producer.ID,
			&producer.Name,
			&producer.StationId,
			&producer.Type,
			&producer.ConnectionId,
			&producer.CreatedBy,
			&producer.CreatedByUsername,
			&producer.IsActive,
			&producer.CreatedAt,
			&producer.IsDeleted,
			&consumer.ID,
			&consumer.Name,
			&consumer.StationId,
			&consumer.Type,
			&consumer.ConnectionId,
			&consumer.ConsumersGroup,
			&consumer.MaxAckTimeMs,
			&consumer.CreatedBy,
			&consumer.CreatedByUsername,
			&consumer.IsActive,
			&consumer.CreatedAt,
			&consumer.IsDeleted,
			&consumer.MaxMsgDeliveries,
			&consumer.StartConsumeFromSeq,
			&consumer.LastMessages,
		); err != nil {
			return []models.ExtendedStation{}, err
		}
		if _, ok := stationsMap[stationRes.ID]; ok {
			tempStation := stationsMap[stationRes.ID]
			if producer.ID != 0 {
				tempStation.Producers = append(tempStation.Producers, producer)
			}
			if consumer.ID != 0 {
				tempStation.Consumers = append(tempStation.Consumers, consumer)
			}
			stationsMap[stationRes.ID] = tempStation
		} else {
			producers := []models.Producer{}
			consumers := []models.Consumer{}
			if producer.ID != 0 {
				producers = append(producers, producer)
			}
			if consumer.ID != 0 {
				consumers = append(consumers, consumer)
			}
			station := models.ExtendedStation{
				ID:                          stationRes.ID,
				Name:                        stationRes.Name,
				RetentionType:               stationRes.RetentionType,
				RetentionValue:              stationRes.RetentionValue,
				StorageType:                 stationRes.StorageType,
				Replicas:                    stationRes.Replicas,
				CreatedBy:                   stationRes.CreatedBy,
				CreatedAt:                   stationRes.CreatedAt,
				UpdatedAt:                   stationRes.UpdatedAt,
				IdempotencyWindow:           stationRes.IdempotencyWindow,
				IsNative:                    stationRes.IsNative,
				DlsConfigurationPoison:      stationRes.DlsConfigurationPoison,
				DlsConfigurationSchemaverse: stationRes.DlsConfigurationSchemaverse,
				Producers:                   producers,
				Consumers:                   consumers,
				TieredStorageEnabled:        stationRes.TieredStorageEnabled,
				TenantName:                  strings.ToLower(tenantName),
			}
			stationsMap[station.ID] = station
		}
	}
	if err := rows.Err(); err != nil {
		return []models.ExtendedStation{}, err
	}
	stations := getFilteredExtendedStations(stationsMap)
	return stations, nil
}

func GetAllStationsDetails() ([]models.ExtendedStation, error) {
	ctx, cancelfunc := context.WithTimeout(context.Background(), DbOperationTimeout*time.Second)
	defer cancelfunc()
	conn, err := MetadataDbClient.Client.Acquire(ctx)
	if err != nil {
		return []models.ExtendedStation{}, err
	}
	defer conn.Release()
	query := `
	SELECT s.*, COALESCE(p.id, 0),  
	COALESCE(p.name, ''), 
	COALESCE(p.station_id, 0), 
	COALESCE(p.type, 'application'), 
	COALESCE(p.connection_id, ''), 
	COALESCE(p.created_by, 0), 
	COALESCE(p.created_by_username, ''), 
	COALESCE(p.is_active, false), 
	COALESCE(p.created_at, CURRENT_TIMESTAMP), 
	COALESCE(p.is_deleted, false), 
	COALESCE(c.id, 0),  
	COALESCE(c.name, ''), 
	COALESCE(c.station_id, 0), 
	COALESCE(c.type, 'application'), 
	COALESCE(c.connection_id, ''),
	COALESCE(c.consumers_group, ''),
	COALESCE(c.max_ack_time_ms, 0), 
	COALESCE(c.created_by, 0), 
	COALESCE(c.created_by_username, ''), 
	COALESCE(c.is_active, false), 
	COALESCE(c.created_at, CURRENT_TIMESTAMP), 
	COALESCE(c.is_deleted, false), 
	COALESCE(c.max_msg_deliveries, 0), 
	COALESCE(c.start_consume_from_seq, 0),
	 COALESCE(c.last_msgs, 0) 
	FROM stations AS s
	LEFT JOIN producers AS p
	ON s.id = p.station_id 
	LEFT JOIN consumers AS c 
	ON s.id = c.station_id
	WHERE s.is_deleted = false
	GROUP BY s.id,p.id,c.id`
	stmt, err := conn.Conn().Prepare(ctx, "get_all_stations_details", query)
	if err != nil {
		return []models.ExtendedStation{}, err
	}

	rows, err := conn.Conn().Query(ctx, stmt.Name)
	if err != nil {
		return []models.ExtendedStation{}, err
	}
	if err == pgx.ErrNoRows {
		return []models.ExtendedStation{}, nil
	}
	defer rows.Close()
	stationsMap := map[int]models.ExtendedStation{}
	for rows.Next() {
		var stationRes models.Station
		var producer models.Producer
		var consumer models.Consumer
		if err := rows.Scan(
			&stationRes.ID,
			&stationRes.Name,
			&stationRes.RetentionType,
			&stationRes.RetentionValue,
			&stationRes.StorageType,
			&stationRes.Replicas,
			&stationRes.CreatedBy,
			&stationRes.CreatedByUsername,
			&stationRes.CreatedAt,
			&stationRes.UpdatedAt,
			&stationRes.IsDeleted,
			&stationRes.SchemaName,
			&stationRes.SchemaVersionNumber,
			&stationRes.IdempotencyWindow,
			&stationRes.IsNative,
			&stationRes.DlsConfigurationPoison,
			&stationRes.DlsConfigurationSchemaverse,
			&stationRes.TieredStorageEnabled,
			&producer.ID,
			&producer.Name,
			&producer.StationId,
			&producer.Type,
			&producer.ConnectionId,
			&producer.CreatedBy,
			&producer.CreatedByUsername,
			&producer.IsActive,
			&producer.CreatedAt,
			&producer.IsDeleted,
			&consumer.ID,
			&consumer.Name,
			&consumer.StationId,
			&consumer.Type,
			&consumer.ConnectionId,
			&consumer.ConsumersGroup,
			&consumer.MaxAckTimeMs,
			&consumer.CreatedBy,
			&consumer.CreatedByUsername,
			&consumer.IsActive,
			&consumer.CreatedAt,
			&consumer.IsDeleted,
			&consumer.MaxMsgDeliveries,
			&consumer.StartConsumeFromSeq,
			&consumer.LastMessages,
		); err != nil {
			return []models.ExtendedStation{}, err
		}
		if _, ok := stationsMap[stationRes.ID]; ok {
			tempStation := stationsMap[stationRes.ID]
			if producer.ID != 0 {
				tempStation.Producers = append(tempStation.Producers, producer)
			}
			if consumer.ID != 0 {
				tempStation.Consumers = append(tempStation.Consumers, consumer)
			}
			stationsMap[stationRes.ID] = tempStation
		} else {
			producers := []models.Producer{}
			consumers := []models.Consumer{}
			if producer.ID != 0 {
				producers = append(producers, producer)
			}
			if consumer.ID != 0 {
				consumers = append(consumers, consumer)
			}
			station := models.ExtendedStation{
				ID:                          stationRes.ID,
				Name:                        stationRes.Name,
				RetentionType:               stationRes.RetentionType,
				RetentionValue:              stationRes.RetentionValue,
				StorageType:                 stationRes.StorageType,
				Replicas:                    stationRes.Replicas,
				CreatedBy:                   stationRes.CreatedBy,
				CreatedAt:                   stationRes.CreatedAt,
				UpdatedAt:                   stationRes.UpdatedAt,
				IdempotencyWindow:           stationRes.IdempotencyWindow,
				IsNative:                    stationRes.IsNative,
				DlsConfigurationPoison:      stationRes.DlsConfigurationPoison,
				DlsConfigurationSchemaverse: stationRes.DlsConfigurationSchemaverse,
				Producers:                   producers,
				Consumers:                   consumers,
				TieredStorageEnabled:        stationRes.TieredStorageEnabled,
			}
			stationsMap[station.ID] = station
		}
	}
	if err := rows.Err(); err != nil {
		return []models.ExtendedStation{}, err
	}
	stations := getFilteredExtendedStations(stationsMap)
	return stations, nil
}

func getFilteredExtendedStations(stationsMap map[int]models.ExtendedStation) []models.ExtendedStation {
	stations := []models.ExtendedStation{}
	for _, station := range stationsMap {
		producersMap := map[string]models.Producer{}
		for _, p := range station.Producers {
			if _, ok := producersMap[p.Name]; ok {
				if producersMap[p.Name].CreatedAt.Before(p.CreatedAt) {
					producersMap[p.Name] = p
				}
			} else {
				producersMap[p.Name] = p
			}
		}
		producers := []models.Producer{}
		for _, p := range producersMap {
			producers = append(producers, p)
		}

		consumersMap := map[string]models.Consumer{}
		for _, c := range station.Consumers {
			if _, ok := consumersMap[c.Name]; ok {
				if consumersMap[c.Name].CreatedAt.Before(c.CreatedAt) {
					consumersMap[c.Name] = c
				}
			} else {
				consumersMap[c.Name] = c
			}
		}
		consumers := []models.Consumer{}
		for _, c := range consumersMap {
			consumers = append(consumers, c)
		}
		station.Consumers = consumers
		station.Producers = producers
		stations = append(stations, station)
	}
	return stations
}

func DeleteStationsByNames(stationNames []string, tenantName string) error {
	ctx, cancelfunc := context.WithTimeout(context.Background(), DbOperationTimeout*time.Second)
	defer cancelfunc()
	conn, err := MetadataDbClient.Client.Acquire(ctx)
	if err != nil {
		return err
	}
	defer conn.Release()
	query := `UPDATE stations
	SET is_deleted = true
	WHERE name = ANY($1)
	AND (is_deleted = false)
	AND tenant_name=$2`
	stmt, err := conn.Conn().Prepare(ctx, "delete_stations_by_names", query)
	if err != nil {
		return err
	}
	_, err = conn.Conn().Query(ctx, stmt.Name, stationNames, strings.ToLower(tenantName))
	if err != nil {
		return err
	}
	return nil
}

func DeleteStation(name string, tenantName string) error {
	ctx, cancelfunc := context.WithTimeout(context.Background(), DbOperationTimeout*time.Second)
	defer cancelfunc()
	conn, err := MetadataDbClient.Client.Acquire(ctx)
	if err != nil {
		return err
	}
	defer conn.Release()
	query := `UPDATE stations
	SET is_deleted = true
	WHERE name = $1
	AND (is_deleted = false)
	AND tenant_name=$2`
	stmt, err := conn.Conn().Prepare(ctx, "delete_station", query)
	if err != nil {
		return err
	}
	_, err = conn.Conn().Query(ctx, stmt.Name, name, strings.ToLower(tenantName))
	if err != nil {
		return err
	}
	return nil
}

func AttachSchemaToStation(stationName string, schemaName string, versionNumber int, tenantName string) error {
	ctx, cancelfunc := context.WithTimeout(context.Background(), DbOperationTimeout*time.Second)
	defer cancelfunc()
	conn, err := MetadataDbClient.Client.Acquire(ctx)
	if err != nil {
		return err
	}
	defer conn.Release()
	query := `UPDATE stations SET schema_name = $2, schema_version_number = $3
	WHERE name = $1 AND is_deleted = false AND tenant_name=$4`
	stmt, err := conn.Conn().Prepare(ctx, "attach_schema_to_station", query)
	if err != nil {
		return err
	}
	_, err = conn.Conn().Query(ctx, stmt.Name, stationName, schemaName, versionNumber, strings.ToLower(tenantName))
	if err != nil {
		return err
	}
	return nil
}

func DetachSchemaFromStation(stationName string, tenantName string) error {
	ctx, cancelfunc := context.WithTimeout(context.Background(), DbOperationTimeout*time.Second)
	defer cancelfunc()
	conn, err := MetadataDbClient.Client.Acquire(ctx)
	if err != nil {
		return err
	}
	defer conn.Release()
	query := `UPDATE stations SET schema_name = '', schema_version_number = 0
	WHERE name = $1 AND is_deleted = false AND tenant_name=$2`
	stmt, err := conn.Conn().Prepare(ctx, "detach_schema_from_station", query)
	if err != nil {
		return err
	}
	_, err = conn.Conn().Query(ctx, stmt.Name, stationName, strings.ToLower(tenantName))
	if err != nil {
		return err
	}
	return nil
}

func UpdateStationDlsConfig(stationName string, poison bool, schemaverse bool, tenantName string) error {
	ctx, cancelfunc := context.WithTimeout(context.Background(), DbOperationTimeout*time.Second)
	defer cancelfunc()
	conn, err := MetadataDbClient.Client.Acquire(ctx)
	if err != nil {
		return err
	}
	defer conn.Release()
	query := `UPDATE stations SET dls_configuration_poison = $2, dls_configuration_schemaverse = $3
	WHERE name = $1 AND is_deleted = false AND tenant_name=$4`
	stmt, err := conn.Conn().Prepare(ctx, "update_station_dls_config", query)
	if err != nil {
		return err
	}
	_, err = conn.Conn().Query(ctx, stmt.Name, stationName, poison, schemaverse, strings.ToLower(tenantName))
	if err != nil {
		return err
	}
	return nil
}

func UpdateStationsOfDeletedUser(userId int, tenantName string) error {
	ctx, cancelfunc := context.WithTimeout(context.Background(), DbOperationTimeout*time.Second)
	defer cancelfunc()
	conn, err := MetadataDbClient.Client.Acquire(ctx)
	if err != nil {
		return err
	}
	defer conn.Release()
	query := `UPDATE stations SET created_by = 0, created_by_username = CONCAT(created_by_username, '(deleted)') WHERE created_by = $1 AND created_by_username NOT LIKE '%(deleted)' AND tenant_name=$2`
	stmt, err := conn.Conn().Prepare(ctx, "update_stations_of_deleted_user", query)
	if err != nil {
		return err
	}
	_, err = conn.Conn().Query(ctx, stmt.Name, userId, strings.ToLower(tenantName))
	if err != nil {
		return err
	}
	return nil
}

func GetStationNamesUsingSchema(schemaName string, tenantName string) ([]string, error) {
	stationNames := []string{}
	ctx, cancelfunc := context.WithTimeout(context.Background(), DbOperationTimeout*time.Second)
	defer cancelfunc()
	conn, err := MetadataDbClient.Client.Acquire(ctx)
	if err != nil {
		return nil, err
	}
	defer conn.Release()
	query := `
		SELECT name FROM stations
		WHERE schema_name = $1 AND is_deleted = false AND tenant_name = $2
	`
	stmt, err := conn.Conn().Prepare(ctx, "get_station_names_using_schema", query)
	if err != nil {
		return nil, err
	}
	rows, err := conn.Conn().Query(ctx, stmt.Name, schemaName, strings.ToLower(tenantName))
	if err != nil {
		return nil, err
	}
	defer rows.Close()

	for rows.Next() {
		var stationName string
		err := rows.Scan(&stationName)
		if err != nil {
			return nil, err
		}
		stationNames = append(stationNames, stationName)
	}

	if rows.Err() != nil {
		return nil, err
	}

	return stationNames, nil

}

func GetCountStationsUsingSchema(schemaName string, tenantName string) (int, error) {
	ctx, cancelfunc := context.WithTimeout(context.Background(), DbOperationTimeout*time.Second)
	defer cancelfunc()
	conn, err := MetadataDbClient.Client.Acquire(ctx)
	if err != nil {
		return 0, err
	}
	defer conn.Release()
	query := `SELECT COUNT(*) FROM stations WHERE schema_name = $1 AND is_deleted = false AND tenant_name=$2`
	stmt, err := conn.Conn().Prepare(ctx, "get_count_stations_using_schema", query)
	if err != nil {
		return 0, err
	}
	var count int
	err = conn.Conn().QueryRow(ctx, stmt.Name, schemaName, strings.ToLower(tenantName)).Scan(&count)
	if err != nil {
		return 0, err
	}

	return count, nil
}

func RemoveSchemaFromAllUsingStations(schemaName string, tenantName string) error {
	ctx, cancelfunc := context.WithTimeout(context.Background(), DbOperationTimeout*time.Second)
	defer cancelfunc()
	conn, err := MetadataDbClient.Client.Acquire(ctx)
	if err != nil {
		return err
	}
	defer conn.Release()
	query := `UPDATE stations SET schema_name = '' WHERE schema_name = $1 AND tenant_name=$2`
	stmt, err := conn.Conn().Prepare(ctx, "remove_schema_from_all_using_stations", query)
	if err != nil {
		return err
	}
	_, err = conn.Conn().Query(ctx, stmt.Name, schemaName, strings.ToLower(tenantName))
	if err != nil {
		return err
	}
	return nil
}

// Producer Functions
func GetProducersByConnectionIDWithStationDetails(connectionId string) ([]models.ExtendedProducer, error) {
	ctx, cancelfunc := context.WithTimeout(context.Background(), DbOperationTimeout*time.Second)
	defer cancelfunc()
	conn, err := MetadataDbClient.Client.Acquire(ctx)
	if err != nil {
		return []models.ExtendedProducer{}, err
	}
	defer conn.Release()
	query := `
	SELECT p.id, p.name, p.type, p.connection_id, p.created_by, p.created_by_username, p.created_at, s.name, p.is_active, p.is_deleted, c.client_address
	FROM producers AS p
	LEFT JOIN stations AS s
	ON s.id = p.station_id
	LEFT JOIN connections AS c
	ON c.id = p.connection_id
	WHERE p.connection_id = $1 AND p.is_active = true
	GROUP BY p.id, s.id, c.client_address`
	stmt, err := conn.Conn().Prepare(ctx, "get_producers_by_connection_id_with_station_details", query)
	if err != nil {
		return []models.ExtendedProducer{}, err
	}
	rows, err := conn.Conn().Query(ctx, stmt.Name, connectionId)
	if err != nil {
		return []models.ExtendedProducer{}, err
	}
	defer rows.Close()
	producers, err := pgx.CollectRows(rows, pgx.RowToStructByPos[models.ExtendedProducer])
	if err != nil {
		return []models.ExtendedProducer{}, err
	}
	if len(producers) == 0 {
		return []models.ExtendedProducer{}, nil
	}
	return producers, nil

}

func UpdateProducersConnection(connectionId string, isActive bool) error {
	ctx, cancelfunc := context.WithTimeout(context.Background(), DbOperationTimeout*time.Second)
	defer cancelfunc()
	conn, err := MetadataDbClient.Client.Acquire(ctx)
	if err != nil {
		return err
	}
	defer conn.Release()
	query := `UPDATE producers SET is_active = $1 WHERE connection_id = $2`
	stmt, err := conn.Conn().Prepare(ctx, "update_producers_connection", query)
	if err != nil {
		return err
	}
	_, err = conn.Conn().Query(ctx, stmt.Name, isActive, connectionId)
	if err != nil {
		return err
	}
	return nil
}

func GetProducerByID(id int) (bool, models.Producer, error) {
	ctx, cancelfunc := context.WithTimeout(context.Background(), DbOperationTimeout*time.Second)
	defer cancelfunc()
	conn, err := MetadataDbClient.Client.Acquire(ctx)
	if err != nil {
		return false, models.Producer{}, err
	}
	defer conn.Release()
	query := `SELECT * FROM producers WHERE id = $1 LIMIT 1`
	stmt, err := conn.Conn().Prepare(ctx, "get_producer_by_id", query)
	if err != nil {
		return false, models.Producer{}, err
	}
	rows, err := conn.Conn().Query(ctx, stmt.Name, id)
	if err != nil {
		return false, models.Producer{}, err
	}
	defer rows.Close()
	producers, err := pgx.CollectRows(rows, pgx.RowToStructByPos[models.Producer])
	if err != nil {
		return false, models.Producer{}, err
	}
	if len(producers) == 0 {
		return false, models.Producer{}, nil
	}
	return true, producers[0], nil
}

func GetProducerByNameAndConnectionID(name string, connectionId string) (bool, models.Producer, error) {
	ctx, cancelfunc := context.WithTimeout(context.Background(), DbOperationTimeout*time.Second)
	defer cancelfunc()
	conn, err := MetadataDbClient.Client.Acquire(ctx)
	if err != nil {
		return false, models.Producer{}, err
	}
	defer conn.Release()
	query := `SELECT * FROM producers WHERE name = $1 AND connection_id = $2`
	stmt, err := conn.Conn().Prepare(ctx, "get_producer_by_name_and_connection_id", query)
	if err != nil {
		return false, models.Producer{}, err
	}
	rows, err := conn.Conn().Query(ctx, stmt.Name, name, connectionId)
	if err != nil {
		return false, models.Producer{}, err
	}
	defer rows.Close()
	producers, err := pgx.CollectRows(rows, pgx.RowToStructByPos[models.Producer])
	if err != nil {
		return false, models.Producer{}, err
	}
	if len(producers) == 0 {
		return false, models.Producer{}, nil
	}
	return true, producers[0], nil
}

func GetProducerByStationIDAndUsername(username string, stationId int, connectionId string) (bool, models.Producer, error) {
	ctx, cancelfunc := context.WithTimeout(context.Background(), DbOperationTimeout*time.Second)
	defer cancelfunc()
	conn, err := MetadataDbClient.Client.Acquire(ctx)
	if err != nil {
		return false, models.Producer{}, err
	}
	defer conn.Release()
	query := `SELECT * FROM producers WHERE name = $1 AND station_id = $2 AND connection_id = $3 LIMIT 1`
	stmt, err := conn.Conn().Prepare(ctx, "get_producer_by_station_id_and_username", query)
	if err != nil {
		return false, models.Producer{}, err
	}
	rows, err := conn.Conn().Query(ctx, stmt.Name, username, stationId, connectionId)
	if err != nil {
		return false, models.Producer{}, err
	}
	defer rows.Close()
	producers, err := pgx.CollectRows(rows, pgx.RowToStructByPos[models.Producer])
	if err != nil {
		return false, models.Producer{}, err
	}
	if len(producers) == 0 {
		return false, models.Producer{}, nil
	}
	return true, producers[0], nil
}

func GetActiveProducerByStationID(producerName string, stationId int) (bool, models.Producer, error) {
	ctx, cancelfunc := context.WithTimeout(context.Background(), DbOperationTimeout*time.Second)
	defer cancelfunc()
	conn, err := MetadataDbClient.Client.Acquire(ctx)
	if err != nil {
		return false, models.Producer{}, err
	}
	defer conn.Release()

	query := `SELECT * FROM producers WHERE name = $1 AND station_id = $2 AND is_active = true LIMIT 1`
	stmt, err := conn.Conn().Prepare(ctx, "get_active_producer_by_station_id", query)
	if err != nil {
		return false, models.Producer{}, err
	}
	rows, err := conn.Conn().Query(ctx, stmt.Name, producerName, stationId)
	if err != nil {
		return false, models.Producer{}, err
	}
	defer rows.Close()
	producers, err := pgx.CollectRows(rows, pgx.RowToStructByPos[models.Producer])
	if err != nil {
		return false, models.Producer{}, err
	}
	if len(producers) == 0 {
		return false, models.Producer{}, nil
	}
	return true, producers[0], nil
}

func InsertNewProducer(name string, stationId int, producerType string, connectionIdObj string, createdByUser int, createdByUsername string) (models.Producer, int64, error) {
	ctx, cancelfunc := context.WithTimeout(context.Background(), DbOperationTimeout*time.Second)
	defer cancelfunc()

	conn, err := MetadataDbClient.Client.Acquire(ctx)
	if err != nil {
		return models.Producer{}, 0, err
	}
	defer conn.Release()

	query := `INSERT INTO producers ( 
		name, 
		station_id, 
		connection_id,
		created_by, 
		created_by_username,
		is_active, 
		is_deleted, 
		created_at, 
		type) 
    VALUES($1, $2, $3, $4, $5, $6, $7, $8, $9) RETURNING id`

	stmt, err := conn.Conn().Prepare(ctx, "insert_new_producer", query)
	if err != nil {
		return models.Producer{}, 0, err
	}

	var producerId int
	createAt := time.Now()
	isActive := true
	isDeleted := false

	rows, err := conn.Conn().Query(ctx, stmt.Name, name, stationId, connectionIdObj, createdByUser, createdByUsername, isActive, isDeleted, createAt, producerType)
	if err != nil {
		return models.Producer{}, 0, err
	}
	defer rows.Close()
	for rows.Next() {
		err := rows.Scan(&producerId)
		if err != nil {
			return models.Producer{}, 0, err
		}
	}

	if err := rows.Err(); err != nil {
		return models.Producer{}, 0, err
	}

	if err := rows.Err(); err != nil {
		var pgErr *pgconn.PgError
		if errors.As(err, &pgErr) {
			if pgErr.Detail != "" {
				return models.Producer{}, 0, errors.New(pgErr.Detail)
			} else {
				return models.Producer{}, 0, errors.New(pgErr.Message)
			}
		} else {
			return models.Producer{}, 0, err
		}
	}

	rowsAffected := rows.CommandTag().RowsAffected()
	newProducer := models.Producer{
		ID:                producerId,
		Name:              name,
		StationId:         stationId,
		Type:              producerType,
		ConnectionId:      connectionIdObj,
		CreatedBy:         createdByUser,
		CreatedByUsername: createdByUsername,
		IsActive:          isActive,
		CreatedAt:         time.Now(),
		IsDeleted:         isDeleted,
	}
	return newProducer, rowsAffected, nil
}

func GetAllProducers() ([]models.ExtendedProducer, error) {
	ctx, cancelfunc := context.WithTimeout(context.Background(), DbOperationTimeout*time.Second)
	defer cancelfunc()
	conn, err := MetadataDbClient.Client.Acquire(ctx)
	if err != nil {
		return []models.ExtendedProducer{}, err
	}
	defer conn.Release()
	query := `
		SELECT p.id, p.name, p.type, p.connection_id, p.created_by, p.created_by_username, p.created_at, s.name , p.is_active, p.is_deleted , c.client_address
		FROM producers AS p
		LEFT JOIN stations AS s ON p.station_id = s.id
		LEFT JOIN connections AS c ON p.connection_id = c.id
	`
	stmt, err := conn.Conn().Prepare(ctx, "get_all_producers", query)
	if err != nil {
		return []models.ExtendedProducer{}, err
	}
	rows, err := conn.Conn().Query(ctx, stmt.Name)
	if err != nil {
		return []models.ExtendedProducer{}, err
	}
	defer rows.Close()
	producers, err := pgx.CollectRows(rows, pgx.RowToStructByPos[models.ExtendedProducer])
	if err != nil {
		return []models.ExtendedProducer{}, err
	}
	if len(producers) == 0 {
		return []models.ExtendedProducer{}, nil
	}
	return producers, nil
}

func GetNotDeletedProducersByStationID(stationId int) ([]models.Producer, error) {
	ctx, cancelfunc := context.WithTimeout(context.Background(), DbOperationTimeout*time.Second)
	defer cancelfunc()
	conn, err := MetadataDbClient.Client.Acquire(ctx)
	if err != nil {
		return []models.Producer{}, err
	}
	defer conn.Release()

	query := `SELECT * FROM producers AS p WHERE p.station_id = $1 AND p.is_deleted = false`
	stmt, err := conn.Conn().Prepare(ctx, "get_not_deleted_producers_by_station_id", query)
	if err != nil {
		return []models.Producer{}, err
	}
	rows, err := conn.Conn().Query(ctx, stmt.Name, stationId)
	if err != nil {
		return []models.Producer{}, err
	}
	defer rows.Close()
	producers, err := pgx.CollectRows(rows, pgx.RowToStructByPos[models.Producer])
	if err != nil {
		return []models.Producer{}, err
	}
	if len(producers) == 0 {
		return []models.Producer{}, nil
	}
	return producers, nil
}
func GetAllProducersByStationID(stationId int) ([]models.ExtendedProducer, error) {
	ctx, cancelfunc := context.WithTimeout(context.Background(), DbOperationTimeout*time.Second)
	defer cancelfunc()
	conn, err := MetadataDbClient.Client.Acquire(ctx)
	if err != nil {
		return []models.ExtendedProducer{}, err
	}
	defer conn.Release()
	query := `
	SELECT DISTINCT ON (p.name) p.id, p.name, p.type, p.connection_id, p.created_by, p.created_by_username, p.created_at, s.name, p.is_active, p.is_deleted, c.client_address 
	FROM producers AS p 
	LEFT JOIN stations AS s
	ON s.id = p.station_id
	LEFT JOIN connections AS c
	ON c.id = p.connection_id
	WHERE p.station_id = $1 ORDER BY p.name, p.created_at DESC`
	stmt, err := conn.Conn().Prepare(ctx, "get_producers_by_station_id", query)
	if err != nil {
		return []models.ExtendedProducer{}, err
	}
	rows, err := conn.Conn().Query(ctx, stmt.Name, stationId)
	if err != nil {
		return []models.ExtendedProducer{}, err
	}
	defer rows.Close()

	producers, err := pgx.CollectRows(rows, pgx.RowToStructByPos[models.ExtendedProducer])
	if err != nil {
		return []models.ExtendedProducer{}, err
	}
	if len(producers) == 0 {
		return []models.ExtendedProducer{}, nil
	}
	return producers, nil
}

func DeleteProducerByNameAndStationID(name string, stationId int) (bool, models.Producer, error) {
	ctx, cancelfunc := context.WithTimeout(context.Background(), DbOperationTimeout*time.Second)
	defer cancelfunc()
	conn, err := MetadataDbClient.Client.Acquire(ctx)
	if err != nil {
		return false, models.Producer{}, err
	}
	defer conn.Release()
	query := `UPDATE producers SET is_active = false, is_deleted = true WHERE name = $1 AND station_id = $2 AND is_active = true RETURNING *`
	stmt, err := conn.Conn().Prepare(ctx, "delete_producer_by_name_and_station_id", query)
	if err != nil {
		return false, models.Producer{}, err
	}
	rows, err := conn.Conn().Query(ctx, stmt.Name, name, stationId)
	if err != nil {
		return false, models.Producer{}, err
	}
	defer rows.Close()
	producers, err := pgx.CollectRows(rows, pgx.RowToStructByPos[models.Producer])
	if err != nil {
		return false, models.Producer{}, err
	}
	if len(producers) == 0 {
		return false, models.Producer{}, nil
	}
	return true, producers[0], nil
}

func DeleteProducersByStationID(stationId int) error {
	ctx, cancelfunc := context.WithTimeout(context.Background(), DbOperationTimeout*time.Second)
	defer cancelfunc()
	conn, err := MetadataDbClient.Client.Acquire(ctx)
	if err != nil {
		return err
	}
	defer conn.Release()
	query := `UPDATE producers SET is_active = false, is_deleted = true WHERE station_id = $1`
	stmt, err := conn.Conn().Prepare(ctx, "delete_producers_by_station_id", query)
	if err != nil {
		return err
	}
	_, err = conn.Conn().Query(ctx, stmt.Name, stationId)
	if err != nil {
		return err
	}
	return nil
}

func CountActiveProudcersByStationID(stationId int) (int64, error) {
	var activeCount int64
	ctx, cancelfunc := context.WithTimeout(context.Background(), DbOperationTimeout*time.Second)
	defer cancelfunc()
	conn, err := MetadataDbClient.Client.Acquire(ctx)
	if err != nil {
		return 0, err
	}
	defer conn.Release()
	query := `SELECT COUNT(*) FROM producers WHERE station_id = $1 AND is_active = true`
	stmt, err := conn.Conn().Prepare(ctx, "count_active_producers_by_station_id", query)
	if err != nil {
		return 0, err
	}
	err = conn.Conn().QueryRow(ctx, stmt.Name, stationId).Scan(&activeCount)
	if err != nil {
		return 0, err
	}

	return activeCount, nil
}

func CountAllActiveProudcers() (int64, error) {
	var producersCount int64
	ctx, cancelfunc := context.WithTimeout(context.Background(), DbOperationTimeout*time.Second)
	defer cancelfunc()
	conn, err := MetadataDbClient.Client.Acquire(ctx)
	if err != nil {
		return 0, err
	}
	defer conn.Release()
	query := `SELECT COUNT(*) FROM producers WHERE is_active = true`
	stmt, err := conn.Conn().Prepare(ctx, "count_all_active_producers", query)
	if err != nil {
		return 0, err
	}
	err = conn.Conn().QueryRow(ctx, stmt.Name).Scan(&producersCount)
	if err != nil {
		return 0, err
	}

	return producersCount, nil
}

func UpdateProducersOfDeletedUser(userId int) error {
	ctx, cancelfunc := context.WithTimeout(context.Background(), DbOperationTimeout*time.Second)
	defer cancelfunc()
	conn, err := MetadataDbClient.Client.Acquire(ctx)
	if err != nil {
		return err
	}
	defer conn.Release()
	query := `UPDATE stations SET created_by = 0, created_by_username = CONCAT(created_by_username, '(deleted)') WHERE created_by = $1 AND created_by_username NOT LIKE '%(deleted)'`
	stmt, err := conn.Conn().Prepare(ctx, "update_producers_of_deleted_user", query)
	if err != nil {
		return err
	}
	_, err = conn.Conn().Query(ctx, stmt.Name, userId)
	if err != nil {
		return err
	}
	return nil
}

func KillProducersByConnections(connectionIds []string) error {
	ctx, cancelfunc := context.WithTimeout(context.Background(), DbOperationTimeout*time.Second)
	defer cancelfunc()
	conn, err := MetadataDbClient.Client.Acquire(ctx)
	if err != nil {
		return err
	}
	defer conn.Release()
	query := `UPDATE producers SET is_active = false WHERE connection_id = ANY($1)`
	stmt, err := conn.Conn().Prepare(ctx, "kill_producers_by_connections", query)
	if err != nil {
		return err
	}
	_, err = conn.Conn().Query(ctx, stmt.Name, connectionIds)
	if err != nil {
		return err
	}
	return nil
}

// Consumer Functions
func GetActiveConsumerByCG(consumersGroup string, stationId int) (bool, models.Consumer, error) {
	ctx, cancelfunc := context.WithTimeout(context.Background(), DbOperationTimeout*time.Second)
	defer cancelfunc()
	conn, err := MetadataDbClient.Client.Acquire(ctx)
	if err != nil {
		return false, models.Consumer{}, err
	}
	defer conn.Release()

	query := `SELECT * FROM consumers WHERE consumers_group = $1 AND station_id = $2 AND is_deleted = false LIMIT 1`
	stmt, err := conn.Conn().Prepare(ctx, "get_active_consumer_by_cg", query)
	if err != nil {
		return false, models.Consumer{}, err
	}
	rows, err := conn.Conn().Query(ctx, stmt.Name, consumersGroup, stationId)
	if err != nil {
		return false, models.Consumer{}, err
	}
	defer rows.Close()
	consumers, err := pgx.CollectRows(rows, pgx.RowToStructByPos[models.Consumer])
	if err != nil {
		return false, models.Consumer{}, err
	}
	if len(consumers) == 0 {
		return false, models.Consumer{}, nil
	}
	return true, consumers[0], nil
}

func InsertNewConsumer(name string,
	stationId int,
	consumerType string,
	connectionIdObj string,
	createdBy int,
	createdByUsername string,
	cgName string,
	maxAckTime int,
	maxMsgDeliveries int,
	startConsumeFromSequence uint64,
	lastMessages int64) (bool, models.Consumer, int64, error) {
	ctx, cancelfunc := context.WithTimeout(context.Background(), DbOperationTimeout*time.Second)
	defer cancelfunc()

	conn, err := MetadataDbClient.Client.Acquire(ctx)
	if err != nil {
		return false, models.Consumer{}, 0, err
	}
	defer conn.Release()

	query := `INSERT INTO consumers ( 
		name, 
		station_id,
		connection_id,
		consumers_group,
		max_ack_time_ms,
		created_by,
		created_by_username,
		is_active, 
		is_deleted, 
		created_at,
		max_msg_deliveries,
		start_consume_from_seq,
		last_msgs,
		type) 
    VALUES($1, $2, $3, $4, $5, $6, $7, $8, $9, $10, $11, $12, $13, $14) 
	RETURNING id`

	stmt, err := conn.Conn().Prepare(ctx, "insert_new_consumer", query)
	if err != nil {
		return false, models.Consumer{}, 0, err
	}

	var consumerId int
	createdAt := time.Now()
	isActive := true
	isDeleted := false

	rows, err := conn.Conn().Query(ctx, stmt.Name,
		name, stationId, connectionIdObj, cgName, maxAckTime, createdBy, createdByUsername, isActive, isDeleted, createdAt, maxMsgDeliveries, startConsumeFromSequence, lastMessages, consumerType)
	if err != nil {
		var pgErr *pgconn.PgError
		if errors.As(err, &pgErr) && pgErr.Code == "23505" {
			// Handle unique constraint violation error
			return true, models.Consumer{}, 0, nil
		} else {
			return false, models.Consumer{}, 0, err
		}
	}
	defer rows.Close()
	for rows.Next() {
		err := rows.Scan(&consumerId)
		if err != nil {
			return false, models.Consumer{}, 0, err
		}
	}

	if err := rows.Err(); err != nil {
		var pgErr *pgconn.PgError
		if errors.As(err, &pgErr) && pgErr.Code == "23505" {
			// Handle unique constraint violation error
			return true, models.Consumer{}, 0, nil
		} else {
			return false, models.Consumer{}, 0, err
		}
	}

	if err := rows.Err(); err != nil {
		var pgErr *pgconn.PgError
		if errors.As(err, &pgErr) {
			if pgErr.Detail != "" {
				return false, models.Consumer{}, 0, errors.New(pgErr.Detail)
			} else {
				return false, models.Consumer{}, 0, errors.New(pgErr.Message)
			}
		} else {
			return false, models.Consumer{}, 0, err
		}
	}

	rowsAffected := rows.CommandTag().RowsAffected()
	newConsumer := models.Consumer{
		ID:                  consumerId,
		Name:                name,
		StationId:           stationId,
		Type:                consumerType,
		ConnectionId:        connectionIdObj,
		CreatedBy:           createdBy,
		CreatedByUsername:   createdByUsername,
		ConsumersGroup:      cgName,
		IsActive:            isActive,
		CreatedAt:           time.Now(),
		IsDeleted:           isDeleted,
		MaxAckTimeMs:        int64(maxAckTime),
		MaxMsgDeliveries:    maxMsgDeliveries,
		StartConsumeFromSeq: startConsumeFromSequence,
		LastMessages:        lastMessages,
	}
	return false, newConsumer, rowsAffected, nil
}

func GetAllConsumers() ([]models.ExtendedConsumer, error) {
	ctx, cancelfunc := context.WithTimeout(context.Background(), DbOperationTimeout*time.Second)
	defer cancelfunc()
	conn, err := MetadataDbClient.Client.Acquire(ctx)
	if err != nil {
		return []models.ExtendedConsumer{}, err
	}
	defer conn.Release()
	query := `
		SELECT c.id, c.name, c.created_by, c.created_by_username, c.created_at, c.is_active, c.is_deleted, con.client_address, c.consumers_group, c.max_ack_time_ms, c.max_msg_deliveries, s.name 
		FROM consumers AS c
		LEFT JOIN stations AS s ON c.station_id = s.id
		LEFT JOIN connections AS con ON c.connection_id = con.id
	`
	stmt, err := conn.Conn().Prepare(ctx, "get_all_consumers", query)
	if err != nil {
		return []models.ExtendedConsumer{}, err
	}
	rows, err := conn.Conn().Query(ctx, stmt.Name)
	if err != nil {
		return []models.ExtendedConsumer{}, err
	}
	defer rows.Close()
	consumers, err := pgx.CollectRows(rows, pgx.RowToStructByPos[models.ExtendedConsumer])
	if err != nil {
		return []models.ExtendedConsumer{}, err
	}
	if len(consumers) == 0 {
		return []models.ExtendedConsumer{}, nil
	}
	return consumers, nil
}

func GetAllConsumersByStation(stationId int) ([]models.ExtendedConsumer, error) {
	ctx, cancelfunc := context.WithTimeout(context.Background(), DbOperationTimeout*time.Second)
	defer cancelfunc()
	conn, err := MetadataDbClient.Client.Acquire(ctx)
	if err != nil {
		return []models.ExtendedConsumer{}, err
	}
	defer conn.Release()
	query := `
		SELECT DISTINCT ON (c.name) c.id, c.name, c.created_by, c.created_by_username, c.created_at, c.is_active, c.is_deleted, con.client_address, c.consumers_group, c.max_ack_time_ms, c.max_msg_deliveries, s.name FROM consumers AS c
		LEFT JOIN stations AS s ON s.id = c.station_id
		LEFT JOIN connections AS con ON con.id = c.connection_id
	WHERE c.station_id = $1 ORDER BY c.name, c.created_at DESC`
	stmt, err := conn.Conn().Prepare(ctx, "get_all_consumers_by_station", query)
	if err != nil {
		return []models.ExtendedConsumer{}, err
	}
	rows, err := conn.Conn().Query(ctx, stmt.Name, stationId)
	if err != nil {
		return []models.ExtendedConsumer{}, err
	}
	defer rows.Close()
	consumers, err := pgx.CollectRows(rows, pgx.RowToStructByPos[models.ExtendedConsumer])
	if err != nil {
		return []models.ExtendedConsumer{}, err
	}
	if len(consumers) == 0 {
		return []models.ExtendedConsumer{}, nil
	}
	return consumers, nil
}

func DeleteConsumer(name string, stationId int) (bool, models.Consumer, error) {
	ctx, cancelfunc := context.WithTimeout(context.Background(), DbOperationTimeout*time.Second)
	defer cancelfunc()
	conn, err := MetadataDbClient.Client.Acquire(ctx)
	if err != nil {
		return false, models.Consumer{}, err
	}
	defer conn.Release()
	query1 := ` UPDATE consumers SET is_active = false, is_deleted = true WHERE name = $1 AND station_id = $2 AND is_active = true RETURNING *`
	findAndUpdateStmt, err := conn.Conn().Prepare(ctx, "find_and_update_consumers", query1)
	if err != nil {
		return false, models.Consumer{}, err
	}
	rows, err := conn.Conn().Query(ctx, findAndUpdateStmt.Name, name, stationId)
	if err != nil {
		return false, models.Consumer{}, err
	}
	defer rows.Close()
	consumers, err := pgx.CollectRows(rows, pgx.RowToStructByPos[models.Consumer])
	if err != nil {
		return false, models.Consumer{}, err
	}
	if len(consumers) == 0 {
		return false, models.Consumer{}, err
	}
	query2 := `UPDATE consumers SET is_active = false, is_deleted = true WHERE name = $1 AND station_id = $2`
	updateAllStmt, err := conn.Conn().Prepare(ctx, "update_all_related_consumers", query2)
	if err != nil {
		return false, models.Consumer{}, err
	}
	_, err = conn.Conn().Query(ctx, updateAllStmt.Name, name, stationId)
	if err != nil {
		return false, models.Consumer{}, err
	}
	return true, consumers[0], nil
}

func DeleteConsumersByStationID(stationId int) error {
	ctx, cancelfunc := context.WithTimeout(context.Background(), DbOperationTimeout*time.Second)
	defer cancelfunc()
	conn, err := MetadataDbClient.Client.Acquire(ctx)
	if err != nil {
		return err
	}
	defer conn.Release()
	query := `UPDATE consumers SET is_active = false, is_deleted = true WHERE station_id = $1`
	stmt, err := conn.Conn().Prepare(ctx, "delete_consumers_by_station_id", query)
	if err != nil {
		return err
	}
	_, err = conn.Conn().Query(ctx, stmt.Name, stationId)
	if err != nil {
		return err
	}
	return nil
}

func CountActiveConsumersInCG(consumersGroup string, stationId int) (int64, error) {
	var count int64
	ctx, cancelfunc := context.WithTimeout(context.Background(), DbOperationTimeout*time.Second)
	defer cancelfunc()
	conn, err := MetadataDbClient.Client.Acquire(ctx)
	if err != nil {
		return 0, err
	}
	defer conn.Release()
	query := `SELECT COUNT(*) FROM consumers WHERE station_id = $1 AND consumers_group = $2 AND is_deleted = false`
	stmt, err := conn.Conn().Prepare(ctx, "count_active_consumers_in_cg", query)
	if err != nil {
		return 0, err
	}
	err = conn.Conn().QueryRow(ctx, stmt.Name, stationId, consumersGroup).Scan(&count)
	if err != nil {
		return 0, err
	}

	return count, nil

}

func CountActiveConsumersByStationID(stationId int) (int64, error) {
	var activeCount int64
	ctx, cancelfunc := context.WithTimeout(context.Background(), DbOperationTimeout*time.Second)
	defer cancelfunc()
	conn, err := MetadataDbClient.Client.Acquire(ctx)
	if err != nil {
		return 0, err
	}
	defer conn.Release()
	query := `SELECT COUNT(*) FROM consumers WHERE station_id = $1 AND is_active = true`
	stmt, err := conn.Conn().Prepare(ctx, "count_active_consumers_by_station_id", query)
	if err != nil {
		return 0, err
	}
	err = conn.Conn().QueryRow(ctx, stmt.Name, stationId).Scan(&activeCount)
	if err != nil {
		return 0, err
	}

	return activeCount, nil
}

func CountAllActiveConsumers() (int64, error) {
	var consumersCount int64
	ctx, cancelfunc := context.WithTimeout(context.Background(), DbOperationTimeout*time.Second)
	defer cancelfunc()
	conn, err := MetadataDbClient.Client.Acquire(ctx)
	if err != nil {
		return 0, err
	}
	defer conn.Release()
	query := `SELECT COUNT(*) FROM consumers WHERE is_active = true`
	stmt, err := conn.Conn().Prepare(ctx, "count_all_active_consumers", query)
	if err != nil {
		return 0, err
	}
	err = conn.Conn().QueryRow(ctx, stmt.Name).Scan(&consumersCount)
	if err != nil {
		return 0, err
	}

	return consumersCount, nil
}

func GetConsumerGroupMembers(cgName string, stationId int) ([]models.CgMember, error) {
	ctx, cancelfunc := context.WithTimeout(context.Background(), DbOperationTimeout*time.Second)
	defer cancelfunc()
	conn, err := MetadataDbClient.Client.Acquire(ctx)
	if err != nil {
		return []models.CgMember{}, err
	}
	defer conn.Release()
	query := `
		SELECT
			c.name,
			con.client_address,
			c.is_active,
			c.is_deleted,
			c.created_by,
			c.created_by_username,
			c.max_ack_time_ms,
			c.max_msg_deliveries
		FROM
			consumers AS c
			INNER JOIN connections AS con ON c.connection_id = con.id
		WHERE
			c.consumers_group = $1
			AND c.station_id = $2
		ORDER BY
			c.created_at DESC
	`
	stmt, err := conn.Conn().Prepare(ctx, "get_consumer_group_members", query)
	if err != nil {
		return []models.CgMember{}, err
	}
	rows, err := conn.Conn().Query(ctx, stmt.Name, cgName, stationId)
	if err != nil {
		return []models.CgMember{}, err
	}
	defer rows.Close()

	consumers, err := pgx.CollectRows(rows, pgx.RowToStructByPos[models.CgMember])
	if err != nil {
		return []models.CgMember{}, err
	}
	if len(consumers) == 0 {
		return []models.CgMember{}, nil
	}
	return consumers, nil
}

func GetConsumersByConnectionIDWithStationDetails(connectionId string) ([]models.ExtendedConsumer, error) {
	ctx, cancelfunc := context.WithTimeout(context.Background(), DbOperationTimeout*time.Second)
	defer cancelfunc()
	conn, err := MetadataDbClient.Client.Acquire(ctx)
	if err != nil {
		return []models.ExtendedConsumer{}, err
	}
	defer conn.Release()
	query := `
		SELECT c.id, c.name, c.created_by, c.created_by_username, c.created_at, c.is_active, c.is_deleted, con.client_address, c.consumers_group, c.max_ack_time_ms, c.max_msg_deliveries, s.name  
		FROM consumers AS c
		LEFT JOIN stations AS s ON s.id = c.station_id
		LEFT JOIN connections AS con ON con.id = c.connection_id
		WHERE c.connection_id = $1
`
	stmt, err := conn.Conn().Prepare(ctx, "get_all_consumers_by_connection_id_with_station_details", query)
	if err != nil {
		return []models.ExtendedConsumer{}, err
	}
	rows, err := conn.Conn().Query(ctx, stmt.Name, connectionId)
	if err != nil {
		return []models.ExtendedConsumer{}, err
	}
	defer rows.Close()
	consumers, err := pgx.CollectRows(rows, pgx.RowToStructByPos[models.ExtendedConsumer])
	if err != nil {
		return []models.ExtendedConsumer{}, err
	}
	if len(consumers) == 0 {
		return []models.ExtendedConsumer{}, nil
	}
	return consumers, nil
}

func GetActiveConsumerByStationID(consumerName string, stationId int) (bool, models.Consumer, error) {
	ctx, cancelfunc := context.WithTimeout(context.Background(), DbOperationTimeout*time.Second)
	defer cancelfunc()
	conn, err := MetadataDbClient.Client.Acquire(ctx)
	if err != nil {
		return false, models.Consumer{}, err
	}
	defer conn.Release()
	query := `SELECT * FROM consumers WHERE name = $1 AND station_id = $2 AND is_active = true LIMIT 1`
	stmt, err := conn.Conn().Prepare(ctx, "get_active_consumer_by_station_id", query)
	if err != nil {
		return false, models.Consumer{}, err
	}
	rows, err := conn.Conn().Query(ctx, stmt.Name, consumerName, stationId)
	if err != nil {
		return false, models.Consumer{}, err
	}
	defer rows.Close()
	consumers, err := pgx.CollectRows(rows, pgx.RowToStructByPos[models.Consumer])
	if err != nil {
		return false, models.Consumer{}, err
	}
	if len(consumers) == 0 {
		return false, models.Consumer{}, nil
	}
	return true, consumers[0], nil
}

func UpdateConsumersConnection(connectionId string, isActive bool) error {
	ctx, cancelfunc := context.WithTimeout(context.Background(), DbOperationTimeout*time.Second)
	defer cancelfunc()
	conn, err := MetadataDbClient.Client.Acquire(ctx)
	if err != nil {
		return err
	}
	defer conn.Release()
	query := `UPDATE consumers SET is_active = $1 WHERE connection_id = $2`
	stmt, err := conn.Conn().Prepare(ctx, "update_consumers_connection", query)
	if err != nil {
		return err
	}
	_, err = conn.Conn().Query(ctx, stmt.Name, isActive, connectionId)
	if err != nil {
		return err
	}
	return nil
}

func UpdateConsumersOfDeletedUser(userId int) error {
	ctx, cancelfunc := context.WithTimeout(context.Background(), DbOperationTimeout*time.Second)
	defer cancelfunc()
	conn, err := MetadataDbClient.Client.Acquire(ctx)
	if err != nil {
		return err
	}
	defer conn.Release()
	query := `UPDATE consumers SET created_by = 0, created_by_username = CONCAT(created_by_username, '(deleted)') WHERE created_by = $1 AND created_by_username NOT LIKE '%(deleted)'`
	stmt, err := conn.Conn().Prepare(ctx, "update_consumers_of_deleted_user", query)
	if err != nil {
		return err
	}
	_, err = conn.Conn().Query(ctx, stmt.Name, userId)
	if err != nil {
		return err
	}
	return nil
}

func KillConsumersByConnections(connectionIds []string) error {
	ctx, cancelfunc := context.WithTimeout(context.Background(), DbOperationTimeout*time.Second)
	defer cancelfunc()
	conn, err := MetadataDbClient.Client.Acquire(ctx)
	if err != nil {
		return err
	}
	defer conn.Release()
	query := `UPDATE consumers SET is_active = false WHERE connection_id = ANY($1)`
	stmt, err := conn.Conn().Prepare(ctx, "kill_consumers_by_connections", query)
	if err != nil {
		return err
	}
	_, err = conn.Conn().Query(ctx, stmt.Name, connectionIds)
	if err != nil {
		return err
	}
	return nil
}

// Schema Functions
func GetSchemaByName(name string, tenantName string) (bool, models.Schema, error) {
	ctx, cancelfunc := context.WithTimeout(context.Background(), DbOperationTimeout*time.Second)
	defer cancelfunc()
	conn, err := MetadataDbClient.Client.Acquire(ctx)
	if err != nil {
		return false, models.Schema{}, err
	}
	defer conn.Release()
	query := `SELECT * FROM schemas WHERE name = $1 AND tenant_name = $2 LIMIT 1`
	stmt, err := conn.Conn().Prepare(ctx, "get_schema_by_name", query)
	if err != nil {
		return false, models.Schema{}, err
	}
	rows, err := conn.Conn().Query(ctx, stmt.Name, name, strings.ToLower(tenantName))
	if err != nil {
		return false, models.Schema{}, err
	}
	defer rows.Close()
	schemas, err := pgx.CollectRows(rows, pgx.RowToStructByPos[models.Schema])
	if err != nil {
		return false, models.Schema{}, err
	}
	if len(schemas) == 0 {
		return false, models.Schema{}, nil
	}
	return true, schemas[0], nil
}

func GetSchemaVersionsBySchemaID(id int) ([]models.SchemaVersion, error) {
	ctx, cancelfunc := context.WithTimeout(context.Background(), DbOperationTimeout*time.Second)
	defer cancelfunc()
	conn, err := MetadataDbClient.Client.Acquire(ctx)
	if err != nil {
		return []models.SchemaVersion{}, err
	}
	defer conn.Release()
	query := `SELECT * FROM schema_versions WHERE schema_id=$1 ORDER BY created_at DESC`
	stmt, err := conn.Conn().Prepare(ctx, "get_schema_versions_by_schema_id", query)
	if err != nil {
		cancelfunc()
		return []models.SchemaVersion{}, err
	}
	rows, err := conn.Conn().Query(ctx, stmt.Name, id)
	if err != nil {
		return []models.SchemaVersion{}, err
	}
	defer rows.Close()
	schemaVersionsRes, err := pgx.CollectRows(rows, pgx.RowToStructByPos[models.SchemaVersionResponse])
	if err != nil {
		return []models.SchemaVersion{}, err
	}
	if len(schemaVersionsRes) == 0 {
		return []models.SchemaVersion{}, nil
	}
	schemaVersions := []models.SchemaVersion{}
	for _, v := range schemaVersionsRes {
		version := models.SchemaVersion{
			ID:                v.ID,
			VersionNumber:     v.VersionNumber,
			Active:            v.Active,
			CreatedBy:         v.CreatedBy,
			CreatedByUsername: v.CreatedByUsername,
			CreatedAt:         v.CreatedAt,
			SchemaContent:     v.SchemaContent,
			SchemaId:          v.SchemaId,
			MessageStructName: v.MessageStructName,
			Descriptor:        string(v.Descriptor),
			TenantName:        strings.ToLower(v.TenantName),
		}

		schemaVersions = append(schemaVersions, version)
	}
	return schemaVersions, nil
}

func GetActiveVersionBySchemaID(id int) (models.SchemaVersion, error) {
	ctx, cancelfunc := context.WithTimeout(context.Background(), DbOperationTimeout*time.Second)
	defer cancelfunc()
	conn, err := MetadataDbClient.Client.Acquire(ctx)
	if err != nil {
		return models.SchemaVersion{}, err
	}
	defer conn.Release()
	query := `SELECT * FROM schema_versions WHERE schema_id=$1 AND active=true LIMIT 1`
	stmt, err := conn.Conn().Prepare(ctx, "get_active_version_by_schema_id", query)
	if err != nil {
		return models.SchemaVersion{}, err
	}
	rows, err := conn.Conn().Query(ctx, stmt.Name, id)
	if err != nil {
		return models.SchemaVersion{}, err
	}
	defer rows.Close()
	schemas, err := pgx.CollectRows(rows, pgx.RowToStructByPos[models.SchemaVersionResponse])
	if err != nil {
		return models.SchemaVersion{}, err
	}
	if len(schemas) == 0 {
		return models.SchemaVersion{}, nil
	}
	schemaVersion := models.SchemaVersion{
		ID:                schemas[0].ID,
		VersionNumber:     schemas[0].VersionNumber,
		Active:            schemas[0].Active,
		CreatedBy:         schemas[0].CreatedBy,
		CreatedByUsername: schemas[0].CreatedByUsername,
		CreatedAt:         schemas[0].CreatedAt,
		SchemaContent:     schemas[0].SchemaContent,
		SchemaId:          schemas[0].SchemaId,
		MessageStructName: schemas[0].MessageStructName,
		Descriptor:        string(schemas[0].Descriptor),
		TenantName:        strings.ToLower(schemas[0].TenantName),
	}

	return schemaVersion, nil
}

func UpdateSchemasOfDeletedUser(userId int, tenantName string) error {
	ctx, cancelfunc := context.WithTimeout(context.Background(), DbOperationTimeout*time.Second)
	defer cancelfunc()
	conn, err := MetadataDbClient.Client.Acquire(ctx)
	if err != nil {
		return err
	}
	defer conn.Release()
	query := ` UPDATE schemas
	SET created_by_username = CONCAT(created_by_username, '(deleted)')
	WHERE created_by_username = (
		SELECT username FROM users WHERE id = $1
	)
	AND created_by_username NOT LIKE '%(deleted)'
	AND tenant_name = $2`
	stmt, err := conn.Conn().Prepare(ctx, "update_schemas_of_deleted_user", query)
	if err != nil {
		return err
	}
	_, err = conn.Conn().Query(ctx, stmt.Name, userId, strings.ToLower(tenantName))
	if err != nil {
		return err
	}
	return nil
}

func UpdateSchemaVersionsOfDeletedUser(userId int, tenantName string) error {
	ctx, cancelfunc := context.WithTimeout(context.Background(), DbOperationTimeout*time.Second)
	defer cancelfunc()
	conn, err := MetadataDbClient.Client.Acquire(ctx)
	if err != nil {
		return err
	}
	defer conn.Release()
	query := ` UPDATE schema_versions
	SET created_by_username = CONCAT(created_by_username, '(deleted)')
	WHERE created_by_username = (
		SELECT username FROM users WHERE id = $1
	)
	AND created_by_username NOT LIKE '%(deleted)'
	AND tenant_name = $2`
	stmt, err := conn.Conn().Prepare(ctx, "update_schema_versions_of_deleted_user", query)
	if err != nil {
		return err
	}
	_, err = conn.Conn().Query(ctx, stmt.Name, userId, strings.ToLower(tenantName))
	if err != nil {
		return err
	}
	return nil
}

func GetSchemaVersionByNumberAndID(version int, schemaId int) (bool, models.SchemaVersion, error) {
	ctx, cancelfunc := context.WithTimeout(context.Background(), DbOperationTimeout*time.Second)
	defer cancelfunc()
	conn, err := MetadataDbClient.Client.Acquire(ctx)
	if err != nil {
		return false, models.SchemaVersion{}, err
	}
	defer conn.Release()
	query := `SELECT * FROM schema_versions WHERE schema_id=$1 AND version_number=$2 LIMIT 1`
	stmt, err := conn.Conn().Prepare(ctx, "get_active_version_by_number_and_id", query)
	if err != nil {
		return false, models.SchemaVersion{}, err
	}
	rows, err := conn.Conn().Query(ctx, stmt.Name, schemaId, version)
	if err != nil {
		return false, models.SchemaVersion{}, err
	}
	defer rows.Close()
	schemas, err := pgx.CollectRows(rows, pgx.RowToStructByPos[models.SchemaVersionResponse])
	if err != nil {
		return false, models.SchemaVersion{}, err
	}
	if len(schemas) == 0 {
		return false, models.SchemaVersion{}, nil
	}
	schemaVersion := models.SchemaVersion{
		ID:                schemas[0].ID,
		VersionNumber:     schemas[0].VersionNumber,
		Active:            schemas[0].Active,
		CreatedBy:         schemas[0].CreatedBy,
		CreatedByUsername: schemas[0].CreatedByUsername,
		CreatedAt:         schemas[0].CreatedAt,
		SchemaContent:     schemas[0].SchemaContent,
		SchemaId:          schemas[0].SchemaId,
		MessageStructName: schemas[0].MessageStructName,
		Descriptor:        string(schemas[0].Descriptor),
		TenantName:        strings.ToLower(schemas[0].TenantName),
	}
	return true, schemaVersion, nil
}

func UpdateSchemaActiveVersion(schemaId int, versionNumber int) error {
	ctx, cancelfunc := context.WithTimeout(context.Background(), DbOperationTimeout*time.Second)
	defer cancelfunc()
	conn, err := MetadataDbClient.Client.Acquire(ctx)
	if err != nil {
		return err
	}
	defer conn.Release()
	query := `UPDATE schema_versions
		SET active = CASE
		WHEN version_number = $2 THEN true
		ELSE false
		END
	WHERE schema_id = $1
`
	stmt, err := conn.Conn().Prepare(ctx, "update_schema_active_version", query)
	if err != nil {
		return err
	}
	_, err = conn.Conn().Query(ctx, stmt.Name, schemaId, versionNumber)
	if err != nil {
		return err
	}
	return nil
}

func GetShcemaVersionsCount(schemaId int, tenantName string) (int, error) {
	ctx, cancelfunc := context.WithTimeout(context.Background(), DbOperationTimeout*time.Second)
	defer cancelfunc()
	conn, err := MetadataDbClient.Client.Acquire(ctx)
	if err != nil {
		return 0, err
	}
	defer conn.Release()
	query := `SELECT COUNT(*) FROM schema_versions WHERE schema_id=$1 AND tenant_name=$2`
	stmt, err := conn.Conn().Prepare(ctx, "get_schema_versions_count", query)
	if err != nil {
		return 0, err
	}
	var count int
	err = conn.Conn().QueryRow(ctx, stmt.Name, schemaId, strings.ToLower(tenantName)).Scan(&count)
	if err != nil {
		return 0, err
	}

	return count, nil
}

func GetAllSchemasDetails(tenantName string) ([]models.ExtendedSchema, error) {
	ctx, cancelfunc := context.WithTimeout(context.Background(), DbOperationTimeout*time.Second)
	defer cancelfunc()
	conn, err := MetadataDbClient.Client.Acquire(ctx)
	if err != nil {
		return []models.ExtendedSchema{}, err
	}
	defer conn.Release()
	query := `SELECT s.id, s.name, s.type, sv.created_by, s.created_by_username, sv.created_at, asv.version_number
	          FROM schemas AS s
	          LEFT JOIN schema_versions AS sv ON s.id = sv.schema_id AND sv.version_number = 1
	          LEFT JOIN schema_versions AS asv ON s.id = asv.schema_id AND asv.active = true
	          WHERE asv.id IS NOT NULL AND tenant_name = $1
	          ORDER BY sv.created_at DESC`
	stmt, err := conn.Conn().Prepare(ctx, "get_all_schemas_details", query)
	if err != nil {
		return []models.ExtendedSchema{}, err
	}

	rows, err := conn.Conn().Query(ctx, stmt.Name, strings.ToLower(tenantName))
	if err != nil {
		return []models.ExtendedSchema{}, err
	}
	if err == pgx.ErrNoRows {
		return []models.ExtendedSchema{}, nil
	}
	defer rows.Close()
	schemas := []models.ExtendedSchema{}
	for rows.Next() {
		var sc models.ExtendedSchema
		err := rows.Scan(&sc.ID, &sc.Name, &sc.Type, &sc.CreatedBy, &sc.CreatedByUsername, &sc.CreatedAt, &sc.ActiveVersionNumber)
		if err != nil {
			return []models.ExtendedSchema{}, err
		}
		schemas = append(schemas, sc)
	}
	if len(schemas) == 0 {
		return []models.ExtendedSchema{}, nil
	}
	return schemas, nil
}

func FindAndDeleteSchema(schemaIds []int) error {
	ctx, cancelfunc := context.WithTimeout(context.Background(), DbOperationTimeout*time.Second)
	defer cancelfunc()

	conn, err := MetadataDbClient.Client.Acquire(ctx)
	if err != nil {
		return err
	}
	defer conn.Release()

	removeSchemaVersionsQuery := `DELETE FROM schema_versions
	WHERE schema_id = ANY($1)`

	stmt, err := conn.Conn().Prepare(ctx, "remove_schema_versions", removeSchemaVersionsQuery)
	if err != nil {
		return err
	}

	_, err = conn.Conn().Exec(ctx, stmt.Name, schemaIds)
	if err != nil {
		return err
	}

	removeSchemasQuery := `DELETE FROM schemas
	WHERE id = ANY($1)`

	stmt, err = conn.Conn().Prepare(ctx, "remove_schemas", removeSchemasQuery)
	if err != nil {
		return err
	}

	_, err = conn.Conn().Exec(ctx, stmt.Name, schemaIds)
	if err != nil {
		return err
	}
	return nil
}

func InsertNewSchema(schemaName string, schemaType string, createdByUsername string, tenantName string) (models.Schema, int64, error) {
	ctx, cancelfunc := context.WithTimeout(context.Background(), DbOperationTimeout*time.Second)
	defer cancelfunc()

	conn, err := MetadataDbClient.Client.Acquire(ctx)
	if err != nil {
		return models.Schema{}, 0, err
	}
	defer conn.Release()

	query := `INSERT INTO schemas ( 
		name, 
		type,
		created_by_username,
		tenant_name) 
    VALUES($1, $2, $3, $4) RETURNING id`

	stmt, err := conn.Conn().Prepare(ctx, "insert_new_schema", query)
	if err != nil {
		return models.Schema{}, 0, err
	}

	var schemaId int
	rows, err := conn.Conn().Query(ctx, stmt.Name, schemaName, schemaType, createdByUsername, strings.ToLower(tenantName))
	if err != nil {
		return models.Schema{}, 0, err
	}
	defer rows.Close()
	for rows.Next() {
		err := rows.Scan(&schemaId)
		if err != nil {
			return models.Schema{}, 0, err
		}
	}

	if err := rows.Err(); err != nil {
		var pgErr *pgconn.PgError
		if errors.As(err, &pgErr) {
			if pgErr.Detail != "" {
				if strings.Contains(pgErr.Detail, "already exists") {
					return models.Schema{}, 0, errors.New("Schema" + schemaName + " already exists")
				} else {
					return models.Schema{}, 0, errors.New(pgErr.Detail)
				}
			} else {
				return models.Schema{}, 0, errors.New(pgErr.Message)
			}
		} else {
			return models.Schema{}, 0, err
		}
	}

	rowsAffected := rows.CommandTag().RowsAffected()
	newSchema := models.Schema{
		ID:                schemaId,
		Name:              schemaName,
		Type:              schemaType,
		CreatedByUsername: createdByUsername,
	}
	return newSchema, rowsAffected, nil
}

func InsertNewSchemaVersion(schemaVersionNumber int, userId int, username string, schemaContent string, schemaId int, messageStructName string, descriptor string, active bool, tenantName string) (models.SchemaVersion, int64, error) {
	ctx, cancelfunc := context.WithTimeout(context.Background(), DbOperationTimeout*time.Second)
	defer cancelfunc()

	conn, err := MetadataDbClient.Client.Acquire(ctx)
	if err != nil {
		return models.SchemaVersion{}, 0, err
	}
	defer conn.Release()

	query := `INSERT INTO schema_versions ( 
		version_number,
		active,
		created_by,
		created_by_username,
		created_at,
		schema_content,
		schema_id,
		msg_struct_name,
		descriptor,
		tenant_name)
    VALUES($1, $2, $3, $4, $5, $6, $7, $8, $9, $10) RETURNING id`

	stmt, err := conn.Conn().Prepare(ctx, "insert_new_schema_version", query)
	if err != nil {
		return models.SchemaVersion{}, 0, err
	}

	var schemaVersionId int
	createdAt := time.Now()

	rows, err := conn.Conn().Query(ctx, stmt.Name, schemaVersionNumber, active, userId, username, createdAt, schemaContent, schemaId, messageStructName, []byte(descriptor), strings.ToLower(tenantName))
	if err != nil {
		return models.SchemaVersion{}, 0, err
	}
	defer rows.Close()
	for rows.Next() {
		err := rows.Scan(&schemaVersionId)
		if err != nil {
			return models.SchemaVersion{}, 0, err
		}
	}

	if err := rows.Err(); err != nil {
		var pgErr *pgconn.PgError
		if errors.As(err, &pgErr) {
			if pgErr.Detail != "" {
				if strings.Contains(pgErr.Detail, "already exists") {
					return models.SchemaVersion{}, 0, errors.New("version already exists")
				} else {
					return models.SchemaVersion{}, 0, errors.New(pgErr.Detail)
				}
			} else {
				return models.SchemaVersion{}, 0, errors.New(pgErr.Message)
			}
		} else {
			return models.SchemaVersion{}, 0, err
		}

	}

	rowsAffected := rows.CommandTag().RowsAffected()
	newSchemaVersion := models.SchemaVersion{
		ID:                schemaVersionId,
		VersionNumber:     schemaVersionNumber,
		Active:            active,
		CreatedBy:         userId,
		CreatedByUsername: username,
		CreatedAt:         time.Now(),
		SchemaContent:     schemaContent,
		SchemaId:          schemaId,
		MessageStructName: messageStructName,
		Descriptor:        descriptor,
	}
	return newSchemaVersion, rowsAffected, nil
}

// Integration Functions
// TODO: add tenants
func GetIntegration(name string) (bool, models.Integration, error) {
	ctx, cancelfunc := context.WithTimeout(context.Background(), DbOperationTimeout*time.Second)
	defer cancelfunc()
	conn, err := MetadataDbClient.Client.Acquire(ctx)
	if err != nil {
		return false, models.Integration{}, err
	}
	defer conn.Release()
	query := `SELECT * FROM integrations WHERE name=$1 LIMIT 1`
	stmt, err := conn.Conn().Prepare(ctx, "get_integration", query)
	if err != nil {
		return false, models.Integration{}, err
	}
	rows, err := conn.Conn().Query(ctx, stmt.Name, name)
	if err != nil {
		return false, models.Integration{}, err
	}
	defer rows.Close()
	integrations, err := pgx.CollectRows(rows, pgx.RowToStructByPos[models.Integration])
	if err != nil {
		return false, models.Integration{}, err
	}
	if len(integrations) == 0 {
		return false, models.Integration{}, nil
	}
	return true, integrations[0], nil
}

func GetAllIntegrations() (bool, []models.Integration, error) {
	ctx, cancelfunc := context.WithTimeout(context.Background(), DbOperationTimeout*time.Second)
	defer cancelfunc()
	conn, err := MetadataDbClient.Client.Acquire(ctx)
	if err != nil {
		return false, []models.Integration{}, err
	}
	defer conn.Release()
	query := `SELECT * FROM integrations`
	stmt, err := conn.Conn().Prepare(ctx, "get_all_integrations", query)
	if err != nil {
		return false, []models.Integration{}, err
	}
	rows, err := conn.Conn().Query(ctx, stmt.Name)
	if err != nil {
		return false, []models.Integration{}, err
	}
	defer rows.Close()
	integrations, err := pgx.CollectRows(rows, pgx.RowToStructByPos[models.Integration])
	if err != nil {
		return false, []models.Integration{}, err
	}
	if len(integrations) == 0 {
		return false, []models.Integration{}, nil
	}
	return true, integrations, nil
}

func DeleteIntegration(name string) error {
	ctx, cancelfunc := context.WithTimeout(context.Background(), DbOperationTimeout*time.Second)
	defer cancelfunc()

	conn, err := MetadataDbClient.Client.Acquire(ctx)
	if err != nil {
		return err
	}
	defer conn.Release()

	removeIntegrationQuery := `DELETE FROM integrations
	WHERE name = $1`

	stmt, err := conn.Conn().Prepare(ctx, "remove_integration", removeIntegrationQuery)
	if err != nil {
		return err
	}

	_, err = conn.Conn().Exec(ctx, stmt.Name, name)
	if err != nil {
		return err
	}

	return nil
}

func InsertNewIntegration(name string, keys map[string]string, properties map[string]bool) (models.Integration, error) {
	ctx, cancelfunc := context.WithTimeout(context.Background(), DbOperationTimeout*time.Second)
	defer cancelfunc()

	conn, err := MetadataDbClient.Client.Acquire(ctx)
	if err != nil {
		return models.Integration{}, err
	}
	defer conn.Release()

	query := `INSERT INTO integrations ( 
		name, 
		keys,
		properties) 
    VALUES($1, $2, $3) RETURNING id`

	stmt, err := conn.Conn().Prepare(ctx, "insert_new_integration", query)
	if err != nil {
		return models.Integration{}, err
	}

	var integrationId int
	rows, err := conn.Conn().Query(ctx, stmt.Name, name, keys, properties)
	if err != nil {
		return models.Integration{}, err
	}
	defer rows.Close()
	for rows.Next() {
		err := rows.Scan(&integrationId)
		if err != nil {
			return models.Integration{}, err
		}
	}

	if err := rows.Err(); err != nil {
		var pgErr *pgconn.PgError
		if errors.As(err, &pgErr) {
			if pgErr.Detail != "" {
				if strings.Contains(pgErr.Detail, "already exists") {
					return models.Integration{}, errors.New("Integration" + name + " already exists")
				} else {
					return models.Integration{}, errors.New(pgErr.Detail)
				}
			} else {
				return models.Integration{}, errors.New(pgErr.Message)
			}
		} else {
			return models.Integration{}, err
		}
	}
	newIntegration := models.Integration{
		ID:         integrationId,
		Name:       name,
		Keys:       keys,
		Properties: properties,
	}
	return newIntegration, nil
}

func UpdateIntegration(name string, keys map[string]string, properties map[string]bool) (models.Integration, error) {
	ctx, cancelfunc := context.WithTimeout(context.Background(), DbOperationTimeout*time.Second)
	defer cancelfunc()
	conn, err := MetadataDbClient.Client.Acquire(ctx)
	if err != nil {
		return models.Integration{}, err
	}
	defer conn.Release()
	query := `
	INSERT INTO integrations(name, keys, properties)
	VALUES($1, $2, $3)
	ON CONFLICT(name) DO UPDATE
	SET keys = excluded.keys, properties = excluded.properties
	RETURNING id, name, keys, properties
`
	stmt, err := conn.Conn().Prepare(ctx, "update_integration", query)
	if err != nil {
		return models.Integration{}, err
	}
	rows, err := conn.Conn().Query(ctx, stmt.Name, name, keys, properties)
	if err != nil {
		return models.Integration{}, err
	}
	defer rows.Close()
	integrations, err := pgx.CollectRows(rows, pgx.RowToStructByPos[models.Integration])
	if err != nil {
		return models.Integration{}, err
	}
	if len(integrations) == 0 {
		return models.Integration{}, err
	}
	return integrations[0], nil
}

// User Functions
func CreateUser(username string, userType string, hashedPassword string, fullName string, subscription bool, avatarId int, tenantName string) (models.User, error) {
	ctx, cancelfunc := context.WithTimeout(context.Background(), DbOperationTimeout*time.Second)
	defer cancelfunc()

	conn, err := MetadataDbClient.Client.Acquire(ctx)
	if err != nil {
		return models.User{}, err
	}
	defer conn.Release()

	query := `INSERT INTO users ( 
		username,
		password,
		type,
		already_logged_in,
		created_at,
		avatar_id,
		full_name, 
		subscription,
<<<<<<< HEAD
		skip_get_started, 
=======
		skip_get_started,
>>>>>>> 36f1c73e
		tenant_name) 
    VALUES($1, $2, $3, $4, $5, $6, $7, $8, $9, $10) RETURNING id`

	stmt, err := conn.Conn().Prepare(ctx, "create_new_user", query)
	if err != nil {
		return models.User{}, err
	}
	createdAt := time.Now()
	skipGetStarted := false
	alreadyLoggedIn := false

	var userId int
<<<<<<< HEAD
	rows, err := conn.Conn().Query(ctx, stmt.Name, username, hashedPassword, userType, alreadyLoggedIn, createdAt, avatarId, fullName, subscription, skipGetStarted, tenantName)
=======
	rows, err := conn.Conn().Query(ctx, stmt.Name, username, hashedPassword, userType, alreadyLoggedIn, createdAt, avatarId, fullName, subscription, skipGetStarted, strings.ToLower(tenantName))
>>>>>>> 36f1c73e
	if err != nil {
		return models.User{}, err
	}
	defer rows.Close()
	for rows.Next() {
		err := rows.Scan(&userId)
		if err != nil {
			return models.User{}, err
		}
	}

	if err := rows.Err(); err != nil {
		var pgErr *pgconn.PgError
		if errors.As(err, &pgErr) {
			if pgErr.Detail != "" {
				if strings.Contains(pgErr.Detail, "already exists") {
					return models.User{}, errors.New("User " + username + " already exists")
				} else {
					return models.User{}, errors.New(pgErr.Detail)
				}
			} else {
				return models.User{}, errors.New(pgErr.Message)
			}
		} else {
			return models.User{}, err
		}
	}

	newUser := models.User{
		ID:              userId,
		Username:        username,
		Password:        hashedPassword,
		FullName:        fullName,
		Subscribtion:    subscription,
		UserType:        userType,
		CreatedAt:       createdAt,
		AlreadyLoggedIn: alreadyLoggedIn,
		AvatarId:        avatarId,
<<<<<<< HEAD
		TenantName:      tenantName,
=======
		TenantName:      strings.ToLower(tenantName),
>>>>>>> 36f1c73e
	}
	return newUser, nil
}

func ChangeUserPassword(username string, hashedPassword string, tenantName string) error {
	ctx, cancelfunc := context.WithTimeout(context.Background(), DbOperationTimeout*time.Second)
	defer cancelfunc()
	conn, err := MetadataDbClient.Client.Acquire(ctx)
	if err != nil {
		return err
	}
	defer conn.Release()
	query := `UPDATE users SET password = $2 WHERE username = $1 AND tenant_name=$3`
	stmt, err := conn.Conn().Prepare(ctx, "change_user_password", query)
	if err != nil {
		return err
	}
	_, err = conn.Conn().Query(ctx, stmt.Name, username, hashedPassword, strings.ToLower(tenantName))
	if err != nil {
		return err
	}
	return nil
}

func GetRootUser(tenantName string) (bool, models.User, error) {
	ctx, cancelfunc := context.WithTimeout(context.Background(), DbOperationTimeout*time.Second)
	defer cancelfunc()
	conn, err := MetadataDbClient.Client.Acquire(ctx)
	if err != nil {
		return false, models.User{}, err
	}
	defer conn.Release()
<<<<<<< HEAD
	query := `SELECT * FROM users WHERE type = 'root' and tenant_name =$1 LIMIT 1`
=======
	query := `SELECT * FROM users WHERE type = 'root' AND tenant_name = $1 LIMIT 1`
>>>>>>> 36f1c73e
	stmt, err := conn.Conn().Prepare(ctx, "get_root_user", query)
	if err != nil {
		return false, models.User{}, err
	}
<<<<<<< HEAD
	rows, err := conn.Conn().Query(ctx, stmt.Name, tenantName)
=======
	rows, err := conn.Conn().Query(ctx, stmt.Name, strings.ToLower(tenantName))
>>>>>>> 36f1c73e
	if err != nil {
		return false, models.User{}, err
	}
	defer rows.Close()
	users, err := pgx.CollectRows(rows, pgx.RowToStructByPos[models.User])
	if err != nil {
		return false, models.User{}, err
	}
	if len(users) == 0 {
		return false, models.User{}, nil
	}
	return true, users[0], nil
}

func GetUserByUsername(username string, tenantName string) (bool, models.User, error) {
	ctx, cancelfunc := context.WithTimeout(context.Background(), DbOperationTimeout*time.Second)
	defer cancelfunc()
	conn, err := MetadataDbClient.Client.Acquire(ctx)
	if err != nil {
		return false, models.User{}, err
	}
	defer conn.Release()
	query := `SELECT * FROM users WHERE username = $1 AND tenant_name = $2 LIMIT 1`
	stmt, err := conn.Conn().Prepare(ctx, "get_user_by_username", query)
	if err != nil {
		return false, models.User{}, err
	}
	rows, err := conn.Conn().Query(ctx, stmt.Name, username, strings.ToLower(tenantName))
	if err != nil {
		return false, models.User{}, err
	}
	defer rows.Close()
	users, err := pgx.CollectRows(rows, pgx.RowToStructByPos[models.User])
	if err != nil {
		return false, models.User{}, err
	}
	if len(users) == 0 {
		return false, models.User{}, nil
	}
	return true, users[0], nil
}

func GetUserForLogin(username string, tenantName string) (bool, models.User, error) {
	ctx, cancelfunc := context.WithTimeout(context.Background(), DbOperationTimeout*time.Second)
	defer cancelfunc()
	conn, err := MetadataDbClient.Client.Acquire(ctx)
	if err != nil {
		return false, models.User{}, err
	}
	defer conn.Release()
	query := `SELECT * FROM users WHERE username = $1 AND NOT type = 'application' AND tenant_name=$2 LIMIT 1`
	stmt, err := conn.Conn().Prepare(ctx, "get_user_for_login", query)
	if err != nil {
		return false, models.User{}, err
	}
	rows, err := conn.Conn().Query(ctx, stmt.Name, username, strings.ToLower(tenantName))
	if err != nil {
		return false, models.User{}, err
	}
	defer rows.Close()
	users, err := pgx.CollectRows(rows, pgx.RowToStructByPos[models.User])
	if err != nil {
		return false, models.User{}, err
	}
	if len(users) == 0 {
		return false, models.User{}, nil
	}
	return true, users[0], nil
}

func GetUserByUserId(userId int) (bool, models.User, error) {
	ctx, cancelfunc := context.WithTimeout(context.Background(), DbOperationTimeout*time.Second)
	defer cancelfunc()
	conn, err := MetadataDbClient.Client.Acquire(ctx)
	if err != nil {
		return false, models.User{}, err
	}
	defer conn.Release()
	query := `SELECT * FROM users WHERE id = $1 LIMIT 1`
	stmt, err := conn.Conn().Prepare(ctx, "get_user_by_id", query)
	if err != nil {
		return false, models.User{}, err
	}
	rows, err := conn.Conn().Query(ctx, stmt.Name, userId)
	if err != nil {
		return false, models.User{}, err
	}
	defer rows.Close()
	users, err := pgx.CollectRows(rows, pgx.RowToStructByPos[models.User])
	if err != nil {
		return false, models.User{}, err
	}
	if len(users) == 0 {
		return false, models.User{}, nil
	}
	return true, users[0], nil
}

func GetAllUsers(tenantName string) ([]models.FilteredGenericUser, error) {
	ctx, cancelfunc := context.WithTimeout(context.Background(), DbOperationTimeout*time.Second)
	defer cancelfunc()
	conn, err := MetadataDbClient.Client.Acquire(ctx)
	if err != nil {
		return []models.FilteredGenericUser{}, err
	}
	defer conn.Release()
	query := `SELECT s.id, s.username, s.type, s.created_at, s.already_logged_in, s.avatar_id FROM users AS s WHERE tenant_name=$1`
	stmt, err := conn.Conn().Prepare(ctx, "get_all_users", query)
	if err != nil {
		return []models.FilteredGenericUser{}, err
	}
	rows, err := conn.Conn().Query(ctx, stmt.Name, strings.ToLower(tenantName))
	if err != nil {
		return []models.FilteredGenericUser{}, err
	}
	defer rows.Close()
	users, err := pgx.CollectRows(rows, pgx.RowToStructByPos[models.FilteredGenericUser])
	if err != nil {
		return []models.FilteredGenericUser{}, err
	}
	if len(users) == 0 {
		return []models.FilteredGenericUser{}, nil
	}
	return users, nil
}

<<<<<<< HEAD
func GetAllUsersByType(userType []string) ([]models.User, error) {
=======
func GetAllUsersByType(userType string, tenantName string) ([]models.User, error) {
>>>>>>> 36f1c73e
	ctx, cancelfunc := context.WithTimeout(context.Background(), DbOperationTimeout*time.Second)
	defer cancelfunc()
	conn, err := MetadataDbClient.Client.Acquire(ctx)
	if err != nil {
		return []models.User{}, err
	}
	defer conn.Release()
<<<<<<< HEAD
	var rows pgx.Rows
	if len(userType) == 1 {
		query := `SELECT * FROM users WHERE type=$1`
		stmt, err := conn.Conn().Prepare(ctx, "get_all_users_by_application_type", query)
		if err != nil {
			return []models.User{}, err
		}
		rows, err = conn.Conn().Query(ctx, stmt.Name, userType[0])
		if err != nil {
			return []models.User{}, err
		}
	} else {
		query := `SELECT * FROM users WHERE type=$1 or type=$2`
		stmt, err := conn.Conn().Prepare(ctx, "get_all_users_by_application_and_root_type", query)
		if err != nil {
			return []models.User{}, err
		}
		rows, err = conn.Conn().Query(ctx, stmt.Name, userType[0], userType[1])
		if err != nil {
			return []models.User{}, err
		}
=======
	query := `SELECT * FROM users WHERE type=$1 AND tenant_name=$2`
	stmt, err := conn.Conn().Prepare(ctx, "get_all_users_by_type", query)
	if err != nil {
		return []models.User{}, err
	}
	rows, err := conn.Conn().Query(ctx, stmt.Name, userType, strings.ToLower(tenantName))
	if err != nil {
		return []models.User{}, err
>>>>>>> 36f1c73e
	}

	defer rows.Close()
	users, err := pgx.CollectRows(rows, pgx.RowToStructByPos[models.User])
	if err != nil {
		return []models.User{}, err
	}
	if len(users) == 0 {
		return []models.User{}, nil
	}
	return users, nil
}

func UpdateUserAlreadyLoggedIn(userId int) error {
	ctx, cancelfunc := context.WithTimeout(context.Background(), DbOperationTimeout*time.Second)
	defer cancelfunc()
	conn, err := MetadataDbClient.Client.Acquire(ctx)
	if err != nil {
		return err
	}
	defer conn.Release()
	query := `UPDATE users SET already_logged_in = true WHERE id = $1`
	stmt, _ := conn.Conn().Prepare(ctx, "update_user_already_logged_in", query)
	conn.Conn().Query(ctx, stmt.Name, userId)
	return nil
}

func UpdateSkipGetStarted(username string, tenantName string) error {
	ctx, cancelfunc := context.WithTimeout(context.Background(), DbOperationTimeout*time.Second)
	defer cancelfunc()
	conn, err := MetadataDbClient.Client.Acquire(ctx)
	if err != nil {
		return err
	}
	defer conn.Release()
	query := `UPDATE users SET skip_get_started = true WHERE username = $1 AND tenant_name=$2`
	stmt, err := conn.Conn().Prepare(ctx, "update_skip_get_started", query)
	if err != nil {
		return err
	}
	_, err = conn.Conn().Query(ctx, stmt.Name, username, strings.ToLower(tenantName))
	if err != nil {
		return err
	}
	return nil
}

func DeleteUser(username string, tenantName string) error {
	ctx, cancelfunc := context.WithTimeout(context.Background(), DbOperationTimeout*time.Second)
	defer cancelfunc()

	conn, err := MetadataDbClient.Client.Acquire(ctx)
	if err != nil {
		return err
	}
	defer conn.Release()

	removeUserQuery := `DELETE FROM users WHERE username = $1 AND tenant_name=$2`

	stmt, err := conn.Conn().Prepare(ctx, "remove_user", removeUserQuery)
	if err != nil {
		return err
	}

	_, err = conn.Conn().Exec(ctx, stmt.Name, username, strings.ToLower(tenantName))
	if err != nil {
		return err
	}

	return nil
}

func EditAvatar(username string, avatarId int, tenantName string) error {
	ctx, cancelfunc := context.WithTimeout(context.Background(), DbOperationTimeout*time.Second)
	defer cancelfunc()
	conn, err := MetadataDbClient.Client.Acquire(ctx)
	if err != nil {
		return err
	}
	defer conn.Release()
	query := `UPDATE users SET avatar_id = $2 WHERE username = $1 AND tenant_name=$3`
	stmt, err := conn.Conn().Prepare(ctx, "edit_avatar", query)
	if err != nil {
		return err
	}
	_, err = conn.Conn().Query(ctx, stmt.Name, username, avatarId, strings.ToLower(tenantName))
	if err != nil {
		return err
	}
	return nil
}

func GetAllActiveUsers(tenantName string) ([]models.FilteredUser, error) {
	ctx, cancelfunc := context.WithTimeout(context.Background(), DbOperationTimeout*time.Second)
	defer cancelfunc()
	conn, err := MetadataDbClient.Client.Acquire(ctx)
	if err != nil {
		return []models.FilteredUser{}, err
	}
	defer conn.Release()
	query := `
	SELECT DISTINCT u.username
	FROM users u
	JOIN stations s ON u.id = s.created_by
	WHERE tenant_name=$1
	`
	stmt, err := conn.Conn().Prepare(ctx, "get_all_active_users", query)
	if err != nil {
		return []models.FilteredUser{}, err
	}
	rows, err := conn.Conn().Query(ctx, stmt.Name, strings.ToLower(tenantName))
	if err != nil {
		return []models.FilteredUser{}, err
	}
	defer rows.Close()
	userList, err := pgx.CollectRows(rows, pgx.RowToStructByPos[models.FilteredUser])
	if err != nil {
		return []models.FilteredUser{}, err
	}
	if len(userList) == 0 {
		return []models.FilteredUser{}, nil
	}
	return userList, nil
}

func UpsertBatchOfUsers(users []models.User) error {
	ctx, cancelfunc := context.WithTimeout(context.Background(), DbOperationTimeout*time.Second)
	defer cancelfunc()
	conn, err := MetadataDbClient.Client.Acquire(ctx)
	if err != nil {
		return err
	}
	defer conn.Release()
	valueStrings := make([]string, 0, len(users))
	valueArgs := make([]interface{}, 0, len(users)*6)
	for i, user := range users {
		valueStrings = append(valueStrings, fmt.Sprintf("($%d, $%d, $%d, $%d, $%d, $%d)", i*6+1, i*6+2, i*6+3, i*6+4, i*6+5, i*6+6))
		valueArgs = append(valueArgs, user.Username)
		valueArgs = append(valueArgs, user.Password)
		valueArgs = append(valueArgs, user.UserType)
		valueArgs = append(valueArgs, user.CreatedAt)
		valueArgs = append(valueArgs, user.AvatarId)
		valueArgs = append(valueArgs, user.FullName)
	}
	query := fmt.Sprintf("INSERT INTO users (username, password, type, created_at, avatar_id, full_name) VALUES %s ON CONFLICT (username) DO UPDATE SET password = EXCLUDED.password", strings.Join(valueStrings, ","))
	stmt, err := conn.Conn().Prepare(ctx, "update_configuration", query)
	if err != nil {
		return err
	}
	_, err = conn.Conn().Query(ctx, stmt.Name, valueArgs...)
	if err != nil {
		return err
	}
	return nil
}

// Tags Functions
func InsertNewTag(name string, color string, stationArr []int, schemaArr []int, userArr []int, tenantName string) (models.Tag, error) {
	ctx, cancelfunc := context.WithTimeout(context.Background(), DbOperationTimeout*time.Second)
	defer cancelfunc()

	conn, err := MetadataDbClient.Client.Acquire(ctx)
	if err != nil {
		return models.Tag{}, err
	}
	defer conn.Release()

	query := `INSERT INTO tags ( 
		name,
		color,
		users,
		stations,
		schemas,
		tenant_name) 
    VALUES($1, $2, $3, $4, $5, $6) RETURNING id`

	stmt, err := conn.Conn().Prepare(ctx, "insert_new_tag", query)
	if err != nil {
		return models.Tag{}, err
	}

	var tagId int
	rows, err := conn.Conn().Query(ctx, stmt.Name, name, color, userArr, stationArr, schemaArr, strings.ToLower(tenantName))
	if err != nil {
		return models.Tag{}, err
	}
	defer rows.Close()
	for rows.Next() {
		err := rows.Scan(&tagId)
		if err != nil {
			return models.Tag{}, err
		}
	}

	if err := rows.Err(); err != nil {
		var pgErr *pgconn.PgError
		if errors.As(err, &pgErr) {
			if pgErr.Detail != "" {
				if strings.Contains(pgErr.Detail, "already exists") {
					return models.Tag{}, errors.New("Tag" + name + " already exists")
				} else {
					return models.Tag{}, errors.New(pgErr.Detail)
				}
			} else {
				return models.Tag{}, errors.New(pgErr.Message)
			}
		} else {
			return models.Tag{}, err
		}
	}

	newTag := models.Tag{
		ID:         tagId,
		Name:       name,
		Color:      color,
		Stations:   stationArr,
		Schemas:    schemaArr,
		Users:      userArr,
		TenantName: strings.ToLower(tenantName),
	}
	return newTag, nil

}

func InsertEntityToTag(tagName string, entity string, entity_id int) error {
	var entityDBList string
	switch entity {
	case "station":
		entityDBList = "stations"
	case "schema":
		entityDBList = "schemas"
	case "user":
		entityDBList = "users"
	}
	ctx, cancelfunc := context.WithTimeout(context.Background(), DbOperationTimeout*time.Second)
	defer cancelfunc()
	conn, err := MetadataDbClient.Client.Acquire(ctx)
	if err != nil {
		return err
	}
	defer conn.Release()
	query := `UPDATE tags SET ` + entityDBList + ` = ARRAY_APPEND(` + entityDBList + `, $1) WHERE name = $2`
	stmt, err := conn.Conn().Prepare(ctx, "insert_entity_to_tag", query)
	if err != nil {
		return err
	}
	_, err = conn.Conn().Query(ctx, stmt.Name, entity_id, tagName)
	if err != nil {
		return err
	}
	return nil
}

func RemoveAllTagsFromEntity(entity string, entity_id int) error {
	ctx, cancelfunc := context.WithTimeout(context.Background(), DbOperationTimeout*time.Second)
	defer cancelfunc()
	conn, err := MetadataDbClient.Client.Acquire(ctx)
	if err != nil {
		return err
	}
	defer conn.Release()
	query := `UPDATE tags SET ` + entity + ` = ARRAY_REMOVE(` + entity + `, $1) WHERE $1 = ANY(` + entity + `)`
	stmt, err := conn.Conn().Prepare(ctx, "remove_all_tags_from_entity", query)
	if err != nil {
		return err
	}
	_, err = conn.Conn().Query(ctx, stmt.Name, entity_id)
	if err != nil {
		return err
	}
	return nil
}

func RemoveTagFromEntity(tagName string, entity string, entity_id int) error {
	var entityDBList string
	switch entity {
	case "station":
		entityDBList = "stations"
	case "schema":
		entityDBList = "schemas"
	case "user":
		entityDBList = "users"
	}
	ctx, cancelfunc := context.WithTimeout(context.Background(), DbOperationTimeout*time.Second)
	defer cancelfunc()
	conn, err := MetadataDbClient.Client.Acquire(ctx)
	if err != nil {
		return err
	}
	defer conn.Release()
	query := `UPDATE tags SET ` + entityDBList + ` = ARRAY_REMOVE(` + entityDBList + `, $2) WHERE name = $1`
	stmt, err := conn.Conn().Prepare(ctx, "remove_tag_from_entity", query)
	if err != nil {
		return err
	}
	_, err = conn.Conn().Query(ctx, stmt.Name, tagName, entity_id)
	if err != nil {
		return err
	}
	return nil
}

func GetTagsByEntityID(entity string, id int) ([]models.Tag, error) {
	var entityDBList string
	switch entity {
	case "station":
		entityDBList = "stations"
	case "schema":
		entityDBList = "schemas"
	case "user":
		entityDBList = "users"
	}
	ctx, cancelfunc := context.WithTimeout(context.Background(), DbOperationTimeout*time.Second)
	defer cancelfunc()
	conn, err := MetadataDbClient.Client.Acquire(ctx)
	if err != nil {
		return []models.Tag{}, err
	}
	defer conn.Release()
	uid, err := uuid.NewV4()
	if err != nil {
		return []models.Tag{}, err
	}
	query := `SELECT * FROM tags AS t WHERE $1 = ANY(t.` + entityDBList + `)`
	stmt, err := conn.Conn().Prepare(ctx, "get_tags_by_entity_id"+uid.String(), query)
	if err != nil {
		return []models.Tag{}, err
	}
	rows, err := conn.Conn().Query(ctx, stmt.Name, id)
	if err != nil {
		return nil, err
	}
	defer rows.Close()
	tags, err := pgx.CollectRows(rows, pgx.RowToStructByPos[models.Tag])
	if err != nil {
		return []models.Tag{}, err
	}
	if len(tags) == 0 {
		return []models.Tag{}, err
	}
	return tags, nil
}

func GetTagsByEntityType(entity string, tenantName string) ([]models.Tag, error) {
	var entityDBList string
	switch entity {
	case "station":
		entityDBList = "stations"
	case "schema":
		entityDBList = "schemas"
	case "user":
		entityDBList = "users"
	default:
		entityDBList = ""
	}

	ctx, cancelfunc := context.WithTimeout(context.Background(), DbOperationTimeout*time.Second)
	defer cancelfunc()
	conn, err := MetadataDbClient.Client.Acquire(ctx)
	if err != nil {
		return []models.Tag{}, err
	}
	defer conn.Release()
	var query string
	if entityDBList == "" { // Get All
		query = `SELECT * FROM tags WHERE tenant_name=$1`
	} else {
		query = fmt.Sprintf(`SELECT * FROM tags WHERE %s IS NOT NULL AND array_length(%s, 1) > 0 AND tenant_name=$1`, entityDBList, entityDBList)
	}
	stmt, err := conn.Conn().Prepare(ctx, "get_tags_by_entity_type", query)
	if err != nil {
		return []models.Tag{}, err
	}
	rows, err := conn.Conn().Query(ctx, stmt.Name, strings.ToLower(tenantName))
	if err != nil {
		return nil, err
	}
	defer rows.Close()
	tags, err := pgx.CollectRows(rows, pgx.RowToStructByPos[models.Tag])
	if err != nil {
		return []models.Tag{}, err
	}
	if len(tags) == 0 {
		return []models.Tag{}, nil
	}
	return tags, nil
}

func GetAllUsedTags(tenantName string) ([]models.Tag, error) {
	ctx, cancelfunc := context.WithTimeout(context.Background(), DbOperationTimeout*time.Second)
	defer cancelfunc()
	conn, err := MetadataDbClient.Client.Acquire(ctx)
	if err != nil {
		return nil, err
	}
	defer conn.Release()
	query := `SELECT * FROM tags WHERE (ARRAY_LENGTH(schemas, 1) > 0 OR ARRAY_LENGTH(stations, 1) > 0 OR ARRAY_LENGTH(users, 1) > 0) AND tenant_name=$1`
	stmt, err := conn.Conn().Prepare(ctx, "get_all_used_tags", query)
	if err != nil {
		return nil, err
	}
	rows, err := conn.Conn().Query(ctx, stmt.Name, strings.ToLower(tenantName))
	if err != nil {
		return nil, err
	}
	defer rows.Close()
	tags, err := pgx.CollectRows(rows, pgx.RowToStructByPos[models.Tag])
	if err != nil {
		return []models.Tag{}, err
	}
	if len(tags) == 0 {
		return []models.Tag{}, nil
	}
	return tags, nil
}

func GetTagByName(name string, tenantName string) (bool, models.Tag, error) {
	ctx, cancelfunc := context.WithTimeout(context.Background(), DbOperationTimeout*time.Second)
	defer cancelfunc()
	conn, err := MetadataDbClient.Client.Acquire(ctx)
	if err != nil {
		return false, models.Tag{}, err
	}
	defer conn.Release()
	query := `SELECT * FROM tags WHERE name=$1 AND tenant_name=$2 LIMIT 1`
	stmt, err := conn.Conn().Prepare(ctx, "get_tag_by_name", query)
	if err != nil {
		return false, models.Tag{}, err
	}
	rows, err := conn.Conn().Query(ctx, stmt.Name, name, strings.ToLower(tenantName))
	if err != nil {
		return false, models.Tag{}, err
	}
	defer rows.Close()
	tags, err := pgx.CollectRows(rows, pgx.RowToStructByPos[models.Tag])
	if err != nil {
		return false, models.Tag{}, err
	}
	if len(tags) == 0 {
		return false, models.Tag{}, nil
	}
	return true, tags[0], nil
}

// Sandbox Functions
// func InsertNewSanboxUser(username string, email string, firstName string, lastName string, profilePic string) (models.SandboxUser, error) {
// user := models.SandboxUser{}
// return user, nil
// }

// func UpdateSandboxUserAlreadyLoggedIn(userId int) {
// sandboxUsersCollection.UpdateOne(context.TODO(),
// 	bson.M{"_id": userId},
// 	bson.M{"$set": bson.M{"already_logged_in": true}},
// )
// }

// func GetSandboxUser(username string) (bool, models.SandboxUser, error) {
// 	ctx, cancelfunc := context.WithTimeout(context.Background(), DbOperationTimeout*time.Second)
// 	defer cancelfunc()
// 	conn, err := MetadataDbClient.Client.Acquire(ctx)
// 	if err != nil {
// 		return true, models.SandboxUser{}, err
// 	}
// 	defer conn.Release()
// 	query := `SELECT * FROM sandbox_users WHERE username = $1 LIMIT 1`
// 	stmt, err := conn.Conn().Prepare(ctx, "get_sandbox_user", query)
// 	if err != nil {
// 		return true, models.SandboxUser{}, err
// 	}
// 	rows, err := conn.Conn().Query(ctx, stmt.Name, username)
// 	if err != nil {
// 		return true, models.SandboxUser{}, err
// 	}
// 	defer rows.Close()
// 	users, err := pgx.CollectRows(rows, pgx.RowToStructByPos[models.SandboxUser])
// 	if err != nil {
// 		return true, models.SandboxUser{}, err
// 	}
// 	if len(users) == 0 {
// 		return false, models.SandboxUser{}, nil
// 	}
// 	return true, users[0], nil
// }

// func UpdateSkipGetStartedSandbox(username string) error {
// _, err := sandboxUsersCollection.UpdateOne(context.TODO(),
// 	bson.M{"username": username},
// 	bson.M{"$set": bson.M{"skip_get_started": true}},
// )
// if err != nil {
// 	return err
// }
// 	return nil
// }

// Image Functions
func InsertImage(name string, base64Encoding string, tenantName string) error {
	err := InsertConfiguration(name, base64Encoding, strings.ToLower(tenantName))
	if err != nil {
		return err
	}
	return nil
}

func DeleteImage(name string, tenantName string) error {
	ctx, cancelfunc := context.WithTimeout(context.Background(), DbOperationTimeout*time.Second)
	defer cancelfunc()

	conn, err := MetadataDbClient.Client.Acquire(ctx)
	if err != nil {
		return err
	}
	defer conn.Release()

	removeImageQuery := `DELETE FROM configurations
	WHERE key = $1 AND tenant_name=$2`

	stmt, err := conn.Conn().Prepare(ctx, "remove_image", removeImageQuery)
	if err != nil {
		return err
	}

	_, err = conn.Conn().Exec(ctx, stmt.Name, name, strings.ToLower(tenantName))
	if err != nil {
		return err
	}
	return nil
}

func GetImage(name string, tenantName string) (bool, models.Image, error) {
	ctx, cancelfunc := context.WithTimeout(context.Background(), DbOperationTimeout*time.Second)
	defer cancelfunc()
	conn, err := MetadataDbClient.Client.Acquire(ctx)
	if err != nil {
		return false, models.Image{}, err
	}
	defer conn.Release()
	query := `SELECT * FROM configurations WHERE key = $1 AND tenant_name =$2 LIMIT 1`
	stmt, err := conn.Conn().Prepare(ctx, "get_image", query)
	if err != nil {
		return false, models.Image{}, err
	}
	rows, err := conn.Conn().Query(ctx, stmt.Name, name, strings.ToLower(tenantName))
	if err != nil {
		return false, models.Image{}, err
	}
	defer rows.Close()
	images, err := pgx.CollectRows(rows, pgx.RowToStructByPos[models.Image])
	if err != nil {
		return false, models.Image{}, err
	}
	if len(images) == 0 {
		return false, models.Image{}, nil
	}
	return true, images[0], nil
}

// dls Functions
func InsertSchemaverseDlsMsg(stationId int, messageSeq int, producerId int, poisonedCgs []string, messageDetails models.MessagePayload, validationError string, tenantName string) (models.DlsMessage, error) {
	ctx, cancelfunc := context.WithTimeout(context.Background(), DbOperationTimeout*time.Second)
	defer cancelfunc()
	connection, err := MetadataDbClient.Client.Acquire(ctx)
	if err != nil {
		return models.DlsMessage{}, err
	}
	defer connection.Release()

	query := `INSERT INTO dls_messages( 
			station_id,
			message_seq,
			producer_id,
			poisoned_cgs,
			message_details,
			updated_at,
			message_type,
			validation_error,
			tenant_name
			) 
		VALUES($1, $2, $3, $4, $5, $6, $7, $8, $9)
		RETURNING id`

	stmt, err := connection.Conn().Prepare(ctx, "insert_dls_messages", query)
	if err != nil {
		return models.DlsMessage{}, err
	}
	updatedAt := time.Now()
	rows, err := connection.Conn().Query(ctx, stmt.Name, stationId, messageSeq, producerId, poisonedCgs, messageDetails, updatedAt, "schema", validationError, strings.ToLower(tenantName))
	if err != nil {
		return models.DlsMessage{}, err
	}
	defer rows.Close()
	var messagePayloadId int
	for rows.Next() {
		err := rows.Scan(&messagePayloadId)
		if err != nil {
			return models.DlsMessage{}, err
		}
	}

	if err != nil {
		return models.DlsMessage{}, err
	}

	deadLetterPayload := models.DlsMessage{
		ID:          messagePayloadId,
		StationId:   stationId,
		MessageSeq:  messageSeq,
		ProducerId:  producerId,
		PoisonedCgs: poisonedCgs,
		MessageDetails: models.MessagePayload{
			TimeSent: messageDetails.TimeSent,
			Size:     messageDetails.Size,
			Data:     messageDetails.Data,
			Headers:  messageDetails.Headers,
		},
		UpdatedAt:  updatedAt,
		TenantName: strings.ToLower(tenantName),
	}

	if err := rows.Err(); err != nil {
		var pgErr *pgconn.PgError
		if errors.As(err, &pgErr) {
			if pgErr.Detail != "" {
				if !strings.Contains(pgErr.Detail, "already exists") {
					return models.DlsMessage{}, errors.New("schemaverse dls already exists")
				} else {
					return models.DlsMessage{}, errors.New(pgErr.Detail)
				}
			} else {
				return models.DlsMessage{}, errors.New(pgErr.Message)
			}
		} else {
			return models.DlsMessage{}, err
		}
	}

	return deadLetterPayload, nil
}

func GetMsgByStationIdAndMsgSeq(stationId, messageSeq int) (bool, models.DlsMessage, error) {
	ctx, cancelfunc := context.WithTimeout(context.Background(), DbOperationTimeout*time.Second)
	defer cancelfunc()

	connection, err := MetadataDbClient.Client.Acquire(ctx)
	if err != nil {
		return false, models.DlsMessage{}, err
	}
	defer connection.Release()

	query := `SELECT * FROM dls_messages WHERE station_id = $1 AND message_seq = $2 LIMIT 1`

	stmt, err := connection.Conn().Prepare(ctx, "get_dls_messages_by_station_id_and_message_seq", query)
	if err != nil {
		return false, models.DlsMessage{}, err
	}

	rows, err := connection.Conn().Query(ctx, stmt.Name, stationId, messageSeq)
	if err != nil {
		return false, models.DlsMessage{}, err
	}
	defer rows.Close()

	message, err := pgx.CollectRows(rows, pgx.RowToStructByPos[models.DlsMessage])
	if err != nil {
		return false, models.DlsMessage{}, err
	}
	if len(message) == 0 {
		return false, models.DlsMessage{}, nil
	}

	return true, message[0], nil

}

func StorePoisonMsg(stationId, messageSeq int, cgName string, producerId int, poisonedCgs []string, messageDetails models.MessagePayload, tenantName string) (int, error) {
	ctx, cancelfunc := context.WithTimeout(context.Background(), DbOperationTimeout*time.Second)
	defer cancelfunc()

	connection, err := MetadataDbClient.Client.Acquire(ctx)
	if err != nil {
		return 0, err
	}
	defer connection.Release()

	tx, err := connection.Conn().Begin(ctx)
	if err != nil {
		return 0, err
	}
	defer tx.Rollback(ctx)

	query := `SELECT * FROM dls_messages WHERE station_id = $1 AND message_seq = $2 AND tenant_name =$3 LIMIT 1 FOR UPDATE`
	stmt, err := tx.Prepare(ctx, "handle_insert_dls_message", query)
	if err != nil {
		return 0, err
	}

	rows, err := tx.Query(ctx, stmt.Name, stationId, messageSeq, strings.ToLower(tenantName))
	if err != nil {
		return 0, err
	}

	message, err := pgx.CollectRows(rows, pgx.RowToStructByPos[models.DlsMessage])
	if err != nil {
		return 0, err
	}
	defer rows.Close()

	var dlsMsgId int
	if len(message) == 0 { // then insert
		query = `INSERT INTO dls_messages( 
			station_id,
			message_seq,
			producer_id,
			poisoned_cgs,
			message_details,
			updated_at,
			message_type,
			validation_error,
			tenant_name
			) 
		VALUES($1, $2, $3, $4, $5, $6, $7, $8, $9)
		RETURNING id`

		stmt, err := tx.Prepare(ctx, "insert_dls_message", query)
		if err != nil {
			return 0, err
		}
		updatedAt := time.Now()
		rows, err := tx.Query(ctx, stmt.Name, stationId, messageSeq, producerId, poisonedCgs, messageDetails, updatedAt, "poison", "", strings.ToLower(tenantName))
		if err != nil {
			return 0, err
		}
		defer rows.Close()

		for rows.Next() {
			err := rows.Scan(&dlsMsgId)
			if err != nil {
				return 0, err
			}
		}
		if err := rows.Err(); err != nil {
			var pgErr *pgconn.PgError
			if errors.As(err, &pgErr) {
				if pgErr.Detail != "" {
					if !strings.Contains(pgErr.Detail, "already exists") {
						return 0, errors.New("dls_messages row already exists")
					} else {
						return 0, errors.New(pgErr.Detail)
					}
				} else {
					return 0, errors.New(pgErr.Message)
				}
			} else {
				return 0, err
			}
		}
	} else { // then update
		query = `UPDATE dls_messages SET poisoned_cgs = ARRAY_APPEND(poisoned_cgs, $1), updated_at = $4 WHERE station_id=$2 AND message_seq=$3 AND not($1 = ANY(poisoned_cgs)) AND tenant_name=$5 RETURNING id`
		stmt, err := tx.Prepare(ctx, "update_poisoned_cgs", query)
		if err != nil {
			return 0, err
		}
		updatedAt := time.Now()
		rows, err = tx.Query(ctx, stmt.Name, poisonedCgs[0], stationId, messageSeq, updatedAt, strings.ToLower(tenantName))
		if err != nil {
			return 0, err
		}
		defer rows.Close()

		for rows.Next() {
			err := rows.Scan(&dlsMsgId)
			if err != nil {
				return 0, err
			}
		}
		if err := rows.Err(); err != nil {
			var pgErr *pgconn.PgError
			if errors.As(err, &pgErr) {
				return 0, errors.New(pgErr.Message)
			} else {
				return 0, err
			}
		}
	}

	err = tx.Commit(ctx)
	if err != nil {
		return 0, err
	}

	return dlsMsgId, nil
}

func GetTotalPoisonMsgsPerCg(cgName string, stationId int) (int, error) {
	ctx, cancelfunc := context.WithTimeout(context.Background(), DbOperationTimeout*time.Second)
	defer cancelfunc()
	conn, err := MetadataDbClient.Client.Acquire(ctx)
	if err != nil {
		return 0, err
	}
	defer conn.Release()
	query := `SELECT COUNT(*) FROM dls_messages WHERE $1 = ANY(poisoned_cgs) AND station_id = $2`
	stmt, err := conn.Conn().Prepare(ctx, "get_total_poison_msgs_per_cg", query)
	if err != nil {
		return 0, err
	}
	var count int
	err = conn.Conn().QueryRow(ctx, stmt.Name, cgName, stationId).Scan(&count)
	if err != nil {
		return 0, err
	}

	return count, nil
}

func DeleteOldDlsMessageByRetention(updatedAt time.Time) error {
	ctx, cancelfunc := context.WithTimeout(context.Background(), DbOperationTimeout*time.Second)
	defer cancelfunc()
	conn, err := MetadataDbClient.Client.Acquire(ctx)
	if err != nil {
		return err
	}
	defer conn.Release()

	query := `DELETE FROM dls_messages WHERE updated_at < $1`
	stmt, err := conn.Conn().Prepare(ctx, "delete_old_dls_messages", query)
	if err != nil {
		return err
	}
	_, err = conn.Conn().Exec(ctx, stmt.Name, updatedAt)
	if err != nil {
		return err
	}
	return nil

}

func DropDlsMessages(messageIds []int) error {
	ctx, cancelfunc := context.WithTimeout(context.Background(), DbOperationTimeout*time.Second)
	defer cancelfunc()
	conn, err := MetadataDbClient.Client.Acquire(ctx)
	if err != nil {
		return errors.New("dropSchemaDlsMsg: " + err.Error())
	}
	defer conn.Release()

	query := `DELETE FROM dls_messages where id=ANY($1)`
	stmt, err := conn.Conn().Prepare(ctx, "drop_dls_schema_msg", query)
	if err != nil {
		return err
	}

	_, err = conn.Conn().Exec(ctx, stmt.Name, messageIds)
	if err != nil {
		return errors.New("dropSchemaDlsMsg: " + err.Error())
	}
	return nil
}

func PurgeDlsMsgsFromStation(station_id int) error {
	ctx, cancelfunc := context.WithTimeout(context.Background(), DbOperationTimeout*time.Second)
	defer cancelfunc()
	conn, err := MetadataDbClient.Client.Acquire(ctx)
	if err != nil {
		return errors.New("PurgeDlsMsgsFromStation: " + err.Error())
	}
	defer conn.Release()

	query := `DELETE FROM dls_messages where station_id=$1`
	stmt, err := conn.Conn().Prepare(ctx, "purge_dls_messages", query)
	if err != nil {
		return err
	}

	_, err = conn.Conn().Exec(ctx, stmt.Name, station_id)
	if err != nil {
		return errors.New("PurgeDlsMsgsFromStation: " + err.Error())
	}
	return nil
}

func RemoveCgFromDlsMsg(msgId int, cgName string) error {
	ctx, cancelfunc := context.WithTimeout(context.Background(), DbOperationTimeout*time.Second)
	defer cancelfunc()
	conn, err := MetadataDbClient.Client.Acquire(ctx)
	if err != nil {
		return err
	}
	defer conn.Release()

	query := `WITH removed_value AS (UPDATE dls_messages SET poisoned_cgs = ARRAY_REMOVE(poisoned_cgs, $1) WHERE id = $2 RETURNING *) 
	DELETE FROM dls_messages WHERE (SELECT array_length(poisoned_cgs, 1)) <= 1 AND id = $2;`

	stmt, err := conn.Conn().Prepare(ctx, "get_msg_by_id_and_remove msg", query)
	if err != nil {
		return err
	}
	_, err = conn.Conn().Query(ctx, stmt.Name, cgName, msgId)
	if err != nil {
		return err
	}

	return nil
}

func GetDlsMsgsByStationId(stationId int) ([]models.DlsMessage, error) {
	ctx, cancelfunc := context.WithTimeout(context.Background(), DbOperationTimeout*time.Second)
	defer cancelfunc()
	conn, err := MetadataDbClient.Client.Acquire(ctx)
	if err != nil {
		return []models.DlsMessage{}, err
	}
	defer conn.Release()
	query := `SELECT * from dls_messages where station_id=$1 ORDER BY updated_at DESC limit 1000`
	stmt, err := conn.Conn().Prepare(ctx, "get_dls_msg_by_station", query)
	if err != nil {
		return []models.DlsMessage{}, err
	}
	rows, err := conn.Conn().Query(ctx, stmt.Name, stationId)
	if err != nil {
		return []models.DlsMessage{}, err
	}
	defer rows.Close()
	dlsMsgs, err := pgx.CollectRows(rows, pgx.RowToStructByPos[models.DlsMessage])
	if err != nil {
		return []models.DlsMessage{}, err
	}
	if len(dlsMsgs) == 0 {
		return []models.DlsMessage{}, nil
	}

	return dlsMsgs, nil

}

func GetDlsMessageById(messageId int) (bool, models.DlsMessage, error) {
	ctx, cancelfunc := context.WithTimeout(context.Background(), DbOperationTimeout*time.Second)
	defer cancelfunc()
	conn, err := MetadataDbClient.Client.Acquire(ctx)
	if err != nil {
		return false, models.DlsMessage{}, err
	}
	defer conn.Release()
	query := `SELECT * from dls_messages where id=$1 LIMIT 1`
	stmt, err := conn.Conn().Prepare(ctx, "get_dls_msg_by_id", query)
	if err != nil {
		return false, models.DlsMessage{}, err
	}
	rows, err := conn.Conn().Query(ctx, stmt.Name, messageId)
	if err != nil {
		return false, models.DlsMessage{}, err
	}
	defer rows.Close()
	dlsMsgs, err := pgx.CollectRows(rows, pgx.RowToStructByPos[models.DlsMessage])
	if err != nil {
		return false, models.DlsMessage{}, err
	}
	if len(dlsMsgs) == 0 {
		return false, models.DlsMessage{}, nil
	}
	return true, dlsMsgs[0], nil
}

func RemovePoisonedCg(stationId int, cgName string) error {
	ctx, cancelfunc := context.WithTimeout(context.Background(), DbOperationTimeout*time.Second)
	defer cancelfunc()
	conn, err := MetadataDbClient.Client.Acquire(ctx)
	if err != nil {
		return err
	}
	defer conn.Release()

	query := `UPDATE dls_messages SET poisoned_cgs = ARRAY_REMOVE(poisoned_cgs, $1) WHERE station_id=$2`
	stmt, err := conn.Conn().Prepare(ctx, "remove_poisoned_cg", query)
	if err != nil {
		return err
	}
	_, err = conn.Conn().Query(ctx, stmt.Name, cgName, stationId)
	if err != nil {
		return err
	}
	return nil
}

func GetTotalDlsMessages(tenantName string) (uint64, error) {
	ctx, cancelfunc := context.WithTimeout(context.Background(), DbOperationTimeout*time.Second)
	defer cancelfunc()
	conn, err := MetadataDbClient.Client.Acquire(ctx)
	if err != nil {
		return 0, err
	}
	defer conn.Release()
	query := `SELECT COUNT(*) FROM dls_messages WHERE tenant_name=$1`
	stmt, err := conn.Conn().Prepare(ctx, "get_total_dls_msgs", query)
	if err != nil {
		return 0, err
	}
	var count uint64
	err = conn.Conn().QueryRow(ctx, stmt.Name, strings.ToLower(tenantName)).Scan(&count)
	if err != nil {
		return 0, err
	}

	return count, nil
}

func GetStationIdsFromDlsMsgs(tenantName string) ([]int, error) {
	ctx, cancelfunc := context.WithTimeout(context.Background(), DbOperationTimeout*time.Second)
	defer cancelfunc()
	conn, err := MetadataDbClient.Client.Acquire(ctx)
	if err != nil {
		return []int{}, err
	}
	defer conn.Release()
	query := `SELECT DISTINCT station_id FROM dls_messages WHERE tenant_name=$1`
	stmt, err := conn.Conn().Prepare(ctx, "get_station_ids_in_dls_messages", query)
	if err != nil {
		return []int{}, err
	}

	rows, err := conn.Conn().Query(ctx, stmt.Name, strings.ToLower(tenantName))
	if err != nil {
		return []int{}, err
	}
	defer rows.Close()

	var stationIds []int
	for rows.Next() {
		var stationId int
		err := rows.Scan(&stationId)
		if err != nil {
			return []int{}, err
		}
		stationIds = append(stationIds, stationId)
	}
	if len(stationIds) == 0 {
		return []int{}, nil
	}
	return stationIds, nil
}

<<<<<<< HEAD
// Tenants functions
func InsertNewTenant(name string) (models.Tenant, error) {
=======
// Tenant functions
func CreateTenant(name string) (models.Tenant, error) {
>>>>>>> 36f1c73e
	ctx, cancelfunc := context.WithTimeout(context.Background(), DbOperationTimeout*time.Second)
	defer cancelfunc()

	conn, err := MetadataDbClient.Client.Acquire(ctx)
	if err != nil {
		return models.Tenant{}, err
	}
	defer conn.Release()

<<<<<<< HEAD
	query := `INSERT INTO tenants ( 
		name) 
    VALUES($1) RETURNING id`

	stmt, err := conn.Conn().Prepare(ctx, "insert_new_tenant", query)
=======
	query := `INSERT INTO tenants (name) VALUES($1)`

	stmt, err := conn.Conn().Prepare(ctx, "create_new_tenant", query)
>>>>>>> 36f1c73e
	if err != nil {
		return models.Tenant{}, err
	}

	var tenantId int
	rows, err := conn.Conn().Query(ctx, stmt.Name, name)
	if err != nil {
		return models.Tenant{}, err
	}
	defer rows.Close()
	for rows.Next() {
		err := rows.Scan(&tenantId)
		if err != nil {
			return models.Tenant{}, err
		}
	}

	if err := rows.Err(); err != nil {
		var pgErr *pgconn.PgError
		if errors.As(err, &pgErr) {
			if pgErr.Detail != "" {
				if strings.Contains(pgErr.Detail, "already exists") {
					return models.Tenant{}, errors.New("Tenant " + name + " already exists")
				} else {
					return models.Tenant{}, errors.New(pgErr.Detail)
				}
			} else {
				return models.Tenant{}, errors.New(pgErr.Message)
			}
		} else {
			return models.Tenant{}, err
		}
	}

	newTenant := models.Tenant{
		Name: name,
	}
	return newTenant, nil
<<<<<<< HEAD

}

func UpsertBatchOfTenants(tenants []string) error {
	ctx, cancelfunc := context.WithTimeout(context.Background(), DbOperationTimeout*time.Second)
	defer cancelfunc()
	conn, err := MetadataDbClient.Client.Acquire(ctx)
	if err != nil {
		return err
	}
	defer conn.Release()

	valueStrings := make([]string, 0, len(tenants))
	valueArgs := make([]interface{}, 0, len(tenants))
	for i, tenant := range tenants {
		valueStrings = append(valueStrings, fmt.Sprintf("($%d)", i+1))
		valueArgs = append(valueArgs, tenant)
	}
	query := fmt.Sprintf("INSERT INTO tenants (name) VALUES %s ON CONFLICT (name) DO NOTHING", strings.Join(valueStrings, ","))
	stmt, err := conn.Conn().Prepare(ctx, "upsert_tenants", query)
	if err != nil {
		return err
	}
	_, err = conn.Conn().Query(ctx, stmt.Name, valueArgs...)
	if err != nil {
		return err
	}

	return nil
}

func GetAllTenants() ([]models.Tenant, error) {
=======
}

func GetGlobalTenant() (bool, models.Tenant, error) {
>>>>>>> 36f1c73e
	ctx, cancelfunc := context.WithTimeout(context.Background(), DbOperationTimeout*time.Second)
	defer cancelfunc()
	conn, err := MetadataDbClient.Client.Acquire(ctx)
	if err != nil {
<<<<<<< HEAD
		return []models.Tenant{}, err
	}
	defer conn.Release()
	query := `SELECT * FROM tenants`
	stmt, err := conn.Conn().Prepare(ctx, "get_all_tenants", query)
	if err != nil {
		return []models.Tenant{}, err
	}
	rows, err := conn.Conn().Query(ctx, stmt.Name)
	if err != nil {
		return []models.Tenant{}, err
=======
		return false, models.Tenant{}, err
	}
	defer conn.Release()
	query := `SELECT * FROM tenants WHERE name = 'global' LIMIT 1`
	stmt, err := conn.Conn().Prepare(ctx, "get_global_tenant", query)
	if err != nil {
		return false, models.Tenant{}, err
	}
	rows, err := conn.Conn().Query(ctx, stmt.Name)
	if err != nil {
		return false, models.Tenant{}, err
>>>>>>> 36f1c73e
	}
	defer rows.Close()
	tenants, err := pgx.CollectRows(rows, pgx.RowToStructByPos[models.Tenant])
	if err != nil {
<<<<<<< HEAD
		return []models.Tenant{}, err
	}
	if len(tenants) == 0 {
		return []models.Tenant{}, nil
	}
	return tenants, nil
=======
		return false, models.Tenant{}, err
	}
	if len(tenants) == 0 {
		return false, models.Tenant{}, nil
	}
	return true, tenants[0], nil
>>>>>>> 36f1c73e
}<|MERGE_RESOLUTION|>--- conflicted
+++ resolved
@@ -39,7 +39,6 @@
 
 const (
 	DbOperationTimeout = 40
-	GlobalTenant       = "global"
 )
 
 type logger interface {
@@ -76,9 +75,9 @@
 	cancelfunc := MetadataDbClient.Cancel
 	defer cancelfunc()
 
-	tenatsTable := `CREATE TABLE IF NOT EXISTS tenants(
+	tenantsTable := `CREATE TABLE IF NOT EXISTS tenants(
 		id SERIAL NOT NULL,
-		name VARCHAR NOT NULL UNIQUE,
+		name VARCHAR NOT NULL UNIQUE DEFAULT '$memphis',
 		PRIMARY KEY (id));`
 
 	auditLogsTable := `CREATE TABLE IF NOT EXISTS audit_logs(
@@ -93,9 +92,10 @@
 	ON audit_logs (station_name);`
 
 	alterUsersTable := `
-	ALTER TABLE IF EXISTS users ADD COLUMN IF NOT EXISTS tenant_name VARCHAR DEFAULT '$memphis_account';
+	ALTER TABLE IF EXISTS users ADD COLUMN IF NOT EXISTS tenant_name VARCHAR NOT NULL DEFAULT '$memphis';
 	ALTER TABLE IF EXISTS users DROP CONSTRAINT IF EXISTS users_username_key;
-	ALTER TABLE IF EXISTS users ADD CONSTRAINT users_username_tenant_name_key UNIQUE(username, tenant_name);`
+	ALTER TABLE IF EXISTS users ADD CONSTRAINT users_username_tenant_name_key UNIQUE(username, tenant_name);
+	ALTER TABLE IF EXISTS users ADD CONSTRAINT fk_tenant_name FOREIGN KEY (tenant_name) REFERENCES tenants (name);`
 
 	usersTable := `
 	CREATE TYPE enum AS ENUM ('root', 'management', 'application');
@@ -110,19 +110,13 @@
 		full_name VARCHAR,
 		subscription BOOL NOT NULL DEFAULT false,
 		skip_get_started BOOL NOT NULL DEFAULT false,
-<<<<<<< HEAD
-		UNIQUE(username),
-		PRIMARY KEY (id));
-	`
-=======
-		tenant_name INTEGER NOT NULL,
+		tenant_name VARCHAR NOT NULL DEFAULT '$memphis',
 		PRIMARY KEY (id),
 		CONSTRAINT fk_tenant_name
 			FOREIGN KEY(tenant_name)
-			REFERENCES tenants(id),
+			REFERENCES tenants(name),
 		UNIQUE(username, tenant_name)
 		);`
->>>>>>> 36f1c73e
 
 	configurationsTable := `CREATE TABLE IF NOT EXISTS configurations(
 		id SERIAL NOT NULL,
@@ -220,13 +214,11 @@
 			REFERENCES stations(id),
 		CONSTRAINT fk_tenant_name
 			FOREIGN KEY(tenant_name)
-			REFERENCES tenants(id),
+			REFERENCES tenants(id)
 		);
-		CREATE INDEX station_id
-		ON consumers (station_id);
-		CREATE INDEX connection_id
-		ON consumers (connection_id);
-		CREATE UNIQUE INDEX unique_consumer_table ON consumers(name, station_id, is_active) WHERE is_active = true`
+		CREATE INDEX station_id ON consumers (station_id);
+		CREATE INDEX connection_id ON consumers (connection_id);
+		CREATE UNIQUE INDEX unique_consumer_table ON consumers(name, station_id, is_active) WHERE is_active = true;`
 
 	stationsTable := `
 	CREATE TYPE enum_retention_type AS ENUM ('message_age_sec', 'messages', 'bytes');
@@ -339,20 +331,10 @@
 	CREATE INDEX dls_producer_id
 		ON dls_messages(producer_id);`
 
-	tenantsTables := `
-	CREATE TABLE IF NOT EXISTS tenants(
-		id SERIAL NOT NULL,    
-		name VARCHAR NOT NULL UNIQUE,
-		PRIMARY KEY (id)
-	);`
 	db := MetadataDbClient.Client
 	ctx := MetadataDbClient.Ctx
 
-<<<<<<< HEAD
-	tables := []string{alterUsersTable, usersTable, connectionsTable, auditLogsTable, configurationsTable, integrationsTable, schemasTable, tagsTable, stationsTable, consumersTable, schemaVersionsTable, producersTable, dlsMessagesTable, tenantsTables}
-=======
-	tables := []string{tenatsTable, usersTable, connectionsTable, auditLogsTable, configurationsTable, integrationsTable, schemasTable, tagsTable, stationsTable, consumersTable, schemaVersionsTable, producersTable, dlsMessagesTable}
->>>>>>> 36f1c73e
+	tables := []string{tenantsTable, usersTable, alterUsersTable, connectionsTable, auditLogsTable, configurationsTable, integrationsTable, schemasTable, tagsTable, stationsTable, consumersTable, schemaVersionsTable, producersTable, dlsMessagesTable}
 
 	for _, table := range tables {
 		_, err := db.Exec(ctx, table)
@@ -3379,11 +3361,7 @@
 		avatar_id,
 		full_name, 
 		subscription,
-<<<<<<< HEAD
-		skip_get_started, 
-=======
 		skip_get_started,
->>>>>>> 36f1c73e
 		tenant_name) 
     VALUES($1, $2, $3, $4, $5, $6, $7, $8, $9, $10) RETURNING id`
 
@@ -3396,11 +3374,7 @@
 	alreadyLoggedIn := false
 
 	var userId int
-<<<<<<< HEAD
-	rows, err := conn.Conn().Query(ctx, stmt.Name, username, hashedPassword, userType, alreadyLoggedIn, createdAt, avatarId, fullName, subscription, skipGetStarted, tenantName)
-=======
 	rows, err := conn.Conn().Query(ctx, stmt.Name, username, hashedPassword, userType, alreadyLoggedIn, createdAt, avatarId, fullName, subscription, skipGetStarted, strings.ToLower(tenantName))
->>>>>>> 36f1c73e
 	if err != nil {
 		return models.User{}, err
 	}
@@ -3439,11 +3413,7 @@
 		CreatedAt:       createdAt,
 		AlreadyLoggedIn: alreadyLoggedIn,
 		AvatarId:        avatarId,
-<<<<<<< HEAD
-		TenantName:      tenantName,
-=======
 		TenantName:      strings.ToLower(tenantName),
->>>>>>> 36f1c73e
 	}
 	return newUser, nil
 }
@@ -3476,20 +3446,12 @@
 		return false, models.User{}, err
 	}
 	defer conn.Release()
-<<<<<<< HEAD
 	query := `SELECT * FROM users WHERE type = 'root' and tenant_name =$1 LIMIT 1`
-=======
-	query := `SELECT * FROM users WHERE type = 'root' AND tenant_name = $1 LIMIT 1`
->>>>>>> 36f1c73e
 	stmt, err := conn.Conn().Prepare(ctx, "get_root_user", query)
 	if err != nil {
 		return false, models.User{}, err
 	}
-<<<<<<< HEAD
-	rows, err := conn.Conn().Query(ctx, stmt.Name, tenantName)
-=======
 	rows, err := conn.Conn().Query(ctx, stmt.Name, strings.ToLower(tenantName))
->>>>>>> 36f1c73e
 	if err != nil {
 		return false, models.User{}, err
 	}
@@ -3616,11 +3578,7 @@
 	return users, nil
 }
 
-<<<<<<< HEAD
-func GetAllUsersByType(userType []string) ([]models.User, error) {
-=======
-func GetAllUsersByType(userType string, tenantName string) ([]models.User, error) {
->>>>>>> 36f1c73e
+func GetAllUsersByType(userType []string, tenantName string) ([]models.User, error) {
 	ctx, cancelfunc := context.WithTimeout(context.Background(), DbOperationTimeout*time.Second)
 	defer cancelfunc()
 	conn, err := MetadataDbClient.Client.Acquire(ctx)
@@ -3628,38 +3586,28 @@
 		return []models.User{}, err
 	}
 	defer conn.Release()
-<<<<<<< HEAD
 	var rows pgx.Rows
 	if len(userType) == 1 {
-		query := `SELECT * FROM users WHERE type=$1`
+		query := `SELECT * FROM users WHERE type=$1 AND tenant_name=$2`
 		stmt, err := conn.Conn().Prepare(ctx, "get_all_users_by_application_type", query)
 		if err != nil {
 			return []models.User{}, err
 		}
-		rows, err = conn.Conn().Query(ctx, stmt.Name, userType[0])
+		rows, err = conn.Conn().Query(ctx, stmt.Name, userType[0], strings.ToLower(tenantName))
 		if err != nil {
 			return []models.User{}, err
 		}
 	} else {
-		query := `SELECT * FROM users WHERE type=$1 or type=$2`
+		query := `SELECT * FROM users WHERE type=$1 or type=$2 AND tenant_name=$2`
 		stmt, err := conn.Conn().Prepare(ctx, "get_all_users_by_application_and_root_type", query)
 		if err != nil {
 			return []models.User{}, err
 		}
-		rows, err = conn.Conn().Query(ctx, stmt.Name, userType[0], userType[1])
+		rows, err = conn.Conn().Query(ctx, stmt.Name, userType[0], userType[1], strings.ToLower(tenantName))
 		if err != nil {
 			return []models.User{}, err
 		}
-=======
-	query := `SELECT * FROM users WHERE type=$1 AND tenant_name=$2`
-	stmt, err := conn.Conn().Prepare(ctx, "get_all_users_by_type", query)
-	if err != nil {
-		return []models.User{}, err
-	}
-	rows, err := conn.Conn().Query(ctx, stmt.Name, userType, strings.ToLower(tenantName))
-	if err != nil {
-		return []models.User{}, err
->>>>>>> 36f1c73e
+
 	}
 
 	defer rows.Close()
@@ -4702,13 +4650,8 @@
 	return stationIds, nil
 }
 
-<<<<<<< HEAD
 // Tenants functions
-func InsertNewTenant(name string) (models.Tenant, error) {
-=======
-// Tenant functions
 func CreateTenant(name string) (models.Tenant, error) {
->>>>>>> 36f1c73e
 	ctx, cancelfunc := context.WithTimeout(context.Background(), DbOperationTimeout*time.Second)
 	defer cancelfunc()
 
@@ -4718,17 +4661,9 @@
 	}
 	defer conn.Release()
 
-<<<<<<< HEAD
-	query := `INSERT INTO tenants ( 
-		name) 
-    VALUES($1) RETURNING id`
-
-	stmt, err := conn.Conn().Prepare(ctx, "insert_new_tenant", query)
-=======
 	query := `INSERT INTO tenants (name) VALUES($1)`
 
 	stmt, err := conn.Conn().Prepare(ctx, "create_new_tenant", query)
->>>>>>> 36f1c73e
 	if err != nil {
 		return models.Tenant{}, err
 	}
@@ -4761,13 +4696,13 @@
 		} else {
 			return models.Tenant{}, err
 		}
+
 	}
 
 	newTenant := models.Tenant{
 		Name: name,
 	}
 	return newTenant, nil
-<<<<<<< HEAD
 
 }
 
@@ -4799,17 +4734,39 @@
 	return nil
 }
 
+func GetGlobalTenant() (bool, models.Tenant, error) {
+	ctx, cancelfunc := context.WithTimeout(context.Background(), DbOperationTimeout*time.Second)
+	defer cancelfunc()
+	conn, err := MetadataDbClient.Client.Acquire(ctx)
+	if err != nil {
+		return false, models.Tenant{}, err
+	}
+	defer conn.Release()
+	query := `SELECT * FROM tenants WHERE name = '$memphis' LIMIT 1`
+	stmt, err := conn.Conn().Prepare(ctx, "get_global_tenant", query)
+	if err != nil {
+		return false, models.Tenant{}, err
+	}
+	rows, err := conn.Conn().Query(ctx, stmt.Name)
+	if err != nil {
+		return false, models.Tenant{}, err
+	}
+	defer rows.Close()
+	tenants, err := pgx.CollectRows(rows, pgx.RowToStructByPos[models.Tenant])
+	if err != nil {
+		return false, models.Tenant{}, err
+	}
+	if len(tenants) == 0 {
+		return false, models.Tenant{}, nil
+	}
+	return true, tenants[0], nil
+}
+
 func GetAllTenants() ([]models.Tenant, error) {
-=======
-}
-
-func GetGlobalTenant() (bool, models.Tenant, error) {
->>>>>>> 36f1c73e
-	ctx, cancelfunc := context.WithTimeout(context.Background(), DbOperationTimeout*time.Second)
-	defer cancelfunc()
-	conn, err := MetadataDbClient.Client.Acquire(ctx)
-	if err != nil {
-<<<<<<< HEAD
+	ctx, cancelfunc := context.WithTimeout(context.Background(), DbOperationTimeout*time.Second)
+	defer cancelfunc()
+	conn, err := MetadataDbClient.Client.Acquire(ctx)
+	if err != nil {
 		return []models.Tenant{}, err
 	}
 	defer conn.Release()
@@ -4821,36 +4778,14 @@
 	rows, err := conn.Conn().Query(ctx, stmt.Name)
 	if err != nil {
 		return []models.Tenant{}, err
-=======
-		return false, models.Tenant{}, err
-	}
-	defer conn.Release()
-	query := `SELECT * FROM tenants WHERE name = 'global' LIMIT 1`
-	stmt, err := conn.Conn().Prepare(ctx, "get_global_tenant", query)
-	if err != nil {
-		return false, models.Tenant{}, err
-	}
-	rows, err := conn.Conn().Query(ctx, stmt.Name)
-	if err != nil {
-		return false, models.Tenant{}, err
->>>>>>> 36f1c73e
 	}
 	defer rows.Close()
 	tenants, err := pgx.CollectRows(rows, pgx.RowToStructByPos[models.Tenant])
 	if err != nil {
-<<<<<<< HEAD
 		return []models.Tenant{}, err
 	}
 	if len(tenants) == 0 {
 		return []models.Tenant{}, nil
 	}
 	return tenants, nil
-=======
-		return false, models.Tenant{}, err
-	}
-	if len(tenants) == 0 {
-		return false, models.Tenant{}, nil
-	}
-	return true, tenants[0], nil
->>>>>>> 36f1c73e
 }