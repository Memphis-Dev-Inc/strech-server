module memphis-broker

go 1.19

require (
	github.com/dgrijalva/jwt-go v3.2.0+incompatible
	github.com/gin-contrib/cors v1.4.0
	github.com/gin-gonic/contrib v0.0.0-20201101042839-6a891bf89f19
	github.com/gin-gonic/gin v1.8.1
	github.com/go-playground/validator/v10 v10.10.0
	github.com/gofrs/uuid v4.2.0+incompatible
	github.com/hanzoai/gochimp3 v0.0.0-20210305004051-da66ea724147
	github.com/jhump/protoreflect v1.13.0
	github.com/klauspost/compress v1.14.4
	github.com/minio/highwayhash v1.0.2
	github.com/nats-io/jwt/v2 v2.3.0
	github.com/nats-io/nats.go v1.16.0
	github.com/nats-io/nkeys v0.3.0
	github.com/nats-io/nuid v1.0.1
	github.com/posthog/posthog-go v0.0.0-20220817142604-0b0bbf0f9c0f
	github.com/tkanos/gonfig v0.0.0-20210106201359-53e13348de2f
	go.mongodb.org/mongo-driver v1.8.3
	go.uber.org/automaxprocs v1.5.1
	golang.org/x/crypto v0.1.0
	golang.org/x/sys v0.3.0
	golang.org/x/time v0.0.0-20220411224347-583f2d630306
<<<<<<< HEAD
	k8s.io/apimachinery v0.26.0
	k8s.io/client-go v0.26.0
=======
	k8s.io/apimachinery v0.26.1
	k8s.io/client-go v0.26.1
>>>>>>> 449d3996
	k8s.io/utils v0.0.0-20221107191617-1a15be271d1d
)

require (
<<<<<<< HEAD
=======
	github.com/aws/aws-sdk-go v1.44.180
>>>>>>> 449d3996
	github.com/docker/docker v20.10.22+incompatible
	github.com/graph-gophers/graphql-go v1.4.0
	github.com/santhosh-tekuri/jsonschema/v5 v5.1.0
	github.com/slack-go/slack v0.11.4
<<<<<<< HEAD
=======
	k8s.io/api v0.26.1
>>>>>>> 449d3996
	k8s.io/metrics v0.26.0
)

require github.com/jmespath/go-jmespath v0.4.0 // indirect

require (
	github.com/Microsoft/go-winio v0.6.0 // indirect
<<<<<<< HEAD
	github.com/PuerkitoBio/purell v1.1.1 // indirect
	github.com/PuerkitoBio/urlesc v0.0.0-20170810143723-de5bf2ad4578 // indirect
=======
>>>>>>> 449d3996
	github.com/davecgh/go-spew v1.1.1 // indirect
	github.com/docker/distribution v2.8.1+incompatible // indirect
	github.com/docker/go-connections v0.4.0 // indirect
	github.com/docker/go-units v0.5.0 // indirect
<<<<<<< HEAD
	github.com/emicklei/go-restful v2.9.5+incompatible // indirect
=======
>>>>>>> 449d3996
	github.com/emicklei/go-restful/v3 v3.9.0 // indirect
	github.com/ghodss/yaml v1.0.0 // indirect
	github.com/gin-contrib/sse v0.1.0 // indirect
	github.com/go-logr/logr v1.2.3 // indirect
	github.com/go-openapi/jsonpointer v0.19.5 // indirect
	github.com/go-openapi/jsonreference v0.20.0 // indirect
	github.com/go-openapi/swag v0.19.14 // indirect
	github.com/go-playground/locales v0.14.0 // indirect
	github.com/go-playground/universal-translator v0.18.0 // indirect
	github.com/go-stack/stack v1.8.0 // indirect
	github.com/goccy/go-json v0.9.7 // indirect
	github.com/gogo/protobuf v1.3.2 // indirect
	github.com/golang/protobuf v1.5.2 // indirect
	github.com/golang/snappy v0.0.1 // indirect
	github.com/google/gnostic v0.5.7-v3refs // indirect
	github.com/google/go-cmp v0.5.9 // indirect
	github.com/google/gofuzz v1.1.0 // indirect
	github.com/gorilla/websocket v1.4.2 // indirect
<<<<<<< HEAD
	github.com/imdario/mergo v0.3.6 // indirect
=======
>>>>>>> 449d3996
	github.com/josharian/intern v1.0.0 // indirect
	github.com/json-iterator/go v1.1.12 // indirect
	github.com/leodido/go-urn v1.2.1 // indirect
	github.com/mailru/easyjson v0.7.6 // indirect
	github.com/mattn/go-isatty v0.0.14 // indirect
	github.com/moby/term v0.0.0-20221205130635-1aeaba878587 // indirect
	github.com/modern-go/concurrent v0.0.0-20180306012644-bacd9c7ef1dd // indirect
	github.com/modern-go/reflect2 v1.0.2 // indirect
	github.com/morikuni/aec v1.0.0 // indirect
	github.com/munnerz/goautoneg v0.0.0-20191010083416-a7dc8b61c822 // indirect
	github.com/nats-io/nats-server/v2 v2.8.4 // indirect
	github.com/opencontainers/go-digest v1.0.0 // indirect
	github.com/opencontainers/image-spec v1.0.2 // indirect
	github.com/pelletier/go-toml/v2 v2.0.1 // indirect
	github.com/pkg/errors v0.9.1 // indirect
	github.com/sirupsen/logrus v1.9.0 // indirect
<<<<<<< HEAD
	github.com/spf13/pflag v1.0.5 // indirect
=======
>>>>>>> 449d3996
	github.com/ugorji/go/codec v1.2.7 // indirect
	github.com/xdg-go/pbkdf2 v1.0.0 // indirect
	github.com/xdg-go/scram v1.0.2 // indirect
	github.com/xdg-go/stringprep v1.0.2 // indirect
	github.com/xtgo/uuid v0.0.0-20140804021211-a0b114877d4c // indirect
	github.com/youmark/pkcs8 v0.0.0-20181117223130-1be2e3e5546d // indirect
	golang.org/x/mod v0.6.0 // indirect
	golang.org/x/net v0.3.1-0.20221206200815-1e63c2f08a10 // indirect
	golang.org/x/oauth2 v0.0.0-20220223155221-ee480838109b // indirect
	golang.org/x/sync v0.0.0-20220722155255-886fb9371eb4 // indirect
	golang.org/x/term v0.3.0 // indirect
	golang.org/x/text v0.5.0 // indirect
	golang.org/x/tools v0.2.0 // indirect
	google.golang.org/appengine v1.6.7 // indirect
	google.golang.org/genproto v0.0.0-20221010155953-15ba04fc1c0e // indirect
	google.golang.org/protobuf v1.28.1 // indirect
	gopkg.in/inf.v0 v0.9.1 // indirect
	gopkg.in/yaml.v2 v2.4.0 // indirect
	gopkg.in/yaml.v3 v3.0.1 // indirect
<<<<<<< HEAD
	k8s.io/api v0.26.0 // indirect
=======
	gotest.tools/v3 v3.4.0 // indirect
>>>>>>> 449d3996
	k8s.io/klog/v2 v2.80.1 // indirect
	k8s.io/kube-openapi v0.0.0-20221012153701-172d655c2280 // indirect
	sigs.k8s.io/json v0.0.0-20220713155537-f223a00ba0e2 // indirect
	sigs.k8s.io/structured-merge-diff/v4 v4.2.3 // indirect
	sigs.k8s.io/yaml v1.3.0 // indirect
)<|MERGE_RESOLUTION|>--- conflicted
+++ resolved
@@ -24,29 +24,18 @@
 	golang.org/x/crypto v0.1.0
 	golang.org/x/sys v0.3.0
 	golang.org/x/time v0.0.0-20220411224347-583f2d630306
-<<<<<<< HEAD
-	k8s.io/apimachinery v0.26.0
-	k8s.io/client-go v0.26.0
-=======
 	k8s.io/apimachinery v0.26.1
 	k8s.io/client-go v0.26.1
->>>>>>> 449d3996
 	k8s.io/utils v0.0.0-20221107191617-1a15be271d1d
 )
 
 require (
-<<<<<<< HEAD
-=======
 	github.com/aws/aws-sdk-go v1.44.180
->>>>>>> 449d3996
 	github.com/docker/docker v20.10.22+incompatible
 	github.com/graph-gophers/graphql-go v1.4.0
 	github.com/santhosh-tekuri/jsonschema/v5 v5.1.0
 	github.com/slack-go/slack v0.11.4
-<<<<<<< HEAD
-=======
 	k8s.io/api v0.26.1
->>>>>>> 449d3996
 	k8s.io/metrics v0.26.0
 )
 
@@ -54,19 +43,10 @@
 
 require (
 	github.com/Microsoft/go-winio v0.6.0 // indirect
-<<<<<<< HEAD
-	github.com/PuerkitoBio/purell v1.1.1 // indirect
-	github.com/PuerkitoBio/urlesc v0.0.0-20170810143723-de5bf2ad4578 // indirect
-=======
->>>>>>> 449d3996
 	github.com/davecgh/go-spew v1.1.1 // indirect
 	github.com/docker/distribution v2.8.1+incompatible // indirect
 	github.com/docker/go-connections v0.4.0 // indirect
 	github.com/docker/go-units v0.5.0 // indirect
-<<<<<<< HEAD
-	github.com/emicklei/go-restful v2.9.5+incompatible // indirect
-=======
->>>>>>> 449d3996
 	github.com/emicklei/go-restful/v3 v3.9.0 // indirect
 	github.com/ghodss/yaml v1.0.0 // indirect
 	github.com/gin-contrib/sse v0.1.0 // indirect
@@ -85,10 +65,6 @@
 	github.com/google/go-cmp v0.5.9 // indirect
 	github.com/google/gofuzz v1.1.0 // indirect
 	github.com/gorilla/websocket v1.4.2 // indirect
-<<<<<<< HEAD
-	github.com/imdario/mergo v0.3.6 // indirect
-=======
->>>>>>> 449d3996
 	github.com/josharian/intern v1.0.0 // indirect
 	github.com/json-iterator/go v1.1.12 // indirect
 	github.com/leodido/go-urn v1.2.1 // indirect
@@ -105,10 +81,6 @@
 	github.com/pelletier/go-toml/v2 v2.0.1 // indirect
 	github.com/pkg/errors v0.9.1 // indirect
 	github.com/sirupsen/logrus v1.9.0 // indirect
-<<<<<<< HEAD
-	github.com/spf13/pflag v1.0.5 // indirect
-=======
->>>>>>> 449d3996
 	github.com/ugorji/go/codec v1.2.7 // indirect
 	github.com/xdg-go/pbkdf2 v1.0.0 // indirect
 	github.com/xdg-go/scram v1.0.2 // indirect
@@ -128,11 +100,7 @@
 	gopkg.in/inf.v0 v0.9.1 // indirect
 	gopkg.in/yaml.v2 v2.4.0 // indirect
 	gopkg.in/yaml.v3 v3.0.1 // indirect
-<<<<<<< HEAD
-	k8s.io/api v0.26.0 // indirect
-=======
 	gotest.tools/v3 v3.4.0 // indirect
->>>>>>> 449d3996
 	k8s.io/klog/v2 v2.80.1 // indirect
 	k8s.io/kube-openapi v0.0.0-20221012153701-172d655c2280 // indirect
 	sigs.k8s.io/json v0.0.0-20220713155537-f223a00ba0e2 // indirect
