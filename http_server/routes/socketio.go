// Credit for The NATS.IO Authors
// Copyright 2021-2022 The Memphis Authors
// Licensed under the MIT License (the "License");
// Permission is hereby granted, free of charge, to any person obtaining a copy
// of this software and associated documentation files (the "Software"), to deal
// in the Software without restriction, including without limitation the rights
// to use, copy, modify, merge, publish, distribute, sublicense, and to permit persons to whom the Software is
// furnished to do so, subject to the following conditions:

// The above copyright notice and this permission notice shall be included in all
// copies or substantial portions of the Software.

// This license limiting reselling the software itself "AS IS".

// THE SOFTWARE IS PROVIDED "AS IS", WITHOUT WARRANTY OF ANY KIND, EXPRESS OR
// IMPLIED, INCLUDING BUT NOT LIMITED TO THE WARRANTIES OF MERCHANTABILITY,
// FITNESS FOR A PARTICULAR PURPOSE AND NONINFRINGEMENT. IN NO EVENT SHALL THE
// AUTHORS OR COPYRIGHT HOLDERS BE LIABLE FOR ANY CLAIM, DAMAGES OR OTHER
// LIABILITY, WHETHER IN AN ACTION OF CONTRACT, TORT OR OTHERWISE, ARISING FROM,
// OUT OF OR IN CONNECTION WITH THE SOFTWARE OR THE USE OR OTHER DEALINGS IN THE
// SOFTWARE.
package routes

import (
	"memphis-broker/middlewares"
	"memphis-broker/models"
	"memphis-broker/server"

	"errors"
	"net/http"
	"strings"
	"time"

	"github.com/gin-gonic/gin"
	socketio "github.com/googollee/go-socket.io"
)

var socketServer = socketio.NewServer(nil)

func getMainOverviewData(h *server.Handlers) (models.MainOverviewData, error) {
	stations, err := h.Stations.GetAllStationsDetails()
	if err != nil {
		return models.MainOverviewData{}, nil
	}
	totalMessages, err := h.Stations.GetTotalMessagesAcrossAllStations()
	if err != nil {
		return models.MainOverviewData{}, err
	}
	systemComponents, err := h.Monitoring.GetSystemComponents()
	if err != nil {
		return models.MainOverviewData{}, err
	}

	return models.MainOverviewData{
		TotalStations:    len(stations),
		TotalMessages:    totalMessages,
		SystemComponents: systemComponents,
		Stations:         stations,
	}, nil
}

<<<<<<< HEAD
func getFactoriesOverviewData(h *server.Handlers) ([]models.ExtendedFactory, error) {
	factories, err := h.Factories.GetAllFactoriesDetails()
	if err != nil {
		return factories, err
	}

	return factories, nil
}

func getStationsOverviewData(h *server.Handlers) ([]models.ExtendedStationDetails, error) {
	stations, err := h.Stations.GetStationsDetails()
	if err != nil {
		return stations, err
	}
	return stations, nil
}

func getFactoryOverviewData(factoryName string, s socketio.Conn, h *server.Handlers) (map[string]interface{}, error) {
	factoryName = strings.ToLower(factoryName)
	factory, err := h.Factories.GetFactoryDetails(factoryName)
	if err != nil {
		if s != nil && err.Error() == "mongo: no documents in result" {
			s.Emit("error", "Factory does not exist")
		}
		return factory, err
	}

	return factory, nil
}

=======
>>>>>>> 955d9343
func getStationOverviewData(stationName string, s socketio.Conn, h *server.Handlers) (models.StationOverviewData, error) {
	stationName = strings.ToLower(stationName)
	exist, station, err := server.IsStationExist(stationName)
	if err != nil {
		return models.StationOverviewData{}, err
	}
	if !exist {
		if s != nil {
			s.Emit("error", "Station does not exist")
		}
		return models.StationOverviewData{}, errors.New("Station does not exist")
	}

	connectedProducers, disconnectedProducers, deletedProducers, err := h.Producers.GetProducersByStation(station)
	if err != nil {
		return models.StationOverviewData{}, err
	}
	connectedCgs, disconnectedCgs, deletedCgs, err := h.Consumers.GetCgsByStation(station)
	if err != nil {
		return models.StationOverviewData{}, err
	}
	auditLogs, err := h.AuditLogs.GetAuditLogsByStation(station)
	if err != nil {
		return models.StationOverviewData{}, err
	}
	totalMessages, err := h.Stations.GetTotalMessages(station)
	if err != nil {
		return models.StationOverviewData{}, err
	}
	avgMsgSize, err := h.Stations.GetAvgMsgSize(station)
	if err != nil {
		return models.StationOverviewData{}, err
	}

	messagesToFetch := 1000
	messages, err := h.Stations.GetMessages(station, messagesToFetch)
	if err != nil {
		return models.StationOverviewData{}, err
	}

	poisonMessages, err := h.PoisonMsgs.GetPoisonMsgsByStation(station)
	if err != nil {
		return models.StationOverviewData{}, err
	}

	return models.StationOverviewData{
		ConnectedProducers:    connectedProducers,
		DisconnectedProducers: disconnectedProducers,
		DeletedProducers:      deletedProducers,
		ConnectedCgs:          connectedCgs,
		DisconnectedCgs:       disconnectedCgs,
		DeletedCgs:            deletedCgs,
		TotalMessages:         totalMessages,
		AvgMsgSize:            avgMsgSize,
		AuditLogs:             auditLogs,
		Messages:              messages,
		PoisonMessages:        poisonMessages,
	}, nil
}

func ginMiddleware() gin.HandlerFunc {
	return func(c *gin.Context) {
		c.Writer.Header().Set("Access-Control-Allow-Credentials", "true")
		c.Writer.Header().Set("Access-Control-Allow-Methods", "POST, OPTIONS, GET, PUT, DELETE")
		c.Writer.Header().Set("Access-Control-Allow-Headers", "Accept, Authorization, Content-Type, Content-Length, X-CSRF-Token, Token, session, Origin, Host, Connection, Accept-Encoding, Accept-Language, X-Requested-With")
		if c.Request.Method == http.MethodOptions {
			c.AbortWithStatus(http.StatusNoContent)
			return
		}

		c.Request.Header.Del("Origin")
		c.Next()
	}
}

func InitializeSocketio(router *gin.Engine, h *server.Handlers) *socketio.Server {
	serv := h.Stations.S
	socketServer.OnConnect("/api", func(s socketio.Conn) error {
		return nil
	})

	socketServer.OnEvent("/api", "register_main_overview_data", func(s socketio.Conn, msg string) string {
		s.LeaveAll()
		s.Join("main_overview_sockets_group")

		return "recv " + msg
	})

	socketServer.OnEvent("/api", "register_station_overview_data", func(s socketio.Conn, stationName string) string {
		s.LeaveAll()
		s.Join("station_overview_group_" + stationName)

		return "recv " + stationName
	})

	socketServer.OnEvent("/api", "register_poison_message_journey_data", func(s socketio.Conn, poisonMsgId string) string {
		s.LeaveAll()
		s.Join("poison_message_journey_group_" + poisonMsgId)

		return "recv " + poisonMsgId
	})

	socketServer.OnEvent("/api", "deregister", func(s socketio.Conn, msg string) string {
		s.LeaveAll()
		return "recv " + msg
	})

	socketServer.OnEvent("/api", "get_all_stations_data", func(s socketio.Conn, msg string) string {
		s.LeaveAll()
		s.Join("all_stations_group")
		return "recv " + msg
	})

	socketServer.OnError("/", func(s socketio.Conn, e error) {
		serv.Errorf("An error occured during a socket connection " + e.Error())
	})

	go socketServer.Serve()

	go func() {
		for range time.Tick(time.Second * 5) {
			if socketServer.RoomLen("/api", "main_overview_sockets_group") > 0 {
				data, err := getMainOverviewData(h)
				if err != nil {
					serv.Errorf("Error while trying to get main overview data - " + err.Error())
				} else {
					socketServer.BroadcastToRoom("/api", "main_overview_sockets_group", "main_overview_data", data)
				}
			}

<<<<<<< HEAD
			if socketServer.RoomLen("/api", "factories_overview_sockets_group") > 0 {
				data, err := getFactoriesOverviewData(h)
				if err != nil {
					serv.Errorf("Error while trying to get factories overview data - " + err.Error())
				} else {
					socketServer.BroadcastToRoom("/api", "factories_overview_sockets_group", "factories_overview_data", data)
				}
			}

			if socketServer.RoomLen("/api", "all_stations_group") > 0 {
				data, err := getStationsOverviewData(h)
				if err != nil {
					serv.Errorf("Error while trying to get stations overview data - " + err.Error())
				} else {
					socketServer.BroadcastToRoom("/api", "all_stations_group", "stations_overview_data", data)
				}
			}
=======
>>>>>>> 955d9343
			rooms := socketServer.Rooms("/api")
			for _, room := range rooms {
				if strings.HasPrefix(room, "station_overview_group_") && socketServer.RoomLen("/api", room) > 0 {
					stationName := strings.Split(room, "station_overview_group_")[1]
					data, err := getStationOverviewData(stationName, nil, h)
					if err != nil {
						serv.Errorf("Error while trying to get station overview data - " + err.Error())
					} else {
						socketServer.BroadcastToRoom("/api", room, "station_overview_data_"+stationName, data)
					}
				}

				if strings.HasPrefix(room, "poison_message_journey_group_") && socketServer.RoomLen("/api", room) > 0 {
					poisonMsgId := strings.Split(room, "poison_message_journey_group_")[1]
					data, err := h.Stations.GetPoisonMessageJourneyDetails(poisonMsgId)
					if err != nil {
						serv.Errorf("Error while trying to get poison message journey - " + err.Error())
					} else {
						socketServer.BroadcastToRoom("/api", room, "poison_message_journey_data_"+poisonMsgId, data)
					}
				}

			}
		}
	}()

	socketIoRouter := router.Group("/api/socket.io")
	socketIoRouter.Use(ginMiddleware())
	socketIoRouter.Use(middlewares.Authenticate)

	socketIoRouter.GET("/*any", gin.WrapH(socketServer))
	socketIoRouter.POST("/*any", gin.WrapH(socketServer))
	return socketServer
}<|MERGE_RESOLUTION|>--- conflicted
+++ resolved
@@ -59,16 +59,6 @@
 	}, nil
 }
 
-<<<<<<< HEAD
-func getFactoriesOverviewData(h *server.Handlers) ([]models.ExtendedFactory, error) {
-	factories, err := h.Factories.GetAllFactoriesDetails()
-	if err != nil {
-		return factories, err
-	}
-
-	return factories, nil
-}
-
 func getStationsOverviewData(h *server.Handlers) ([]models.ExtendedStationDetails, error) {
 	stations, err := h.Stations.GetStationsDetails()
 	if err != nil {
@@ -77,21 +67,6 @@
 	return stations, nil
 }
 
-func getFactoryOverviewData(factoryName string, s socketio.Conn, h *server.Handlers) (map[string]interface{}, error) {
-	factoryName = strings.ToLower(factoryName)
-	factory, err := h.Factories.GetFactoryDetails(factoryName)
-	if err != nil {
-		if s != nil && err.Error() == "mongo: no documents in result" {
-			s.Emit("error", "Factory does not exist")
-		}
-		return factory, err
-	}
-
-	return factory, nil
-}
-
-=======
->>>>>>> 955d9343
 func getStationOverviewData(stationName string, s socketio.Conn, h *server.Handlers) (models.StationOverviewData, error) {
 	stationName = strings.ToLower(stationName)
 	exist, station, err := server.IsStationExist(stationName)
@@ -222,16 +197,6 @@
 				}
 			}
 
-<<<<<<< HEAD
-			if socketServer.RoomLen("/api", "factories_overview_sockets_group") > 0 {
-				data, err := getFactoriesOverviewData(h)
-				if err != nil {
-					serv.Errorf("Error while trying to get factories overview data - " + err.Error())
-				} else {
-					socketServer.BroadcastToRoom("/api", "factories_overview_sockets_group", "factories_overview_data", data)
-				}
-			}
-
 			if socketServer.RoomLen("/api", "all_stations_group") > 0 {
 				data, err := getStationsOverviewData(h)
 				if err != nil {
@@ -240,8 +205,7 @@
 					socketServer.BroadcastToRoom("/api", "all_stations_group", "stations_overview_data", data)
 				}
 			}
-=======
->>>>>>> 955d9343
+      
 			rooms := socketServer.Rooms("/api")
 			for _, room := range rooms {
 				if strings.HasPrefix(room, "station_overview_group_") && socketServer.RoomLen("/api", room) > 0 {
