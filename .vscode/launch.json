--- conflicted
+++ resolved
@@ -21,13 +21,8 @@
                 "METADATA_DB_DBNAME": "memphis",
                 "METADATA_DB_HOST": "localhost",
                 "METADATA_DB_PORT": "5005",
-<<<<<<< HEAD
                 "USER_PASS_BASED_AUTH": "false",
                 "CONNECTION_TOKEN": "memphis"
-=======
-                // "USER_PASS_BASED_AUTH": "true",
-                // "CONNECTION_TOKEN": "memphis"
->>>>>>> 4b75b634
                 // "GOOGLE_CLIENT_ID": "916272522459-u0f4n2lh9llsielb3l5rob3dnt1fco76.apps.googleusercontent.com",
                 // "GOOGLE_CLIENT_SECRET": "GOOGLE_CLIENT_SECRET is needed here",
                 // "GITHUB_CLIENT_ID": "51b0330eb3b34bc8f641",
