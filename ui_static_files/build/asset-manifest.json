--- conflicted
+++ resolved
@@ -1,11 +1,7 @@
 {
   "files": {
     "main.css": "/static/css/main.fc866f4e.css",
-<<<<<<< HEAD
     "main.js": "/static/js/main.d736951b.js",
-=======
-    "main.js": "/static/js/main.221dc10e.js",
->>>>>>> 4c20bf73
     "static/js/617.a5f8c4fc.chunk.js": "/static/js/617.a5f8c4fc.chunk.js",
     "static/js/2542.27de8743.chunk.js": "/static/js/2542.27de8743.chunk.js",
     "static/js/1737.e134cfd4.chunk.js": "/static/js/1737.e134cfd4.chunk.js",
@@ -302,12 +298,5 @@
     "static/media/stationsIconActive.svg": "/static/media/stationsIconActive.e26419ca89a74315be8a7f6bf33756f3.svg",
     "static/media/closeNotification.svg": "/static/media/closeNotification.7551e8366682f9c6585bb1a694c4112a.svg"
   },
-  "entrypoints": [
-    "static/css/main.fc866f4e.css",
-<<<<<<< HEAD
-    "static/js/main.d736951b.js"
-=======
-    "static/js/main.221dc10e.js"
->>>>>>> 4c20bf73
-  ]
+  "entrypoints": ["static/css/main.fc866f4e.css", "static/js/main.d736951b.js"]
 }