// Copyright 2021-2022 The Memphis Authors
// Licensed under the GNU General Public License v3.0 (the “License”);
// you may not use this file except in compliance with the License.
// You may obtain a copy of the License at
//
// https://www.gnu.org/licenses/gpl-3.0.en.html
//
// Unless required by applicable law or agreed to in writing, software
// distributed under the License is distributed on an “AS IS” BASIS,
// WITHOUT WARRANTIES OR CONDITIONS OF ANY KIND, either express or implied.
// See the License for the specific language governing permissions and
// limitations under the License.

package handlers

import (
<<<<<<< HEAD
	"io/ioutil"
	"memphis-control-plane/models"

	"github.com/gin-gonic/gin"

	"memphis-control-plane/logger"
=======
	"context"
	"fmt"
	"memphis-control-plane/broker"
	"memphis-control-plane/db"
	"memphis-control-plane/models"
	"net/http"
>>>>>>> 41b6e9da
)

type MonitoringHandler struct{}

func (mh MonitoringHandler) GetSystemComponents() ([]models.SystemComponent, error) {
	var components []models.SystemComponent
	if configuration.DOCKER_ENV != "" {
		resp, err := http.Get("http://localhost:9000")
		fmt.Print((resp))
		if err != nil {
			components = append(components, models.SystemComponent{
				Component:   "UI",
				DesiredPods: 1,
				ActualPods:  0,
			})
		} else {
			components = append(components, models.SystemComponent{
				Component:   "UI",
				DesiredPods: 1,
				ActualPods:  1,
			})
		}

		if broker.IsConnectionAlive() {
			components = append(components, models.SystemComponent{
				Component:   "broker",
				DesiredPods: 1,
				ActualPods:  1,
			})
		} else {
			components = append(components, models.SystemComponent{
				Component:   "broker",
				DesiredPods: 1,
				ActualPods:  0,
			})
		}

		err = db.Client.Ping(context.TODO(), nil)
		if err != nil {
			components = append(components, models.SystemComponent{
				Component:   "application-db",
				DesiredPods: 1,
				ActualPods:  0,
			})
		} else {
			components = append(components, models.SystemComponent{
				Component:   "application-db",
				DesiredPods: 1,
				ActualPods:  1,
			})
		}

		components = append(components, models.SystemComponent{
			Component:   "control-plane",
			DesiredPods: 1,
			ActualPods:  1,
		})
	} else {
		// k8s implementation

	}

<<<<<<< HEAD
	return []models.SystemComponent{}, nil
}

func (mh MonitoringHandler) GetClusterInfo(c *gin.Context) {
	body, err := ioutil.ReadFile("version.conf")
	if err != nil {
		logger.Error("GetClusterInfo error: " + err.Error())
		c.AbortWithStatusJSON(500, gin.H{"message": "Server error"})
		return
	}
	c.IndentedJSON(200, string(body))
=======
	return components, nil
>>>>>>> 41b6e9da
}<|MERGE_RESOLUTION|>--- conflicted
+++ resolved
@@ -14,21 +14,15 @@
 package handlers
 
 import (
-<<<<<<< HEAD
-	"io/ioutil"
-	"memphis-control-plane/models"
-
-	"github.com/gin-gonic/gin"
-
-	"memphis-control-plane/logger"
-=======
+  "io/ioutil"
 	"context"
 	"fmt"
 	"memphis-control-plane/broker"
 	"memphis-control-plane/db"
 	"memphis-control-plane/models"
+  "memphis-control-plane/logger"
 	"net/http"
->>>>>>> 41b6e9da
+  "github.com/gin-gonic/gin"
 )
 
 type MonitoringHandler struct{}
@@ -91,8 +85,7 @@
 
 	}
 
-<<<<<<< HEAD
-	return []models.SystemComponent{}, nil
+	return components, nil
 }
 
 func (mh MonitoringHandler) GetClusterInfo(c *gin.Context) {
@@ -103,7 +96,4 @@
 		return
 	}
 	c.IndentedJSON(200, string(body))
-=======
-	return components, nil
->>>>>>> 41b6e9da
 }