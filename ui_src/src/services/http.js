--- conflicted
+++ resolved
@@ -61,32 +61,7 @@
             if (isSkipGetStarted === 'true') {
                 localStorage.setItem(LOCAL_STORAGE_SKIP_GET_STARTED, isSkipGetStarted);
             }
-<<<<<<< HEAD
-            window.location.assign('/login');
-        }
-        if (err?.response?.data?.message !== undefined && err?.response?.status === SANDBOX_SHOWABLE_ERROR_STATUS_CODE) {
-            message.warning({
-                key: 'memphisWarningMessage',
-                content: (
-                    <>
-                        You are in a sandbox environment; this operation is not allowed. <hr /> For a full Memphis experience, please
-                        <a
-                            className="a-link"
-                            href="https://docs.memphis.dev/memphis/getting-started/readme?utm_source=sandbox&utm_medium=banner&utm_campaign=sandbox+installation+banner#getting-started"
-                            target="_blank"
-                            rel="noreferrer"
-                        >
-                            install
-                        </a>
-                    </>
-                ),
-                duration: 5,
-                style: { cursor: 'pointer' },
-                onClick: () => message.destroy('memphisWarningMessage')
-            });
-=======
             isCloud() ? window.location.replace(CLOUD_URL) : window.location.assign(pathDomains.login);
->>>>>>> bad8c8ca
         }
         if (err?.response?.data?.message !== undefined && err?.response?.status === SHOWABLE_ERROR_STATUS_CODE) {
             message.warning({
