--- conflicted
+++ resolved
@@ -52,10 +52,6 @@
             const mdFile = mdFiles[0];
             setversionUrl(`${RELEASE_DOCS_URL}${mdFile.name.replace('.md', '')}`);
             const file = await GithubRequest(mdFile.download_url);
-<<<<<<< HEAD
-            const addedFeatures = ExtractAddedFeatures(file);
-            setFeatures(addedFeatures);
-=======
             const featuresHeadlines = ['Added Features', 'Enhancements', 'Fixed Bugs', 'Known Issues'];
             let regex = /###\s*!\[:sparkles:\].*?Added\s*features\s*(.*?)\s*(?=###|$)/is;
             let FetchFeatures = {};
@@ -82,7 +78,6 @@
                 }
             });
             setFeatures(FetchFeatures);
->>>>>>> c1fad491
             setIsLoading(false);
         } catch (err) {
             setIsLoading(false);
@@ -172,12 +167,8 @@
                                 <Loader background={false} />
                             </div>
                         )}
-<<<<<<< HEAD
-                        {!isLoading && features.map((feature, index) => <NoteItem key={index} feature={feature} />)}
-=======
 
                         {!isLoading && features[selectedfeatures].map((feature) => <NoteItem key={feature} feature={feature} />)}
->>>>>>> c1fad491
                     </div>
                 </>
             )}
