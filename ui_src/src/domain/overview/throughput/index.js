--- conflicted
+++ resolved
@@ -1,20 +1,5 @@
-<<<<<<< HEAD
 // Copyright 2021-2022 The Memphis Authors
 // Licensed under the Apache License, Version 2.0 (the “License”);
-=======
-import './style.scss';
-
-import { withStyles } from '@material-ui/core/styles';
-import Tabs from '@material-ui/core/Tabs';
-import Tab from '@material-ui/core/Tab';
-import React, { useState } from 'react';
-
-import { getFontColor } from '../../../utils/styleTemplates';
-import comingSoonBox from '../../../assets/images/comingSoonBox.svg';
-
-// Copyright 2022-2023 The Memphis.dev Authors
-// Licensed under the Memphis Business Source License 1.0 (the "License");
->>>>>>> 7c34d185
 // you may not use this file except in compliance with the License.
 // You may obtain a copy of the License at
 //
