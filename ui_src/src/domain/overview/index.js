// Copyright 2022-2023 The Memphis.dev Authors
// Licensed under the Memphis Business Source License 1.0 (the "License");
// you may not use this file except in compliance with the License.
// You may obtain a copy of the License at
//
// Changed License: [Apache License, Version 2.0 (https://www.apache.org/licenses/LICENSE-2.0), as published by the Apache Foundation.
//
// https://github.com/memphisdev/memphis/blob/master/LICENSE
//
// Additional Use Grant: You may make use of the Licensed Work (i) only as part of your own product or service, provided it is not a message broker or a message queue product or service; and (ii) provided that you do not use, provide, distribute, or make available the Licensed Work as a Service.
// A "Service" is a commercial offering, product, hosted, or managed service, that allows third parties (other than your own employees and contractors acting on your behalf) to access and/or use the Licensed Work or a substantial set of the features or functionality of the Licensed Work to third parties as a software-as-a-service, platform-as-a-service, infrastructure-as-a-service or other similar services that compete with Licensor products or services.

import './style.scss';

import React, { useEffect, useContext, useState, useRef } from 'react';
import { StringCodec, JSONCodec } from 'nats.ws';

import {
    LOCAL_STORAGE_ALREADY_LOGGED_IN,
    LOCAL_STORAGE_AVATAR_ID,
    LOCAL_STORAGE_FULL_NAME,
    LOCAL_STORAGE_USER_NAME,
    LOCAL_STORAGE_BROKER_HOST,
    LOCAL_STORAGE_ENV,
    LOCAL_STORAGE_ACCOUNT_ID,
    USER_IMAGE
} from 'const/localStorageConsts';
import { ReactComponent as StationIcon } from 'assets/images/stationsIconActive.svg';
import GraphOverviewLight from 'assets/images/lightGraphOverview.png';
import GraphOverviewDark from 'assets/images/darkGraphOverview.png';
import { ReactComponent as CloudTeaser } from 'assets/images/cloudTeaser.svg';
import { ReactComponent as OverviewSearchIcon } from 'assets/images/purpleSearchIcon.svg';
import { ReactComponent as PlusElement } from 'assets/images/plusElement.svg';
import { ReactComponent as EditIcon } from 'assets/images/editIcon.svg';
import CreateStationForm from 'components/createStationForm';
import { capitalizeFirst, isCloud } from 'services/valueConvertor';
import { sendTrace } from 'services/genericServices';
import { ApiEndpoints } from 'const/apiEndpoints';
import { httpRequest } from 'services/http';
import SystemComponents from './systemComponents';
import GenericDetails from './genericDetails';
import Stations from './stations';
import Tags from './tags';
import Integrations from './integrations';
import Usage from './usage';
import Loader from 'components/loader';
import Button from 'components/button';
import LearnMore from 'components/learnMore';
import { Context } from 'hooks/store';
import Modal from 'components/modal';
import CloudModal from 'components/cloudModal';
import Throughput from './throughput';
import Copy from 'components/copy';
import StreamLineage from '../streamLineage';
import pathDomains from 'router';
import { useHistory } from 'react-router-dom';
import { FaArrowCircleUp } from 'react-icons/fa';
import OverViewSearchBar from 'components/OverviewSearchBar';

const dataSentences = [
    `“Data is the new oil” — Clive Humby`,
    `“With data collection, ‘the sooner the better’ is always the best answer” — Marissa Mayer`,
    `“Data are just summaries of thousands of stories – tell a few of those stories to help make the data meaningful” — Chip and Dan Heath`,
    `“Data really powers everything that we do” — Jeff Weiner`,
    `“Without big data, you are blind and deaf and in the middle of a freeway” — Geoffrey Moore`
];

function OverView() {
    const [state, dispatch] = useContext(Context);
    const [open, modalFlip] = useState(false);
    const createStationRef = useRef(null);
    const [botUrl, SetBotUrl] = useState(require('assets/images/bots/avatar1.svg'));
    const [username, SetUsername] = useState('');
    const [isLoading, setisLoading] = useState(true);
    const [creatingProsessd, setCreatingProsessd] = useState(false);
    const [lineageExpend, setExpend] = useState(false);
    const [cloudModalOpen, setCloudModalOpen] = useState(false);
    const [openCloudModal, setOpenCloudModal] = useState(false);
    const [dataSentence, setDataSentence] = useState(dataSentences[0]);
    const [OpenOverviewSerchBox, setOpenOverviewSearchBox] = useState(false)
    const history = useHistory();

    const getRandomInt = (max) => {
        return Math.floor(Math.random() * max);
    };

    const generateSentence = () => {
        setDataSentence(dataSentences[getRandomInt(5)]);
    };

    const arrangeData = (data) => {
        data.stations?.sort((a, b) => new Date(b.created_at) - new Date(a.created_at));
        data.delayed_cgs?.sort(function (a, b) {
            let nameA = a.station_name.toUpperCase();
            let nameB = b.station_name.toUpperCase();
            if (nameA < nameB) {
                return -1;
            }
            if (nameA > nameB) {
                return 1;
            }
            return 0;
        });
        data.system_components?.sort(function (a, b) {
            let nameA = a.name.toUpperCase();
            let nameB = b.name.toUpperCase();
            if (nameA < nameB) {
                return -1;
            }
            if (nameA > nameB) {
                return 1;
            }
            return 0;
        });
        data.system_components?.map((a) => {
            a.ports?.sort(function (a, b) {
                if (a < b) {
                    return -1;
                }
                if (a > b) {
                    return 1;
                }
                return 0;
            });
        });
        dispatch({ type: 'SET_MONITOR_DATA', payload: data });
    };

    const getOverviewData = async () => {
        setisLoading(true);
        try {
            const data = await httpRequest('GET', ApiEndpoints.GET_MAIN_OVERVIEW_DATA);
            arrangeData(data);
            dispatch({ type: 'SET_PLAN_TYPE', payload: data?.billing_details?.is_free_plan });
            setisLoading(false);
        } catch (error) {
            setisLoading(false);
        }
    };

    useEffect(() => {
        dispatch({ type: 'SET_ROUTE', payload: 'overview' });
        getOverviewData();
        setBotImage(localStorage.getItem(LOCAL_STORAGE_AVATAR_ID) || state?.userData?.avatar_id);
        SetUsername(
            localStorage.getItem(LOCAL_STORAGE_FULL_NAME) !== 'undefined' && localStorage.getItem(LOCAL_STORAGE_FULL_NAME) !== ''
                ? capitalizeFirst(localStorage.getItem(LOCAL_STORAGE_FULL_NAME))
                : capitalizeFirst(localStorage.getItem(LOCAL_STORAGE_USER_NAME))
        );
        generateSentence();
    }, []);

    useEffect(() => {
        const sc = StringCodec();
        const jc = JSONCodec();
        let sub;
        const subscribeToOverviewData = async () => {
            try {
                const rawBrokerName = await state.socket?.request(`$memphis_ws_subs.main_overview_data`, sc.encode('SUB'));

                if (rawBrokerName) {
                    const brokerName = JSON.parse(sc.decode(rawBrokerName?._rdata))['name'];
                    sub = state.socket?.subscribe(`$memphis_ws_pubs.main_overview_data.${brokerName}`);
                    listenForUpdates();
                }
            } catch (err) {
                console.error('Error subscribing to overview data:', err);
            }
        };

        const listenForUpdates = async () => {
            try {
                if (sub) {
                    for await (const msg of sub) {
                        let data = jc.decode(msg.data);
                        arrangeData(data);
                    }
                }
            } catch (err) {
                console.error('Error receiving overview data updates:', err);
            }
        };

        subscribeToOverviewData();
        return () => {
            if (sub) {
                try {
                    sub.unsubscribe();
                } catch (err) {
                    console.error('Error unsubscribing from overview data:', err);
                }
            }
        };
    }, [state.socket]);

    const setBotImage = (botId) => {
        SetBotUrl(require(`assets/images/bots/avatar${botId}.svg`));
    };

    let host =
        localStorage.getItem(LOCAL_STORAGE_ENV) === 'docker'
            ? 'localhost'
            : localStorage.getItem(LOCAL_STORAGE_BROKER_HOST)
            ? localStorage.getItem(LOCAL_STORAGE_BROKER_HOST)
            : 'memphis.memphis.svc.cluster.local';

    return (
        <div className="overview-container">
            {isLoading && (
                <div className="loader-uploading">
                    <Loader />
                </div>
            )}
            {!isLoading && (
                <div className="overview-wrapper">
                    <div className="header">
                        <div className="header-welcome">
                            <div className="bot-wrapper">
                                <img
                                    className="avatar-image cursor-pointer"
                                    src={localStorage.getItem(USER_IMAGE) && localStorage.getItem(USER_IMAGE) !== 'undefined' ? localStorage.getItem(USER_IMAGE) : botUrl}
                                    referrerPolicy="no-referrer"
                                    width={localStorage.getItem(USER_IMAGE) && localStorage.getItem(USER_IMAGE) !== 'undefined' ? 60 : 40}
                                    height={localStorage.getItem(USER_IMAGE) && localStorage.getItem(USER_IMAGE) !== 'undefined' ? 60 : 40}
                                    alt="avatar"
                                    onClick={() => history.replace(`${pathDomains.administration}/profile`)}
                                ></img>
                                <EditIcon alt="edit" className="edit-logo" onClick={() => history.replace(`${pathDomains.administration}/profile`)} />
                            </div>
                            <div className="dynamic-sentences">
                                {localStorage.getItem(LOCAL_STORAGE_ALREADY_LOGGED_IN) === 'true' ? (
                                    <h1>
                                        Welcome back, <span className="username">{username}</span>
                                    </h1>
                                ) : (
                                    <h1>
                                        Welcome, <span className="username">{username}</span>
                                    </h1>
                                )}
                                <div className="org-details">
                                    {isCloud() && (
                                        <div className="hostname">
                                            <p>Account ID : </p>
                                            <span>{localStorage.getItem(LOCAL_STORAGE_ACCOUNT_ID)}</span>
                                            <Copy width="12" data={localStorage.getItem(LOCAL_STORAGE_ACCOUNT_ID)} />
                                        </div>
                                    )}
                                    <div className="hostname">
                                        <p>Broker hostname : </p>
                                        <span>{host}</span>
                                        <Copy width="12" data={host} />
                                    </div>
                                </div>
                            </div>
                        </div>
                        <div className="btn-section">
<<<<<<< HEAD
                            <OverviewSearchIcon
                                alt="Search"
                                onClick={() => {
                                    setOpenOverviewSearchBox(true);
                                }}
                            />
                            <AsyncTasks height={'32px'} overView />
=======
>>>>>>> ec575fe4
                            {!isCloud() && (
                                <CloudTeaser
                                    alt="Cloud"
                                    className="cloud-teaser"
                                    onClick={() => {
                                        sendTrace('overview-cloud-icon-click', {});
                                        setCloudModalOpen(true);
                                    }}
                                />
                            )}
                            <Button
                                className="modal-btn"
                                width="180px"
                                height="34px"
                                placeholder={
                                    isCloud() && !state?.allowedActions?.can_create_stations ? (
                                        <span className="create-new">
                                            <PlusElement alt="add" />
                                            <label>Create a new station</label>
                                            <FaArrowCircleUp className="lock-feature-icon" />
                                        </span>
                                    ) : (
                                        <span className="create-new">
                                            <PlusElement alt="add" />
                                            <label>Create a new station</label>
                                        </span>
                                    )
                                }
                                border="none"
                                colorType="white"
                                radiusType="circle"
                                backgroundColorType="gradient"
                                fontSize="12px"
                                fontWeight="600"
                                aria-haspopup="true"
                                boxShadowStyle="float"
                                onClick={() => {
                                    sendTrace('overview-create-station-click', {});
                                    !isCloud() || state?.allowedActions?.can_create_stations ? modalFlip(true) : setOpenCloudModal(true);
                                }}
                            />
                        </div>
                    </div>
                    {!lineageExpend ? (
                        <>
                            <div className="top-component">
                                <GenericDetails />
                            </div>
                            {isCloud() ? (
                                <div className="overview-components overview-components-cloud">
                                    <div className="left-side">
                                        <StreamLineage createStationTrigger={(e) => modalFlip(e)} setExpended={(e) => setExpend(e)} expend={lineageExpend} />
                                        <Throughput />
                                    </div>
                                    <div className={state?.isFreePlan ? 'right-side free-cloud' : 'right-side cloud'}>
                                        <Stations createStationTrigger={(e) => modalFlip(e)} />
                                        <Tags />
                                        {state?.isFreePlan ? <Usage /> : <Integrations />}
                                    </div>
                                </div>
                            ) : (
                                <div className="overview-components">
                                    <div className="left-side">
                                        <Stations createStationTrigger={(e) => modalFlip(e)} />
                                        <Throughput />
                                    </div>

                                    <div className="right-side">
                                        <SystemComponents />
                                        <div className="overview-components-wrapper system-components-wrapper">
                                            <div className="system-components-container">
                                                <div className="overview-components-header">
                                                    <p>System overview</p>
                                                    <label>A dynamic, self-built graph visualization of your main system components</label>
                                                </div>
                                                <div
                                                    className="graphview-section"
                                                    onClick={() => {
                                                        sendTrace('overview-graph-overview-oss-click', {});
                                                        setCloudModalOpen(true);
                                                    }}
                                                >
                                                    <img className="graphview-img" src={(state?.darkMode ? GraphOverviewDark : GraphOverviewLight) || null} alt="" />
                                                </div>
                                            </div>
                                        </div>
                                    </div>
                                </div>
                            )}
                        </>
                    ) : (
                        <StreamLineage setExpended={(e) => setExpend(e)} expend={lineageExpend} />
                    )}
                </div>
            )}
            <Modal
                header={
                    <div className="modal-header">
                        <div className="header-img-container">
                            <StationIcon className="headerImage" alt="stationImg" />
                        </div>
                        <p>Create a new station</p>
                        <label>
                            A station is a distributed unit that stores the produced data{' '}
                            <LearnMore url="https://docs.memphis.dev/memphis/memphis-broker/concepts/station" />
                        </label>
                    </div>
                }
                height="58vh"
                width="1020px"
                rBtnText="Create"
                lBtnText="Cancel"
                lBtnClick={() => {
                    modalFlip(false);
                }}
                rBtnClick={() => {
                    createStationRef.current();
                }}
                clickOutside={() => modalFlip(false)}
                open={open}
                isLoading={creatingProsessd}
            >
                <CreateStationForm createStationFormRef={createStationRef} setLoading={(e) => setCreatingProsessd(e)} />
            </Modal>
            <CloudModal type="cloud" open={cloudModalOpen} handleClose={() => setCloudModalOpen(false)} />
            <CloudModal type="upgrade" open={openCloudModal} handleClose={() => setOpenCloudModal(false)} />
            <OverViewSearchBar open={OpenOverviewSerchBox} handleClose={() => setOpenOverviewSearchBox(false)}/>
        </div>
    );
}

export default OverView;<|MERGE_RESOLUTION|>--- conflicted
+++ resolved
@@ -254,7 +254,6 @@
                             </div>
                         </div>
                         <div className="btn-section">
-<<<<<<< HEAD
                             <OverviewSearchIcon
                                 alt="Search"
                                 onClick={() => {
@@ -262,8 +261,6 @@
                                 }}
                             />
                             <AsyncTasks height={'32px'} overView />
-=======
->>>>>>> ec575fe4
                             {!isCloud() && (
                                 <CloudTeaser
                                     alt="Cloud"
