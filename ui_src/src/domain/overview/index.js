// Copyright 2022-2023 The Memphis.dev Authors
// Licensed under the Memphis Business Source License 1.0 (the "License");
// you may not use this file except in compliance with the License.
// You may obtain a copy of the License at
//
// Changed License: [Apache License, Version 2.0 (https://www.apache.org/licenses/LICENSE-2.0), as published by the Apache Foundation.
//
// https://github.com/memphisdev/memphis/blob/master/LICENSE
//
// Additional Use Grant: You may make use of the Licensed Work (i) only as part of your own product or service, provided it is not a message broker or a message queue product or service; and (ii) provided that you do not use, provide, distribute, or make available the Licensed Work as a Service.
// A "Service" is a commercial offering, product, hosted, or managed service, that allows third parties (other than your own employees and contractors acting on your behalf) to access and/or use the Licensed Work or a substantial set of the features or functionality of the Licensed Work to third parties as a software-as-a-service, platform-as-a-service, infrastructure-as-a-service or other similar services that compete with Licensor products or services.

import './style.scss';

import React, { useEffect, useContext, useState, useRef } from 'react';
import { StringCodec, JSONCodec } from 'nats.ws';

import {
    LOCAL_STORAGE_ALREADY_LOGGED_IN,
    LOCAL_STORAGE_AVATAR_ID,
    LOCAL_STORAGE_FULL_NAME,
    LOCAL_STORAGE_USER_NAME,
    LOCAL_STORAGE_SKIP_GET_STARTED,
    LOCAL_STORAGE_BROKER_HOST,
    LOCAL_STORAGE_ENV,
    LOCAL_STORAGE_ACCOUNT_ID
} from '../../const/localStorageConsts';
import stationImg from '../../assets/images/stationsIconActive.svg';
import CreateStationForm from '../../components/createStationForm';
import { capitalizeFirst, isCloud } from '../../services/valueConvertor';
import { ApiEndpoints } from '../../const/apiEndpoints';
import { httpRequest } from '../../services/http';
import SystemComponents from './systemComponents';
import GenericDetails from './genericDetails';
import FailedStations from './failedStations';
import Schemaverse from './schemaverse';
import Tags from './tags';
import Integrations from './integrations';
import Loader from '../../components/loader';
import Button from '../../components/button';
import { Context } from '../../hooks/store';
import Modal from '../../components/modal';
import GetStarted from './getStarted';
import Throughput from './throughput';
import Copy from '../../components/copy';

const dataSentences = [
    `“Data is the new oil” — Clive Humby`,
    `“With data collection, ‘the sooner the better’ is always the best answer” — Marissa Mayer`,
    `“Data are just summaries of thousands of stories – tell a few of those stories to help make the data meaningful” — Chip and Dan Heath`,
    `“Data really powers everything that we do” — Jeff Weiner`,
    `“Without big data, you are blind and deaf and in the middle of a freeway” — Geoffrey Moore`
];

function OverView() {
    const [state, dispatch] = useContext(Context);
    const [open, modalFlip] = useState(false);
    const createStationRef = useRef(null);
    const [botUrl, SetBotUrl] = useState(require('../../assets/images/bots/avatar1.svg'));
    const [username, SetUsername] = useState('');
    const [isLoading, setisLoading] = useState(true);
    const [creatingProsessd, setCreatingProsessd] = useState(false);
    const [isDataLoaded, setIsDataLoaded] = useState(false);

    const [dataSentence, setDataSentence] = useState(dataSentences[0]);

    const getRandomInt = (max) => {
        return Math.floor(Math.random() * max);
    };

    const generateSentence = () => {
        setDataSentence(dataSentences[getRandomInt(5)]);
    };

    const arrangeData = (data) => {
        data.stations?.sort((a, b) => new Date(b.created_at) - new Date(a.created_at));
        data.system_components?.sort(function (a, b) {
            let nameA = a.name.toUpperCase();
            let nameB = b.name.toUpperCase();
            if (nameA < nameB) {
                return -1;
            }
            if (nameA > nameB) {
                return 1;
            }
            return 0;
        });
        data.system_components?.map((a) => {
            a.ports?.sort(function (a, b) {
                if (a < b) {
                    return -1;
                }
                if (a > b) {
                    return 1;
                }
                return 0;
            });
        });
        dispatch({ type: 'SET_MONITOR_DATA', payload: data });
    };

    const getOverviewData = async () => {
        setisLoading(true);
        try {
            const data = await httpRequest('GET', ApiEndpoints.GET_MAIN_OVERVIEW_DATA);
            arrangeData(data);
            setisLoading(false);
            setIsDataLoaded(true);
        } catch (error) {
            setisLoading(false);
        }
    };

    useEffect(() => {
        dispatch({ type: 'SET_ROUTE', payload: 'overview' });
        getOverviewData();
        setBotImage(localStorage.getItem(LOCAL_STORAGE_AVATAR_ID) || state?.userData?.avatar_id);
        SetUsername(
            localStorage.getItem(LOCAL_STORAGE_FULL_NAME) !== 'undefined' && localStorage.getItem(LOCAL_STORAGE_FULL_NAME) !== ''
                ? capitalizeFirst(localStorage.getItem(LOCAL_STORAGE_FULL_NAME))
                : capitalizeFirst(localStorage.getItem(LOCAL_STORAGE_USER_NAME))
        );
        generateSentence();
    }, []);

    useEffect(() => {
        const sc = StringCodec();
        const jc = JSONCodec();
        let sub;
        const subscribeToOverviewData = async () => {
            try {
                const rawBrokerName = await state.socket?.request(`$memphis_ws_subs.main_overview_data`, sc.encode('SUB'));

                if (rawBrokerName) {
                    const brokerName = JSON.parse(sc.decode(rawBrokerName?._rdata))['name'];
                    sub = state.socket?.subscribe(`$memphis_ws_pubs.main_overview_data.${brokerName}`);
                    listenForUpdates();
                }
            } catch (err) {
                console.error('Error subscribing to overview data:', err);
            }
        };

        const listenForUpdates = async () => {
            try {
                if (sub) {
                    for await (const msg of sub) {
                        let data = jc.decode(msg.data);
                        arrangeData(data);
                    }
                }
            } catch (err) {
                console.error('Error receiving overview data updates:', err);
            }
        };

        subscribeToOverviewData();

        return () => {
            if (sub) {
                try {
                    sub.unsubscribe();
                } catch (err) {
                    console.error('Error unsubscribing from overview data:', err);
                }
            }
        };
    }, [state.socket]);

    const setBotImage = (botId) => {
        SetBotUrl(require(`../../assets/images/bots/avatar${botId}.svg`));
    };

    let host =
        localStorage.getItem(LOCAL_STORAGE_ENV) === 'docker'
            ? 'localhost'
            : localStorage.getItem(LOCAL_STORAGE_BROKER_HOST)
            ? localStorage.getItem(LOCAL_STORAGE_BROKER_HOST)
            : 'memphis.memphis.svc.cluster.local';

    return (
        <div className="overview-container">
            {isLoading && (
                <div className="loader-uploading">
                    <Loader />
                </div>
            )}
            {!isLoading && localStorage.getItem(LOCAL_STORAGE_SKIP_GET_STARTED) === 'true' && (
                <div className="overview-wrapper">
                    <div className="header">
                        <div className="header-welcome">
                            <div className="bot-wrapper">
                                <img
                                    className="sandboxUserImg"
                                    src={localStorage.getItem('profile_pic') || botUrl}
                                    referrerPolicy="no-referrer"
                                    width={localStorage.getItem('profile_pic') ? 60 : 40}
                                    height={localStorage.getItem('profile_pic') ? 60 : 40}
                                    alt="avatar"
                                ></img>
                            </div>
                            <div className="dynamic-sentences">
                                {localStorage.getItem(LOCAL_STORAGE_ALREADY_LOGGED_IN) === 'true' ? (
                                    <h1>
                                        Welcome back, <span className="username">{username}</span>
                                    </h1>
                                ) : (
                                    <h1>
                                        Welcome, <span className="username">{username}</span>
                                    </h1>
                                )}
<<<<<<< HEAD
=======
                                {isCloud() && (
                                    <div className="org-details">
                                        <div className="hostname">
                                            <p>Account ID : </p>
                                            <span>{localStorage.getItem(LOCAL_STORAGE_ACCOUNT_ID)}</span>
                                            <Copy width="12" text={localStorage.getItem(LOCAL_STORAGE_ACCOUNT_ID)} />
                                        </div>
                                        <div className="hostname">
                                            <p>Broker Hostname : </p>
                                            <span>{host}</span>
                                            <Copy width="12" text={host} />
                                        </div>
                                    </div>
                                )}
>>>>>>> 1aded669
                            </div>
                        </div>
                        <div>
                            <Button
                                className="modal-btn"
                                width="160px"
                                height="34px"
                                placeholder={'Create new station'}
                                colorType="white"
                                radiusType="circle"
                                backgroundColorType="purple"
                                fontSize="12px"
                                fontWeight="600"
                                aria-haspopup="true"
                                boxShadowStyle="float"
                                onClick={() => modalFlip(true)}
                            />
                        </div>
                    </div>
                    <div className="top-component">
                        <GenericDetails />
                    </div>
                    <div className="overview-components">
                        <div className="left-side">
                            <FailedStations createStationTrigger={(e) => modalFlip(e)} />
                            <Throughput />
                        </div>
                        {isCloud() ? (
                            <div className="right-side cloud">
                                <Schemaverse />
                                <Tags />
                                <Integrations />
                            </div>
                        ) : (
                            <div className="right-side">
                                <SystemComponents />
                            </div>
                        )}
                    </div>
                </div>
            )}
            {!isLoading && localStorage.getItem(LOCAL_STORAGE_SKIP_GET_STARTED) !== 'true' && (
                <GetStarted username={username} dataSentence={dataSentence} skip={() => getOverviewData()} />
            )}
            <Modal
                header={
                    <div className="modal-header">
                        <div className="header-img-container">
                            <img className="headerImage" src={stationImg} alt="stationImg" />
                        </div>
                        <p>Create new station</p>
                        <label>A station is a distributed unit that stores the produced data.</label>
                    </div>
                }
                height="65vh"
                width="1020px"
                rBtnText="Create"
                lBtnText="Cancel"
                lBtnClick={() => {
                    modalFlip(false);
                }}
                rBtnClick={() => {
                    createStationRef.current();
                }}
                clickOutside={() => modalFlip(false)}
                open={open}
                isLoading={creatingProsessd}
            >
                <CreateStationForm createStationFormRef={createStationRef} handleClick={(e) => setCreatingProsessd(e)} />
            </Modal>
        </div>
    );
}

export default OverView;<|MERGE_RESOLUTION|>--- conflicted
+++ resolved
@@ -209,8 +209,6 @@
                                         Welcome, <span className="username">{username}</span>
                                     </h1>
                                 )}
-<<<<<<< HEAD
-=======
                                 {isCloud() && (
                                     <div className="org-details">
                                         <div className="hostname">
@@ -225,7 +223,6 @@
                                         </div>
                                     </div>
                                 )}
->>>>>>> 1aded669
                             </div>
                         </div>
                         <div>
