--- conflicted
+++ resolved
@@ -61,16 +61,6 @@
         }
     };
     return (
-<<<<<<< HEAD
-        <div className="preferences-container">
-            <div className="header-wraper">
-                <h1 className="main-header-h1">Preferences</h1>
-            </div>
-            {/* <div className="preferences-panel-tabs">
-                <div>
-                    <CustomTabs value={value} onChange={handleChangeMenuItem} tabs={tabs}></CustomTabs>
-                    <Divider />
-=======
         <div className="setting-container">
             <div className="menu-container">
                 <p className="header">My account</p>
@@ -92,7 +82,6 @@
                         <img src={selectedMenuItem === 'notifications' ? NotificationGray : NotificationGray} />
                         Notifications
                     </div>
->>>>>>> 1078367d
                 </div>
             </div>
             <div className="setting-items">{getComponent()}</div>
