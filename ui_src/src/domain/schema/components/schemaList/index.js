// Copyright 2022-2023 The Memphis.dev Authors
// Licensed under the Memphis Business Source License 1.0 (the "License");
// you may not use this file except in compliance with the License.
// You may obtain a copy of the License at
//
// Changed License: [Apache License, Version 2.0 (https://www.apache.org/licenses/LICENSE-2.0), as published by the Apache Foundation.
//
// https://github.com/memphisdev/memphis/blob/master/LICENSE
//
// Additional Use Grant: You may make use of the Licensed Work (i) only as part of your own product or service, provided it is not a message broker or a message queue product or service; and (ii) provided that you do not use, provide, distribute, or make available the Licensed Work as a Service.
// A "Service" is a commercial offering, product, hosted, or managed service, that allows third parties (other than your own employees and contractors acting on your behalf) to access and/or use the Licensed Work or a substantial set of the features or functionality of the Licensed Work to third parties as a software-as-a-service, platform-as-a-service, infrastructure-as-a-service or other similar services that compete with Licensor products or services.

import './style.scss';

import React, { useEffect, useContext, useState, useCallback } from 'react';
import placeholderSchema from '../../../../assets/images/placeholderSchema.svg';
import deleteWrapperIcon from '../../../../assets/images/deleteWrapperIcon.svg';
import { ApiEndpoints } from '../../../../const/apiEndpoints';
import { httpRequest } from '../../../../services/http';
import Loader from '../../../../components/loader';
import Button from '../../../../components/button';
import Filter from '../../../../components/filter';
import { Context } from '../../../../hooks/store';
import Modal from '../../../../components/modal';
import SchemaBox from '../schemaBox';
import { filterArray } from '../../../../services/valueConvertor';
import DeleteItemsModal from '../../../../components/deleteItemsModal';
import { useHistory } from 'react-router-dom';
import pathDomains from '../../../../router';

function SchemaList({ createNew }) {
    const history = useHistory();
    const [state, dispatch] = useContext(Context);
    const [isCheck, setIsCheck] = useState([]);
    const [isCheckAll, setIsCheckAll] = useState(false);
    const [isLoading, setisLoading] = useState(true);
    const [deleteModal, setDeleteModal] = useState(false);
    const [deleteLoader, setDeleteLoader] = useState(false);

    const getAllSchemas = useCallback(async () => {
        setisLoading(true);
        try {
            const data = await httpRequest('GET', ApiEndpoints.GET_ALL_SCHEMAS);
            dispatch({ type: 'SET_SCHEMA_LIST', payload: data });
            dispatch({ type: 'SET_STATION_FILTERED_LIST', payload: data });
            setTimeout(() => {
                setisLoading(false);
            }, 500);
        } catch (error) {
            setisLoading(false);
        }
    }, [dispatch]);

    useEffect(() => {
        getAllSchemas();
        return () => {
            dispatch({ type: 'SET_SCHEMA_LIST', payload: [] });
            dispatch({ type: 'SET_STATION_FILTERED_LIST', payload: [] });
        };
    }, [dispatch, getAllSchemas]);

    const onCheckedAll = (e) => {
        setIsCheckAll(!isCheckAll);
        setIsCheck(state.schemaFilteredList.map((li) => li.name));
        if (isCheckAll) {
            setIsCheck([]);
        }
    };

    const handleCheckedClick = (e) => {
        const { id, checked } = e.target;
        setIsCheck([...isCheck, id]);
        if (!checked) {
            setIsCheck(isCheck.filter((item) => item !== id));
        }
        if (isCheck.length === 1 && !checked) {
            setIsCheckAll(false);
        }
    };

    const handleDeleteSelected = async () => {
        setDeleteLoader(true);
        try {
            const data = await httpRequest('DELETE', ApiEndpoints.REMOVE_SCHEMA, {
                schema_names: isCheck
            });
            if (data) {
                dispatch({ type: 'SET_SCHEMA_LIST', payload: filterArray(state.schemaFilteredList, isCheck) });
                setIsCheck([]);
                setIsCheckAll(false);
            }
        } catch (error) {
        } finally {
            setDeleteLoader(false);
            setDeleteModal(false);
        }
    };

    const createNewSchema = () => {
        history.push(`${pathDomains.schemaverse}/create`);
        createNew(true);
    };

    return (
        <div className="schema-container">
            <div className="header-wraper">
                <div className="main-header-wrapper">
                    <label className="main-header-h1">
                        Schemaverse <label className="length-list">{state.schemaFilteredList?.length > 0 && `(${state.schemaFilteredList?.length})`}</label>
                    </label>
                    <span className="memphis-label">
                        The new way to enforce schemas! Get started&nbsp;
                        <a className="learn-more" href="https://docs.memphis.dev/memphis/memphis/schemaverse-schema-management/getting-started" target="_blank">
                            here.
                        </a>
                    </span>
                </div>
                <div className="action-section">
                    <Button
                        height="34px"
                        placeholder={`Delete selected (${isCheck?.length})`}
                        colorType="black"
                        radiusType="circle"
                        backgroundColorType="white"
                        fontSize="12px"
                        fontWeight="600"
                        aria-haspopup="true"
                        boxShadowStyle="float"
                        disabled={isCheck?.length === 0}
                        onClick={() => setDeleteModal(true)}
                    />
                    <Button
                        width="131px"
                        height="34px"
                        placeholder={isCheckAll ? 'Unselect all' : 'Select all'}
                        colorType="black"
                        radiusType="circle"
                        backgroundColorType="white"
                        fontSize="12px"
                        fontWeight="600"
                        aria-haspopup="true"
                        boxShadowStyle="float"
                        disabled={state?.schemaFilteredList?.length === 0}
                        onClick={() => onCheckedAll()}
                    />
                    <Filter filterComponent="schemaverse" height="34px" />
                    <Button
                        width="160px"
                        height="34px"
                        placeholder={'Create from blank'}
                        colorType="white"
                        radiusType="circle"
                        backgroundColorType="purple"
                        fontSize="12px"
                        fontWeight="600"
                        boxShadowStyle="float"
                        aria-haspopup="true"
                        onClick={createNewSchema}
                    />
                </div>
            </div>
<<<<<<< HEAD
            <span className="memphis-label">
                The new way to enforce schemas! Get started&nbsp;
                <a className="learn-more" href="https://docs.memphis.dev/memphis/memphis/schemaverse-schema-management/getting-started" target="_blank" rel="noreferrer">
                    here.
                </a>
            </span>
=======

>>>>>>> bad8c8ca
            <div className="schema-list">
                {isLoading && (
                    <div className="loader-uploading">
                        <Loader />
                    </div>
                )}
                {!isLoading &&
                    state.schemaFilteredList?.map((schema, index) => {
                        return <SchemaBox key={index} schema={schema} isCheck={isCheck?.includes(schema.name)} handleCheckedClick={handleCheckedClick} />;
                    })}
                {!isLoading && state.schemaList?.length === 0 && (
                    <div className="no-schema-to-display">
                        <img src={placeholderSchema} width="100" height="100" alt="placeholderSchema" />
                        <p className="title">No schemas yet</p>
                        <p className="sub-title">Get started by creating your first schema</p>
                        <Button
                            className="modal-btn"
                            width="160px"
                            height="34px"
                            placeholder="Create from blank"
                            colorType="white"
                            radiusType="circle"
                            backgroundColorType="purple"
                            fontSize="12px"
                            fontFamily="InterSemiBold"
                            aria-controls="usecse-menu"
                            aria-haspopup="true"
                            onClick={createNewSchema}
                        />
                    </div>
                )}
                {!isLoading && state.schemaList?.length > 0 && state.schemaFilteredList?.length === 0 && (
                    <div className="no-schema-to-display">
                        <img src={placeholderSchema} width="100" height="100" alt="placeholderSchema" />
                        <p className="title">No schemas yet</p>
                        <p className="sub-title">Please try to search again</p>
                    </div>
                )}
            </div>
            <Modal
                header={<img src={deleteWrapperIcon} alt="deleteWrapperIcon" />}
                width="520px"
                height="240px"
                displayButtons={false}
                clickOutside={() => setDeleteModal(false)}
                open={deleteModal}
            >
                <DeleteItemsModal
                    title="Are you sure you want to delete the selected schemas?"
                    desc="Deleting these schemas means they will be permanently deleted."
                    buttontxt="I understand, delete the selected schemas"
                    handleDeleteSelected={handleDeleteSelected}
                    loader={deleteLoader}
                />
            </Modal>
        </div>
    );
}

export default SchemaList;<|MERGE_RESOLUTION|>--- conflicted
+++ resolved
@@ -110,7 +110,7 @@
                     </label>
                     <span className="memphis-label">
                         The new way to enforce schemas! Get started&nbsp;
-                        <a className="learn-more" href="https://docs.memphis.dev/memphis/memphis/schemaverse-schema-management/getting-started" target="_blank">
+                        <a className="learn-more" href="https://docs.memphis.dev/memphis/memphis/schemaverse-schema-management/getting-started" target="_blank" rel="noreferrer">
                             here.
                         </a>
                     </span>
@@ -159,16 +159,6 @@
                     />
                 </div>
             </div>
-<<<<<<< HEAD
-            <span className="memphis-label">
-                The new way to enforce schemas! Get started&nbsp;
-                <a className="learn-more" href="https://docs.memphis.dev/memphis/memphis/schemaverse-schema-management/getting-started" target="_blank" rel="noreferrer">
-                    here.
-                </a>
-            </span>
-=======
-
->>>>>>> bad8c8ca
             <div className="schema-list">
                 {isLoading && (
                     <div className="loader-uploading">
