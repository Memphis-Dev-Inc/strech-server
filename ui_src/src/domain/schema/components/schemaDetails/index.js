// Credit for The NATS.IO Authors
// Copyright 2021-2022 The Memphis Authors
// Licensed under the Apache License, Version 2.0 (the “License”);
// you may not use this file except in compliance with the License.
// You may obtain a copy of the License at
//
// http://www.apache.org/licenses/LICENSE-2.0
//
// Unless required by applicable law or agreed to in writing, software
// distributed under the License is distributed on an “AS IS” BASIS,
// WITHOUT WARRANTIES OR CONDITIONS OF ANY KIND, either express or implied.
// See the License for the specific language governing permissions and
// limitations under the License.package server

import './style.scss';

import { CheckCircleOutlineRounded, ErrorOutlineRounded } from '@material-ui/icons';
import Editor, { DiffEditor } from '@monaco-editor/react';
import React, { useContext, useEffect, useState } from 'react';
import Schema from 'protocol-buffers-schema';
import { message } from 'antd';

import createdDateIcon from '../../../../assets/images/createdDateIcon.svg';
import scrollBackIcon from '../../../../assets/images/scrollBackIcon.svg';
import redirectIcon from '../../../../assets/images/redirectIcon.svg';
import createdByIcon from '../../../../assets/images/createdByIcon.svg';
import verifiedIcon from '../../../../assets/images/verifiedIcon.svg';
import rollBackIcon from '../../../../assets/images/rollBackIcon.svg';
import { getUnique, isThereDiff, parsingDate } from '../../../../services/valueConvertor';
import SelectVersion from '../../../../components/selectVersion';
import typeIcon from '../../../../assets/images/typeIcon.svg';
import { ApiEndpoints } from '../../../../const/apiEndpoints';
import SelectComponent from '../../../../components/select';
import { httpRequest } from '../../../../services/http';
import Button from '../../../../components/button';
import Modal from '../../../../components/modal';
import Copy from '../../../../components/copy';
import TagsList from '../../../../components/tagList';
import { useHistory } from 'react-router-dom';
import pathDomains from '../../../../router';
import { Context } from '../../../../hooks/store';
import Ajv2019 from 'ajv/dist/2019';
import jsonSchemaDraft04 from 'ajv-draft-04';
import draft7MetaSchema from 'ajv/dist/refs/json-schema-draft-07.json';
import Ajv2020 from 'ajv/dist/2020';
import draft6MetaSchema from 'ajv/dist/refs/json-schema-draft-06.json';
import OverflowTip from '../../../../components/tooltip/overflowtip';

const formatOption = [
    {
        id: 1,
        value: 0,
        label: 'Code'
    },
    {
        id: 2,
        value: 1,
        label: 'Table'
    }
];

function SchemaDetails({ schemaName, closeDrawer }) {
    const ajv = new Ajv2019();
    const [state, dispatch] = useContext(Context);

    const [versionSelected, setVersionSelected] = useState();
    const [currentVersion, setCurrentversion] = useState();
    const [updated, setUpdated] = useState(false);
    const [loading, setIsLoading] = useState(false);
    const [rollLoading, setIsRollLoading] = useState(false);
    const [newVersion, setNewVersion] = useState('');
    const [schemaDetails, setSchemaDetails] = useState({
        schema_name: '',
        type: '',
        version: [],
        tags: []
    });
    const [rollBackModal, setRollBackModal] = useState(false);
    const [activateVersionModal, setActivateVersionModal] = useState(false);
    const [isDiff, setIsDiff] = useState(true);
    const [validateLoading, setValidateLoading] = useState(false);
    const [validateError, setValidateError] = useState('');
    const [validateSuccess, setValidateSuccess] = useState(false);
    const [messageStructName, setMessageStructName] = useState('');
    const [messagesStructNameList, setMessagesStructNameList] = useState([]);
    const [editable, setEditable] = useState(false);
    const [latestVersion, setLatest] = useState({});
    const history = useHistory();

    const goToStation = (stationName) => {
        history.push(`${pathDomains.stations}/${stationName}`);
    };

    const arrangeData = (schema) => {
        let index = schema.versions?.findIndex((version) => version?.active === true);
        setCurrentversion(schema.versions[index]);
        setVersionSelected(schema.versions[index]);
        setNewVersion(schema.versions[index].schema_content);
        setSchemaDetails(schema);
        if (schema.type === 'protobuf') {
            let parser = Schema.parse(schema.versions[index].schema_content).messages;
            setMessageStructName(schema.versions[index].message_struct_name);
            if (parser.length === 1) {
                setEditable(false);
            } else {
                setEditable(true);
                setMessageStructName(schema.versions[index].message_struct_name);
                setMessagesStructNameList(parser);
            }
        }
    };

    const getScemaDetails = async () => {
        try {
            const data = await httpRequest('GET', `${ApiEndpoints.GET_SCHEMA_DETAILS}?schema_name=${schemaName}`);
            arrangeData(data);
        } catch (err) {}
    };

    useEffect(() => {
        getScemaDetails();
    }, []);

    const handleSelectVersion = (e) => {
        let index = schemaDetails?.versions?.findIndex((version) => version.version_number === e);
        setVersionSelected(schemaDetails?.versions[index]);
        setMessageStructName(schemaDetails?.versions[index].message_struct_name);
        setNewVersion('');
    };

    const createNewVersion = async () => {
        try {
            setIsLoading(true);
            const data = await httpRequest('POST', ApiEndpoints.CREATE_NEW_VERSION, {
                schema_name: schemaName,
                schema_content: newVersion,
                message_struct_name: messageStructName
            });
            if (data) {
                arrangeData(data);
                setLatest(data);
                setActivateVersionModal(true);
                setIsLoading(false);
            }
        } catch (err) {
            if (err.status === 555) {
                setValidateSuccess('');
                setValidateError(err.data.message);
            }
        }
        setIsLoading(false);
    };

    const rollBackVersion = async (latest = false) => {
        try {
            setIsLoading(true);
            const data = await httpRequest('PUT', ApiEndpoints.ROLL_BACK_VERSION, {
                schema_name: schemaName,
                version_number: latest ? latestVersion?.versions[0]?.version_number : versionSelected?.version_number
            });
            if (data) {
                arrangeData(data);
                message.success({
                    key: 'memphisSuccessMessage',
                    content: 'Your selected version is now the primary version',
                    duration: 5,
                    style: { cursor: 'pointer' },
                    onClick: () => message.destroy('memphisSuccessMessage')
                });
                setRollBackModal(false);
                setActivateVersionModal(false);
            }
        } catch (err) {}
        setIsLoading(false);
    };

    const validateJsonSchemaContent = (value, ajv) => {
        const isValid = ajv.validateSchema(value);
        if (isValid) {
            setValidateSuccess('');
            setValidateError('');
        } else {
            setValidateError('Your schema is invalid');
        }
    };

    const validateJsonSchema = (value) => {
        try {
            value = JSON.parse(value);
            ajv.addMetaSchema(draft7MetaSchema);
            validateJsonSchemaContent(value, ajv);
        } catch (error) {
            try {
                const ajv = new jsonSchemaDraft04();
                validateJsonSchemaContent(value, ajv);
            } catch (error) {
                try {
                    const ajv = new Ajv2020();
                    validateJsonSchemaContent(value, ajv);
                } catch (error) {
                    try {
                        ajv.addMetaSchema(draft6MetaSchema);
                        validateJsonSchemaContent(value, ajv);
                    } catch (error) {
                        setValidateSuccess('');
                        setValidateError(error.message);
                    }
                }
            }
        }
    };

    const checkContent = (value) => {
        const { type } = schemaDetails;
        if (value === ' ' || value === '') {
            setValidateSuccess('');
            setValidateError('Schema content cannot be empty');
        }
        if (value && value.length > 0) {
            if (type === 'protobuf') {
                try {
                    let parser = Schema.parse(value).messages;
                    if (parser.length > 1) {
                        setEditable(true);
                        setMessagesStructNameList(getUnique(parser));
                    } else {
                        setMessageStructName(parser[0].name);
                        setEditable(false);
                    }
                } catch (error) {
                    setValidateSuccess('');
                    setValidateError(error.message);
                }
            } else if (type === 'json') {
                validateJsonSchema(value);
            }
        }
    };

    const handleEditVersion = (value) => {
        setValidateSuccess('');
        setNewVersion(value);
        setUpdated(isThereDiff(versionSelected?.schema_content, value));
        checkContent(value);
    };

    const handleValidateSchema = async () => {
        setValidateLoading(true);
        try {
            const data = await httpRequest('POST', ApiEndpoints.VALIDATE_SCHEMA, {
                schema_type: schemaDetails?.type,
                schema_content: newVersion || versionSelected?.schema_content
            });
            if (data.is_valid) {
                setValidateError('');
                setTimeout(() => {
                    setValidateSuccess('Schema is valid');
                    setValidateLoading(false);
                }, 1000);
            }
        } catch (error) {
            if (error.status === 555) {
                setValidateSuccess('');
                setValidateError(error.data.message);
            }
            setValidateLoading(false);
        }
    };

    const removeTag = async (tagName) => {
        try {
            await httpRequest('DELETE', `${ApiEndpoints.REMOVE_TAG}`, { name: tagName, entity_type: 'schema', entity_name: schemaName });
            let tags = schemaDetails?.tags;
            let updatedTags = tags.filter((tag) => tag.name !== tagName);
            updateTags(updatedTags);
            dispatch({ type: 'SET_SCHEMA_TAGS', payload: { schemaName: schemaName, tags: updatedTags } });
        } catch (error) {}
    };

    const updateTags = (newTags) => {
        let updatedValue = { ...schemaDetails };
        updatedValue['tags'] = newTags;
        setSchemaDetails((schemaDetails) => ({ ...schemaDetails, ...updatedValue }));
        dispatch({ type: 'SET_SCHEMA_TAGS', payload: { schemaName: schemaName, tags: newTags } });
    };

    return (
        <schema-details is="3xd">
            <div className="scrollable-wrapper">
                <div className="type-created">
                    <div className="wrapper">
                        <img src={typeIcon} alt="typeIcon" />
                        <p>Type:</p>
<<<<<<< HEAD
                        {schemaDetails.type === 'json' ? <p className="schema-json-name">JSON schema</p> : <span> {schemaDetails.type}</span>}
=======
                        {schemaDetails?.type === 'json' ? <span>JSON schema</span> : <span> {schemaDetails?.type}</span>}
>>>>>>> ee5f0b7b
                    </div>
                    <div className="wrapper">
                        <img src={createdByIcon} alt="createdByIcon" />
                        <p>Created by:</p>
                        <OverflowTip text={currentVersion?.created_by_user} maxWidth={'150px'}>
                            <span>{currentVersion?.created_by_user}</span>
                        </OverflowTip>
                    </div>
                    <div className="wrapper">
                        <img src={createdDateIcon} alt="typeIcon" />
                        <span>{parsingDate(currentVersion?.creation_date)}</span>
                    </div>
                </div>
                <div className="tags">
                    <TagsList
                        tagsToShow={5}
                        className="tags-list"
                        tags={schemaDetails?.tags}
                        addNew={true}
                        editable={true}
                        handleDelete={(tag) => removeTag(tag)}
                        entityType={'schema'}
                        entityName={schemaName}
                        handleTagsUpdate={(tags) => {
                            updateTags(tags);
                        }}
                    />
                </div>
                <div className="schema-fields">
                    <div className="left">
                        <p className={!versionSelected?.active ? 'tlt seperator' : 'tlt'}>Schema structure</p>
                        {!versionSelected?.active && (
                            <>
                                <span>Diff : </span>
                                <div className="switcher">
                                    <div className={isDiff ? 'yes-no-wrapper yes' : 'yes-no-wrapper border'} onClick={() => setIsDiff(true)}>
                                        <p>Yes</p>
                                    </div>
                                    <div className={isDiff ? 'yes-no-wrapper' : 'yes-no-wrapper no'} onClick={() => setIsDiff(false)}>
                                        <p>No</p>
                                    </div>
                                </div>
                            </>
                        )}
                        {/* <RadioButton options={formatOption} radioValue={passwordType} onChange={(e) => passwordTypeChange(e)} /> */}
                    </div>
                    <SelectVersion value={versionSelected?.version_number} options={schemaDetails?.versions} onChange={(e) => handleSelectVersion(e)} />
                </div>
                <div className="schema-content">
                    <div className="header">
                        <div className="structure-message">
                            {schemaDetails.type === 'protobuf' && (
                                <>
                                    <p className="field-name">Master message :</p>
                                    <SelectComponent
                                        value={messageStructName}
                                        colorType="black"
                                        backgroundColorType="white"
                                        borderColorType="gray-light"
                                        radiusType="semi-round"
                                        minWidth="12vw"
                                        width="250px"
                                        height="30px"
                                        options={messagesStructNameList}
                                        iconColor="gray"
                                        popupClassName="message-option"
                                        onChange={(e) => {
                                            setMessageStructName(e);
                                            setUpdated(true);
                                        }}
                                        disabled={!editable}
                                    />
                                </>
                            )}
                        </div>
                        <div className="validation">
                            <Button
                                width="100px"
                                height="28px"
                                placeholder={
                                    <div className="validate-placeholder">
                                        <img src={verifiedIcon} alt="verifiedIcon" />
                                        <p>Validate</p>
                                    </div>
                                }
                                colorType="white"
                                radiusType="circle"
                                backgroundColorType="purple"
                                fontSize="12px"
                                fontFamily="InterMedium"
                                disabled={updated && newVersion === ''}
                                isLoading={validateLoading}
                                onClick={() => handleValidateSchema()}
                            />
                        </div>
                        <div className="copy-icon">
                            <Copy data={newVersion || versionSelected?.schema_content} />
                        </div>
                    </div>
                    {versionSelected?.active && (
                        <Editor
                            options={{
                                minimap: { enabled: false },
                                scrollbar: { verticalScrollbarSize: 3 },
                                scrollBeyondLastLine: false,
                                roundedSelection: false,
                                formatOnPaste: true,
                                formatOnType: true,
                                fontSize: '14px'
                            }}
                            language="proto"
                            height="calc(100% - 104px)"
                            defaultValue={versionSelected?.schema_content}
                            value={newVersion}
                            onChange={(value) => {
                                handleEditVersion(value);
                            }}
                        />
                    )}
                    {!versionSelected?.active && (
                        <>
                            {!isDiff && (
                                <Editor
                                    options={{
                                        minimap: { enabled: false },
                                        scrollbar: { verticalScrollbarSize: 3 },
                                        scrollBeyondLastLine: false,
                                        roundedSelection: false,
                                        formatOnPaste: true,
                                        formatOnType: true,
                                        readOnly: true,
                                        fontSize: '14px'
                                    }}
                                    language="proto"
                                    height="calc(100% - 100px)"
                                    value={versionSelected?.schema_content}
                                />
                            )}
                            {isDiff && (
                                <DiffEditor
                                    height="calc(100% - 100px)"
                                    language="proto"
                                    original={currentVersion?.schema_content}
                                    modified={versionSelected?.schema_content}
                                    options={{
                                        renderSideBySide: false,
                                        readOnly: true,
                                        scrollbar: { verticalScrollbarSize: 3, horizontalScrollbarSize: 0 },
                                        renderOverviewRuler: false,
                                        colorDecorators: true,
                                        fontSize: '14px'
                                    }}
                                />
                            )}
                        </>
                    )}
                    {(validateError || validateSuccess) && (
                        <div className={validateSuccess ? 'validate-note success' : 'validate-note error'}>
                            {validateError && <ErrorOutlineRounded />}
                            {validateSuccess && <CheckCircleOutlineRounded />}
                            <p>{validateError || validateSuccess}</p>
                        </div>
                    )}
                </div>
                <div className="used-stations">
                    {schemaDetails?.used_stations?.length > 0 ? (
                        <>
                            <p className="title">Used by stations</p>
                            <div className="stations-list">
                                {schemaDetails.used_stations?.map((station, index) => {
                                    return (
                                        <div className="station-wrapper" key={index} onClick={() => goToStation(station)}>
                                            <p>{station}</p>
                                            <div className="redirect-img">
                                                <img src={redirectIcon} />
                                            </div>
                                        </div>
                                    );
                                })}
                            </div>
                        </>
                    ) : (
                        <p className="title">Not in use</p>
                    )}
                </div>
            </div>
            <div className="footer">
                <div className="left-side">
                    <Button
                        width="105px"
                        height="34px"
                        placeholder={'Close'}
                        colorType="black"
                        radiusType="circle"
                        backgroundColorType="white"
                        border="gray-light"
                        fontSize="12px"
                        fontWeight="600"
                        onClick={() => closeDrawer()}
                    />
                    {!versionSelected?.active ? (
                        <Button
                            width="115px"
                            height="34px"
                            placeholder={
                                <div className="placeholder-button">
                                    <img src={scrollBackIcon} alt="scrollBackIcon" />
                                    <p>Activate</p>
                                </div>
                            }
                            colorType="white"
                            radiusType="circle"
                            backgroundColorType="purple"
                            fontSize="12px"
                            fontWeight="600"
                            onClick={() => setRollBackModal(true)}
                        />
                    ) : (
                        <Button
                            width="115px"
                            height="34px"
                            placeholder={'Create version'}
                            colorType="white"
                            radiusType="circle"
                            backgroundColorType="purple"
                            fontSize="12px"
                            fontWeight="600"
                            loading={loading}
                            disabled={!updated || (updated && newVersion === '')}
                            onClick={() => createNewVersion()}
                        />
                    )}
                </div>
            </div>
            <Modal
                header={<img src={rollBackIcon} alt="rollBackIcon" />}
                width="400px"
                height="160px"
                displayButtons={false}
                clickOutside={() => setRollBackModal(false)}
                open={rollBackModal}
            >
                <div className="roll-back-modal">
                    <p className="title">Are you sure you want to activate this version?</p>
                    <p className="desc">Your current schema will be changed to this version.</p>
                    <div className="buttons">
                        <Button
                            width="150px"
                            height="34px"
                            placeholder="Close"
                            colorType="black"
                            radiusType="circle"
                            backgroundColorType="white"
                            border="gray-light"
                            fontSize="12px"
                            fontFamily="InterSemiBold"
                            onClick={() => setRollBackModal(false)}
                        />
                        <Button
                            width="150px"
                            height="34px"
                            placeholder="Confirm"
                            colorType="white"
                            radiusType="circle"
                            backgroundColorType="purple"
                            fontSize="12px"
                            fontFamily="InterSemiBold"
                            loading={rollLoading}
                            onClick={() => rollBackVersion()}
                        />
                    </div>
                </div>
            </Modal>
            <Modal
                header={<img src={rollBackIcon} alt="rollBackIcon" />}
                width="430px"
                height="200px"
                displayButtons={false}
                clickOutside={() => setActivateVersionModal(false)}
                open={activateVersionModal}
            >
                <div className="roll-back-modal">
                    <p className="title">You created a new version of the schema. Do you want to activate it?</p>
                    <p className="desc">Your schema will be updated to the chosen version.</p>
                    <div className="buttons">
                        <Button
                            width="150px"
                            height="34px"
                            placeholder="No"
                            colorType="black"
                            radiusType="circle"
                            backgroundColorType="white"
                            border="gray-light"
                            fontSize="12px"
                            fontFamily="InterSemiBold"
                            onClick={() => setActivateVersionModal(false)}
                        />
                        <Button
                            width="150px"
                            height="34px"
                            placeholder="Yes"
                            colorType="white"
                            radiusType="circle"
                            backgroundColorType="purple"
                            fontSize="12px"
                            fontFamily="InterSemiBold"
                            loading={rollLoading}
                            onClick={() => rollBackVersion(true)}
                        />
                    </div>
                </div>
            </Modal>
        </schema-details>
    );
}

export default SchemaDetails;<|MERGE_RESOLUTION|>--- conflicted
+++ resolved
@@ -290,12 +290,8 @@
                 <div className="type-created">
                     <div className="wrapper">
                         <img src={typeIcon} alt="typeIcon" />
-                        <p>Type:</p>
-<<<<<<< HEAD
-                        {schemaDetails.type === 'json' ? <p className="schema-json-name">JSON schema</p> : <span> {schemaDetails.type}</span>}
-=======
+                        <p>Type:</p
                         {schemaDetails?.type === 'json' ? <span>JSON schema</span> : <span> {schemaDetails?.type}</span>}
->>>>>>> ee5f0b7b
                     </div>
                     <div className="wrapper">
                         <img src={createdByIcon} alt="createdByIcon" />
