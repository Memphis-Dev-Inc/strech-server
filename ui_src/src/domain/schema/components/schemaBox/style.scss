.schema-box-wrapper {
    background: #ffffff;
    border: 1px solid #e9e9e9;
    box-shadow: 0px 6px 18px rgb(0 0 0 / 6%);
    border-radius: 8px;
    width: 330px;
    height: 183px;
    cursor: pointer;
    .schema-json-name {
        color: #2e2c34;
        font-size: 14px;
    }
    p {
        margin: 0;
    }
    header {
        padding: 20px 20px 0px 40px;
        height: 62px;
        border-bottom: 1px solid #f5f5f5;
        .header-wrapper {
            justify-content: space-between;
            display: flex;
            align-items: center;
            .schema-name {
                font-family: 'InterSemiBold';
                font-size: 20px;
                line-height: 24px;
                width: 160px;
<<<<<<< HEAD
                margin-left: 7px;
=======
                margin-left:7px;
                span {
                    cursor: pointer;
                }
>>>>>>> efc32dbb
            }
            .is-used {
                display: flex;
                font-family: 'InterSemiBold';
                font-size: 12px;
                width: 100px;
                place-content: end;
                img,
                svg {
                    width: 14px;
                    margin-right: 5px;
                }
                .used {
                    color: #2ed47a;
                }
                .not-used {
                    color: #ffc633;
                }
            }
            .menu {
                color: #84818a;
            }
        }
    }
    type {
        display: flex;
        padding-left: 20px;
        padding-right: 20px;
        height: 40px;
        border-bottom: 1px solid #f5f5f5;
        align-items: center;
        justify-content: space-between;
        .field-wrapper {
            display: flex;
            align-items: center;
            p {
                color: #84818a;
                font-family: 'InterSemiBold';
                font-size: 13px;
                line-height: 12px;
                margin-right: 5px;
            }
            span {
                font-size: 12px;
                line-height: 14px;
                font-family: 'InterSemiBold';
            }
        }
    }
    tags {
        display: flex;
        padding-left: 20px;
        padding-right: 20px;
        height: 40px;
        border-bottom: 1px solid #f5f5f5;
        overflow-x: auto;
        .tag-wrapper {
            max-width: 95px !important;
        }
    }
    date {
        display: flex;
        height: 40px;
        width: 100%;
        padding-right: 20px;
        padding-left: 20px;
        align-items: center;
        background: rgba(242, 242, 242, 0.3);
        border-bottom: 1px solid #e9e9e9;
        border-bottom-left-radius: 8px;
        border-bottom-right-radius: 8px;
        img,
        svg {
            width: 16px;
            margin-right: 5px;
        }
    }
}

.ant-drawer-body {
    padding: 0 !important;
}
.ant-drawer-title {
    font-family: 'InterSemiBold';
    font-size: 24px;
}<|MERGE_RESOLUTION|>--- conflicted
+++ resolved
@@ -26,14 +26,10 @@
                 font-size: 20px;
                 line-height: 24px;
                 width: 160px;
-<<<<<<< HEAD
                 margin-left: 7px;
-=======
-                margin-left:7px;
                 span {
                     cursor: pointer;
                 }
->>>>>>> efc32dbb
             }
             .is-used {
                 display: flex;
