// Copyright 2021-2022 The Memphis Authors
// Licensed under the MIT License (the "License");
// Permission is hereby granted, free of charge, to any person obtaining a copy
// of this software and associated documentation files (the "Software"), to deal
// in the Software without restriction, including without limitation the rights
// to use, copy, modify, merge, publish, distribute, sublicense, and to permit persons to whom the Software is
// furnished to do so, subject to the following conditions:

// The above copyright notice and this permission notice shall be included in all
// copies or substantial portions of the Software.

// This license limiting reselling the software itself "AS IS".

// THE SOFTWARE IS PROVIDED "AS IS", WITHOUT WARRANTY OF ANY KIND, EXPRESS OR
// IMPLIED, INCLUDING BUT NOT LIMITED TO THE WARRANTIES OF MERCHANTABILITY,
// FITNESS FOR A PARTICULAR PURPOSE AND NONINFRINGEMENT. IN NO EVENT SHALL THE
// AUTHORS OR COPYRIGHT HOLDERS BE LIABLE FOR ANY CLAIM, DAMAGES OR OTHER
// LIABILITY, WHETHER IN AN ACTION OF CONTRACT, TORT OR OTHERWISE, ARISING FROM,
// OUT OF OR IN CONNECTION WITH THE SOFTWARE OR THE USE OR OTHER DEALINGS IN THE
// SOFTWARE.

import './style.scss';

import { CheckCircleOutlineRounded, ErrorOutlineRounded } from '@material-ui/icons';
import React, { useEffect, useState } from 'react';
import Schema from 'protocol-buffers-schema';
import Editor from '@monaco-editor/react';
import { Form } from 'antd';

import schemaTypeIcon from '../../../../assets/images/schemaTypeIcon.svg';
import errorModal from '../../../../assets/images/errorModal.svg';
import BackIcon from '../../../../assets/images/backIcon.svg';
import tagsIcon from '../../../../assets/images/tagsIcon.svg';
import { ApiEndpoints } from '../../../../const/apiEndpoints';
import RadioButton from '../../../../components/radioButton';
import SelectComponent from '../../../../components/select';
import { httpRequest } from '../../../../services/http';
import Button from '../../../../components/button';
import Input from '../../../../components/Input';
import Modal from '../../../../components/modal';
import TagsList from '../../../../components/tagList';

const schemaTypes = [
    {
        id: 1,
        value: 'Protobuf',
        label: 'Protobuf',
        description: (
            <span>
                The modern. Protocol buffers are Google's language-neutral, platform-neutral, extensible mechanism for serializing structured data – think XML, but
                smaller, faster, and simpler.
            </span>
        )
    },
    {
        id: 2,
        value: 'avro',
        label: 'Avro',
        description: (
            <span>
                The popular. Apache Avro™ is the leading serialization format for record data, and first choice for streaming data pipelines. It offers excellent schema
                evolution.
            </span>
        ),
        disabled: true
    },
    {
        id: 3,
        value: 'json',
        label: 'Json',
        description: <span>The simplest. JSON Schema is a vocabulary that allows you to annotate and validate JSON documents.</span>,
        disabled: true
    }
];

const SchemaEditorExample = {
    Protobuf: {
        language: 'proto',
        value: `syntax = "proto3";
        message Test {
            string field1 = 1;
            string  field2 = 2;
            int32  field3 = 3;
        }`
    },
    avro: {
        language: 'json',
        value: `{
            "type": "record",
            "namespace": "com.example",
            "name": "test-schema",
            "fields": [
               { "name": "username", "type": "string", "default": "-2" },
               { "name": "age", "type": "int", "default": "none" },
               { "name": "phone", "type": "int", "default": "NONE" },
               { "name": "country", "type": "string", "default": "NONE" }
            ]
        }`
    }
};

function CreateSchema({ goBack }) {
    const [creationForm] = Form.useForm();

    const [tagsToDisplay, setTagsToDisplay] = useState([]);

    const [formFields, setFormFields] = useState({
        name: '',
        type: 'Protobuf',
        tags: [],
        schema_content: '',
        message_struct_name: 'test'
    });
    const [loadingSubmit, setLoadingSubmit] = useState(false);
    const [validateLoading, setValidateLoading] = useState(false);
    const [validateError, setValidateError] = useState('');
    const [validateSuccess, setValidateSuccess] = useState(false);
    const [messageStructName, setMessageStructName] = useState('Test');
    const [messagesStructNameList, setMessagesStructNameList] = useState([]);

    const [modalOpen, setModalOpen] = useState(false);

    const updateFormState = (field, value) => {
        let updatedValue = { ...formFields };
        updatedValue[field] = value;
        setFormFields((formFields) => ({ ...formFields, ...updatedValue }));
        if (field === 'schema_content') {
            setValidateSuccess('');
            setValidateError('');
        }
    };

    useEffect(() => {
        updateFormState('schema_content', SchemaEditorExample[formFields?.type]?.value);
    }, []);

    const handleSubmit = async () => {
        const values = await creationForm.validateFields();
        if (values?.errorFields) {
            return;
        } else {
            if (values.type === 'Protobuf') {
                let parser = Schema.parse(values.schema_content).messages;
                if (parser.length === 1) {
                    setMessageStructName(parser[0].name);
                    handleCreateNewSchema();
                } else {
                    setMessageStructName(parser[0].name);
                    setMessagesStructNameList(parser);
                    setModalOpen(true);
                }
            } else {
                handleCreateNewSchema();
            }
        }
    };

    const handleCreateNewSchema = async () => {
        try {
            const values = await creationForm.validateFields();
            debugger;
            setLoadingSubmit(true);
            const data = await httpRequest('POST', ApiEndpoints.CREATE_NEW_SCHEMA, { ...values, message_struct_name: messageStructName });
            if (data) {
                goBack();
            }
        } catch (err) {
            if (err.status === 555) {
                setValidateSuccess('');
                setValidateError(err.data.message);
            }
        }
        setLoadingSubmit(false);
    };

    const handleValidateSchema = async () => {
        setValidateLoading(true);
        try {
            const data = await httpRequest('POST', ApiEndpoints.VALIDATE_SCHEMA, {
                schema_type: formFields?.type,
                schema_content: formFields.schema_content
            });
            if (data.is_valid) {
                setValidateError('');
                setTimeout(() => {
                    setValidateSuccess('Schema is valid');
                    setValidateLoading(false);
                }, 1000);
            }
        } catch (error) {
            if (error.status === 555) {
                setValidateSuccess('');
                setValidateError(error.data.message);
            }
            setValidateLoading(false);
        }
    };

    const checkContent = (_, value) => {
        if (value.length > 0) {
            try {
                Schema.parse(value);
                setValidateSuccess('');
                setValidateError('');
            } catch (error) {
                setValidateSuccess('');
                setValidateError(error.message);
            }
            return Promise.resolve();
        } else {
            setValidateSuccess('');
            setValidateError('Schema content cannot be empty');
            return Promise.reject(new Error());
        }
    };

    const removeTag = (tagName) => {
        let updatedTags = tagsToDisplay.filter((tag) => tag.name !== tagName);
        setTagsToDisplay(updatedTags);
        updateFormState('tags', updatedTags);
    };

    return (
        <div className="create-schema-wrapper">
            <Form name="form" form={creationForm} autoComplete="off" className="create-schema-form">
                <div className="left-side">
                    <div className="header">
                        <div className="flex-title">
                            <img src={BackIcon} onClick={() => goBack()} alt="backIcon" />
                            <p>Create schema</p>
                        </div>
                        <span>
                            Creating a schema will enable you to enforce standardization upon produced data and increase data quality.
                            <a href="https://docs.memphis.dev/memphis-new/getting-started/1-installation" target="_blank">
                                Learn more
                            </a>
                        </span>
                    </div>
                    <Form.Item
                        name="name"
                        rules={[
                            {
                                required: true,
                                message: 'Please input schema name!'
                            }
                        ]}
                        style={{ height: '114px' }}
                    >
                        <div className="schema-field name">
                            <p className="field-title">Schema name</p>
                            <Input
                                placeholder="Type schema name"
                                type="text"
                                radiusType="semi-round"
                                colorType="gray"
                                backgroundColorType="white"
                                borderColorType="gray"
                                fontSize="12px"
                                height="40px"
                                width="200px"
                                onBlur={(e) => updateFormState('name', e.target.value)}
                                onChange={(e) => updateFormState('name', e.target.value)}
                                value={formFields.name}
                            />
                        </div>
                    </Form.Item>
                    <div className="schema-field tags">
                        <div className="title-icon-img">
                            <img className="icon" src={tagsIcon} />
                            <div className="title-desc">
                                <p className="field-title">Tags</p>
                                <p className="desc">Tags will help you organize, search and filter your data</p>
                            </div>
<<<<<<< HEAD
=======
                            {/* <TagsList
                            tagsToShow={4}
                            className="tags-list"
                            tags={stationState?.stationSocketData?.tags}
                            addNew={true}
                            editable={true}
                            handleDelete={(tag) => removeTag(tag)}
                            entityID={stationState?.stationMetaData?.id}
                            entityName={stationState?.stationMetaData?.name}
                            handleTagsUpdate={(tags) => {
                                updateTags(tags);
                            }}
                        /> */}
>>>>>>> e632eae4
                        </div>
                        <Form.Item name="tags">
                            <TagsList
                                tagsToShow={3}
                                className="tags-list"
                                tags={tagsToDisplay}
                                newEntity={true}
                                addNew={true}
                                editable={true}
                                handleDelete={(tag) => removeTag(tag)}
                                handleTagsUpdate={(tags) => {
                                    updateFormState('tags', tags);
                                    setTagsToDisplay(tags);
                                }}
                            />
                        </Form.Item>
                    </div>
                    <Form.Item name="type" initialValue={formFields.type}>
                        <div className="schema-field type">
                            <div className="title-icon-img">
                                <img className="icon" src={schemaTypeIcon} alt="schemaTypeIcon" />
                                <div className="title-desc">
                                    <p className="field-title">Schema type</p>
                                    <p className="desc">Tags will help you organize, search and filter your data</p>
                                </div>
                            </div>
                            <RadioButton
                                vertical={true}
                                options={schemaTypes}
                                radioWrapper="schema-type"
                                radioValue={formFields.type}
                                onChange={(e) => updateFormState('type', e.target.value)}
                            />
                        </div>
                    </Form.Item>
                </div>
                <div className="right-side">
                    <div className="schema-field schema">
                        <div className="title-wrapper">
                            <p className="field-title">Schema definition</p>
                            <Button
                                width="115px"
                                height="34px"
                                placeholder="Validate"
                                colorType="white"
                                radiusType="circle"
                                backgroundColorType="purple"
                                fontSize="12px"
                                fontFamily="InterSemiBold"
                                isLoading={validateLoading}
                                disabled={formFields?.schema_content === ''}
                                onClick={() => handleValidateSchema()}
                            />
                        </div>
                        <div className="editor">
                            <Form.Item
                                name="schema_content"
                                className="schema-item"
                                initialValue={SchemaEditorExample[formFields?.type]?.value}
                                rules={[
                                    {
                                        validator: checkContent
                                    }
                                ]}
                            >
                                <Editor
                                    options={{
                                        minimap: { enabled: false },
                                        scrollbar: { verticalScrollbarSize: 0 },
                                        scrollBeyondLastLine: false,
                                        roundedSelection: false,
                                        formatOnPaste: true,
                                        formatOnType: true,
                                        fontSize: '14px'
                                    }}
                                    height="calc(100% - 5px)"
                                    language={SchemaEditorExample[formFields?.type]?.language}
                                    defaultValue={SchemaEditorExample[formFields?.type]?.value}
                                    value={formFields.schema_content}
                                    onChange={(value) => updateFormState('schema_content', value)}
                                />
                            </Form.Item>
                            <div className={validateError || validateSuccess ? (validateSuccess ? 'validate-note success' : 'validate-note error') : 'validate-note'}>
                                {validateError && <ErrorOutlineRounded />}
                                {validateSuccess && <CheckCircleOutlineRounded />}
                                <p>{validateError || validateSuccess}</p>
                            </div>
                        </div>
                    </div>
                    <Form.Item className="button-container">
                        <Button
                            width="105px"
                            height="34px"
                            placeholder="Close"
                            colorType="black"
                            radiusType="circle"
                            backgroundColorType="white"
                            border="gray-light"
                            fontSize="12px"
                            fontFamily="InterSemiBold"
                            onClick={() => goBack()}
                        />
                        <Button
                            width="125px"
                            height="34px"
                            placeholder="Create schema"
                            colorType="white"
                            radiusType="circle"
                            backgroundColorType="purple"
                            fontSize="12px"
                            fontFamily="InterSemiBold"
                            isLoading={loadingSubmit}
                            disabled={validateError}
                            onClick={handleSubmit}
                        />
                    </Form.Item>
                </div>
            </Form>
            <Modal
                header={<img src={errorModal} alt="errorModal" />}
                width="400px"
                height="300px"
                displayButtons={false}
                clickOutside={() => setModalOpen(false)}
                open={modalOpen}
            >
                <div className="roll-back-modal">
                    <p className="title">Too many message types specified in schema definition</p>
                    <p className="desc">Please choose your master message as a schema definition</p>
                    <SelectComponent
                        value={messageStructName}
                        colorType="black"
                        backgroundColorType="white"
                        borderColorType="gray-light"
                        radiusType="semi-round"
                        minWidth="12vw"
                        width="100%"
                        height="45px"
                        options={messagesStructNameList}
                        iconColor="gray"
                        popupClassName="message-option"
                        onChange={(e) => setMessageStructName(e)}
                    />
                    <div className="buttons">
                        <Button
                            width="150px"
                            height="34px"
                            placeholder="Close"
                            colorType="black"
                            radiusType="circle"
                            backgroundColorType="white"
                            border="gray-light"
                            fontSize="12px"
                            fontFamily="InterSemiBold"
                            onClick={() => setModalOpen(false)}
                        />
                        <Button
                            width="150px"
                            height="34px"
                            placeholder="Confirm"
                            colorType="white"
                            radiusType="circle"
                            backgroundColorType="purple"
                            fontSize="12px"
                            fontFamily="InterSemiBold"
                            onClick={() => handleCreateNewSchema()}
                        />
                    </div>
                </div>
            </Modal>
        </div>
    );
}

export default CreateSchema;<|MERGE_RESOLUTION|>--- conflicted
+++ resolved
@@ -271,8 +271,6 @@
                                 <p className="field-title">Tags</p>
                                 <p className="desc">Tags will help you organize, search and filter your data</p>
                             </div>
-<<<<<<< HEAD
-=======
                             {/* <TagsList
                             tagsToShow={4}
                             className="tags-list"
@@ -286,7 +284,6 @@
                                 updateTags(tags);
                             }}
                         /> */}
->>>>>>> e632eae4
                         </div>
                         <Form.Item name="tags">
                             <TagsList
