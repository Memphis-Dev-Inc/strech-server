// Copyright 2021-2022 The Memphis Authors
// Licensed under the Apache License, Version 2.0 (the “License”);
// you may not use this file except in compliance with the License.
// You may obtain a copy of the License at
//
// http://www.apache.org/licenses/LICENSE-2.0
//
// Unless required by applicable law or agreed to in writing, software
// distributed under the License is distributed on an “AS IS” BASIS,
// WITHOUT WARRANTIES OR CONDITIONS OF ANY KIND, either express or implied.
// See the License for the specific language governing permissions and
// limitations under the License.package server

import './style.scss';

import React, { useState, useEffect } from 'react';
import { MinusOutlined } from '@ant-design/icons';
import { Link } from 'react-router-dom';

import { convertSecondsToDate, numberWithCommas } from '../../../services/valueConvertor';
import { parsingDate } from '../../../services/valueConvertor';
import OverflowTip from '../../../components/tooltip/overflowtip';
import retentionIcon from '../../../assets/images/retentionIcon.svg';
import redirectIcon from '../../../assets/images/redirectIcon.svg';
import replicasIcon from '../../../assets/images/replicasIcon.svg';
import totalMsgIcon from '../../../assets/images/totalMsgIcon.svg';
import poisonMsgIcon from '../../../assets/images/poisonMsgIcon.svg';
import CheckboxComponent from '../../../components/checkBox';
import storageIcon from '../../../assets/images/strIcon.svg';
import TagsList from '../../../components/tagList';
import pathDomains from '../../../router';
import HealthyBadge from '../../../components/healthyBadge';

const StationBoxOverview = ({ station, handleCheckedClick, isCheck }) => {
    const [retentionValue, setRetentionValue] = useState('');
    useEffect(() => {
        switch (station?.station?.retention_type) {
            case 'message_age_sec':
                convertSecondsToDate(station?.station?.retention_value);
                setRetentionValue(convertSecondsToDate(station?.station?.retention_value));
                break;
            case 'bytes':
                setRetentionValue(`${station?.station?.retention_value} bytes`);
                break;
            case 'messages':
                setRetentionValue(`${station?.station?.retention_value} messages`);
                break;
            default:
                break;
        }
    }, []);

    return (
        <div>
            <CheckboxComponent className="check-box-station" checked={isCheck} id={station?.station?.name} onChange={handleCheckedClick} name={station?.station?.name} />
            <Link to={`${pathDomains.stations}/${station?.station?.name}`}>
                <div className="station-box-container">
                    <div className="left-section">
                        <div className="check-box">
                            <OverflowTip className="station-name" text={station?.station?.name}>
                                {station?.station?.name}
                            </OverflowTip>
                        </div>
                        <label className="data-labels date">
                            Created by {station?.station.created_by_user} at {parsingDate(station?.station?.creation_date)}
                        </label>
                    </div>
                    <div className="middle-section">
                        <div className="station-created">
                            <label className="data-labels">Attached Schema</label>
                            <OverflowTip
                                className="data-info"
                                text={station?.station?.schema?.name === '' ? <MinusOutlined /> : station?.station?.schema?.name}
                                width={'90px'}
                            >
                                {station?.station?.schema?.name === '' ? <MinusOutlined /> : station?.station?.schema?.name}
                            </OverflowTip>
                        </div>
                        <div className="station-created">
                            <label className="data-labels">Tags</label>

                            <div className="tags-list">
                                {station?.tags.length === 0 ? (
                                    <p className="data-info">
                                        <MinusOutlined />
                                    </p>
                                ) : (
                                    <TagsList tagsToShow={3} tags={station?.tags} />
                                )}
                            </div>
                        </div>
                    </div>
                    <div className="right-section">
                        <div className="station-meta">
                            <img src={retentionIcon} alt="retention" />
                            <label className="data-labels retention">Retention</label>
                            <OverflowTip className="data-info" text={retentionValue} width={'90px'}>
                                {retentionValue}
                            </OverflowTip>
                        </div>
                        <div className="station-meta">
                            <img src={storageIcon} alt="storage" />
                            <label className="data-labels storage">Storage Type</label>
                            <p className="data-info">{station?.station?.storage_type}</p>
                        </div>
                        <div className="station-meta">
                            <img src={replicasIcon} alt="replicas" />
                            <label className="data-labels replicas">Replicas</label>
                            <p className="data-info">{station?.station?.replicas}</p>
                        </div>
                        <div className="station-meta">
                            <img src={totalMsgIcon} alt="total messages" />
                            <label className="data-labels total">Total messages</label>
                            <p className="data-info">
                                {station.total_messages === 0 ? <MinusOutlined style={{ color: '#2E2C34' }} /> : numberWithCommas(station?.total_messages)}
                            </p>
                        </div>
                        <div className="station-meta">
                            <img src={poisonMsgIcon} alt="poison messages" />
<<<<<<< HEAD
                            <label className="data-labels poison">Status</label>
                            <p className="data-info">{station?.posion_messages === 0 ? <HealthyBadge isHealthy={true} /> : <HealthyBadge isHealthy={false} />}</p>
=======
                            <label className="data-labels poison">Dead-letter</label>
                            <p className="data-info">{station?.has_dls_messages ? 'True' : 'False'}</p>
>>>>>>> c4ad0eeb
                        </div>
                        <div className="station-actions">
                            <div className="action">
                                <img src={redirectIcon} alt="redirectIcon" />
                            </div>
                        </div>
                    </div>
                </div>
            </Link>
        </div>
    );
};

export default StationBoxOverview;<|MERGE_RESOLUTION|>--- conflicted
+++ resolved
@@ -67,7 +67,7 @@
                     </div>
                     <div className="middle-section">
                         <div className="station-created">
-                            <label className="data-labels">Attached Schema</label>
+                            <label className="data-labels attached">Attached Schema</label>
                             <OverflowTip
                                 className="data-info"
                                 text={station?.station?.schema?.name === '' ? <MinusOutlined /> : station?.station?.schema?.name}
@@ -117,13 +117,10 @@
                         </div>
                         <div className="station-meta">
                             <img src={poisonMsgIcon} alt="poison messages" />
-<<<<<<< HEAD
                             <label className="data-labels poison">Status</label>
-                            <p className="data-info">{station?.posion_messages === 0 ? <HealthyBadge isHealthy={true} /> : <HealthyBadge isHealthy={false} />}</p>
-=======
-                            <label className="data-labels poison">Dead-letter</label>
-                            <p className="data-info">{station?.has_dls_messages ? 'True' : 'False'}</p>
->>>>>>> c4ad0eeb
+                            <p className="data-info">
+                                <HealthyBadge status={station?.has_dls_messages ? 0 : 1} />
+                            </p>
                         </div>
                         <div className="station-actions">
                             <div className="action">
