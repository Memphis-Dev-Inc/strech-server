--- conflicted
+++ resolved
@@ -36,13 +36,8 @@
         }
     }
     .left-section {
-<<<<<<< HEAD
         width: 275px;
         .check-box {
-=======
-        width: 265px;
-        .check-box{
->>>>>>> a418c10e
             display: flex;
             align-items: center;
             margin-bottom: 10px;
@@ -87,16 +82,11 @@
                 margin-right: 3px;
             }
         }
-<<<<<<< HEAD
         .station-actions {
-=======
-        .station-actions{
->>>>>>> a418c10e
             display: flex;
             width: 35px;
             height: 100%;
             align-items: center;
-<<<<<<< HEAD
             .action {
                 border: 1px solid #ececec;
                 border-radius: 8px;
@@ -105,30 +95,15 @@
                 justify-content: center;
                 cursor: pointer;
                 img {
-=======
-            .action{
-                border: 1px solid #ECECEC;
-                border-radius: 8px;
-                width: 30px;
-                height: 30px;
-                justify-content:center;
-                cursor: pointer;
-                img{
->>>>>>> a418c10e
                     width: 15px;
                 }
                 display: none;
             }
-<<<<<<< HEAD
             .action:hover {
-=======
-            .action:hover{
->>>>>>> a418c10e
                 opacity: 0.8;
             }
         }
     }
-<<<<<<< HEAD
 }
 .station-box-container:hover {
     .action {
@@ -136,16 +111,6 @@
     }
 }
 .check-box-station {
-=======
-
-}
-.station-box-container:hover{
-   .action{
-       display: flex !important;
-   } 
-}
-.check-box-station{
->>>>>>> a418c10e
     position: absolute;
     padding: 22px;
 }