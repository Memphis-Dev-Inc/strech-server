// Copyright 2022-2023 The Memphis.dev Authors
// Licensed under the Memphis Business Source License 1.0 (the "License");
// you may not use this file except in compliance with the License.
// You may obtain a copy of the License at
//
// Changed License: [Apache License, Version 2.0 (https://www.apache.org/licenses/LICENSE-2.0), as published by the Apache Foundation.
//
// https://github.com/memphisdev/memphis/blob/master/LICENSE
//
// Additional Use Grant: You may make use of the Licensed Work (i) only as part of your own product or service, provided it is not a message broker or a message queue product or service; and (ii) provided that you do not use, provide, distribute, or make available the Licensed Work as a Service.
// A "Service" is a commercial offering, product, hosted, or managed service, that allows third parties (other than your own employees and contractors acting on your behalf) to access and/or use the Licensed Work or a substantial set of the features or functionality of the Licensed Work to third parties as a software-as-a-service, platform-as-a-service, infrastructure-as-a-service or other similar services that compete with Licensor products or services.

import './style.scss';

import React, { useState, useContext, useEffect, useCallback } from 'react';

import { KeyboardArrowRightRounded } from '@material-ui/icons';
import { useHistory } from 'react-router-dom';
import { Form } from 'antd';

import { LOCAL_STORAGE_ACCOUNT_ID, LOCAL_STORAGE_INTERNAL_WS_PASS, LOCAL_STORAGE_CONNECTION_TOKEN, LOCAL_STORAGE_TOKEN, LOCAL_STORAGE_USER_PASS_BASED_AUTH } from '../../const/localStorageConsts';
import FullLogo from '../../assets/images/fullLogo.svg';
import signupInfo from '../../assets/images/signupInfo.svg';
import { ApiEndpoints } from '../../const/apiEndpoints';
import signup from '../../assets/images/signup.svg';
import { httpRequest } from '../../services/http';
import Switcher from '../../components/switcher';
import AuthService from '../../services/auth';
import Button from '../../components/button';
import Loader from '../../components/loader';
import { Context } from '../../hooks/store';
import Input from '../../components/Input';
import Tooltip from '../../components/tooltip/tooltip';
import pathDomains from '../../router';
import { connect } from 'nats.ws';
import { ENVIRONMENT, WS_PREFIX, WS_SERVER_URL_PRODUCTION } from '../../config';

const Signup = (props) => {
    const [state, dispatch] = useContext(Context);
    const history = useHistory();
    const [signupForm] = Form.useForm();
    const [formFields, setFormFields] = useState({
        username: '',
        full_name: '',
        password: '',
        subscription: true,
        user_type: 'management'
    });
    const [error, setError] = useState('');
    const [systemVersion, setSystemVersion] = useState('1.0.0');
    const [isLoading, setisLoading] = useState(true);

    const referer = props?.location?.state?.referer || '/overview';

    const handleEmailChange = (e) => {
        setFormFields({ ...formFields, username: e.target.value });
    };

    const handleFullNameChange = (e) => {
        setFormFields({ ...formFields, full_name: e.target.value });
    };

    const handlePasswordChange = (e) => {
        setFormFields({ ...formFields, password: e.target.value });
    };

    const switchSubscription = () => {
        setFormFields({ ...formFields, subscription: !formFields.subscription });
    };

    const [loadingSubmit, setLoadingSubmit] = useState(false);

    const getSignupFlag = useCallback(async () => {
        const data = await httpRequest('GET', ApiEndpoints.GET_SIGNUP_FLAG);
        if (!data.show_signup || state.skipSignup) {
            history.push(pathDomains.login);
        }
        setisLoading(false);
    }, [history, state.skipSignup]);

    const getSystemVersion = useCallback(async () => {
        const data = await httpRequest('GET', ApiEndpoints.GET_CLUSTER_INFO);
        if (data) {
            setSystemVersion(data.version);
        }
        setisLoading(false);
    }, []);

    useEffect(() => {
        if (localStorage.getItem(LOCAL_STORAGE_TOKEN) && AuthService.isValidToken()) {
            history.push(referer);
        } else {
            setisLoading(true);
            getSignupFlag().catch(setisLoading(false));
            getSystemVersion().catch(setisLoading(false));
        }
    }, [getSignupFlag, getSystemVersion, history, referer]);

    const handleSubmit = async (e) => {
        const values = await signupForm.validateFields();
        if (values?.errorFields) {
            return;
        } else {
            try {
                setLoadingSubmit(true);
                const data = await httpRequest('POST', ApiEndpoints.SIGNUP, formFields, {}, {}, false);
                if (data) {
                    AuthService.saveToLocalStorage(data);
                    try {
                        const ws_port = data.ws_port;
                        const SOCKET_URL = ENVIRONMENT === 'production' ? `${WS_PREFIX}://${WS_SERVER_URL_PRODUCTION}:${ws_port}` : `${WS_PREFIX}://localhost:${ws_port}`;
                        let conn;
<<<<<<< HEAD
                        const connection_token = localStorage.getItem(LOCAL_STORAGE_CONNECTION_TOKEN);
                        if (localStorage.getItem(LOCAL_STORAGE_USER_PASS_BASED_AUTH) === 'true') {
                            const account_id = localStorage.getItem(LOCAL_STORAGE_ACCOUNT_ID);
                            conn = await connect({
                                servers: [SOCKET_URL],
                                user: '$memphis_user$' + account_id,
                                pass: connection_token,
                                timeout: '5000'
                            });
                        } else {
                            conn = await connect({
                                servers: [SOCKET_URL],
                                token: '::' + connection_token,
                                timeout: '5000'
                            });
                        }
=======
                        if (localStorage.getItem(LOCAL_STORAGE_USER_PASS_BASED_AUTH) === 'true') {
                            const account_id = localStorage.getItem(LOCAL_STORAGE_ACCOUNT_ID)
                            const internal_ws_pass = localStorage.getItem(LOCAL_STORAGE_INTERNAL_WS_PASS);
                            conn = await connect({
                                servers: [SOCKET_URL],
                                user: '$memphis_user$' + account_id,
                                pass: internal_ws_pass,
                                timeout: '5000'
                            });
                        } else {
                        const connection_token = localStorage.getItem(LOCAL_STORAGE_CONNECTION_TOKEN)
                        conn = await connect({
                            servers: [SOCKET_URL],
                            token: '::'+connection_token,
                            timeout: '5000'
                        });
                    }
>>>>>>> bad8c8ca
                        dispatch({ type: 'SET_SOCKET_DETAILS', payload: conn });
                    } catch (error) {}
                    dispatch({ type: 'SET_USER_DATA', payload: data });
                    history.push(referer);
                }
            } catch (err) {
                setError(err);
            }
            setLoadingSubmit(false);
        }
    };

    return (
        <>
            {!isLoading && (
                <section className="signup-container">
                    {state.loading ? <Loader></Loader> : ''}
                    <img alt="signup-img" className="signup-img" src={signup}></img>
                    <div className="signup-form">
                        <img alt="logo" className="form-logo" src={FullLogo}></img>
                        <p className="signup-sub-title">Let’s create your first user</p>
                        <Form
                            className="form-fields"
                            name="basic"
                            initialValues={{
                                remember: true
                            }}
                            form={signupForm}
                        >
                            <Form.Item
                                name="username"
                                rules={[
                                    {
                                        required: true,
                                        message: 'Email can not be empty'
                                    },
                                    {
                                        type: 'email',
                                        message: 'Please insert a valid email'
                                    }
                                ]}
                            >
                                <div className="field name">
                                    <p>Your email</p>
                                    <Input
                                        placeholder="name@gmail.com"
                                        type="text"
                                        radiusType="semi-round"
                                        colorType="gray"
                                        backgroundColorType="none"
                                        borderColorType="gray"
                                        width="470px"
                                        height="43px"
                                        minWidth="200px"
                                        onBlur={handleEmailChange}
                                        onChange={handleEmailChange}
                                        value={formFields.username}
                                    />
                                </div>
                            </Form.Item>
                            <Form.Item
                                name="full_name"
                                rules={[
                                    {
                                        required: true,
                                        message: 'Fullname can not be empty'
                                    }
                                ]}
                            >
                                <div className="field">
                                    <p>Full name</p>
                                    <Input
                                        placeholder="Type your name"
                                        type="text"
                                        radiusType="semi-round"
                                        colorType="gray"
                                        backgroundColorType="none"
                                        borderColorType="gray"
                                        width="470px"
                                        height="43px"
                                        minWidth="200px"
                                        onBlur={handleFullNameChange}
                                        onChange={handleFullNameChange}
                                        value={formFields.full_name}
                                    />
                                </div>
                            </Form.Item>
                            <Form.Item
                                name="password"
                                rules={[
                                    {
                                        required: true,
                                        message: 'Password can not be empty'
                                    }
                                ]}
                            >
                                <div className="field password">
                                    <p>Password</p>
                                    <Input
                                        placeholder="Password"
                                        type="password"
                                        radiusType="semi-round"
                                        colorType="gray"
                                        backgroundColorType="none"
                                        borderColorType="gray"
                                        width="470px"
                                        height="43px"
                                        minWidth="200px"
                                        onChange={handlePasswordChange}
                                        onBlur={handlePasswordChange}
                                        value={formFields.password}
                                    />
                                </div>
                            </Form.Item>
                            <p className="future-updates">Features and releases updates</p>
                            <div className="toggle-analytics">
                                <Form.Item name="subscription" initialValue={formFields.subscription} style={{ marginBottom: '0' }}>
                                    <Switcher onChange={() => switchSubscription()} checked={formFields.subscription} checkedChildren="" unCheckedChildren="" />
                                </Form.Item>
                                <label className="unselected-toggle">Receive features and release updates (You can unsubscribe at any time)</label>
                            </div>
                            {error && (
                                <div className="error-message">
                                    <p>For some reason we couldn’t process your signup, please reach to support</p>
                                </div>
                            )}
                            <Form.Item className="button-container">
                                <Button
                                    width="276px"
                                    height="43px"
                                    placeholder={
                                        <div className="placeholder-btn">
                                            <p>Continue</p> <KeyboardArrowRightRounded />
                                        </div>
                                    }
                                    colorType="white"
                                    radiusType="circle"
                                    backgroundColorType="purple"
                                    fontSize="12px"
                                    fontWeight="600"
                                    isLoading={loadingSubmit}
                                    onClick={handleSubmit}
                                />
                            </Form.Item>
                        </Form>
                        <div
                            className="signin-with-root"
                            onClick={() => {
                                dispatch({ type: 'SKIP_SIGNUP', payload: true });
                                history.push(pathDomains.login);
                            }}
                        >
                            <label>Sign in with root</label>
                            <Tooltip text="Sign in with Memphis root user" arrow>
                                <img src={signupInfo} alt="signupInfo" />
                            </Tooltip>
                        </div>

                        <div className="version">
                            <p>v{systemVersion}</p>
                        </div>
                    </div>
                </section>
            )}
        </>
    );
};

export default Signup;<|MERGE_RESOLUTION|>--- conflicted
+++ resolved
@@ -110,24 +110,6 @@
                         const ws_port = data.ws_port;
                         const SOCKET_URL = ENVIRONMENT === 'production' ? `${WS_PREFIX}://${WS_SERVER_URL_PRODUCTION}:${ws_port}` : `${WS_PREFIX}://localhost:${ws_port}`;
                         let conn;
-<<<<<<< HEAD
-                        const connection_token = localStorage.getItem(LOCAL_STORAGE_CONNECTION_TOKEN);
-                        if (localStorage.getItem(LOCAL_STORAGE_USER_PASS_BASED_AUTH) === 'true') {
-                            const account_id = localStorage.getItem(LOCAL_STORAGE_ACCOUNT_ID);
-                            conn = await connect({
-                                servers: [SOCKET_URL],
-                                user: '$memphis_user$' + account_id,
-                                pass: connection_token,
-                                timeout: '5000'
-                            });
-                        } else {
-                            conn = await connect({
-                                servers: [SOCKET_URL],
-                                token: '::' + connection_token,
-                                timeout: '5000'
-                            });
-                        }
-=======
                         if (localStorage.getItem(LOCAL_STORAGE_USER_PASS_BASED_AUTH) === 'true') {
                             const account_id = localStorage.getItem(LOCAL_STORAGE_ACCOUNT_ID)
                             const internal_ws_pass = localStorage.getItem(LOCAL_STORAGE_INTERNAL_WS_PASS);
@@ -145,7 +127,6 @@
                             timeout: '5000'
                         });
                     }
->>>>>>> bad8c8ca
                         dispatch({ type: 'SET_SOCKET_DETAILS', payload: conn });
                     } catch (error) {}
                     dispatch({ type: 'SET_USER_DATA', payload: data });
