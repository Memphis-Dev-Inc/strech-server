--- conflicted
+++ resolved
@@ -164,11 +164,7 @@
                                 )}
                                 <div className="info-box">
                                     <div>
-<<<<<<< HEAD
-                                        <span className="title">Producer </span>
-=======
                                         <span className="title">Producer name</span>
->>>>>>> b5212a1b
                                         <span className="content">{messageDetails?.producer?.details[0].value}</span>
                                     </div>
                                     <StatusIndication is_active={messageDetails?.producer.is_active} />
