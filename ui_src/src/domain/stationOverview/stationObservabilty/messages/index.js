// Copyright 2021-2022 The Memphis Authors
// Licensed under the Apache License, Version 2.0 (the “License”);
// you may not use this file except in compliance with the License.
// You may obtain a copy of the License at
//
// http://www.apache.org/licenses/LICENSE-2.0
//
// Unless required by applicable law or agreed to in writing, software
// distributed under the License is distributed on an “AS IS” BASIS,
// WITHOUT WARRANTIES OR CONDITIONS OF ANY KIND, either express or implied.
// See the License for the specific language governing permissions and
// limitations under the License.package server

import './style.scss';
import { message } from 'antd';

import React, { useContext, useEffect, useState } from 'react';
import { InfoOutlined } from '@material-ui/icons';
import { useHistory } from 'react-router-dom';
import { Checkbox, Space } from 'antd';

import { convertBytes, msToUnits, numberWithCommas, parsingDate } from '../../../../services/valueConvertor';
import waitingMessages from '../../../../assets/images/waitingMessages.svg';
import deadLetterPlaceholder from '../../../../assets/images/deadLetterPlaceholder.svg';
import leaderImg from '../../../../assets/images/leaderDetails.svg';
import idempotencyIcon from '../../../../assets/images/idempotencyIcon.svg';
import followersImg from '../../../../assets/images/followersDetails.svg';
import { ApiEndpoints } from '../../../../const/apiEndpoints';
import Journey from '../../../../assets/images/journey.svg';
import CustomCollapse from '../components/customCollapse';
import MultiCollapse from '../components/multiCollapse';
import { httpRequest } from '../../../../services/http';
import CustomTabs from '../../../../components/Tabs';
import Button from '../../../../components/button';
import DetailBox from '../../../../components/detailBox';
import { StationStoreContext } from '../..';
import pathDomains from '../../../../router';
import CheckboxComponent from '../../../../components/checkBox';
import TooltipComponent from '../../../../components/tooltip/tooltip';

const Messages = () => {
    const [stationState, stationDispatch] = useContext(StationStoreContext);
    const [selectedRowIndex, setSelectedRowIndex] = useState(0);
    const [isCheck, setIsCheck] = useState([]);
    const [messageDetails, setMessageDetails] = useState({});
    const [isCheckAll, setIsCheckAll] = useState(false);
    const [resendProcced, setResendProcced] = useState(false);
    const [ignoreProcced, setIgnoreProcced] = useState(false);
    const [loadMessageData, setLoadMessageData] = useState(false);
    const [indeterminate, setIndeterminate] = useState(false);

    const url = window.location.href;
    const stationName = url.split('stations/')[1];

    const [tabValue, setTabValue] = useState('All');
    const tabs = ['All', 'Dead-letter', 'Details'];
    const history = useHistory();

    useEffect(() => {
        if (stationState?.stationSocketData?.messages?.length > 0 && (Object.keys(messageDetails).length === 0 || tabValue === 'All') && selectedRowIndex === 0) {
            getMessageDetails(false, null, stationState?.stationSocketData?.messages[0]?.message_seq, false);
        }
        if (tabValue === 'Dead-letter' && stationState?.stationSocketData?.poison_messages?.length > 0 && selectedRowIndex === 0) {
            getMessageDetails(true, stationState?.stationSocketData?.poison_messages[0]?._id, null, false);
        }
    }, [stationState?.stationSocketData?.messages, stationState?.stationSocketData?.poison_messages]);

    const getMessageDetails = async (isPoisonMessage, messageId = null, message_seq = null, loadMessage) => {
        setLoadMessageData(loadMessage);
        try {
            const data = await httpRequest(
                'GET',
                `${ApiEndpoints.GET_MESSAGE_DETAILS}?station_name=${stationName}&is_poison_message=${isPoisonMessage}&message_id=${encodeURIComponent(
                    messageId
                )}&message_seq=${message_seq}`
            );
            arrangeData(data);
        } catch (error) {}
        setLoadMessageData(false);
    };

    const arrangeData = (data) => {
        let poisonedCGs = [];
        if (data) {
            data?.poisoned_cgs?.map((row, index) => {
                let cg = {
                    name: row.cg_name,
                    is_active: row.is_active,
                    is_deleted: row.is_deleted,
                    details: [
                        {
                            name: 'Poison messages',
                            value: numberWithCommas(row?.total_poison_messages)
                        },
                        {
                            name: 'Unprocessed messages',
                            value: numberWithCommas(row?.unprocessed_messages)
                        },
                        {
                            name: 'In process message',
                            value: numberWithCommas(row?.in_process_messages)
                        },
                        {
                            name: 'Max ack time',
                            value: `${numberWithCommas(row?.max_ack_time_ms)}ms`
                        },
                        {
                            name: 'Max message deliveries',
                            value: row?.max_msg_deliveries
                        }
                    ]
                };
                poisonedCGs.push(cg);
            });
            let messageDetails = {
                id: data._id ?? null,
                messageSeq: data.message_seq,
                details: [
                    {
                        name: 'Message size',
                        value: convertBytes(data.message?.size)
                    },
                    {
                        name: 'Time sent',
                        value: parsingDate(data.message?.time_sent)
                    }
                ],
                producer: {
                    is_active: data?.producer?.is_active,
                    is_deleted: data?.producer?.is_deleted,
                    details: [
                        {
                            name: 'Name',
                            value: data.producer?.name || ''
                        },
                        {
                            name: 'User',
                            value: data.producer?.created_by_user || ''
                        },
                        {
                            name: 'IP',
                            value: data.producer?.client_address || ''
                        }
                    ]
                },
                message: data.message?.data,
                headers: data.message?.headers,
                poisonedCGs: poisonedCGs
            };
            setMessageDetails(messageDetails);
        }
    };

    const onSelectedRow = (isPoisonMessage, id, rowIndex) => {
        setSelectedRowIndex(rowIndex);
        getMessageDetails(isPoisonMessage, isPoisonMessage ? id : null, isPoisonMessage ? null : id, false);
    };

    const onCheckedAll = (e) => {
        setIsCheckAll(!isCheckAll);
        setIsCheck(stationState?.stationSocketData?.poison_messages.map((li) => li._id));
        setIndeterminate(false);
        if (isCheckAll) {
            setIsCheck([]);
        }
    };

    const handleCheckedClick = (e) => {
        const { id, checked } = e.target;
        let checkedList = [];
        if (!checked) {
            setIsCheck(isCheck.filter((item) => item !== id));
            checkedList = isCheck.filter((item) => item !== id);
        }
        if (checked) {
            checkedList = [...isCheck, id];
            setIsCheck(checkedList);
        }
        setIsCheckAll(checkedList.length === stationState?.stationSocketData?.poison_messages?.length);
        setIndeterminate(!!checkedList.length && checkedList.length < stationState?.stationSocketData?.poison_messages?.length);
    };

    const handleChangeMenuItem = (newValue) => {
        if (newValue === 'All' && stationState?.stationSocketData?.messages?.length > 0) {
            getMessageDetails(false, null, stationState?.stationSocketData?.messages[0]?.message_seq, true);
        }
        if (newValue === 'Dead-letter' && stationState?.stationSocketData?.poison_messages?.length > 0) {
            getMessageDetails(true, stationState?.stationSocketData?.poison_messages[0]?._id, null, true);
        }
        setTabValue(newValue);
        setSelectedRowIndex(0);
    };

    const handleAck = async () => {
        setIgnoreProcced(true);
        try {
            await httpRequest('POST', `${ApiEndpoints.ACK_POISON_MESSAGE}`, { poison_message_ids: isCheck });
            let poisons = stationState?.stationSocketData?.poison_messages;
            isCheck.map((messageId, index) => {
                poisons = poisons?.filter((item) => {
                    return item._id !== messageId;
                });
            });
            setTimeout(() => {
                setIgnoreProcced(false);
                stationDispatch({ type: 'SET_POISINS_MESSAGES', payload: poisons });
                setIsCheck([]);
                setIsCheckAll(false);
            }, 1500);
        } catch (error) {
            setIgnoreProcced(false);
        }
    };

    const handleResend = async () => {
        setResendProcced(true);
        try {
            await httpRequest('POST', `${ApiEndpoints.RESEND_POISON_MESSAGE_JOURNEY}`, { poison_message_ids: isCheck });
            setTimeout(() => {
                setResendProcced(false);
                message.success({
                    key: 'memphisSuccessMessage',
                    content: isCheck.length === 1 ? 'The message was sent successfully' : 'The messages were sent successfully',
                    duration: 5,
                    style: { cursor: 'pointer' },
                    onClick: () => message.destroy('memphisSuccessMessage')
                });
                setIsCheck([]);
                setIsCheckAll(false);
            }, 1500);
        } catch (error) {
            setResendProcced(false);
        }
    };

    return (
        <div className="messages-container">
            <div className="header">
                <div className="left-side">
                    <p className="title">Station</p>
                    {tabValue === 'All' && stationState?.stationSocketData?.messages?.length > 0 && (
                        <div className="messages-amount">
                            <InfoOutlined />
                            <p>Showing last {stationState?.stationSocketData?.messages?.length} messages</p>
                        </div>
                    )}
                    {tabValue === 'Dead-letter' && stationState?.stationSocketData?.poison_messages?.length > 0 && (
                        <div className="messages-amount">
                            <InfoOutlined />
                            <p>Showing last {stationState?.stationSocketData?.poison_messages?.length} messages</p>
                        </div>
                    )}
                </div>
                {tabValue === 'Dead-letter' && stationState?.stationSocketData?.poison_messages?.length > 0 && (
                    <div className="right-side">
                        <Button
                            width="80px"
                            height="32px"
                            placeholder="Drop"
                            colorType="white"
                            radiusType="circle"
                            backgroundColorType="purple"
                            fontSize="12px"
                            fontWeight="600"
                            disabled={isCheck.length === 0}
                            isLoading={ignoreProcced}
                            onClick={() => handleAck()}
                        />
                        <Button
                            width="100px"
                            height="32px"
                            placeholder="Resend"
                            colorType="white"
                            radiusType="circle"
                            backgroundColorType="purple"
                            fontSize="12px"
                            fontWeight="600"
                            disabled={isCheck.length === 0 || !stationState?.stationMetaData.is_native}
                            tooltip={!stationState?.stationMetaData.is_native && 'Not supported without Memphis SDK’s'}
                            isLoading={resendProcced}
                            onClick={() => handleResend()}
                        />
                    </div>
                )}
            </div>
            <div className="tabs">
                <CustomTabs
                    value={tabValue}
                    onChange={handleChangeMenuItem}
                    tabs={tabs}
                    length={stationState?.stationSocketData?.poison_messages?.length > 0 && [null, stationState?.stationSocketData?.poison_messages?.length]}
                ></CustomTabs>
            </div>
            {tabValue === 'All' && stationState?.stationSocketData?.messages?.length > 0 && (
                <div className="list-wrapper">
                    <div className="coulmns-table">
                        <div className="left-coulmn all">
                            <p>Messages</p>
                        </div>
                        <p className="right-coulmn">Details</p>
                    </div>
                    <div className="list">
                        <div className="rows-wrapper all">
                            {stationState?.stationSocketData?.messages?.map((message, id) => {
                                return (
                                    <div
                                        className={selectedRowIndex === id ? 'message-row selected' : 'message-row'}
                                        key={id}
                                        onClick={() => onSelectedRow(false, message.message_seq, id)}
                                    >
                                        <span className="preview-message">{message?.data}</span>
                                    </div>
                                );
                            })}
                        </div>
                        <div className="message-wrapper">
                            <div className="row-data">
                                <Space direction="vertical">
<<<<<<< HEAD
                                    <CustomCollapse header="Producer" status={true} data={messageDetails?.producer} />
                                    <MultiCollapse header="Failed CGs" defaultOpen={true} data={messageDetails?.poisonedCGs} />
                                    <CustomCollapse status={false} header="Metadata" data={messageDetails?.details} />
                                    <CustomCollapse status={false} header="Headers" defaultOpen={false} data={messageDetails?.headers} message={true} />
                                    <CustomCollapse status={false} header="Payload" defaultOpen={true} data={messageDetails?.message} message={true} />
=======
                                    <CustomCollapse
                                        collapsible={!stationState?.stationMetaData.is_native}
                                        tooltip={!stationState?.stationMetaData.is_native && 'Not supported without Memphis SDK’s'}
                                        header="Producer"
                                        status={true}
                                        data={messageDetails.producer}
                                    />

                                    <MultiCollapse
                                        header="Failed CGs"
                                        tooltip={!stationState?.stationMetaData.is_native && 'Not supported without Memphis SDK’s'}
                                        defaultOpen={true}
                                        data={messageDetails.poisonedCGs}
                                    />
                                    <CustomCollapse status={false} header="Metadata" data={messageDetails.details} />
                                    <CustomCollapse status={false} header="Headers" defaultOpen={false} data={messageDetails.headers} message={true} />
                                    <CustomCollapse status={false} header="Payload" defaultOpen={true} data={messageDetails.message} message={true} />
>>>>>>> 35085f63
                                </Space>
                            </div>
                        </div>
                    </div>
                </div>
            )}
            {tabValue === 'Dead-letter' && stationState?.stationSocketData?.poison_messages?.length > 0 && (
                <div className="list-wrapper">
                    <div className="coulmns-table">
                        <div className="left-coulmn">
                            <CheckboxComponent indeterminate={indeterminate} checked={isCheckAll} id={'selectAll'} onChange={onCheckedAll} name={'selectAll'} />
                            <p>Messages</p>
                        </div>
                        <p className="right-coulmn">Details</p>
                    </div>
                    <div className="list">
                        <div className="rows-wrapper">
                            {stationState?.stationSocketData?.poison_messages?.map((message, id) => {
                                return (
                                    <div
                                        className={selectedRowIndex === id ? 'message-row selected' : 'message-row'}
                                        key={id}
                                        onClick={() => onSelectedRow(true, message._id, id)}
                                    >
                                        {tabValue === 'Dead-letter' && (
                                            <CheckboxComponent
                                                checked={isCheck.includes(message._id)}
                                                id={message._id}
                                                onChange={handleCheckedClick}
                                                name={message._id}
                                            />
                                        )}
                                        <span className="preview-message">{message?.message.data}</span>
                                    </div>
                                );
                            })}
                        </div>
                        <div className="message-wrapper">
                            <div className="row-data">
                                <Space direction="vertical">
<<<<<<< HEAD
                                    <CustomCollapse header="Producer" status={true} data={messageDetails?.producer} />
                                    <MultiCollapse header="Failed CGs" defaultOpen={true} data={messageDetails?.poisonedCGs} />
                                    <CustomCollapse status={false} header="Metadata" data={messageDetails?.details} />
                                    <CustomCollapse status={false} header="Headers" defaultOpen={false} data={messageDetails?.headers} message={true} />
                                    <CustomCollapse status={false} header="Payload" defaultOpen={true} data={messageDetails?.message} message={true} />
=======
                                    {stationState?.stationMetaData.is_native && <CustomCollapse header="Producer" status={true} data={messageDetails.producer} />}
                                    <MultiCollapse header="Failed CGs" defaultOpen={true} data={messageDetails.poisonedCGs} />
                                    <CustomCollapse status={false} header="Metadata" data={messageDetails.details} />
                                    <CustomCollapse status={false} header="Headers" defaultOpen={false} data={messageDetails.headers} message={true} />
                                    <CustomCollapse status={false} header="Payload" defaultOpen={true} data={messageDetails.message} message={true} />
>>>>>>> 35085f63
                                </Space>
                            </div>
                            <Button
                                width="96%"
                                height="40px"
                                placeholder={
                                    <div className="botton-title">
                                        <img src={Journey} alt="Journey" />
                                        <p>Message Journey</p>
                                    </div>
                                }
                                colorType="black"
                                radiusType="semi-round"
                                backgroundColorType="orange"
                                fontSize="12px"
                                fontWeight="600"
                                tooltip={!stationState?.stationMetaData.is_native && 'Not supported without Memphis SDK’s'}
                                disabled={!stationState?.stationMetaData.is_native}
                                onClick={() => history.push(`${window.location.pathname}/${messageDetails.id}`)}
                            />
                        </div>
                    </div>
                </div>
            )}
            {tabValue === 'All' && stationState?.stationSocketData?.messages === null && (
                <div className="waiting-placeholder msg-plc">
                    <img width={100} src={waitingMessages} alt="waitingMessages" />
                    <p>No messages yet</p>
                    <span className="des">Create your 1st producer and start producing data</span>
                    {process.env.REACT_APP_SANDBOX_ENV && stationName !== 'demo-app' && (
                        <a className="explore-button" href={`${pathDomains.stations}/demo-app`} target="_parent">
                            Explore demo
                        </a>
                    )}
                </div>
            )}
            {tabValue === 'Dead-letter' && stationState?.stationSocketData?.poison_messages?.length === 0 && (
                <div className="waiting-placeholder msg-plc">
                    <img width={100} src={deadLetterPlaceholder} alt="waitingMessages" />
                    <p>Hooray! No messages</p>
                </div>
            )}
            {tabValue === 'Details' && (
                <div className="details">
                    <DetailBox
                        img={leaderImg}
                        title={'Leader'}
                        desc={
                            <span>
                                The current leader of this station.{' '}
                                <a href="https://docs.memphis.dev/memphis/memphis/concepts/station#leaders-and-followers" target="_blank">
                                    Learn More
                                </a>
                            </span>
                        }
                        data={[stationState?.stationSocketData?.leader]}
                    />
                    {stationState?.stationSocketData?.followers?.length > 0 && (
                        <DetailBox
                            img={followersImg}
                            title={'Followers'}
                            desc={
                                <span>
                                    The brokers that contain a replica of this station and in case of failure will replace the leader.{' '}
                                    <a href="https://docs.memphis.dev/memphis/memphis/concepts/station#leaders-and-followers" target="_blank">
                                        Learn More
                                    </a>
                                </span>
                            }
                            data={stationState?.stationSocketData?.followers}
                        />
                    )}
                    <DetailBox
                        img={idempotencyIcon}
                        title={'Idempotency'}
                        desc={
                            <span>
                                Ensures messages will be produced once.{' '}
                                <a href="https://docs.memphis.dev/memphis/memphis/concepts/idempotency" target="_blank">
                                    Learn More
                                </a>
                            </span>
                        }
                        data={[msToUnits(stationState?.stationSocketData?.idempotency_window_in_ms)]}
                    />
                </div>
            )}
        </div>
    );
};

export default Messages;<|MERGE_RESOLUTION|>--- conflicted
+++ resolved
@@ -316,31 +316,23 @@
                         <div className="message-wrapper">
                             <div className="row-data">
                                 <Space direction="vertical">
-<<<<<<< HEAD
-                                    <CustomCollapse header="Producer" status={true} data={messageDetails?.producer} />
-                                    <MultiCollapse header="Failed CGs" defaultOpen={true} data={messageDetails?.poisonedCGs} />
+                                    <CustomCollapse
+                                        collapsible={!stationState?.stationMetaData?.is_native}
+                                        tooltip={!stationState?.stationMetaData?.is_native && 'Not supported without Memphis SDK’s'}
+                                        header="Producer"
+                                        status={true}
+                                        data={messageDetails?.producer}
+                                    />
+
+                                    <MultiCollapse
+                                        header="Failed CGs"
+                                        tooltip={!stationState?.stationMetaData?.is_native && 'Not supported without Memphis SDK’s'}
+                                        defaultOpen={true}
+                                        data={messageDetails?.poisonedCGs}
+                                    />
                                     <CustomCollapse status={false} header="Metadata" data={messageDetails?.details} />
                                     <CustomCollapse status={false} header="Headers" defaultOpen={false} data={messageDetails?.headers} message={true} />
                                     <CustomCollapse status={false} header="Payload" defaultOpen={true} data={messageDetails?.message} message={true} />
-=======
-                                    <CustomCollapse
-                                        collapsible={!stationState?.stationMetaData.is_native}
-                                        tooltip={!stationState?.stationMetaData.is_native && 'Not supported without Memphis SDK’s'}
-                                        header="Producer"
-                                        status={true}
-                                        data={messageDetails.producer}
-                                    />
-
-                                    <MultiCollapse
-                                        header="Failed CGs"
-                                        tooltip={!stationState?.stationMetaData.is_native && 'Not supported without Memphis SDK’s'}
-                                        defaultOpen={true}
-                                        data={messageDetails.poisonedCGs}
-                                    />
-                                    <CustomCollapse status={false} header="Metadata" data={messageDetails.details} />
-                                    <CustomCollapse status={false} header="Headers" defaultOpen={false} data={messageDetails.headers} message={true} />
-                                    <CustomCollapse status={false} header="Payload" defaultOpen={true} data={messageDetails.message} message={true} />
->>>>>>> 35085f63
                                 </Space>
                             </div>
                         </div>
@@ -381,19 +373,11 @@
                         <div className="message-wrapper">
                             <div className="row-data">
                                 <Space direction="vertical">
-<<<<<<< HEAD
-                                    <CustomCollapse header="Producer" status={true} data={messageDetails?.producer} />
+                                    {stationState?.stationMetaData.is_native && <CustomCollapse header="Producer" status={true} data={messageDetails?.producer} />}
                                     <MultiCollapse header="Failed CGs" defaultOpen={true} data={messageDetails?.poisonedCGs} />
                                     <CustomCollapse status={false} header="Metadata" data={messageDetails?.details} />
                                     <CustomCollapse status={false} header="Headers" defaultOpen={false} data={messageDetails?.headers} message={true} />
                                     <CustomCollapse status={false} header="Payload" defaultOpen={true} data={messageDetails?.message} message={true} />
-=======
-                                    {stationState?.stationMetaData.is_native && <CustomCollapse header="Producer" status={true} data={messageDetails.producer} />}
-                                    <MultiCollapse header="Failed CGs" defaultOpen={true} data={messageDetails.poisonedCGs} />
-                                    <CustomCollapse status={false} header="Metadata" data={messageDetails.details} />
-                                    <CustomCollapse status={false} header="Headers" defaultOpen={false} data={messageDetails.headers} message={true} />
-                                    <CustomCollapse status={false} header="Payload" defaultOpen={true} data={messageDetails.message} message={true} />
->>>>>>> 35085f63
                                 </Space>
                             </div>
                             <Button
