--- conflicted
+++ resolved
@@ -225,16 +225,14 @@
     };
 
     const messageWrapper = (
-        <div className="message-wrapper">
-            <div className="row-data">
-                <Space direction="vertical">
-                    <CustomCollapse header="Producer" status={true} data={messageDetails.producer} />
-                    <MultiCollapse header="Failed CGs" defaultOpen={true} data={messageDetails.poisionedCGs} />
-                    <CustomCollapse status={false} header="Metadata" data={messageDetails.details} />
-                    <CustomCollapse status={false} header="Headers" defaultOpen={false} data={messageDetails.headers} message={true} />
-                    <CustomCollapse status={false} header="Payload" defaultOpen={true} data={messageDetails.message} message={true} />
-                </Space>
-            </div>
+        <div className="row-data">
+            <Space direction="vertical">
+                <CustomCollapse header="Producer" status={true} data={messageDetails.producer} />
+                <MultiCollapse header="Failed CGs" defaultOpen={true} data={messageDetails.poisionedCGs} />
+                <CustomCollapse status={false} header="Metadata" data={messageDetails.details} />
+                <CustomCollapse status={false} header="Headers" defaultOpen={false} data={messageDetails.headers} message={true} />
+                <CustomCollapse status={false} header="Payload" defaultOpen={true} data={messageDetails.message} message={true} />
+            </Space>
         </div>
     );
 
@@ -317,21 +315,7 @@
                                 );
                             })}
                         </div>
-<<<<<<< HEAD
-                        <div className="message-wrapper">
-                            <div className="row-data">
-                                <Space direction="vertical">
-                                    <CustomCollapse header="Producer" status={true} data={messageDetails.producer} />
-                                    <MultiCollapse header="Failed CGs" defaultOpen={true} data={messageDetails.poisonedCGs} />
-                                    <CustomCollapse status={false} header="Details" data={messageDetails.details} />
-                                    <CustomCollapse status={false} header="Headers" defaultOpen={false} data={messageDetails?.headers} message={true} />
-                                    <CustomCollapse status={false} header="Payload" defaultOpen={true} data={messageDetails.message} message={true} />
-                                </Space>
-                            </div>
-                        </div>
-=======
-                        {messageWrapper}
->>>>>>> 3edf8b5d
+                        <div className="message-wrapper">{messageWrapper}</div>
                     </div>
                 </div>
             )}
@@ -366,17 +350,8 @@
                                 );
                             })}
                         </div>
-<<<<<<< HEAD
                         <div className="message-wrapper">
-                            <div className="row-data">
-                                <Space direction="vertical">
-                                    <CustomCollapse header="Producer" status={true} data={messageDetails.producer} />
-                                    <MultiCollapse header="Failed CGs" defaultOpen={true} data={messageDetails.poisonedCGs} />
-                                    <CustomCollapse status={false} header="Details" data={messageDetails.details} />
-                                    <CustomCollapse status={false} header="Headers" defaultOpen={false} data={messageDetails.headers} message={true} />
-                                    <CustomCollapse status={false} header="Payload" defaultOpen={true} data={messageDetails.message} message={true} />
-                                </Space>
-                            </div>
+                            {messageWrapper}
                             <Button
                                 width="96%"
                                 height="40px"
@@ -394,9 +369,6 @@
                                 onClick={() => history.push(`${window.location.pathname}/${messageDetails.id}`)}
                             />
                         </div>
-=======
-                        {messageWrapper}
->>>>>>> 3edf8b5d
                     </div>
                 </div>
             )}
