// Copyright 2021-2022 The Memphis Authors
// Licensed under the Apache License, Version 2.0 (the “License”);
// you may not use this file except in compliance with the License.
// You may obtain a copy of the License at
//
// http://www.apache.org/licenses/LICENSE-2.0
//
// Unless required by applicable law or agreed to in writing, software
// distributed under the License is distributed on an “AS IS” BASIS,
// WITHOUT WARRANTIES OR CONDITIONS OF ANY KIND, either express or implied.
// See the License for the specific language governing permissions and
// limitations under the License.package server

import './style.scss';

import React, { useContext, useEffect, useState } from 'react';
import { InfoOutlined } from '@material-ui/icons';
import { useHistory } from 'react-router-dom';
import { message, Space } from 'antd';
import Lottie from 'lottie-react';

import { convertBytes, msToUnits, numberWithCommas, parsingDate } from '../../../../services/valueConvertor';
import deadLetterPlaceholder from '../../../../assets/images/deadLetterPlaceholder.svg';
import waitingMessages from '../../../../assets/images/waitingMessages.svg';
import idempotencyIcon from '../../../../assets/images/idempotencyIcon.svg';
import dlsEnableIcon from '../../../../assets/images/dls_enable_icon.svg';
import followersImg from '../../../../assets/images/followersDetails.svg';
import animationData from '../../../../assets/lotties/MemphisGif.json';
import leaderImg from '../../../../assets/images/leaderDetails.svg';
import CheckboxComponent from '../../../../components/checkBox';
import { ApiEndpoints } from '../../../../const/apiEndpoints';
import Journey from '../../../../assets/images/journey.svg';
import CustomCollapse from '../components/customCollapse';
import DetailBox from '../../../../components/detailBox';
import DlsConfig from '../../../../components/dlsConfig';
import MultiCollapse from '../components/multiCollapse';
import { httpRequest } from '../../../../services/http';
import CustomTabs from '../../../../components/Tabs';
import Button from '../../../../components/button';
import { StationStoreContext } from '../..';
import pathDomains from '../../../../router';
import Loader from '../../../../components/loader';

const Messages = () => {
    const [stationState, stationDispatch] = useContext(StationStoreContext);
    const [selectedRowIndex, setSelectedRowIndex] = useState(0);
    const [isCheck, setIsCheck] = useState([]);
    const [messageDetails, setMessageDetails] = useState({});
    const [isCheckAll, setIsCheckAll] = useState(false);
    const [resendProcced, setResendProcced] = useState(false);
    const [ignoreProcced, setIgnoreProcced] = useState(false);
    const [loadMessageData, setLoadMessageData] = useState(true);
    const [indeterminate, setIndeterminate] = useState(false);

    const url = window.location.href;
    const stationName = url.split('stations/')[1];

    const [tabValue, setTabValue] = useState('All');
    const [subTabValue, setSubTabValue] = useState('Poison');
    const tabs = ['All', 'Dead-letter', 'Details'];
    const subTabs = ['Poison', 'Schemaverse'];
    const history = useHistory();

    useEffect(() => {
        if (stationState?.stationSocketData?.messages?.length > 0 && (Object.keys(messageDetails).length === 0 || tabValue === 'All') && selectedRowIndex === 0) {
            getMessageDetails(false, null, stationState?.stationSocketData?.messages[0]?.message_seq);
        }
<<<<<<< HEAD
        if (tabValue === 'Dead-letter' && subTabValue === 'Poison' && stationState?.stationSocketData?.poison_messages?.length > 0 && selectedRowIndex === 0) {
            getMessageDetails(true, stationState?.stationSocketData?.poison_messages[0]?._id, null, false);
=======
        if (tabValue === 'Dead-letter' && stationState?.stationSocketData?.poison_messages?.length > 0 && selectedRowIndex === 0) {
            getMessageDetails(true, stationState?.stationSocketData?.poison_messages[0]?._id, null);
>>>>>>> 81a29500
        }
        if (tabValue === 'Dead-letter' && subTabValue === 'Schemaverse' && stationState?.stationSocketData?.schema_fail_messages?.length > 0 && selectedRowIndex === 0) {
            getMessageDetails(true, stationState?.stationSocketData?.schema_fail_messages[0]?._id, null, false);
        }
    }, [stationState?.stationSocketData?.messages, stationState?.stationSocketData?.poison_messages, stationState?.stationSocketData?.schema_fail_messages]);

    useEffect(() => {
        handleChangeMenuItem('Dead-letter');
    }, [subTabValue]);

    const getMessageDetails = async (isPoisonMessage, messageId = null, message_seq = null, loadMessage) => {
        loadMessage && setLoadMessageData(loadMessage);
        try {
            const data = await httpRequest(
                'GET',
                `${ApiEndpoints.GET_MESSAGE_DETAILS}?station_name=${stationName}&is_poison_message=${isPoisonMessage}&message_id=${encodeURIComponent(
                    messageId
                )}&message_seq=${message_seq}`
            );
            arrangeData(data);
            setLoadMessageData(false);
        } catch (error) {
            setLoadMessageData(false);
        }
    };

    const arrangeData = (data) => {
        let poisonedCGs = [];
        if (data) {
            data?.poisoned_cgs?.map((row, index) => {
                let cg = {
                    name: row.cg_name,
                    is_active: row.is_active,
                    is_deleted: row.is_deleted,
                    details: [
                        {
                            name: 'Poison messages',
                            value: numberWithCommas(row?.total_poison_messages)
                        },
                        {
                            name: 'Unprocessed messages',
                            value: numberWithCommas(row?.unprocessed_messages)
                        },
                        {
                            name: 'In process message',
                            value: numberWithCommas(row?.in_process_messages)
                        },
                        {
                            name: 'Max ack time',
                            value: `${numberWithCommas(row?.max_ack_time_ms)}ms`
                        },
                        {
                            name: 'Max message deliveries',
                            value: row?.max_msg_deliveries
                        }
                    ]
                };
                poisonedCGs.push(cg);
            });
            let messageDetails = {
                id: data._id ?? null,
                messageSeq: data.message_seq,
                details: [
                    {
                        name: 'Message size',
                        value: convertBytes(data.message?.size)
                    },
                    {
                        name: 'Time sent',
                        value: parsingDate(data.message?.time_sent)
                    }
                ],
                producer: {
                    is_active: data?.producer?.is_active,
                    is_deleted: data?.producer?.is_deleted,
                    details: [
                        {
                            name: 'Name',
                            value: data.producer?.name || ''
                        },
                        {
                            name: 'User',
                            value: data.producer?.created_by_user || ''
                        },
                        {
                            name: 'IP',
                            value: data.producer?.client_address || ''
                        }
                    ]
                },
                message: data.message?.data,
                headers: data.message?.headers || {},
                poisonedCGs: poisonedCGs
            };
            setMessageDetails(messageDetails);
        }
    };

    const onSelectedRow = (isPoisonMessage, id, rowIndex) => {
        setSelectedRowIndex(rowIndex);
        getMessageDetails(isPoisonMessage, isPoisonMessage ? id : null, isPoisonMessage ? null : id, true);
    };

    const onCheckedAll = (e) => {
        setIsCheckAll(!isCheckAll);
        setIsCheck(stationState?.stationSocketData?.poison_messages.map((li) => li._id));
        setIndeterminate(false);
        if (isCheckAll) {
            setIsCheck([]);
        }
    };

    const handleCheckedClick = (e) => {
        const { id, checked } = e.target;
        let checkedList = [];
        if (!checked) {
            setIsCheck(isCheck.filter((item) => item !== id));
            checkedList = isCheck.filter((item) => item !== id);
        }
        if (checked) {
            checkedList = [...isCheck, id];
            setIsCheck(checkedList);
        }
        setIsCheckAll(checkedList.length === stationState?.stationSocketData?.poison_messages?.length);
        setIndeterminate(!!checkedList.length && checkedList.length < stationState?.stationSocketData?.poison_messages?.length);
    };

    const handleChangeMenuItem = (newValue) => {
        if (newValue === 'All' && stationState?.stationSocketData?.messages?.length > 0) {
            getMessageDetails(false, null, stationState?.stationSocketData?.messages[0]?.message_seq, true);
        }
        if (newValue === 'Dead-letter' && subTabValue === 'Poison' && stationState?.stationSocketData?.poison_messages?.length > 0) {
            getMessageDetails(true, stationState?.stationSocketData?.poison_messages[0]?._id, null, true);
        }
        if (newValue === 'Dead-letter' && subTabValue === 'Schemaverse' && stationState?.stationSocketData?.schema_fail_messages?.length > 0) {
            getMessageDetails(true, stationState?.stationSocketData?.schema_fail_messages[0]?._id, null, true);
        }
        setTabValue(newValue);
        setSelectedRowIndex(0);
    };

    const handleChangeSubMenuItem = (newValue) => {
        setSubTabValue(newValue);
    };

    const handleAck = async () => {
        setIgnoreProcced(true);
        try {
            await httpRequest('POST', `${ApiEndpoints.ACK_POISON_MESSAGE}`, { poison_message_ids: isCheck });
            let poisons = stationState?.stationSocketData?.poison_messages;
            isCheck.map((messageId, index) => {
                poisons = poisons?.filter((item) => {
                    return item._id !== messageId;
                });
            });
            setTimeout(() => {
                setIgnoreProcced(false);
                stationDispatch({ type: 'SET_POISINS_MESSAGES', payload: poisons });
                setIsCheck([]);
                setIsCheckAll(false);
            }, 1500);
        } catch (error) {
            setIgnoreProcced(false);
        }
    };

    const handleResend = async () => {
        setResendProcced(true);
        try {
            await httpRequest('POST', `${ApiEndpoints.RESEND_POISON_MESSAGE_JOURNEY}`, { poison_message_ids: isCheck });
            setTimeout(() => {
                setResendProcced(false);
                message.success({
                    key: 'memphisSuccessMessage',
                    content: isCheck.length === 1 ? 'The message was sent successfully' : 'The messages were sent successfully',
                    duration: 5,
                    style: { cursor: 'pointer' },
                    onClick: () => message.destroy('memphisSuccessMessage')
                });
                setIsCheck([]);
                setIsCheckAll(false);
            }, 1500);
        } catch (error) {
            setResendProcced(false);
        }
    };

    const loader = () => {
        return (
            <div className="memphis-gif">
                <Lottie animationData={animationData} loop={true} />
            </div>
        );
    };

    return (
        <div className="messages-container">
            <div className="header">
                <div className="left-side">
                    <p className="title">Station</p>
                    {tabValue === 'All' && stationState?.stationSocketData?.messages?.length > 0 && (
                        <div className="messages-amount">
                            <InfoOutlined />
                            <p>Showing last {stationState?.stationSocketData?.messages?.length} messages</p>
                        </div>
                    )}
                    {tabValue === 'Dead-letter' && stationState?.stationSocketData?.poison_messages?.length > 0 && (
                        <div className="messages-amount">
                            <InfoOutlined />
                            <p>Showing last {stationState?.stationSocketData?.poison_messages?.length} messages</p>
                        </div>
                    )}
                </div>
                {tabValue === 'Dead-letter' && subTabValue === 'Poison' && stationState?.stationSocketData?.poison_messages?.length > 0 && (
                    <div className="right-side">
                        <Button
                            width="80px"
                            height="32px"
                            placeholder="Drop"
                            colorType="white"
                            radiusType="circle"
                            backgroundColorType="purple"
                            fontSize="12px"
                            fontWeight="600"
                            disabled={isCheck.length === 0}
                            isLoading={ignoreProcced}
                            onClick={() => handleAck()}
                        />
                        <Button
                            width="100px"
                            height="32px"
                            placeholder="Resend"
                            colorType="white"
                            radiusType="circle"
                            backgroundColorType="purple"
                            fontSize="12px"
                            fontWeight="600"
                            disabled={isCheck.length === 0 || !stationState?.stationMetaData.is_native}
                            tooltip={!stationState?.stationMetaData.is_native && 'Not supported without using the native Memphis SDK’s'}
                            isLoading={resendProcced}
                            onClick={() => handleResend()}
                        />
                    </div>
                )}
            </div>
            <div className="tabs">
                <CustomTabs
                    value={tabValue}
                    onChange={handleChangeMenuItem}
                    tabs={tabs}
                    length={
                        (stationState?.stationSocketData?.poison_messages?.length > 0 || stationState?.stationSocketData?.schema_fail_messages?.length > 0) && [
                            null,
                            (stationState?.stationSocketData?.poison_messages?.length || 0) + (stationState?.stationSocketData?.schema_fail_messages?.length || 0)
                        ]
                    }
                ></CustomTabs>
            </div>
            {tabValue === 'Dead-letter' && (
                <div className="tabs">
                    <CustomTabs
                        value={subTabValue}
                        onChange={handleChangeSubMenuItem}
                        tabs={subTabs}
                        length={[stationState?.stationSocketData?.poison_messages?.length || null, stationState?.stationSocketData?.schema_fail_messages?.length || null]}
                    ></CustomTabs>
                </div>
            )}
            {tabValue === 'All' && stationState?.stationSocketData?.messages?.length > 0 && (
                <div className="list-wrapper msg-list">
                    <div className="coulmns-table">
                        <div className="left-coulmn all">
                            <p>Messages</p>
                        </div>
                        <p className="right-coulmn">Details</p>
                    </div>
                    <div className="list">
                        <div className="rows-wrapper all">
                            {stationState?.stationSocketData?.messages?.map((message, id) => {
                                return (
                                    <div
                                        className={selectedRowIndex === id ? 'message-row selected' : 'message-row'}
                                        key={id}
                                        onClick={() => onSelectedRow(false, message.message_seq, id)}
                                    >
                                        <span className="preview-message">{message?.data}</span>
                                    </div>
                                );
                            })}
                        </div>
                        <div className="message-wrapper">
                            {loadMessageData ? (
                                loader()
                            ) : (
                                <>
                                    <div className="row-data">
                                        <Space direction="vertical">
                                            <CustomCollapse
                                                collapsible={!stationState?.stationMetaData?.is_native}
                                                tooltip={!stationState?.stationMetaData?.is_native && 'Not supported without using the native Memphis SDK’s'}
                                                header="Producer"
                                                status={true}
                                                data={messageDetails?.producer}
                                            />

                                            <MultiCollapse
                                                header="Failed CGs"
                                                tooltip={!stationState?.stationMetaData?.is_native && 'Not supported without using the native Memphis SDK’s'}
                                                defaultOpen={true}
                                                data={messageDetails?.poisonedCGs}
                                            />
                                            <CustomCollapse status={false} header="Metadata" data={messageDetails?.details} />
                                            <CustomCollapse status={false} header="Headers" defaultOpen={false} data={messageDetails?.headers} message={true} />
                                            <CustomCollapse status={false} header="Payload" defaultOpen={true} data={messageDetails?.message} message={true} />
                                        </Space>
                                    </div>
                                </>
                            )}
                        </div>
                    </div>
                </div>
            )}
            {tabValue === 'Dead-letter' && subTabValue === 'Poison' && stationState?.stationSocketData?.poison_messages?.length > 0 && (
                <div className="list-wrapper dls-list">
                    <div className="coulmns-table">
                        <div className="left-coulmn">
                            <CheckboxComponent indeterminate={indeterminate} checked={isCheckAll} id={'selectAll'} onChange={onCheckedAll} name={'selectAll'} />
                            <p>Messages</p>
                        </div>
                        <p className="right-coulmn">Details</p>
                    </div>
                    <div className="list">
                        <div className="rows-wrapper">
                            {stationState?.stationSocketData?.poison_messages?.map((message, id) => {
                                return (
                                    <div
                                        className={selectedRowIndex === id ? 'message-row selected' : 'message-row'}
                                        key={id}
                                        onClick={() => onSelectedRow(true, message._id, id)}
                                    >
                                        {tabValue === 'Dead-letter' && (
                                            <CheckboxComponent
                                                checked={isCheck.includes(message._id)}
                                                id={message._id}
                                                onChange={handleCheckedClick}
                                                name={message._id}
                                            />
                                        )}
                                        <span className="preview-message">{message?.message.data}</span>
                                    </div>
                                );
                            })}
                        </div>
                        <div className="message-wrapper">
                            {loadMessageData ? (
                                loader()
                            ) : (
                                <>
                                    <div className="row-data">
                                        <Space direction="vertical">
                                            {stationState?.stationMetaData.is_native && (
                                                <CustomCollapse header="Producer" status={true} data={messageDetails?.producer} />
                                            )}
                                            <MultiCollapse header="Failed CGs" defaultOpen={true} data={messageDetails?.poisonedCGs} />
                                            <CustomCollapse status={false} header="Metadata" data={messageDetails?.details} />
                                            <CustomCollapse status={false} header="Headers" defaultOpen={false} data={messageDetails?.headers} message={true} />
                                            <CustomCollapse status={false} header="Payload" defaultOpen={true} data={messageDetails?.message} message={true} />
                                        </Space>
                                    </div>
                                    <Button
                                        width="96%"
                                        height="40px"
                                        placeholder={
                                            <div className="botton-title">
                                                <img src={Journey} alt="Journey" />
                                                <p>Message Journey</p>
                                            </div>
                                        }
                                        colorType="black"
                                        radiusType="semi-round"
                                        backgroundColorType="orange"
                                        fontSize="12px"
                                        fontWeight="600"
                                        tooltip={!stationState?.stationMetaData.is_native && 'Not supported without using the native Memphis SDK’s'}
                                        disabled={!stationState?.stationMetaData.is_native}
                                        onClick={() => history.push(`${window.location.pathname}/${messageDetails.id}`)}
                                    />
                                </>
                            )}
                        </div>
                    </div>
                </div>
            )}
            {tabValue === 'Dead-letter' && subTabValue === 'Schemaverse' && stationState?.stationSocketData?.schema_fail_messages?.length > 0 && (
                //
                <div className="list-wrapper dls-list">
                    <div className="coulmns-table">
                        <div className="left-coulmn">
                            <CheckboxComponent indeterminate={indeterminate} checked={isCheckAll} id={'selectAll'} onChange={onCheckedAll} name={'selectAll'} />
                            <p>Messages</p>
                        </div>
                        <p className="right-coulmn">Details</p>
                    </div>
                    <div className="list">
                        <div className="rows-wrapper">
                            {stationState?.stationSocketData?.schema_fail_messages?.map((message, id) => {
                                return (
                                    <div
                                        className={selectedRowIndex === id ? 'message-row selected' : 'message-row'}
                                        key={id}
                                        onClick={() => onSelectedRow(true, message._id, id)}
                                    >
                                        {tabValue === 'Dead-letter' && (
                                            <CheckboxComponent
                                                checked={isCheck.includes(message._id)}
                                                id={message._id}
                                                onChange={handleCheckedClick}
                                                name={message._id}
                                            />
                                        )}
                                        <span className="preview-message">{message?.message.data}</span>
                                    </div>
                                );
                            })}
                        </div>
                        <div className="message-wrapper">
                            <div className="row-data">
                                <Space direction="vertical">
                                    {stationState?.stationMetaData.is_native && <CustomCollapse header="Producer" status={true} data={messageDetails?.producer} />}
                                    <CustomCollapse status={false} header="Metadata" data={messageDetails?.details} />
                                    <CustomCollapse status={false} header="Headers" defaultOpen={false} data={messageDetails?.headers} message={true} />
                                    <CustomCollapse status={false} header="Payload" defaultOpen={true} data={messageDetails?.message} message={true} />
                                </Space>
                            </div>
                        </div>
                    </div>
                </div>
            )}
            {tabValue === 'All' && stationState?.stationSocketData?.messages === null && (
                <div className="waiting-placeholder msg-plc">
                    <img width={100} src={waitingMessages} alt="waitingMessages" />
                    <p>No messages yet</p>
                    <span className="des">Create your 1st producer and start producing data</span>
                    {process.env.REACT_APP_SANDBOX_ENV && stationName !== 'demo-app' && (
                        <a className="explore-button" href={`${pathDomains.stations}/demo-app`} target="_parent">
                            Explore demo
                        </a>
                    )}
                </div>
            )}
            {tabValue === 'Dead-letter' &&
                ((subTabValue === 'Poison' && stationState?.stationSocketData?.poison_messages?.length === 0) ||
                    (subTabValue === 'Schemaverse' && stationState?.stationSocketData?.schema_fail_messages?.length === 0)) && (
                    <div className="waiting-placeholder msg-plc">
                        <img width={100} src={deadLetterPlaceholder} alt="waitingMessages" />
                        <p>Hooray! No messages</p>
                    </div>
                )}
            {tabValue === 'Details' && (
                <div className="details">
                    <DetailBox
                        img={leaderImg}
                        title={'Leader'}
                        desc={
                            <span>
                                The current leader of this station.{' '}
                                <a href="https://docs.memphis.dev/memphis/memphis/concepts/station#leaders-and-followers" target="_blank">
                                    Learn More
                                </a>
                            </span>
                        }
                        data={[stationState?.stationSocketData?.leader]}
                    />
                    {stationState?.stationSocketData?.followers?.length > 0 && (
                        <DetailBox
                            img={followersImg}
                            title={'Followers'}
                            desc={
                                <span>
                                    The brokers that contain a replica of this station and in case of failure will replace the leader.{' '}
                                    <a href="https://docs.memphis.dev/memphis/memphis/concepts/station#leaders-and-followers" target="_blank">
                                        Learn More
                                    </a>
                                </span>
                            }
                            data={stationState?.stationSocketData?.followers}
                        />
                    )}
                    <DetailBox img={dlsEnableIcon} title={'DLS enable'} desc="By which event, messages will be stored in the dead-letter station.">
                        <DlsConfig />
                    </DetailBox>
                    <DetailBox
                        img={idempotencyIcon}
                        title={'Idempotency'}
                        desc={
                            <span>
                                Ensures messages will be produced once.{' '}
                                <a href="https://docs.memphis.dev/memphis/memphis/concepts/idempotency" target="_blank">
                                    Learn More
                                </a>
                            </span>
                        }
                        data={[msToUnits(stationState?.stationSocketData?.idempotency_window_in_ms)]}
                    />
                </div>
            )}
        </div>
    );
};

export default Messages;<|MERGE_RESOLUTION|>--- conflicted
+++ resolved
@@ -65,16 +65,13 @@
         if (stationState?.stationSocketData?.messages?.length > 0 && (Object.keys(messageDetails).length === 0 || tabValue === 'All') && selectedRowIndex === 0) {
             getMessageDetails(false, null, stationState?.stationSocketData?.messages[0]?.message_seq);
         }
-<<<<<<< HEAD
         if (tabValue === 'Dead-letter' && subTabValue === 'Poison' && stationState?.stationSocketData?.poison_messages?.length > 0 && selectedRowIndex === 0) {
-            getMessageDetails(true, stationState?.stationSocketData?.poison_messages[0]?._id, null, false);
-=======
-        if (tabValue === 'Dead-letter' && stationState?.stationSocketData?.poison_messages?.length > 0 && selectedRowIndex === 0) {
             getMessageDetails(true, stationState?.stationSocketData?.poison_messages[0]?._id, null);
->>>>>>> 81a29500
+
+
         }
         if (tabValue === 'Dead-letter' && subTabValue === 'Schemaverse' && stationState?.stationSocketData?.schema_fail_messages?.length > 0 && selectedRowIndex === 0) {
-            getMessageDetails(true, stationState?.stationSocketData?.schema_fail_messages[0]?._id, null, false);
+            getMessageDetails(true, stationState?.stationSocketData?.schema_fail_messages[0]?._id, null);
         }
     }, [stationState?.stationSocketData?.messages, stationState?.stationSocketData?.poison_messages, stationState?.stationSocketData?.schema_fail_messages]);
 
