// Copyright 2022-2023 The Memphis.dev Authors
// Licensed under the Memphis Business Source License 1.0 (the "License");
// you may not use this file except in compliance with the License.
// You may obtain a copy of the License at
//
// Changed License: [Apache License, Version 2.0 (https://www.apache.org/licenses/LICENSE-2.0), as published by the Apache Foundation.
//
// https://github.com/memphisdev/memphis/blob/master/LICENSE
//
// Additional Use Grant: You may make use of the Licensed Work (i) only as part of your own product or service, provided it is not a message broker or a message queue product or service; and (ii) provided that you do not use, provide, distribute, or make available the Licensed Work as a Service.
// A "Service" is a commercial offering, product, hosted, or managed service, that allows third parties (other than your own employees and contractors acting on your behalf) to access and/or use the Licensed Work or a substantial set of the features or functionality of the Licensed Work to third parties as a software-as-a-service, platform-as-a-service, infrastructure-as-a-service or other similar services that compete with Licensor products or services.

import './style.scss';

import React, { useContext, useEffect, useRef, useState } from 'react';
import { Space, Popover } from 'antd';
import { Virtuoso } from 'react-virtuoso';
import { FiPlayCircle } from 'react-icons/fi';
import { ReactComponent as WaitingProducerIcon } from '../../../../assets/images/waitingProducer.svg';
import { ReactComponent as WaitingConsumerIcon } from '../../../../assets/images/waitingConsumer.svg';
import { ReactComponent as PlayVideoIcon } from '../../../../assets/images/playVideoIcon.svg';
import { ReactComponent as PurplePlus } from '../../../../assets/images/purplePlus.svg';
import { ReactComponent as ProducerIcon } from '../../../../assets/images/producerIcon.svg';
import { ReactComponent as ConnectIcon } from '../../../../assets/images/connectIcon.svg';
import { IoPlayCircleOutline, IoRemoveCircleOutline, IoPause } from 'react-icons/io5';

import { HiDotsVertical } from 'react-icons/hi';
import OverflowTip from '../../../../components/tooltip/overflowtip';
import { ReactComponent as UnsupportedIcon } from '../../../../assets/images/unsupported.svg';
import StatusIndication from '../../../../components/indication';
import SdkExample from '../../../../components/sdkExample';
import CustomCollapse from '../components/customCollapse';
import Button from '../../../../components/button';
import Modal from '../../../../components/modal';
import { StationStoreContext } from '../..';
import ProduceMessages from '../../../../components/produceMessages';
import ConnectorModal from '../../../../components/connectorModal';
import { ReactComponent as ErrorModalIcon } from '../../../../assets/images/errorModal.svg';
<<<<<<< HEAD
import {isCloud} from "../../../../services/valueConvertor";
import CloudOnly from "../../../../components/cloudOnly";
import TooltipComponent from "../../../../components/tooltip/tooltip";
=======
import { ApiEndpoints } from '../../../../const/apiEndpoints';
import { httpRequest } from '../../../../services/http';
import { loader } from '@monaco-editor/react';
import Spinner from '../../../../components/spinner';

const overlayStylesConnectors = {
    borderRadius: '8px',
    width: '230px',
    paddingTop: '5px',
    paddingBottom: '5px',
    marginBottom: '10px'
};

const overlayStyleConnectors = { borderRadius: '8px', width: '150px', paddingTop: '5px', paddingBottom: '5px' };

const MenuItem = ({ name, onClick, icon, disabled, loader }) => {
    return (
        <div className="item-wrapper-connectors" onClick={onClick} style={disabled ? { opacity: 0.5, cursor: 'not-allowed' } : {}}>
            <span className="item-name">
                {icon}
                <label style={disabled ? { opacity: 0.5, cursor: 'not-allowed' } : {}}>{name}</label>
            </span>
            {loader && <Spinner alt="loading" />}
        </div>
    );
};
>>>>>>> 0fd26dda

const ProduceConsumList = ({ producer }) => {
    const [stationState, stationDispatch] = useContext(StationStoreContext);
    const [selectedRowIndex, setSelectedRowIndex] = useState(0);
    const [producersList, setProducersList] = useState([]);
    const [connectorsSourceList, setConnectorsSourceList] = useState([]);
    const [connectorsSinkList, setConnectorsSinkList] = useState([]);
    const [cgsList, setCgsList] = useState([]);
    const [openProduceMessages, setOpenProduceMessages] = useState(false);
    const [cgDetails, setCgDetails] = useState([]);
    const [openCreateProducer, setOpenCreateProducer] = useState(false);
    const [openCreateConsumer, setOpenCreateConsumer] = useState(false);
    const produceMessagesRef = useRef(null);
    const [produceloading, setProduceLoading] = useState(false);
    const [openNoConsumer, setOpenNoConsumer] = useState(false);
    const [activeConsumerList, setActiveConsumerList] = useState([]);
    const [openProducerPopover, setOpenProducerPopover] = useState(false);
    const [openConnectorPopover, setOpenConnectorPopover] = useState(false);
    const [openConnectorPopoverItem, setOpenConnectorPopoverItem] = useState(null);
    const [selectedConnector, setSelectedConnector] = useState(null);
    const [openConnectorModal, setOpenConnectorModal] = useState(false);
    const [loading, setLoader] = useState(false);

    const producerItemsList = [
        {
            action: 'Produce Synthetic Data',
            onClick: () => {
                setOpenProduceMessages(true);
                setOpenProducerPopover(false);
            }
        },
        {
            action: 'Develop a Producer',
            onClick: () => {
                setOpenCreateProducer(true);
                setOpenProducerPopover(false);
            }
        },
        {
            action: 'Produce using REST',
            onClick: () => {
                // setOpenProduceMessages(true);
                setOpenProducerPopover(false);
            },
            disabled: true
        },
        {
            action: 'Add a Source',
            onClick: () => {
                setOpenConnectorModal(true);
                setOpenProducerPopover(false);
            }
        }
    ];

    const removeConnector = async (type) => {
        setLoader(true);
        try {
            await httpRequest('POST', ApiEndpoints.REMOVE_CONNECTOR, {
                connector_id: selectedConnector?.id
            });
            if (type === 'source') {
                let newConnecorList = [...connectorsSourceList];
                newConnecorList.splice(openConnectorPopoverItem, 1);
                setConnectorsSourceList(newConnecorList);
            }
            if (type === 'sink') {
                let newConnecorList = [...connectorsSinkList];
                newConnecorList.splice(openConnectorPopoverItem, 1);
                setConnectorsSinkList(newConnecorList);
            }
            setLoader(false);
            setOpenConnectorPopover(false);
        } catch (error) {
            setLoader(false);
        }
    };

    const startConnector = async (type) => {
        setLoader(true);
        try {
            await httpRequest('POST', ApiEndpoints.START_CONNECTOR, {
                connector_id: selectedConnector?.id
            });
            if (type === 'source') {
                let newConnecorList = [...connectorsSourceList];
                newConnecorList[openConnectorPopoverItem].is_active = true;
                setConnectorsSourceList(newConnecorList);
            }
            if (type === 'sink') {
                let newConnecorList = [...connectorsSinkList];
                newConnecorList[openConnectorPopoverItem].is_active = true;
                setConnectorsSinkList(newConnecorList);
            }
            setLoader(false);
            setOpenConnectorPopover(false);
        } catch (error) {
            setLoader(false);
        }
    };
    const stopConnector = async (type) => {
        setLoader(true);
        try {
            await httpRequest('POST', ApiEndpoints.STOP_CONNECTOR, {
                connector_id: selectedConnector?.id
            });
            if (type === 'source') {
                let newConnecorList = [...connectorsSourceList];
                newConnecorList[openConnectorPopoverItem].is_active = false;
                setConnectorsSourceList(newConnecorList);
            }
            if (type === 'sink') {
                let newConnecorList = [...connectorsSinkList];
                newConnecorList[openConnectorPopoverItem].is_active = false;
                setConnectorsSinkList(newConnecorList);
            }
            setLoader(false);
            setOpenConnectorPopover(false);
        } catch (error) {
            setLoader(false);
        }
    };

    const handleNewConnector = (connector, source) => {
        source ? setConnectorsSourceList([...connectorsSourceList, connector]) : setConnectorsSinkList([...connectorsSinkList, ...connector]);
    };
    useEffect(() => {
        if (producer) {
            let [result, activeConsumers] = concatFunction('producer', stationState?.stationSocketData);
            setProducersList(result);
            setConnectorsSourceList(stationState?.stationSocketData?.connectors?.filter((connector) => connector?.connector_type === 'source'));
            setActiveConsumerList(activeConsumers);
        } else {
            let result = concatFunction('cgs', stationState?.stationSocketData);
            setCgsList(result);
            setConnectorsSinkList(stationState?.stationSocketData?.connectors?.filter((connector) => connector?.connector_type === 'sink'));
        }
    }, [stationState?.stationSocketData]);

    useEffect(() => {
        arrangeData(selectedRowIndex);
    }, [producersList, cgsList]);

    const concatFunction = (type, data) => {
        let connected = [];
        let deleted = [];
        let disconnected = [];
        let concatArrays = [];
        let activeConsumers = [];
        if (type === 'producer') {
            connected = data?.connected_producers || [];
            deleted = data?.deleted_producers || [];
            disconnected = data?.disconnected_producers || [];
            concatArrays = connected.concat(disconnected);
            concatArrays = concatArrays.concat(deleted);
            activeConsumers = data?.connected_cgs || [];
            disconnected = data?.disconnected_cgs || [];
            activeConsumers = activeConsumers.concat(disconnected);
            return [concatArrays, activeConsumers];
        } else if (type === 'cgs') {
            connected = data?.connected_cgs || [];
            disconnected = data?.disconnected_cgs || [];
            deleted = data?.deleted_cgs || [];
            concatArrays = connected.concat(disconnected);
            concatArrays = concatArrays.concat(deleted);
            return concatArrays;
        } else {
            connected = data?.connected_consumers || [];
            disconnected = data?.disconnected_consumers || [];
            deleted = data?.deleted_consumers || [];
            concatArrays = connected.concat(disconnected);
            concatArrays = concatArrays.concat(deleted);
            return concatArrays;
        }
    };

    const onSelectedRow = (rowIndex, type) => {
        setSelectedRowIndex(rowIndex);
        arrangeData(rowIndex);
    };

    const arrangeData = (rowIndex) => {
        let concatAllConsumers = concatFunction('consumers', cgsList[rowIndex]);
        let consumersDetails = [];
        concatAllConsumers.map((row, index) => {
            let consumer = {
                name: row.name,
                count: row.count,
                is_active: row.is_active,
                is_deleted: row.is_deleted
            };
            consumersDetails.push(consumer);
        });
        let cgDetails = {
            details: [
                {
                    name: 'Unacknowledged messages',
                    value: cgsList[rowIndex]?.poison_messages?.toLocaleString()
                },
                {
                    name: 'Unprocessed messages',
                    value: cgsList[rowIndex]?.unprocessed_messages?.toLocaleString()
                },
                {
                    name: 'In process message',
                    value: cgsList[rowIndex]?.in_process_messages?.toLocaleString()
                },
                {
                    name: 'Max ack time',
                    value: `${cgsList[rowIndex]?.max_ack_time_ms?.toLocaleString()}ms`
                },
                {
                    name: 'Max message deliveries',
                    value: cgsList[rowIndex]?.max_msg_deliveries
                }
            ],
            consumers: consumersDetails
        };
        setCgDetails(cgDetails);
    };

    const returnClassName = (index, is_deleted) => {
        if (selectedRowIndex === index) {
            if (is_deleted) {
                return 'pubSub-row selected deleted';
            } else return 'pubSub-row selected';
        } else if (is_deleted) {
            return 'pubSub-row deleted';
        } else return 'pubSub-row';
    };

    return (
        <div className="station-observabilty-side">
            <div className="pubSub-list-container">
                <div className="header">
                    {producer && (
<<<<<<< HEAD
                        <>
                            <p className="title">
                                <TooltipComponent text="max allowed producers" placement="right">
                                    <>
                                        Producers ({producersList?.length > 0 && producersList?.length }{ isCloud() && '/' + stationState?.stationSocketData?.max_amount_of_allowed_producers })
                                    </>
                                </TooltipComponent>
                            </p>
                            <Button
                                className="producer-btn"
                                width="100px"
                                height="30px"
                                placeholder={
                                    <div className="producer-placeholder">
                                        <PlayVideoIcon width={18} alt="playVideoIcon" />
                                        <span>Produce</span>
                                    </div>
                                }
                                colorType={'purple'}
                                radiusType="circle"
                                border={'gray-light'}
                                backgroundColorType={'white'}
                                fontSize="12px"
                                fontFamily="InterSemiBold"
                                onClick={() => setOpenProduceMessages(true)}
                            />
                        </>
=======
                        <span className="poduce-consume-header">
                            <p className="title">
                                Sources {(producersList?.length > 0 || connectorsSourceList?.length > 0) && `(${producersList?.length + connectorsSourceList?.length})`}
                            </p>
                            <Popover
                                overlayInnerStyle={overlayStylesConnectors}
                                placement="bottomLeft"
                                content={producerItemsList?.map((item, index) => (
                                    <MenuItem key={`${index}-${item.action}`} name={item.action} onClick={item.onClick} disabled={item?.disabled} />
                                ))}
                                trigger="click"
                                onOpenChange={() => setOpenProducerPopover(!openProducerPopover)}
                                open={openProducerPopover}
                            >
                                <PurplePlus alt="Add source" className="add" />
                            </Popover>
                        </span>
                    )}
                    {!producer && (
                        <span className="poduce-consume-header">
                            <p className="title">
                                Consumer groups {(cgsList?.length > 0 || connectorsSinkList?.length > 0) && `(${cgsList?.length + connectorsSinkList?.length})`}
                            </p>
                            <Popover
                                overlayInnerStyle={overlayStylesConnectors}
                                placement="bottomLeft"
                                content={producerItemsList?.map((item, index) => (
                                    <MenuItem key={`${index}-${item.action}`} name={item.action} onClick={item.onClick} />
                                ))}
                                trigger="click"
                                onOpenChange={() => setOpenProducerPopover(!openProducerPopover)}
                                open={openProducerPopover}
                            >
                                <PurplePlus alt="Add source" className="add" />
                            </Popover>
                        </span>
>>>>>>> 0fd26dda
                    )}
                </div>
                {producer && (producersList?.length > 0 || connectorsSourceList?.length > 0) && (
                    <div className="coulmns-table">
                        <span style={{ width: '100px' }}>Name</span>
                        <span style={{ width: '100px' }}>Count</span>
                        <span style={{ width: '35px' }}>Status</span>
                        <span style={{ width: '20px' }}></span>
                    </div>
                )}
                {!producer && (cgsList.length > 0 || connectorsSinkList?.length > 0) && (
                    <div className="coulmns-table">
                        <span style={{ width: '60px' }}>Name</span>
                        <span style={{ width: '100px', textAlign: 'center' }}>Unacknowledged</span>
                        <span style={{ width: '80px', textAlign: 'center' }}>Unprocessed</span>
                        <span style={{ width: '35px', textAlign: 'center' }}>Status</span>
                        <span style={{ width: '20px' }}></span>
                    </div>
                )}
                {(producersList?.length > 0 || connectorsSourceList?.length > 0 || connectorsSinkList?.length > 0 || cgsList?.length > 0) && (
                    <div className="rows-wrapper">
                        <div
                            className="list-container"
                            style={{
                                height: `calc(100% - ${
                                    producer
                                        ? document.getElementById('producer-details')?.offsetHeight + 3 + 'px'
                                        : document.getElementById('consumer-details')?.offsetHeight + 5 + 'px'
                                })`
                            }}
                        >
                            {producer && (producersList?.length > 0 || connectorsSourceList?.length > 0) && (
                                <Virtuoso
                                    data={[...producersList, ...connectorsSourceList]}
                                    overscan={100}
                                    itemContent={(index, row) => (
<<<<<<< HEAD
                                        <div className={returnClassName(index, row.is_deleted)} key={index} onClick={() => onSelectedRow(index, 'producer')}>
                                            <OverflowTip text={row.name} width={'100px'}>
                                                {row.name}
                                            </OverflowTip>
                                            <div style={{width: "92px", maxWidth: "100%"}}>
                                                <TooltipComponent text="connected | disconnected" placement="right">
                                                    {row.connected_producers_count + ' | ' + row.disconnected_producers_count}
                                                </TooltipComponent>
                                            </div>
                                            <span className="status-icon" style={{ width: '38px' }}>
=======
                                        <div className={returnClassName(index, row?.is_deleted)} key={index} onClick={() => onSelectedRow(index, 'producer')}>
                                            <span className="connector-name">
                                                {row?.connector_connection_id ? <ConnectIcon /> : <ProducerIcon />}
                                                <OverflowTip text={row.name} width={'80px'}>
                                                    {row.name}
                                                </OverflowTip>
                                            </span>

                                            <OverflowTip text={row.count} width={'70px'}>
                                                {row.count || 1}
                                            </OverflowTip>
                                            <span className="status-icon">
>>>>>>> 0fd26dda
                                                <StatusIndication is_active={row.is_active} is_deleted={row.is_active} />
                                            </span>
                                            <Popover
                                                overlayInnerStyle={overlayStyleConnectors}
                                                placement="bottomLeft"
                                                onOpenChange={() => {
                                                    setOpenConnectorPopoverItem(index);
                                                    setSelectedConnector(row);
                                                    setOpenConnectorPopover(!openConnectorPopover);
                                                }}
                                                open={openConnectorPopover && openConnectorPopoverItem === index}
                                                content={
                                                    <>
                                                        <MenuItem
                                                            name={!row?.is_active ? 'Pause' : 'Play'}
                                                            onClick={() => (row?.is_active ? stopConnector('source') : startConnector('source'))}
                                                            icon={row?.is_active ? <IoPause /> : <IoPlayCircleOutline />}
                                                        />
                                                        <MenuItem
                                                            name={'Disconnect'}
                                                            onClick={() => removeConnector('source')}
                                                            icon={<IoRemoveCircleOutline />}
                                                            loader={loading && openConnectorPopoverItem === index}
                                                        />
                                                    </>
                                                }
                                                trigger="click"
                                            >
                                                <div
                                                    className={`connector-options${openConnectorPopover && openConnectorPopoverItem === index ? '-selected' : ''}`}
                                                    onClick={(e) => row?.connector_connection_id && e.stopPropagation()}
                                                >
                                                    {row?.connector_connection_id && <HiDotsVertical alt="actions" />}
                                                </div>
                                            </Popover>
                                        </div>
                                    )}
                                />
                            )}
                            {!producer && (cgsList?.length > 0 || connectorsSinkList?.length > 0) && (
                                <Virtuoso
                                    data={[...cgsList, ...connectorsSinkList]}
                                    overscan={100}
                                    itemContent={(index, row) => (
                                        <div className={returnClassName(index, row?.is_deleted)} key={index} onClick={() => onSelectedRow(index, 'consumer')}>
                                            <span className="connector-name">
                                                {row?.connector_connection_id ? <ConnectIcon /> : <ProducerIcon />}
                                                <OverflowTip text={row.name} width={'80px'}>
                                                    {row.name}
                                                </OverflowTip>
                                            </span>
                                            <OverflowTip
                                                text={row?.poison_messages?.toLocaleString()}
                                                width={'80px'}
                                                textAlign={'center'}
                                                textColor={row?.poison_messages > 0 ? '#F7685B' : null}
                                            >
                                                {row?.poison_messages?.toLocaleString()}
                                            </OverflowTip>
                                            <OverflowTip text={row?.unprocessed_messages?.toLocaleString()} width={'80px'} textAlign={'center'}>
                                                {row?.unprocessed_messages?.toLocaleString()}
                                            </OverflowTip>
                                            <span className="status-icon" style={{ width: '35px' }}>
                                                <StatusIndication is_active={row?.is_active} is_deleted={row?.is_deleted} />
                                            </span>
                                            <Popover
                                                overlayInnerStyle={overlayStyleConnectors}
                                                placement="bottomLeft"
                                                onOpenChange={() => {
                                                    setOpenConnectorPopoverItem(index);
                                                    setOpenConnectorPopover(!openConnectorPopover);
                                                }}
                                                open={openConnectorPopover && openConnectorPopoverItem === index}
                                                content={
                                                    <>
                                                        <MenuItem
                                                            name={!row?.is_active ? 'Pause' : 'Play'}
                                                            onClick={() => (row?.is_active ? stopConnector('sink') : startConnector('sink'))}
                                                            icon={row?.is_active ? <IoPause /> : <IoPlayCircleOutline />}
                                                        />
                                                        <MenuItem name={'Disconnect'} onClick={() => removeConnector('sink')} icon={<IoRemoveCircleOutline />} />
                                                    </>
                                                }
                                                trigger="click"
                                            >
                                                <div
                                                    className="connector-options"
                                                    onClick={(e) => {
                                                        if (row?.connector_connection_id) e.stopPropagation();
                                                    }}
                                                >
                                                    {row?.connector_connection_id && <HiDotsVertical alt="actions" />}
                                                </div>
                                            </Popover>
                                        </div>
                                    )}
                                />
                            )}
                        </div>
                        <div style={{ marginRight: '10px' }} id={producer ? 'producer-details' : 'consumer-details'}>
                            {producer && (producersList?.length > 0 || connectorsSourceList?.length > 0)}
                            {!producer && cgsList?.length > 0 && (
                                <Space direction="vertical">
                                    <CustomCollapse header="Details" status={false} defaultOpen={true} data={cgDetails.details} />
                                    <CustomCollapse header="Consumers" data={cgDetails.consumers} consumerList={true} />
                                </Space>
                            )}
                        </div>
                    </div>
                )}
                {((producer && producersList?.length === 0 && connectorsSourceList?.length === 0) ||
                    (!producer && cgsList?.length === 0 && connectorsSinkList?.length === 0)) && (
                    <div className="waiting-placeholder">
                        {producer ? <WaitingProducerIcon width={62} alt="producer" /> : <WaitingConsumerIcon width={62} alt="producer" />}
                        <p>{`No ${producer ? 'producers' : 'consumers'} yet`}</p>
                        {producer && (
                            <span className="des">A producer represents the originating application or service responsible for sending messages to a station</span>
                        )}
                        {!producer && <span className="des">A consumer group is a group of clients responsible for retrieving messages from a station</span>}
                        <Button
                            className="open-sdk"
                            width="200px"
                            height="37px"
                            placeholder={`Create your first ${producer ? 'producer' : 'consumer'}`}
                            colorType={'black'}
                            radiusType="circle"
                            border={'gray-light'}
                            backgroundColorType={'none'}
                            fontSize="12px"
                            fontFamily="InterSemiBold"
                            onClick={() => (producer ? setOpenCreateProducer(true) : setOpenCreateConsumer(true))}
                        />
                    </div>
                )}
                {!stationState?.stationMetaData?.is_native && (
                    <div className="unsupported-placeholder">
                        <div className="placeholder-wrapper">
                            <UnsupportedIcon />
                            <p>Some features are limited to Memphis SDK only</p>
                            <Button
                                className="open-sdk"
                                width="200px"
                                height="37px"
                                placeholder="Create your Memphis client"
                                colorType={'white'}
                                radiusType="circle"
                                border={'none'}
                                backgroundColorType={'purple'}
                                fontSize="12px"
                                fontFamily="InterSemiBold"
                                onClick={() => (producer ? setOpenCreateProducer(true) : setOpenCreateConsumer(true))}
                            />
                        </div>
                    </div>
                )}
            </div>
            <Modal width="1200px" height="780px" clickOutside={() => setOpenCreateConsumer(false)} open={openCreateConsumer} displayButtons={false}>
                <SdkExample withHeader={true} showTabs={false} stationName={stationState?.stationMetaData?.name} consumer={true} />
            </Modal>
            <Modal
                width="1200px"
                height="780px"
                clickOutside={() => {
                    setOpenCreateProducer(false);
                }}
                open={openCreateProducer}
                displayButtons={false}
            >
                <SdkExample withHeader={true} showTabs={false} stationName={stationState?.stationMetaData?.name} />
            </Modal>
            <Modal
                header={
                    <div className="modal-header">
                        <div className="header-img-container">
                            <PlayVideoIcon className="headerImage" alt="stationImg" />
                        </div>
                        <p>Produce a message</p>
                        <label>Produce a message through the Console.</label>
                    </div>
                }
                className={'modal-wrapper produce-modal'}
                width="550px"
                height="60vh"
                clickOutside={() => {
                    setOpenProduceMessages(false);
                }}
                open={openProduceMessages}
                displayButtons={true}
                rBtnText={
                    <div className="action-button">
                        <FiPlayCircle />
                        Produce
                    </div>
                }
                rBtnClick={() => {
                    if (activeConsumerList.length === 0 && stationState?.stationMetaData?.retention_type === 'ack_based') {
                        setOpenNoConsumer(true);
                    } else {
                        produceMessagesRef.current();
                    }
                }}
                lBtnClick={() => setOpenProduceMessages(false)}
                lBtnText={'Cancel'}
                isLoading={produceloading}
                keyListener={false}
            >
                <ProduceMessages
                    stationName={stationState?.stationMetaData?.name}
                    setLoading={(e) => setProduceLoading(e)}
                    produceMessagesRef={produceMessagesRef}
                    cancel={() => setOpenProduceMessages(false)}
                />
            </Modal>
            <Modal
                header={
                    <div className="modal-header">
                        <div className="header-img-container">
                            <ErrorModalIcon width={45} height={45} />
                        </div>
                    </div>
                }
                className={'modal-wrapper produce-modal'}
                width="403px"
                clickOutside={() => {
                    setOpenNoConsumer(false);
                }}
                open={openNoConsumer}
                displayButtons={true}
                rBtnText={
                    <div className="action-button">
                        <FiPlayCircle />
                        Produce
                    </div>
                }
                rBtnClick={() => {
                    produceMessagesRef.current();
                    setOpenNoConsumer(false);
                }}
                lBtnClick={() => setOpenNoConsumer(false)}
                lBtnText={'Cancel'}
                isLoading={produceloading}
                keyListener={false}
            >
                <p className="no-consumer-message--p">The message will not be stored</p>
                <label className="no-consumer-message--label">When using ack-based retention, a message will not be stored if no consumers are connected.</label>
            </Modal>
            <ConnectorModal
                open={openConnectorModal}
                clickOutside={() => setOpenConnectorModal(false)}
                newConnecor={(connector, source) => handleNewConnector(connector, source)}
                source={producer}
            />
        </div>
    );
};

export default ProduceConsumList;<|MERGE_RESOLUTION|>--- conflicted
+++ resolved
@@ -36,15 +36,12 @@
 import ProduceMessages from '../../../../components/produceMessages';
 import ConnectorModal from '../../../../components/connectorModal';
 import { ReactComponent as ErrorModalIcon } from '../../../../assets/images/errorModal.svg';
-<<<<<<< HEAD
-import {isCloud} from "../../../../services/valueConvertor";
-import CloudOnly from "../../../../components/cloudOnly";
-import TooltipComponent from "../../../../components/tooltip/tooltip";
-=======
 import { ApiEndpoints } from '../../../../const/apiEndpoints';
 import { httpRequest } from '../../../../services/http';
 import { loader } from '@monaco-editor/react';
 import Spinner from '../../../../components/spinner';
+import TooltipComponent from "../../../../components/tooltip/tooltip";
+import {isCloud} from "../../../../services/valueConvertor";
 
 const overlayStylesConnectors = {
     borderRadius: '8px',
@@ -67,7 +64,6 @@
         </div>
     );
 };
->>>>>>> 0fd26dda
 
 const ProduceConsumList = ({ producer }) => {
     const [stationState, stationDispatch] = useContext(StationStoreContext);
@@ -299,43 +295,26 @@
         } else return 'pubSub-row';
     };
 
+    const countProducers = (producersList) => {
+        const connected = producersList?.reduce((accumulator, item) => accumulator + item.connected_producers_count, 0)
+        const disconnected = producersList?.reduce((accumulator, item) => accumulator + item.disconnected_producers_count, 0)
+        return connected + disconnected;
+    }
+
     return (
         <div className="station-observabilty-side">
             <div className="pubSub-list-container">
                 <div className="header">
                     {producer && (
-<<<<<<< HEAD
-                        <>
+                        <span className="poduce-consume-header">
                             <p className="title">
                                 <TooltipComponent text="max allowed producers" placement="right">
                                     <>
-                                        Producers ({producersList?.length > 0 && producersList?.length }{ isCloud() && '/' + stationState?.stationSocketData?.max_amount_of_allowed_producers })
+                                        Sources
+                                        ({ producersList?.length > 0 && countProducers(producersList) || 0 }
+                                        { isCloud() && '/' + stationState?.stationSocketData?.max_amount_of_allowed_producers})
                                     </>
                                 </TooltipComponent>
-                            </p>
-                            <Button
-                                className="producer-btn"
-                                width="100px"
-                                height="30px"
-                                placeholder={
-                                    <div className="producer-placeholder">
-                                        <PlayVideoIcon width={18} alt="playVideoIcon" />
-                                        <span>Produce</span>
-                                    </div>
-                                }
-                                colorType={'purple'}
-                                radiusType="circle"
-                                border={'gray-light'}
-                                backgroundColorType={'white'}
-                                fontSize="12px"
-                                fontFamily="InterSemiBold"
-                                onClick={() => setOpenProduceMessages(true)}
-                            />
-                        </>
-=======
-                        <span className="poduce-consume-header">
-                            <p className="title">
-                                Sources {(producersList?.length > 0 || connectorsSourceList?.length > 0) && `(${producersList?.length + connectorsSourceList?.length})`}
                             </p>
                             <Popover
                                 overlayInnerStyle={overlayStylesConnectors}
@@ -369,7 +348,6 @@
                                 <PurplePlus alt="Add source" className="add" />
                             </Popover>
                         </span>
->>>>>>> 0fd26dda
                     )}
                 </div>
                 {producer && (producersList?.length > 0 || connectorsSourceList?.length > 0) && (
@@ -406,18 +384,6 @@
                                     data={[...producersList, ...connectorsSourceList]}
                                     overscan={100}
                                     itemContent={(index, row) => (
-<<<<<<< HEAD
-                                        <div className={returnClassName(index, row.is_deleted)} key={index} onClick={() => onSelectedRow(index, 'producer')}>
-                                            <OverflowTip text={row.name} width={'100px'}>
-                                                {row.name}
-                                            </OverflowTip>
-                                            <div style={{width: "92px", maxWidth: "100%"}}>
-                                                <TooltipComponent text="connected | disconnected" placement="right">
-                                                    {row.connected_producers_count + ' | ' + row.disconnected_producers_count}
-                                                </TooltipComponent>
-                                            </div>
-                                            <span className="status-icon" style={{ width: '38px' }}>
-=======
                                         <div className={returnClassName(index, row?.is_deleted)} key={index} onClick={() => onSelectedRow(index, 'producer')}>
                                             <span className="connector-name">
                                                 {row?.connector_connection_id ? <ConnectIcon /> : <ProducerIcon />}
@@ -426,11 +392,12 @@
                                                 </OverflowTip>
                                             </span>
 
-                                            <OverflowTip text={row.count} width={'70px'}>
-                                                {row.count || 1}
-                                            </OverflowTip>
-                                            <span className="status-icon">
->>>>>>> 0fd26dda
+                                            <div style={{width: "92px", maxWidth: "100%"}}>
+                                                <TooltipComponent text="connected / disconnected" placement="right">
+                                                    {row.connected_producers_count + ' / ' + row.disconnected_producers_count}
+                                                </TooltipComponent>
+                                            </div>
+                                            <span className="status-icon" style={{ width: '38px' }}>
                                                 <StatusIndication is_active={row.is_active} is_deleted={row.is_active} />
                                             </span>
                                             <Popover
