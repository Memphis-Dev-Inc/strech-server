--- conflicted
+++ resolved
@@ -286,13 +286,8 @@
                 {!stationState?.stationMetaData?.is_native && (
                     <div className="unsupported-placeholder">
                         <div className="placeholder-wrapper">
-<<<<<<< HEAD
                             <UnsupportedIcon />
-                            <p>For the full Memphis experience, Memphis SDK is needed</p>
-=======
-                            <img src={unsupported} alt="unsupported" />
                             <p>Some features are limited to Memphis SDK only</p>
->>>>>>> 8b379de6
                             <Button
                                 className="open-sdk"
                                 width="200px"
