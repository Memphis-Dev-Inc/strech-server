--- conflicted
+++ resolved
@@ -28,12 +28,8 @@
         .producer-placeholder {
             display: flex;
             align-items: center;
-<<<<<<< HEAD
             img,
             svg {
-=======
-            img {
->>>>>>> efc32dbb
                 margin-right: 5px;
             }
         }
@@ -112,12 +108,8 @@
                         width: 15px;
                         color: #adadad;
                     }
-<<<<<<< HEAD
                     img,
                     svg {
-=======
-                    img {
->>>>>>> efc32dbb
                         width: 12px;
                         display: block;
                         cursor: pointer;
@@ -197,8 +189,6 @@
     }
 }
 
-<<<<<<< HEAD
-=======
 .no-consumer-message--p {
     color: var(--gray-900, #101828);
     font-family: 'InterSemiBold';
@@ -217,7 +207,6 @@
     line-height: 28px;
 }
 
->>>>>>> efc32dbb
 @keyframes blinker {
     from {
         opacity: 1;
