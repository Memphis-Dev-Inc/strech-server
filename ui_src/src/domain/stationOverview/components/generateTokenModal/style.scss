--- conflicted
+++ resolved
@@ -3,8 +3,6 @@
     flex-direction: column;
     height: 100%;
     justify-content: space-between;
-<<<<<<< HEAD
-=======
     gap: 10px;
     .user-password-section {
         display: flex;
@@ -12,7 +10,6 @@
         height: 240px;
         gap: 10px;
     }
->>>>>>> efc32dbb
     p {
         margin-bottom: 0;
     }
@@ -37,12 +34,8 @@
             color: var(--purple);
             width: fit-content;
             cursor: pointer;
-<<<<<<< HEAD
             img,
             svg {
-=======
-            img {
->>>>>>> efc32dbb
                 margin-right: 4px;
             }
             :hover {
