--- conflicted
+++ resolved
@@ -7,42 +7,13 @@
     border-radius: 16px;
     height: calc(100% - 70px);
     background-color: white;
-<<<<<<< HEAD
-    background-image: linear-gradient($grid-color 2px, transparent 2px), linear-gradient(90deg, $grid-color 2px, transparent 2px);
+    background-image: linear-gradient(rgba(150, 150, 150, 0.1) 2px, transparent 2px), linear-gradient(90deg, rgba(150, 150, 150, 0.1) 2px, transparent 2px);
     background-size: 100px 220px, 220px 100px, 20px 20px, 20px 20px;
     background-position: -2px -2px, -2px -2px, -1px -1px, -1px -1px;
-=======
-	background-image: linear-gradient(rgba(150, 150, 150, 0.1) 2px, transparent 2px), linear-gradient(90deg, rgba(150, 150, 150, 0.1) 2px, transparent 2px);
-	background-size: 100px 220px, 220px 100px, 20px 20px, 20px 20px;
-	background-position: -2px -2px, -2px -2px, -1px -1px, -1px -1px;
->>>>>>> efc32dbb
     overflow: hidden;
     .title-wrapper {
         display: flex;
         justify-content: space-between;
-<<<<<<< HEAD
-        .bread-crumbs {
-            display: flex;
-            height: 30px;
-            align-items: center;
-            img,
-            svg {
-                margin-right: 10px;
-                cursor: pointer;
-            }
-            p {
-                margin: 0;
-                font-family: 'InterSemiBold';
-                font-size: 20px;
-                line-height: 29px;
-                color: #1d1d1d;
-            }
-            span {
-                font-family: 'InterMedium';
-                font-size: 16px;
-                line-height: 29px;
-                color: #667085;
-=======
         .overview-components-header {
             p {
                 align-items: center;
@@ -55,13 +26,13 @@
                 color: #b4b4b4;
                 font-family: 'InterMedium';
             }
-            .flex{
+            .flex {
                 display: flex;
                 gap: 5px;
-                img{
+                img,
+                svg {
                     cursor: pointer;
                 }
->>>>>>> efc32dbb
             }
         }
         .refresh-wrapper {
@@ -109,10 +80,10 @@
                 svg:hover {
                     color: var(--purple);
                 }
-                .lock-feature-icon{
+                .lock-feature-icon {
                     position: absolute;
                     top: -5px;
-                    right: -5px;   
+                    right: -5px;
                 }
             }
             .zoom-wrapper {
@@ -147,29 +118,19 @@
         }
     }
 
-<<<<<<< HEAD
     .canvas-wrapper {
-        height: calc(100% - 20px);
-=======
-    .canvas-wrapper{
         height: calc(100% - 40px);
->>>>>>> efc32dbb
         .edge {
             stroke-width: 8;
             stroke: rgba(101, 87, 255, 0.1);
         }
-<<<<<<< HEAD
-        .processing {
-            stroke: #34c759;
-=======
         .produce-processing {
-            stroke: #FFC633;
+            stroke: #ffc633;
             stroke-dasharray: 5;
-            animation: dashdraw .5s linear infinite;
+            animation: dashdraw 0.5s linear infinite;
         }
         .consume-processing {
-            stroke: #61DFC6;
->>>>>>> efc32dbb
+            stroke: #61dfc6;
             stroke-dasharray: 5;
             animation: dashdraw 0.5s linear infinite;
         }
@@ -194,17 +155,10 @@
         }
     }
 }
-<<<<<<< HEAD
 .lineage-smaller {
-    background-image: linear-gradient($grid-color 2px, transparent 2px), linear-gradient(90deg, $grid-color 2px, transparent 2px) !important;
+    background-image: linear-gradient(rgba(150, 150, 150, 0.1) 2px, transparent 2px), linear-gradient(90deg, rgba(150, 150, 150, 0.1) 2px, transparent 2px) !important;
     background-size: 100px 150px, 150px 100px, 20px 20px, 20px 20px !important;
     background-position: -2px -2px, -2px -2px, -1px -1px, -1px -1px !important;
-=======
-.lineage-smaller{
-    background-image: linear-gradient(rgba(150, 150, 150, 0.1) 2px, transparent 2px), linear-gradient(90deg, rgba(150, 150, 150, 0.1) 2px, transparent 2px) !important;
-	background-size: 100px 150px, 150px 100px, 20px 20px, 20px 20px !important;
-	background-position: -2px -2px, -2px -2px, -1px -1px, -1px -1px !important;
->>>>>>> efc32dbb
     height: 100% !important;
     max-height: 100%;
     .bread-crumbs p {
@@ -212,18 +166,11 @@
     }
 }
 
-<<<<<<< HEAD
-.lineage-smaller .Canvas-module_container__22cN4.Canvas-module_pannable__1d7xd {
-    max-height: 250px !important;
-}
-.lineage-empthy {
-=======
 // .lineage-smaller .Canvas-module_container__22cN4.Canvas-module_pannable__1d7xd{
 //     max-height: 250px !important;
 // }
 
-.lineage-empthy{
->>>>>>> efc32dbb
+.lineage-empthy {
     padding: 15px;
     position: relative;
     height: 100%;
@@ -255,14 +202,10 @@
         flex-direction: column;
         align-items: center;
         gap: 10px;
-<<<<<<< HEAD
+        height: calc(100% - 15px);
+        justify-content: center;
         img,
         svg {
-=======
-        height: calc(100% - 15px);
-        justify-content: center;
-        img{
->>>>>>> efc32dbb
             width: 120px;
         }
         p {
