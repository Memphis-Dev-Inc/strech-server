--- conflicted
+++ resolved
@@ -27,11 +27,7 @@
 import { Context } from '../../../hooks/store';
 import UpgradePlans from '../../../components/upgradePlans';
 
-<<<<<<< HEAD
 const CreateUserDetails = ({ createUserRef, closeModal, handleLoader, clientType, userList }) => {
-=======
-const CreateUserDetails = ({ createUserRef, closeModal, handleLoader, userList, clientType = false }) => {
->>>>>>> 12eb016f
     const [state, dispatch] = useContext(Context);
     const [creationForm] = Form.useForm();
     const [formFields, setFormFields] = useState({
