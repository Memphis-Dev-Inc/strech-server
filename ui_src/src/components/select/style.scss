.select-container {
    .select {
        border: 1px solid;
        display: flex;
<<<<<<< HEAD
        align-items: center;
=======
        align-items: center;   
>>>>>>> 6609ddf5
    }
    .ant-select:not(.ant-select-customize-input) .ant-select-selector {
        border: unset;
        background-color: unset;
        text-align: initial;
        align-items: center;
    }
<<<<<<< HEAD
    // .ant-select-selector {
    //     border: unset;
    //     color: #5e5e68;
    //     font-family: 'InterMedium';

    // }
=======
>>>>>>> 6609ddf5
    .ant-select-arrow {
        background-color: transparent;
    }
    .ant-select-selection-item span {
        display: none;
    }
}

.select-container .ant-select-focused .ant-select-selector,
.select-container .ant-select-selector:focus,
.select-container .ant-select-selector:active,
.select-container .ant-select-open .ant-select-selector {
    border-color: transparent !important;
    box-shadow: none !important;
}

.select-options {
    z-index: 9999;
    position: absolute;
    background: #ffffff;
    border: 1px solid #dadada;
    box-shadow: 0px 10px 10px rgb(16 10 85 / 10%);
    border-radius: 8px;
    padding: 3px;
    .ant-select-item {
        color: rgba(74, 73, 92, 0.8) !important;
    }
    .ant-select-item-option-content {
        text-align: left;
        z-index: 111;
    }
    .ant-select-item-option:not(:last-child) {
        background-color: unset;
    }
    .ant-select-item-option:hover {
        background-color: #edebeb;
    }
    .ant-select-item-option {
        margin: 2px 8px;
        border-radius: 8px;
    }
    .ant-select-item-option-selected:not(.ant-select-item-option-disabled) {
        background: rgba(101, 87, 255, 0.1);
        border-radius: 8px;
        margin: 2px 8px;
        font-weight: unset !important;
        color: var(--purple) !important;
        font-family: 'InterBold' !important;
    }
}

.alert-value {
    background-color: var(--white);
    border-radius: 5px;
    box-shadow: 0px 1px 4px 0px rgba(0, 0, 0, 0.5);
    .ant-select-item-option-content {
        text-align: left;
        z-index: 111;
    }
    .ant-select-item-option:not(:last-child) {
        border-bottom: 1px solid rgba(43, 46, 63, 0.2);
        background-color: unset;
    }
    .ant-select-item-option:hover {
        background-color: #edebeb;
    }
}

.rc-virtual-list-scrollbar {
    width: 3px !important;
    background: white !important;
}
.rc-virtual-list-scrollbar-thumb {
    background: #cbcbcb !important;
}

.ant-select-item-option-selected:not(.ant-select-item-option-disabled) {
    background-color: transparent;
}<|MERGE_RESOLUTION|>--- conflicted
+++ resolved
@@ -2,11 +2,8 @@
     .select {
         border: 1px solid;
         display: flex;
-<<<<<<< HEAD
         align-items: center;
-=======
-        align-items: center;   
->>>>>>> 6609ddf5
+        align-items: center;
     }
     .ant-select:not(.ant-select-customize-input) .ant-select-selector {
         border: unset;
@@ -14,15 +11,12 @@
         text-align: initial;
         align-items: center;
     }
-<<<<<<< HEAD
     // .ant-select-selector {
     //     border: unset;
     //     color: #5e5e68;
     //     font-family: 'InterMedium';
 
     // }
-=======
->>>>>>> 6609ddf5
     .ant-select-arrow {
         background-color: transparent;
     }
