--- conflicted
+++ resolved
@@ -278,18 +278,13 @@
                 )}
             </div>
             <div className="bottom-icons">
-<<<<<<< HEAD
-                <TooltipComponent text="Integrations" placement="right">
-                    <div className="integration-icon-wrapper" onClick={() => history.push(`${pathDomains.administration}/integrations`)}>
-                        <img src={integrationNavIcon} alt="integration nav icon" />
-=======
                 <div
                     className="integration-icon-wrapper"
                     onMouseEnter={() => setHoveredItem('integrations')}
                     onMouseLeave={() => setHoveredItem('')}
                     onClick={() => history.push(`${pathDomains.administration}/integrations`)}
                 >
-                    <img src={hoveredItem === 'integrations' ? integrationIconColor : integrationIcon} />
+                    <img src={hoveredItem === 'integrations' ? integrationIconColor : integrationIcon}  alt="integration nav icon"  />
                     <label className="icon-name">Integrations</label>
                 </div>
                 {/* <div className="integration-icon-wrapper" onMouseEnter={() => setHoveredItem('support')} onMouseLeave={() => setHoveredItem('')}>
@@ -303,9 +298,8 @@
                         onMouseLeave={() => setHoveredItem('')}
                         onClick={() => history.push(`${pathDomains.administration}/integrations`)}
                     >
-                        <img src={hoveredItem === 'documentation' ? documentationIconColor : documentationIcon} />
+                        <img src={hoveredItem === 'documentation' ? documentationIconColor : documentationIcon} alt="documentation"/>
                         <label className="icon-name">Docs</label>
->>>>>>> bad8c8ca
                     </div>
                 </Link>
                 <Popover
