// Copyright 2022-2023 The Memphis.dev Authors
// Licensed under the Memphis Business Source License 1.0 (the "License");
// you may not use this file except in compliance with the License.
// You may obtain a copy of the License at
//
// Changed License: [Apache License, Version 2.0 (https://www.apache.org/licenses/LICENSE-2.0), as published by the Apache Foundation.
//
// https://github.com/memphisdev/memphis/blob/master/LICENSE
//
// Additional Use Grant: You may make use of the Licensed Work (i) only as part of your own product or service, provided it is not a message broker or a message queue product or service; and (ii) provided that you do not use, provide, distribute, or make available the Licensed Work as a Service.
// A "Service" is a commercial offering, product, hosted, or managed service, that allows third parties (other than your own employees and contractors acting on your behalf) to access and/or use the Licensed Work or a substantial set of the features or functionality of the Licensed Work to third parties as a software-as-a-service, platform-as-a-service, infrastructure-as-a-service or other similar services that compete with Licensor products or services.

import './style.scss';

import React, { createContext, useContext, useEffect, useReducer, useState, useCallback } from 'react';
import { StringCodec, JSONCodec } from 'nats.ws';
import { Popover } from 'antd';

import { filterType, labelType, CircleLetterColor } from '../../const/globalConst';
import searchIcon from '../../assets/images/searchIcon.svg';
import { ApiEndpoints } from '../../const/apiEndpoints';
import filterImg from '../../assets/images/filter.svg';
import { httpRequest } from '../../services/http';
import CustomCollapse from './customCollapse';
import { Context } from '../../hooks/store';
import SearchInput from '../searchInput';
import Reducer from './hooks/reducer';
import Button from '../button';

const initialState = {
    isOpen: false,
    counter: 0,
    filterFields: []
};

const Filter = ({ filterComponent, height, applyFilter }) => {
    const [state, dispatch] = useContext(Context);
    const [filterState, filterDispatch] = useReducer(Reducer, initialState);
    const [filterFields, setFilterFields] = useState([]);
    const [filterTerms, setFilterTerms] = useState([]);
    const [searchInput, setSearchInput] = useState('');

<<<<<<< HEAD
    const drawLogsFilter = useCallback((rawFilterDetails) => {
=======
    useEffect(() => {
        if (filterComponent === 'syslogs' && state?.logsFilter !== '') dispatch({ type: 'SET_LOG_FILTER', payload: ['', 'empty'] });
    }, [filterComponent]);

    useEffect(() => {
        if (filterState.isOpen && filterState.counter === 0) {
            getFilterDetails();
        }
    }, [filterState.isOpen]);

    useEffect(() => {
        filterFields.length > 0 && filterDispatch({ type: 'SET_FILTER_FIELDS', payload: filterFields });
    }, [filterFields]);

    useEffect(() => {
        handleFilter();
    }, [searchInput, filterTerms, state?.stationList, state?.schemaList]);

    const getFilterDetails = async () => {
        try {
            const res = await httpRequest('GET', `${ApiEndpoints.GET_FILTER_DETAILS}?route=${filterComponent}`);
            if (res) buildFilter(res);
        } catch (err) {
            return;
        }
    };

    useEffect(() => {
        let sub;
        let jc;
        let sc;
        switch (filterComponent) {
            case 'stations':
                jc = JSONCodec();
                sc = StringCodec();
                try {
                    (async () => {
                        const rawBrokerName = await state.socket?.request(`$memphis_ws_subs.get_all_stations_data`, sc.encode('SUB'));
                        if (rawBrokerName) {
                            const brokerName = JSON.parse(sc.decode(rawBrokerName?._rdata))['name'];
                            sub = state.socket?.subscribe(`$memphis_ws_pubs.get_all_stations_data.${brokerName}`);
                        }
                    })();
                } catch (err) {
                    return;
                }
                setTimeout(async () => {
                    if (sub) {
                        (async () => {
                            for await (const msg of sub) {
                                let data = jc.decode(msg.data);
                                data?.sort((a, b) => new Date(b.station.created_at) - new Date(a.station.created_at));
                                dispatch({ type: 'SET_STATION_LIST', payload: data });
                            }
                        })();
                    }
                }, 1000);

                return () => {
                    sub?.unsubscribe();
                };
            case 'schemaverse':
                jc = JSONCodec();
                sc = StringCodec();
                try {
                    (async () => {
                        const rawBrokerName = await state.socket?.request(`$memphis_ws_subs.get_all_schema_data`, sc.encode('SUB'));
                        if (rawBrokerName) {
                            const brokerName = JSON.parse(sc.decode(rawBrokerName?._rdata))['name'];
                            sub = state.socket?.subscribe(`$memphis_ws_pubs.get_all_schema_data.${brokerName}`);
                        }
                    })();
                } catch (err) {
                    return;
                }
                setTimeout(async () => {
                    if (sub) {
                        (async () => {
                            for await (const msg of sub) {
                                let data = jc.decode(msg.data);
                                dispatch({ type: 'SET_SCHEMA_LIST', payload: data });
                            }
                        })();
                    }
                }, 1000);

                return () => {
                    sub?.unsubscribe();
                };
        }
    }, [state.socket]);

    const handleSearch = (e) => {
        setSearchInput(e.target.value);
    };

    const buildFilter = (rawFilterDetails) => {
        switch (filterComponent) {
            case 'stations':
                drawStationsFilter(rawFilterDetails);
                return;
            case 'syslogs':
                drawLogsFilter(rawFilterDetails);
                return;
            case 'schemaverse':
                drawSchemaFilter(rawFilterDetails);
                return;
            default:
                return;
        }
    };

    const drawStationsFilter = (rawFilterDetails) => {
>>>>>>> bad8c8ca
        let filteredFields = [];
        const typeFilter = {
            name: 'type',
            value: 'Type',
            filterType: filterType.RADIOBUTTON,
            radioValue: -1,
            fields: rawFilterDetails?.type?.map((type) => {
                return { name: type };
            })
        };
        const sourceFilter = {
            name: 'source',
            value: 'Source',
            filterType: filterType.RADIOBUTTON,
            radioValue: -1,
            fields: rawFilterDetails?.source?.map((type) => {
                return { name: type };
            })
        };
        filteredFields.push(typeFilter, sourceFilter);
        setFilterFields(filteredFields);
    },[]);

    const drawSchemaFilter = useCallback((rawFilterDetails) => {
        let filteredFields = [];
        if (rawFilterDetails?.tags?.length > 0) {
            const tagFilter = {
                name: 'tags',
                value: 'Tags',
                labelType: labelType.BADGE,
                filterType: filterType.CHECKBOX,
                fields: rawFilterDetails.tags
            };
            filteredFields.push(tagFilter);
        }

        const createdFilter = {
            name: 'created',
            value: 'Created By',
            labelType: labelType.CIRCLEDLETTER,
            filterType: filterType.CHECKBOX,
            fields: rawFilterDetails?.users?.map((user) => {
                return {
                    name: user,
                    color: CircleLetterColor[user[0]?.toUpperCase()],
                    checked: false
                };
            })
        };
        filteredFields.push(createdFilter);

        const typeFilter = {
            name: 'type',
            value: 'Type',
            filterType: filterType.RADIOBUTTON,
            radioValue: -1,
            fields: rawFilterDetails?.type?.map((type) => {
                return { name: type };
            })
        };
        filteredFields.push(typeFilter);

        const usageFilter = {
            name: 'usage',
            value: 'Usage',
            filterType: filterType.RADIOBUTTON,
            radioValue: -1,
            fields: rawFilterDetails?.usage?.map((type) => {
                return { name: type };
            })
        };
        filteredFields.push(usageFilter);
        setFilterFields(filteredFields);
    },[]);


    const drawStationsFilter = useCallback((rawFilterDetails) => {
        let filteredFields = [];
        if (rawFilterDetails?.tags?.length > 0) {
            const tagFilter = {
                name: 'tags',
                value: 'Tags',
                labelType: labelType.BADGE,
                filterType: filterType.CHECKBOX,
                fields: rawFilterDetails.tags
            };
            filteredFields.push(tagFilter);
        }

        const createdFilter = {
            name: 'created',
            value: 'Created By',
            labelType: labelType.CIRCLEDLETTER,
            filterType: filterType.CHECKBOX,
            fields: rawFilterDetails?.users?.map((user) => {
                return {
                    name: user,
                    color: CircleLetterColor[user[0]?.toUpperCase()],
                    checked: false
                };
            })
        };
        filteredFields.push(createdFilter);

        const storageTypeFilter = {
            name: 'storage',
            value: 'Storage Type',
            filterType: filterType.CHECKBOX,
            labelType: '',
            fields: rawFilterDetails?.storage?.map((s) => {
                return { name: s, value: s };
            })
        };
        filteredFields.push(storageTypeFilter);
        setFilterFields(filteredFields);
    },[]);

    const buildFilter = useCallback((rawFilterDetails) => {
        switch (filterComponent) {
            case 'stations':
                drawStationsFilter(rawFilterDetails);
                return;
            case 'syslogs':
                drawLogsFilter(rawFilterDetails);
                return;
            case 'schemaverse':
                drawSchemaFilter(rawFilterDetails);
                return;
            default:
                return;
        }
    },[drawLogsFilter, drawSchemaFilter, drawStationsFilter, filterComponent]);

    const getFilterDetails = useCallback(async () => {
        try {
            const res = await httpRequest('GET', `${ApiEndpoints.GET_FILTER_DETAILS}?route=${filterComponent}`);
            if (res) buildFilter(res);
        } catch (err) {
            return;
        }
    },[buildFilter, filterComponent]);


    const handleFilter = useCallback(() => {
        let objTags = [];
        let objCreated = [];
        let objStorage = [];
        let objType = '';
        let objUsage = null;

        switch (filterComponent) {
            case 'stations':
                let stationData = state?.stationList;
                if (filterTerms?.find((o) => o?.name === 'tags')) {
                    objTags = filterTerms?.find((o) => o?.name === 'tags')?.fields?.map((element) => element?.toLowerCase());
                    stationData = stationData?.filter((item) =>
                        objTags?.length > 0 ? item.tags.some((tag) => objTags?.includes(tag?.name)) : !item.tags.some((tag) => objTags?.includes(tag?.name))
                    );
                }
                if (filterTerms?.find((o) => o?.name === 'created')) {
                    objCreated = filterTerms?.find((o) => o?.name === 'created')?.fields?.map((element) => element?.toLowerCase());
                    stationData = stationData?.filter((item) =>
                        objCreated?.length > 0 ? objCreated?.includes(item.station.created_by_username) : !objCreated?.includes(item.station.created_by_username)
                    );
                }
                if (filterTerms?.find((o) => o?.name === 'storage')) {
                    objStorage = filterTerms?.find((o) => o?.name === 'storage')?.fields?.map((element) => element?.toLowerCase());
                    stationData = stationData.filter((item) =>
                        objStorage?.length > 0 ? objStorage?.includes(item.station.storage_type) : !objStorage?.includes(item.station.storage_type)
                    );
                }
                if (searchInput !== '' && searchInput?.length >= 2) {
                    stationData = stationData.filter((station) => station.station?.name?.includes(searchInput));
                }
                dispatch({ type: 'SET_STATION_FILTERED_LIST', payload: stationData });
                return;
            case 'schemaverse':
                let data = state?.schemaList;
                if (filterTerms?.find((o) => o?.name === 'tags')) {
                    objTags = filterTerms?.find((o) => o?.name === 'tags')?.fields?.map((element) => element?.toLowerCase());
                    data = data?.filter((item) =>
                        objTags?.length > 0 ? item.tags.some((tag) => objTags?.includes(tag?.name)) : !item.tags.some((tag) => objTags?.includes(tag?.name))
                    );
                }
                if (filterTerms?.find((o) => o?.name === 'created')) {
                    objCreated = filterTerms?.find((o) => o?.name === 'created')?.fields?.map((element) => element?.toLowerCase());
                    data = data?.filter((item) =>
                        objCreated?.length > 0 ? objCreated?.includes(item.created_by_username) : !objCreated?.includes(item.created_by_username)
                    );
                }
                if (filterTerms?.find((o) => o?.name === 'type')) {
                    objType = filterTerms?.find((o) => o?.name === 'type')?.fields[0];
                    data = data?.filter((item) => objType !== '' && item.type === objType);
                }
                if (filterTerms?.find((o) => o?.name === 'usage')) {
                    objUsage = filterTerms?.find((o) => o?.name === 'usage')?.fields[0] === 'used';
                    data = data.filter((item) => item.used === objUsage);
                }
                if (searchInput !== '' && searchInput?.length >= 2) {
                    data = data.filter((schema) => schema?.name?.includes(searchInput));
                }
                dispatch({ type: 'SET_SCHEMA_FILTERED_LIST', payload: data });
                return;
            default:
                return;
        }
    },[dispatch, filterComponent, filterTerms, searchInput, state?.schemaList, state?.stationList]);

    useEffect(() => {
        if (filterComponent === 'syslogs' && state?.logsFilter !== '') dispatch({ type: 'SET_LOG_FILTER', payload: ['', 'empty'] });
    }, [dispatch, filterComponent, state?.logsFilter]);

    useEffect(() => {
        if (filterState.isOpen && filterState.counter === 0) {
            getFilterDetails();
        }
    }, [filterState.counter, filterState.isOpen, getFilterDetails]);

    useEffect(() => {
        filterFields.length > 0 && filterDispatch({ type: 'SET_FILTER_FIELDS', payload: filterFields });
    }, [filterFields]);

    useEffect(() => {
        handleFilter();
    }, [searchInput, filterTerms, state.stationList, state.schemaList, handleFilter]);

    useEffect(() => {
        let sub;
        let jc;
        let sc;
        switch (filterComponent) {
            case 'stations':
                jc = JSONCodec();
                sc = StringCodec();
                try {
                    (async () => {
                        const rawBrokerName = await state.socket?.request(`$memphis_ws_subs.get_all_stations_data`, sc.encode('SUB'));
                        const brokerName = JSON.parse(sc.decode(rawBrokerName?._rdata))['name'];
                        sub = state.socket?.subscribe(`$memphis_ws_pubs.get_all_stations_data.${brokerName}`);
                    })();
                } catch (err) {
                    return;
                }
                setTimeout(async () => {
                    if (sub) {
                        (async () => {
                            for await (const msg of sub) {
                                let data = jc.decode(msg.data);
                                data?.sort((a, b) => new Date(b.station.created_at) - new Date(a.station.created_at));
                                dispatch({ type: 'SET_STATION_LIST', payload: data });
                            }
                        })();
                    }
                }, 1000);

                return () => {
                    sub?.unsubscribe();
                };
            case 'schemaverse':
                jc = JSONCodec();
                sc = StringCodec();
                try {
                    (async () => {
                        const rawBrokerName = await state.socket?.request(`$memphis_ws_subs.get_all_schema_data`, sc.encode('SUB'));
                        const brokerName = JSON.parse(sc.decode(rawBrokerName?._rdata))['name'];
                        sub = state.socket?.subscribe(`$memphis_ws_pubs.get_all_schema_data.${brokerName}`);
                    })();
                } catch (err) {
                    return;
                }
                setTimeout(async () => {
                    if (sub) {
                        (async () => {
                            for await (const msg of sub) {
                                let data = jc.decode(msg.data);
                                dispatch({ type: 'SET_SCHEMA_LIST', payload: data });
                            }
                        })();
                    }
                }, 1000);

                return () => {
                    sub?.unsubscribe();
                };
            default:
                return;
        }
    }, [dispatch, filterComponent, state.socket]);

    const handleSearch = (e) => {
        setSearchInput(e.target.value);
    };

    const flipOpen = () => {
        filterDispatch({ type: 'SET_IS_OPEN', payload: !filterState.isOpen });
    };

    const handleApply = () => {
        if (filterComponent === 'syslogs') {
            const selectedTypeField = filterState?.filterFields[0]?.radioValue;
            const selectedSourceField = filterState?.filterFields[1]?.radioValue;
            if (selectedTypeField !== -1 && selectedSourceField !== -1) {
                dispatch({
                    type: 'SET_LOG_FILTER',
                    payload: [filterState?.filterFields[0]?.fields[selectedTypeField]?.name, filterState?.filterFields[1]?.fields[selectedSourceField]?.name]
                });
                applyFilter([filterState?.filterFields[0]?.fields[selectedTypeField]?.name, filterState?.filterFields[1]?.fields[selectedSourceField]?.name]);
                setFilterTerms([filterState?.filterFields[0]?.fields[selectedTypeField]?.name, filterState?.filterFields[1]?.fields[selectedSourceField]?.name]);
            } else if (selectedTypeField !== -1 && selectedSourceField === -1) {
                dispatch({ type: 'SET_LOG_FILTER', payload: [filterState?.filterFields[0]?.fields[selectedTypeField]?.name, 'empty'] });
                applyFilter([filterState?.filterFields[0]?.fields[selectedTypeField]?.name, 'empty']);
                setFilterTerms([filterState?.filterFields[0]?.fields[selectedTypeField]?.name, 'empty']);
            } else if (selectedTypeField === -1 && selectedSourceField !== -1) {
                dispatch({ type: 'SET_LOG_FILTER', payload: ['external', filterState?.filterFields[1]?.fields[selectedSourceField]?.name] });
                applyFilter(['external', filterState?.filterFields[1]?.fields[selectedSourceField]?.name]);
                setFilterTerms(['external', filterState?.filterFields[1]?.fields[selectedSourceField]?.name]);
            } else {
                dispatch({ type: 'SET_LOG_FILTER', payload: ['external', 'empty'] });
                applyFilter(['external', 'empty']);
                setFilterTerms(['external', 'empty']);
            }
        } else {
            let filterTerms = [];
            filterState?.filterFields.forEach((element) => {
                let term = {
                    name: element?.name,
                    fields: []
                };
                if (element.filterType === filterType.CHECKBOX) {
                    element.fields.forEach((field) => {
                        if (field.checked) {
                            let t = term.fields;
                            t.push(field?.name);
                            term.fields = t;
                        }
                    });
                } else if (element.filterType === filterType.RADIOBUTTON && element.radioValue !== -1) {
                    let t = [];
                    t.push(element.fields[element.radioValue]?.name);
                    term.fields = t;
                } else {
                    element.fields.forEach((field) => {
                        if (field?.value !== undefined && field?.value !== '') {
                            let t = term.fields;
                            let d = {};
                            d[field?.name] = field.value;
                            t.push(d);
                            term.fields = t;
                        }
                    });
                }
                if (term.fields.length > 0) filterTerms.push(term);
            });
            setFilterTerms(filterTerms);
        }
        flipOpen();
    };

    const handleClear = () => {
        filterDispatch({ type: 'SET_COUNTER', payload: 0 });
        let filter = filterFields;
        filter.map((filterGroup) => {
            switch (filterGroup.filterType) {
                case filterType.CHECKBOX:
                    filterGroup.fields.map((field) => (field.checked = false));
                // eslint-disable-next-line no-fallthrough
                case filterType.DATE:
                    filterGroup.fields.map((field) => (field.value = ''));
                // eslint-disable-next-line no-fallthrough
                case filterType.RADIOBUTTON:
                    filterGroup.radioValue = -1;
                // eslint-disable-next-line no-fallthrough
                default:
                    // eslint-disable-next-line array-callback-return
                    return;
            }
        });
        filterDispatch({ type: 'SET_FILTER_FIELDS', payload: filter });
        setFilterTerms([]);
        if (filterComponent === 'syslogs') {
            dispatch({ type: 'SET_LOG_FILTER', payload: ['external', 'empty'] });
            applyFilter(['external', 'empty']);
        }
    };

    const handleCancel = () => {
        filterDispatch({ type: 'SET_IS_OPEN', payload: false });
    };

    const handleOpenChange = () => {
        flipOpen();
    };

    const content = <CustomCollapse header="Details" data={filterState?.filterFields} cancel={handleCancel} apply={handleApply} clear={handleClear} />;

    return (
        <FilterStoreContext.Provider value={[filterState, filterDispatch]}>
            {filterComponent !== 'syslogs' && (
                <SearchInput
                    placeholder="Search"
                    colorType="navy"
                    backgroundColorType="gray-dark"
                    width="288px"
                    height="34px"
                    borderColorType="none"
                    boxShadowsType="none"
                    borderRadiusType="circle"
                    iconComponent={<img src={searchIcon} alt="searchIcon" />}
                    onChange={handleSearch}
                    value={searchInput}
                />
            )}
            <Popover placement="bottomLeft" content={content} trigger="click" onOpenChange={handleOpenChange} open={filterState.isOpen}>
                <Button
                    className="modal-btn"
                    width="110px"
                    height={height}
                    placeholder={
                        <div className="filter-container">
                            <img src={filterImg} width="25" alt="filter" />
                            <label className="filter-title">Filters</label>
                            {filterTerms?.length > 0 && filterState?.counter > 0 && <div className="filter-counter">{filterState?.counter}</div>}
                        </div>
                    }
                    colorType="black"
                    radiusType="circle"
                    backgroundColorType="white"
                    fontSize="14px"
                    fontWeight="bold"
                    boxShadowStyle="float"
                    onClick={() => {}}
                />
            </Popover>
        </FilterStoreContext.Provider>
    );
};
export const FilterStoreContext = createContext({});
export default Filter;<|MERGE_RESOLUTION|>--- conflicted
+++ resolved
@@ -40,35 +40,232 @@
     const [filterTerms, setFilterTerms] = useState([]);
     const [searchInput, setSearchInput] = useState('');
 
-<<<<<<< HEAD
     const drawLogsFilter = useCallback((rawFilterDetails) => {
-=======
-    useEffect(() => {
-        if (filterComponent === 'syslogs' && state?.logsFilter !== '') dispatch({ type: 'SET_LOG_FILTER', payload: ['', 'empty'] });
-    }, [filterComponent]);
-
-    useEffect(() => {
-        if (filterState.isOpen && filterState.counter === 0) {
-            getFilterDetails();
-        }
-    }, [filterState.isOpen]);
-
-    useEffect(() => {
-        filterFields.length > 0 && filterDispatch({ type: 'SET_FILTER_FIELDS', payload: filterFields });
-    }, [filterFields]);
-
-    useEffect(() => {
-        handleFilter();
-    }, [searchInput, filterTerms, state?.stationList, state?.schemaList]);
-
-    const getFilterDetails = async () => {
+        let filteredFields = [];
+        const typeFilter = {
+            name: 'type',
+            value: 'Type',
+            filterType: filterType.RADIOBUTTON,
+            radioValue: -1,
+            fields: rawFilterDetails?.type?.map((type) => {
+                return { name: type };
+            })
+        };
+        const sourceFilter = {
+            name: 'source',
+            value: 'Source',
+            filterType: filterType.RADIOBUTTON,
+            radioValue: -1,
+            fields: rawFilterDetails?.source?.map((type) => {
+                return { name: type };
+            })
+        };
+        filteredFields.push(typeFilter, sourceFilter);
+        setFilterFields(filteredFields);
+    },[]);
+
+    const drawSchemaFilter = useCallback((rawFilterDetails) => {
+        let filteredFields = [];
+        if (rawFilterDetails?.tags?.length > 0) {
+            const tagFilter = {
+                name: 'tags',
+                value: 'Tags',
+                labelType: labelType.BADGE,
+                filterType: filterType.CHECKBOX,
+                fields: rawFilterDetails.tags
+            };
+            filteredFields.push(tagFilter);
+        }
+
+        const createdFilter = {
+            name: 'created',
+            value: 'Created By',
+            labelType: labelType.CIRCLEDLETTER,
+            filterType: filterType.CHECKBOX,
+            fields: rawFilterDetails?.users?.map((user) => {
+                return {
+                    name: user,
+                    color: CircleLetterColor[user[0]?.toUpperCase()],
+                    checked: false
+                };
+            })
+        };
+        filteredFields.push(createdFilter);
+
+        const typeFilter = {
+            name: 'type',
+            value: 'Type',
+            filterType: filterType.RADIOBUTTON,
+            radioValue: -1,
+            fields: rawFilterDetails?.type?.map((type) => {
+                return { name: type };
+            })
+        };
+        filteredFields.push(typeFilter);
+
+        const usageFilter = {
+            name: 'usage',
+            value: 'Usage',
+            filterType: filterType.RADIOBUTTON,
+            radioValue: -1,
+            fields: rawFilterDetails?.usage?.map((type) => {
+                return { name: type };
+            })
+        };
+        filteredFields.push(usageFilter);
+        setFilterFields(filteredFields);
+    },[]);
+
+
+    const drawStationsFilter = useCallback((rawFilterDetails) => {
+        let filteredFields = [];
+        if (rawFilterDetails?.tags?.length > 0) {
+            const tagFilter = {
+                name: 'tags',
+                value: 'Tags',
+                labelType: labelType.BADGE,
+                filterType: filterType.CHECKBOX,
+                fields: rawFilterDetails.tags
+            };
+            filteredFields.push(tagFilter);
+        }
+
+        const createdFilter = {
+            name: 'created',
+            value: 'Created By',
+            labelType: labelType.CIRCLEDLETTER,
+            filterType: filterType.CHECKBOX,
+            fields: rawFilterDetails?.users?.map((user) => {
+                return {
+                    name: user,
+                    color: CircleLetterColor[user[0]?.toUpperCase()],
+                    checked: false
+                };
+            })
+        };
+        filteredFields.push(createdFilter);
+
+        const storageTypeFilter = {
+            name: 'storage',
+            value: 'Storage Type',
+            filterType: filterType.CHECKBOX,
+            labelType: '',
+            fields: rawFilterDetails?.storage?.map((s) => {
+                return { name: s, value: s };
+            })
+        };
+        filteredFields.push(storageTypeFilter);
+        setFilterFields(filteredFields);
+    },[]);
+
+    const buildFilter = useCallback((rawFilterDetails) => {
+        switch (filterComponent) {
+            case 'stations':
+                drawStationsFilter(rawFilterDetails);
+                return;
+            case 'syslogs':
+                drawLogsFilter(rawFilterDetails);
+                return;
+            case 'schemaverse':
+                drawSchemaFilter(rawFilterDetails);
+                return;
+            default:
+                return;
+        }
+    },[drawLogsFilter, drawSchemaFilter, drawStationsFilter, filterComponent]);
+
+    const getFilterDetails = useCallback(async () => {
         try {
             const res = await httpRequest('GET', `${ApiEndpoints.GET_FILTER_DETAILS}?route=${filterComponent}`);
             if (res) buildFilter(res);
         } catch (err) {
             return;
         }
-    };
+    },[buildFilter, filterComponent]);
+
+
+    const handleFilter = useCallback(() => {
+        let objTags = [];
+        let objCreated = [];
+        let objStorage = [];
+        let objType = '';
+        let objUsage = null;
+
+        switch (filterComponent) {
+            case 'stations':
+                let stationData = state?.stationList;
+                if (filterTerms?.find((o) => o?.name === 'tags')) {
+                    objTags = filterTerms?.find((o) => o?.name === 'tags')?.fields?.map((element) => element?.toLowerCase());
+                    stationData = stationData?.filter((item) =>
+                        objTags?.length > 0 ? item.tags.some((tag) => objTags?.includes(tag?.name)) : !item.tags.some((tag) => objTags?.includes(tag?.name))
+                    );
+                }
+                if (filterTerms?.find((o) => o?.name === 'created')) {
+                    objCreated = filterTerms?.find((o) => o?.name === 'created')?.fields?.map((element) => element?.toLowerCase());
+                    stationData = stationData?.filter((item) =>
+                        objCreated?.length > 0 ? objCreated?.includes(item.station.created_by_username) : !objCreated?.includes(item.station.created_by_username)
+                    );
+                }
+                if (filterTerms?.find((o) => o?.name === 'storage')) {
+                    objStorage = filterTerms?.find((o) => o?.name === 'storage')?.fields?.map((element) => element?.toLowerCase());
+                    stationData = stationData.filter((item) =>
+                        objStorage?.length > 0 ? objStorage?.includes(item.station.storage_type) : !objStorage?.includes(item.station.storage_type)
+                    );
+                }
+                if (searchInput !== '' && searchInput?.length >= 2) {
+                    stationData = stationData.filter((station) => station.station?.name?.includes(searchInput));
+                }
+                dispatch({ type: 'SET_STATION_FILTERED_LIST', payload: stationData });
+                return;
+            case 'schemaverse':
+                let data = state?.schemaList;
+                if (filterTerms?.find((o) => o?.name === 'tags')) {
+                    objTags = filterTerms?.find((o) => o?.name === 'tags')?.fields?.map((element) => element?.toLowerCase());
+                    data = data?.filter((item) =>
+                        objTags?.length > 0 ? item.tags.some((tag) => objTags?.includes(tag?.name)) : !item.tags.some((tag) => objTags?.includes(tag?.name))
+                    );
+                }
+                if (filterTerms?.find((o) => o?.name === 'created')) {
+                    objCreated = filterTerms?.find((o) => o?.name === 'created')?.fields?.map((element) => element?.toLowerCase());
+                    data = data?.filter((item) =>
+                        objCreated?.length > 0 ? objCreated?.includes(item.created_by_username) : !objCreated?.includes(item.created_by_username)
+                    );
+                }
+                if (filterTerms?.find((o) => o?.name === 'type')) {
+                    objType = filterTerms?.find((o) => o?.name === 'type')?.fields[0];
+                    data = data?.filter((item) => objType !== '' && item.type === objType);
+                }
+                if (filterTerms?.find((o) => o?.name === 'usage')) {
+                    objUsage = filterTerms?.find((o) => o?.name === 'usage')?.fields[0] === 'used';
+                    data = data.filter((item) => item.used === objUsage);
+                }
+                if (searchInput !== '' && searchInput?.length >= 2) {
+                    data = data.filter((schema) => schema?.name?.includes(searchInput));
+                }
+                dispatch({ type: 'SET_SCHEMA_FILTERED_LIST', payload: data });
+                return;
+            default:
+                return;
+        }
+    },[dispatch, filterComponent, filterTerms, searchInput, state?.schemaList, state?.stationList]);
+
+    useEffect(() => {
+        if (filterComponent === 'syslogs' && state?.logsFilter !== '') dispatch({ type: 'SET_LOG_FILTER', payload: ['', 'empty'] });
+    }, [dispatch, filterComponent, state?.logsFilter]);
+
+    useEffect(() => {
+        if (filterState.isOpen && filterState.counter === 0) {
+            getFilterDetails();
+        }
+    }, [filterState.counter, filterState.isOpen, getFilterDetails]);
+
+    useEffect(() => {
+        filterFields.length > 0 && filterDispatch({ type: 'SET_FILTER_FIELDS', payload: filterFields });
+    }, [filterFields]);
+
+    useEffect(() => {
+        handleFilter();
+    }, [searchInput, filterTerms, state.stationList, state.schemaList, handleFilter]);
 
     useEffect(() => {
         let sub;
@@ -114,315 +311,6 @@
                             const brokerName = JSON.parse(sc.decode(rawBrokerName?._rdata))['name'];
                             sub = state.socket?.subscribe(`$memphis_ws_pubs.get_all_schema_data.${brokerName}`);
                         }
-                    })();
-                } catch (err) {
-                    return;
-                }
-                setTimeout(async () => {
-                    if (sub) {
-                        (async () => {
-                            for await (const msg of sub) {
-                                let data = jc.decode(msg.data);
-                                dispatch({ type: 'SET_SCHEMA_LIST', payload: data });
-                            }
-                        })();
-                    }
-                }, 1000);
-
-                return () => {
-                    sub?.unsubscribe();
-                };
-        }
-    }, [state.socket]);
-
-    const handleSearch = (e) => {
-        setSearchInput(e.target.value);
-    };
-
-    const buildFilter = (rawFilterDetails) => {
-        switch (filterComponent) {
-            case 'stations':
-                drawStationsFilter(rawFilterDetails);
-                return;
-            case 'syslogs':
-                drawLogsFilter(rawFilterDetails);
-                return;
-            case 'schemaverse':
-                drawSchemaFilter(rawFilterDetails);
-                return;
-            default:
-                return;
-        }
-    };
-
-    const drawStationsFilter = (rawFilterDetails) => {
->>>>>>> bad8c8ca
-        let filteredFields = [];
-        const typeFilter = {
-            name: 'type',
-            value: 'Type',
-            filterType: filterType.RADIOBUTTON,
-            radioValue: -1,
-            fields: rawFilterDetails?.type?.map((type) => {
-                return { name: type };
-            })
-        };
-        const sourceFilter = {
-            name: 'source',
-            value: 'Source',
-            filterType: filterType.RADIOBUTTON,
-            radioValue: -1,
-            fields: rawFilterDetails?.source?.map((type) => {
-                return { name: type };
-            })
-        };
-        filteredFields.push(typeFilter, sourceFilter);
-        setFilterFields(filteredFields);
-    },[]);
-
-    const drawSchemaFilter = useCallback((rawFilterDetails) => {
-        let filteredFields = [];
-        if (rawFilterDetails?.tags?.length > 0) {
-            const tagFilter = {
-                name: 'tags',
-                value: 'Tags',
-                labelType: labelType.BADGE,
-                filterType: filterType.CHECKBOX,
-                fields: rawFilterDetails.tags
-            };
-            filteredFields.push(tagFilter);
-        }
-
-        const createdFilter = {
-            name: 'created',
-            value: 'Created By',
-            labelType: labelType.CIRCLEDLETTER,
-            filterType: filterType.CHECKBOX,
-            fields: rawFilterDetails?.users?.map((user) => {
-                return {
-                    name: user,
-                    color: CircleLetterColor[user[0]?.toUpperCase()],
-                    checked: false
-                };
-            })
-        };
-        filteredFields.push(createdFilter);
-
-        const typeFilter = {
-            name: 'type',
-            value: 'Type',
-            filterType: filterType.RADIOBUTTON,
-            radioValue: -1,
-            fields: rawFilterDetails?.type?.map((type) => {
-                return { name: type };
-            })
-        };
-        filteredFields.push(typeFilter);
-
-        const usageFilter = {
-            name: 'usage',
-            value: 'Usage',
-            filterType: filterType.RADIOBUTTON,
-            radioValue: -1,
-            fields: rawFilterDetails?.usage?.map((type) => {
-                return { name: type };
-            })
-        };
-        filteredFields.push(usageFilter);
-        setFilterFields(filteredFields);
-    },[]);
-
-
-    const drawStationsFilter = useCallback((rawFilterDetails) => {
-        let filteredFields = [];
-        if (rawFilterDetails?.tags?.length > 0) {
-            const tagFilter = {
-                name: 'tags',
-                value: 'Tags',
-                labelType: labelType.BADGE,
-                filterType: filterType.CHECKBOX,
-                fields: rawFilterDetails.tags
-            };
-            filteredFields.push(tagFilter);
-        }
-
-        const createdFilter = {
-            name: 'created',
-            value: 'Created By',
-            labelType: labelType.CIRCLEDLETTER,
-            filterType: filterType.CHECKBOX,
-            fields: rawFilterDetails?.users?.map((user) => {
-                return {
-                    name: user,
-                    color: CircleLetterColor[user[0]?.toUpperCase()],
-                    checked: false
-                };
-            })
-        };
-        filteredFields.push(createdFilter);
-
-        const storageTypeFilter = {
-            name: 'storage',
-            value: 'Storage Type',
-            filterType: filterType.CHECKBOX,
-            labelType: '',
-            fields: rawFilterDetails?.storage?.map((s) => {
-                return { name: s, value: s };
-            })
-        };
-        filteredFields.push(storageTypeFilter);
-        setFilterFields(filteredFields);
-    },[]);
-
-    const buildFilter = useCallback((rawFilterDetails) => {
-        switch (filterComponent) {
-            case 'stations':
-                drawStationsFilter(rawFilterDetails);
-                return;
-            case 'syslogs':
-                drawLogsFilter(rawFilterDetails);
-                return;
-            case 'schemaverse':
-                drawSchemaFilter(rawFilterDetails);
-                return;
-            default:
-                return;
-        }
-    },[drawLogsFilter, drawSchemaFilter, drawStationsFilter, filterComponent]);
-
-    const getFilterDetails = useCallback(async () => {
-        try {
-            const res = await httpRequest('GET', `${ApiEndpoints.GET_FILTER_DETAILS}?route=${filterComponent}`);
-            if (res) buildFilter(res);
-        } catch (err) {
-            return;
-        }
-    },[buildFilter, filterComponent]);
-
-
-    const handleFilter = useCallback(() => {
-        let objTags = [];
-        let objCreated = [];
-        let objStorage = [];
-        let objType = '';
-        let objUsage = null;
-
-        switch (filterComponent) {
-            case 'stations':
-                let stationData = state?.stationList;
-                if (filterTerms?.find((o) => o?.name === 'tags')) {
-                    objTags = filterTerms?.find((o) => o?.name === 'tags')?.fields?.map((element) => element?.toLowerCase());
-                    stationData = stationData?.filter((item) =>
-                        objTags?.length > 0 ? item.tags.some((tag) => objTags?.includes(tag?.name)) : !item.tags.some((tag) => objTags?.includes(tag?.name))
-                    );
-                }
-                if (filterTerms?.find((o) => o?.name === 'created')) {
-                    objCreated = filterTerms?.find((o) => o?.name === 'created')?.fields?.map((element) => element?.toLowerCase());
-                    stationData = stationData?.filter((item) =>
-                        objCreated?.length > 0 ? objCreated?.includes(item.station.created_by_username) : !objCreated?.includes(item.station.created_by_username)
-                    );
-                }
-                if (filterTerms?.find((o) => o?.name === 'storage')) {
-                    objStorage = filterTerms?.find((o) => o?.name === 'storage')?.fields?.map((element) => element?.toLowerCase());
-                    stationData = stationData.filter((item) =>
-                        objStorage?.length > 0 ? objStorage?.includes(item.station.storage_type) : !objStorage?.includes(item.station.storage_type)
-                    );
-                }
-                if (searchInput !== '' && searchInput?.length >= 2) {
-                    stationData = stationData.filter((station) => station.station?.name?.includes(searchInput));
-                }
-                dispatch({ type: 'SET_STATION_FILTERED_LIST', payload: stationData });
-                return;
-            case 'schemaverse':
-                let data = state?.schemaList;
-                if (filterTerms?.find((o) => o?.name === 'tags')) {
-                    objTags = filterTerms?.find((o) => o?.name === 'tags')?.fields?.map((element) => element?.toLowerCase());
-                    data = data?.filter((item) =>
-                        objTags?.length > 0 ? item.tags.some((tag) => objTags?.includes(tag?.name)) : !item.tags.some((tag) => objTags?.includes(tag?.name))
-                    );
-                }
-                if (filterTerms?.find((o) => o?.name === 'created')) {
-                    objCreated = filterTerms?.find((o) => o?.name === 'created')?.fields?.map((element) => element?.toLowerCase());
-                    data = data?.filter((item) =>
-                        objCreated?.length > 0 ? objCreated?.includes(item.created_by_username) : !objCreated?.includes(item.created_by_username)
-                    );
-                }
-                if (filterTerms?.find((o) => o?.name === 'type')) {
-                    objType = filterTerms?.find((o) => o?.name === 'type')?.fields[0];
-                    data = data?.filter((item) => objType !== '' && item.type === objType);
-                }
-                if (filterTerms?.find((o) => o?.name === 'usage')) {
-                    objUsage = filterTerms?.find((o) => o?.name === 'usage')?.fields[0] === 'used';
-                    data = data.filter((item) => item.used === objUsage);
-                }
-                if (searchInput !== '' && searchInput?.length >= 2) {
-                    data = data.filter((schema) => schema?.name?.includes(searchInput));
-                }
-                dispatch({ type: 'SET_SCHEMA_FILTERED_LIST', payload: data });
-                return;
-            default:
-                return;
-        }
-    },[dispatch, filterComponent, filterTerms, searchInput, state?.schemaList, state?.stationList]);
-
-    useEffect(() => {
-        if (filterComponent === 'syslogs' && state?.logsFilter !== '') dispatch({ type: 'SET_LOG_FILTER', payload: ['', 'empty'] });
-    }, [dispatch, filterComponent, state?.logsFilter]);
-
-    useEffect(() => {
-        if (filterState.isOpen && filterState.counter === 0) {
-            getFilterDetails();
-        }
-    }, [filterState.counter, filterState.isOpen, getFilterDetails]);
-
-    useEffect(() => {
-        filterFields.length > 0 && filterDispatch({ type: 'SET_FILTER_FIELDS', payload: filterFields });
-    }, [filterFields]);
-
-    useEffect(() => {
-        handleFilter();
-    }, [searchInput, filterTerms, state.stationList, state.schemaList, handleFilter]);
-
-    useEffect(() => {
-        let sub;
-        let jc;
-        let sc;
-        switch (filterComponent) {
-            case 'stations':
-                jc = JSONCodec();
-                sc = StringCodec();
-                try {
-                    (async () => {
-                        const rawBrokerName = await state.socket?.request(`$memphis_ws_subs.get_all_stations_data`, sc.encode('SUB'));
-                        const brokerName = JSON.parse(sc.decode(rawBrokerName?._rdata))['name'];
-                        sub = state.socket?.subscribe(`$memphis_ws_pubs.get_all_stations_data.${brokerName}`);
-                    })();
-                } catch (err) {
-                    return;
-                }
-                setTimeout(async () => {
-                    if (sub) {
-                        (async () => {
-                            for await (const msg of sub) {
-                                let data = jc.decode(msg.data);
-                                data?.sort((a, b) => new Date(b.station.created_at) - new Date(a.station.created_at));
-                                dispatch({ type: 'SET_STATION_LIST', payload: data });
-                            }
-                        })();
-                    }
-                }, 1000);
-
-                return () => {
-                    sub?.unsubscribe();
-                };
-            case 'schemaverse':
-                jc = JSONCodec();
-                sc = StringCodec();
-                try {
-                    (async () => {
-                        const rawBrokerName = await state.socket?.request(`$memphis_ws_subs.get_all_schema_data`, sc.encode('SUB'));
-                        const brokerName = JSON.parse(sc.decode(rawBrokerName?._rdata))['name'];
-                        sub = state.socket?.subscribe(`$memphis_ws_pubs.get_all_schema_data.${brokerName}`);
                     })();
                 } catch (err) {
                     return;
