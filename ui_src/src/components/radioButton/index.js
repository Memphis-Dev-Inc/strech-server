--- conflicted
+++ resolved
@@ -24,13 +24,7 @@
 import { Radio, Space } from 'antd';
 import React from 'react';
 
-<<<<<<< HEAD
-const RadioButton = (props) => {
-    const { options = [], radioValue, onChange, optionType, disabled, fontFamily, filter } = props;
-
-=======
 const RadioButton = ({ options = [], radioValue, onChange, onClick, optionType, disabled, vertical, fontFamily, radioWrapper, labelType }) => {
->>>>>>> e06aca59
     const handleChange = (e) => {
         onChange(e);
     };
@@ -50,16 +44,6 @@
                 defaultValue={radioValue || options[0]?.value}
             >
                 {options.map((option) => (
-<<<<<<< HEAD
-                    <>
-                        <Radio key={option.id} value={option.value} className={filter && 'radio-filter'}>
-                            <span className={filter && 'filter-radio'} style={{ fontFamily: fontFamily }}>
-                                {option.label}
-                            </span>
-                        </Radio>
-                        {filter && <br />}
-                    </>
-=======
                     <Radio key={option.id} value={option.value} disabled={option.disabled || false}>
                         <div
                             className={labelType ? (radioValue === option.value ? 'label-type radio-value' : 'label-type') : radioWrapper || 'radio-wrapper'}
@@ -74,7 +58,6 @@
                             {option.description && <span className="des">{option.description}</span>}
                         </div>
                     </Radio>
->>>>>>> e06aca59
                 ))}
             </Radio.Group>
         </div>
