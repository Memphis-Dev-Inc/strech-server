// Copyright 2021-2022 The Memphis Authors
// Licensed under the MIT License (the "License");
// Permission is hereby granted, free of charge, to any person obtaining a copy
// of this software and associated documentation files (the "Software"), to deal
// in the Software without restriction, including without limitation the rights
// to use, copy, modify, merge, publish, distribute, sublicense, and to permit persons to whom the Software is
// furnished to do so, subject to the following conditions:

// The above copyright notice and this permission notice shall be included in all
// copies or substantial portions of the Software.

// This license limiting reselling the software itself "AS IS".

// THE SOFTWARE IS PROVIDED "AS IS", WITHOUT WARRANTY OF ANY KIND, EXPRESS OR
// IMPLIED, INCLUDING BUT NOT LIMITED TO THE WARRANTIES OF MERCHANTABILITY,
// FITNESS FOR A PARTICULAR PURPOSE AND NONINFRINGEMENT. IN NO EVENT SHALL THE
// AUTHORS OR COPYRIGHT HOLDERS BE LIABLE FOR ANY CLAIM, DAMAGES OR OTHER
// LIABILITY, WHETHER IN AN ACTION OF CONTRACT, TORT OR OTHERWISE, ARISING FROM,
// OUT OF OR IN CONNECTION WITH THE SOFTWARE OR THE USE OR OTHER DEALINGS IN THE
// SOFTWARE.

import './style.scss';

import React, { useState, useEffect, useRef } from 'react';
import { Popover } from 'antd';
import Tag from '../tag';
import { Add, AddRounded } from '@material-ui/icons';
import RemainingTagsList from './remainingTagsList';
import TagsPicker from '../tagsPicker';

const remainingTagsPopInnerStyle = { maxWidth: '155px', padding: '10px', paddingBottom: '10px', borderRadius: '12px', border: '1px solid #f0f0f0' };
const tagsPickerPopInnerStyle = {
    width: '250px',
    height: '313px',
    borderRadius: '8px',
    border: '1px solid #E4E4E4',
    padding: '0px 0px',
    overflow: 'hidden',
    boxShadow: '0px 23px 44px rgba(176, 183, 195, 0.14)'
};

<<<<<<< HEAD
const TagsList = ({ tagsToShow, tags, editable, handleDelete, entityType, entityID, handleTagsUpdate, newEntity = false }) => {
=======
const TagsList = ({ tagsToShow, tags, editable, handleDelete, entityName, entityType, handleTagsUpdate, newEntity = false }) => {
>>>>>>> 9906120b
    const [tagsToDisplay, setTagsToDisplay] = useState([]);
    const [remainingTags, setRemainingTags] = useState([]);
    const saveChangesRef = useRef(null);
    const [tagsPop, setTagsPop] = useState(false);

    useEffect(() => {
        if (tags?.length > tagsToShow) {
            const tagsShow = tags.slice(0, tagsToShow);
            setTagsToDisplay(tagsShow);
            const remainingTagsList = tags.slice(tagsToShow);
            setRemainingTags(remainingTagsList);
        } else {
            setTagsToDisplay(tags);
            setRemainingTags([]);
        }
    }, [tags, tagsToShow]);

    const handleOpenChange = (newOpen) => {
        if (!newOpen) saveChangesRef?.current.handleSaveChanges();
        setTagsPop(newOpen);
    };

    return (
        <div className="tags-list-wrapper">
            {tagsToDisplay?.map((tag, index) => {
                return <Tag key={index} tag={tag} editable={editable || false} onDelete={() => handleDelete(tag.name)} />;
            })}
            {remainingTags?.length > 0 && (
                <Popover
                    overlayInnerStyle={remainingTagsPopInnerStyle}
                    placement="bottomLeft"
                    content={<RemainingTagsList tags={remainingTags} handleDelete={(tag) => handleDelete(tag)} editable={editable}></RemainingTagsList>}
                >
                    <div className="plus-tags">
                        <Add className="add" />
                        <p>{remainingTags.length}</p>
                    </div>
                </Popover>
            )}
            {editable && (
                <Popover
                    overlayInnerStyle={tagsPickerPopInnerStyle}
                    destroyTooltipOnHide={true}
                    trigger="click"
                    placement="bottomLeft"
                    open={tagsPop}
                    onOpenChange={(open) => {
                        handleOpenChange(open);
                    }}
                    content={
                        <TagsPicker
                            ref={saveChangesRef}
                            tags={tags}
<<<<<<< HEAD
                            entity_id={entityID}
=======
>>>>>>> 9906120b
                            entity_type={entityType}
                            handleUpdatedTagList={(tags) => {
                                handleTagsUpdate(tags);
                                setTagsPop(false);
                            }}
                            newEntity={newEntity}
                        />
                    }
                >
                    <div className="edit-tags">
                        <AddRounded className="add" />
                        <div className="edit-content">{tags?.length > 0 ? 'Edit tags' : 'Add new tag'}</div>
                    </div>
                </Popover>
            )}
        </div>
    );
};

export default TagsList;<|MERGE_RESOLUTION|>--- conflicted
+++ resolved
@@ -39,11 +39,7 @@
     boxShadow: '0px 23px 44px rgba(176, 183, 195, 0.14)'
 };
 
-<<<<<<< HEAD
-const TagsList = ({ tagsToShow, tags, editable, handleDelete, entityType, entityID, handleTagsUpdate, newEntity = false }) => {
-=======
 const TagsList = ({ tagsToShow, tags, editable, handleDelete, entityName, entityType, handleTagsUpdate, newEntity = false }) => {
->>>>>>> 9906120b
     const [tagsToDisplay, setTagsToDisplay] = useState([]);
     const [remainingTags, setRemainingTags] = useState([]);
     const saveChangesRef = useRef(null);
@@ -97,10 +93,6 @@
                         <TagsPicker
                             ref={saveChangesRef}
                             tags={tags}
-<<<<<<< HEAD
-                            entity_id={entityID}
-=======
->>>>>>> 9906120b
                             entity_type={entityType}
                             handleUpdatedTagList={(tags) => {
                                 handleTagsUpdate(tags);
