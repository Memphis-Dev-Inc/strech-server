--- conflicted
+++ resolved
@@ -9,11 +9,7 @@
     .badge {
         background-color: #f7685b;
         color: #ffffff;
-<<<<<<< HEAD
-        font-size: 9px;
-=======
         font-size: 12px;
->>>>>>> a11eae7e
         align-items: center;
         border-radius: 50px;
         padding-right: 6px;
