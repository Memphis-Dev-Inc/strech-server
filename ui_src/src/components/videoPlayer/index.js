// Copyright 2022-2023 The Memphis.dev Authors
// Licensed under the Memphis Business Source License 1.0 (the "License");
// you may not use this file except in compliance with the License.
// You may obtain a copy of the License at
//
// Changed License: [Apache License, Version 2.0 (https://www.apache.org/licenses/LICENSE-2.0), as published by the Apache Foundation.
//
// https://github.com/memphisdev/memphis/blob/master/LICENSE
//
// Additional Use Grant: You may make use of the Licensed Work (i) only as part of your own product or service, provided it is not a message broker or a message queue product or service; and (ii) provided that you do not use, provide, distribute, or make available the Licensed Work as a Service.
// A "Service" is a commercial offering, product, hosted, or managed service, that allows third parties (other than your own employees and contractors acting on your behalf) to access and/or use the Licensed Work or a substantial set of the features or functionality of the Licensed Work to third parties as a software-as-a-service, platform-as-a-service, infrastructure-as-a-service or other similar services that compete with Licensor products or services.

import './style.scss';

import React, { useState } from 'react';
import ReactPlayer from 'react-player';

import { ReactComponent as PlayVideoIcon } from '../../assets/images/playVideoIcon.svg';
import { ReactComponent as Img404Icon } from '../../assets/images/404.svg';

<<<<<<< HEAD
const VideoPlayer = ({ url, bgImg, width, height }) => {
=======
const VideoPlayer = ({ url, bgImg, height = '250px', width = '24vw' }) => {
>>>>>>> 16e9425c
    const [playState, setPlayState] = useState(false);
    const [isOffline, setIsOffline] = useState(false);

    return isOffline ? (
        <Img404Icon className="not-connected" alt="not-connected" />
    ) : (
        <ReactPlayer
            className="video-player"
            controls={true}
            playing={playState}
            light={true}
            playIcon={
                <div onClick={() => setPlayState(true)}>
                    <PlayVideoIcon className="play-video-icon" />
                </div>
            }
<<<<<<< HEAD
            height={height || '250px'}
            width={width || '24vw'}
=======
            height={height}
            width={width}
>>>>>>> 16e9425c
            url={url}
            onError={() => setIsOffline(true)}
            style={{ backgroundImage: `url(${bgImg})`, backgroundRepeat: 'no-repeat', backgroundSize: 'cover' }}
        ></ReactPlayer>
    );
};

export default VideoPlayer;<|MERGE_RESOLUTION|>--- conflicted
+++ resolved
@@ -18,11 +18,7 @@
 import { ReactComponent as PlayVideoIcon } from '../../assets/images/playVideoIcon.svg';
 import { ReactComponent as Img404Icon } from '../../assets/images/404.svg';
 
-<<<<<<< HEAD
 const VideoPlayer = ({ url, bgImg, width, height }) => {
-=======
-const VideoPlayer = ({ url, bgImg, height = '250px', width = '24vw' }) => {
->>>>>>> 16e9425c
     const [playState, setPlayState] = useState(false);
     const [isOffline, setIsOffline] = useState(false);
 
@@ -39,13 +35,8 @@
                     <PlayVideoIcon className="play-video-icon" />
                 </div>
             }
-<<<<<<< HEAD
             height={height || '250px'}
             width={width || '24vw'}
-=======
-            height={height}
-            width={width}
->>>>>>> 16e9425c
             url={url}
             onError={() => setIsOffline(true)}
             style={{ backgroundImage: `url(${bgImg})`, backgroundRepeat: 'no-repeat', backgroundSize: 'cover' }}
