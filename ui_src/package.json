{
  "name": "memphis-ui",
  "version": "0.2.0",
  "private": true,
  "dependencies": {
    "@material-ui/core": "^4.12.3",
    "@material-ui/icons": "^4.11.2",
    "@monaco-editor/react": "^4.4.6",
    "@testing-library/jest-dom": "^5.16.1",
    "@testing-library/react": "^12.1.2",
    "@testing-library/react-hooks": "^8.0.0",
    "@testing-library/user-event": "^13.5.0",
    "ajv": "^8.11.2",
    "ajv-draft-04": "^1.0.0",
    "antd": "^4.23.1",
    "apexcharts": "^3.33.1",
    "axios": "^0.25.0",
    "buffer": "^6.0.3",
    "gapi-script": "^1.2.0",
    "generate-schema": "^2.6.0",
    "jest-environment-jsdom": "^28.1.0",
    "jsbi": "^4.3.0",
    "lottie-react": "^2.3.1",
    "monaco-editor": "^0.34.0",
    "nats.ws": "^1.10.0",
    "prettier": "^2.5.1",
    "protocol-buffers-schema": "^3.6.0",
    "react": "^17.0.2",
    "react-apexcharts": "^1.3.9",
    "react-dom": "^17.0.2",
    "react-draggable": "^4.4.5",
    "react-google-login": "^5.2.2",
    "react-player": "^2.11.0",
    "react-responsive": "^9.0.0-beta.6",
    "react-router-dom": "^5.2.0",
    "react-scripts": "5.0.0",
    "react-test-renderer": "^17.0.2",
    "react-virtuoso": "^2.18.0",
    "react-window": "^1.8.6",
    "reaflow": "^5.0.6",
    "sass": "^1.49.0",
<<<<<<< HEAD
    "socket.io-client": "^1.4.0",
    "uuid": "^9.0.0",
=======
>>>>>>> 43cf231f
    "web-vitals": "^2.1.4"
  },
  "scripts": {
    "start": "PORT=5555 react-scripts start",
    "build": "GENERATE_SOURCEMAP=false BUILD_PATH='./../ui_static_files/build' react-scripts build",
    "test": "jest",
    "eject": "react-scripts eject"
  },
  "eslintConfig": {
    "extends": [
      "react-app",
      "react-app/jest"
    ]
  },
  "browserslist": {
    "production": [
      ">0.2%",
      "not dead",
      "not op_mini all"
    ],
    "development": [
      "last 1 chrome version",
      "last 1 firefox version",
      "last 1 safari version"
    ]
  },
  "devDependencies": {
    "@babel/core": "^7.17.10",
    "@babel/preset-env": "^7.17.10",
    "@babel/preset-react": "^7.16.7",
    "@testing-library/dom": "^8.13.0",
    "@wojtekmaj/enzyme-adapter-react-17": "^0.6.7",
    "babel-jest": "^28.1.0",
    "enzyme": "^3.11.0",
    "eslint": "^8.15.0",
    "eslint-plugin-react": "^7.29.4",
    "identity-obj-proxy": "^3.0.0",
    "jest": "^28.1.0",
    "jest-canvas-mock": "^2.4.0"
  },
  "jest": {
    "moduleNameMapper": {
      "\\.(jpg|jpeg|png|gif|eot|otf|webp|svg|ttf|woff|woff2|mp4|webm|wav|mp3|m4a|aac|oga)$": "<rootDir>/src/__mocks__/FileMock.js",
      "\\.(css|less|scss|sass)$": "identity-obj-proxy"
    },
    "transform": {
      "^.+\\.(js|jsx)$": "babel-jest"
    },
    "setupFilesAfterEnv": [
      "./jest.setup.js"
    ],
    "setupFiles": [
      "jest-canvas-mock"
    ]
  },
  "babel": {
    "presets": [
      [
        "@babel/preset-env",
        {
          "targets": {
            "node": "current"
          }
        }
      ],
      "@babel/preset-react"
    ]
  }
}<|MERGE_RESOLUTION|>--- conflicted
+++ resolved
@@ -39,11 +39,7 @@
     "react-window": "^1.8.6",
     "reaflow": "^5.0.6",
     "sass": "^1.49.0",
-<<<<<<< HEAD
-    "socket.io-client": "^1.4.0",
     "uuid": "^9.0.0",
-=======
->>>>>>> 43cf231f
     "web-vitals": "^2.1.4"
   },
   "scripts": {
