--- conflicted
+++ resolved
@@ -21,11 +21,8 @@
 	"memphis-broker/analytics"
 	"memphis-broker/background_tasks"
 	"memphis-broker/db"
-<<<<<<< HEAD
+	"memphis-broker/handlers"
 	"memphis-broker/http_server"
-=======
-	"memphis-broker/handlers"
->>>>>>> f30d75be
 	"memphis-broker/server"
 	"os"
 	"sync"
@@ -103,13 +100,10 @@
 }
 
 func runMemphis(s *server.Server) {
-<<<<<<< HEAD
 
 	if !s.MemphisInitialized() {
 		s.Fatalf("Jetstream not enabled on global account")
 	}
-=======
->>>>>>> f30d75be
 
 	err := db.InitializeDbConnection(s)
 	handleError(s, "Failed initializing db connection: ", err)
@@ -133,13 +127,8 @@
 	wg.Add(4)
 
 	// go tcp_server.InitializeTcpServer(wg)
-<<<<<<< HEAD
 	go http_server.InitializeHttpServer(s, wg)
-	// go background_tasks.KillZombieResources(wg)
-=======
-	// go http_server.InitializeHttpServer(wg, s)
 	go background_tasks.KillZombieResources(wg)
->>>>>>> f30d75be
 	// go background_tasks.ListenForPoisonMessages()
 
 	var env string
