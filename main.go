--- conflicted
+++ resolved
@@ -114,11 +114,7 @@
 		s.Errorf("Failed initializing integrations: " + err.Error())
 	}
 
-<<<<<<< HEAD
-	go s.CreateMemphisStream("$memphis_syslogs")
-=======
 	go s.CreateSystemStreams()
->>>>>>> 2993f503
 
 	err = server.CreateRootUserOnFirstSystemLoad()
 	if err != nil {
@@ -127,7 +123,6 @@
 		os.Exit(1)
 	}
 
-	go s.CreateMemphisStream("$memphis_tiered_storage")
 	go http_server.InitializeHttpServer(s)
 
 	err = s.StartBackgroundTasks()
