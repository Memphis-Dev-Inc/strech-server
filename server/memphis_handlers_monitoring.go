// Copyright 2022-2023 The Memphis.dev Authors
// Licensed under the Memphis Business Source License 1.0 (the "License");
// you may not use this file except in compliance with the License.
// You may obtain a copy of the License at
//
// Changed License: [Apache License, Version 2.0 (https://www.apache.org/licenses/LICENSE-2.0), as published by the Apache Foundation.
//
// https://github.com/memphisdev/memphis/blob/master/LICENSE
//
// Additional Use Grant: You may make use of the Licensed Work (i) only as part of your own product or service, provided it is not a message broker or a message queue product or service; and (ii) provided that you do not use, provide, distribute, or make available the Licensed Work as a Service.
// A "Service" is a commercial offering, product, hosted, or managed service, that allows third parties (other than your own employees and contractors acting on your behalf) to access and/or use the Licensed Work or a substantial set of the features or functionality of the Licensed Work to third parties as a software-as-a-service, platform-as-a-service, infrastructure-as-a-service or other similar services that compete with Licensor products or services.
package server

import (
	"bufio"
	"bytes"
	"context"
	"encoding/json"
	"errors"
	"fmt"
	"io"
	"math"
	"memphis/analytics"
	"memphis/db"
	"memphis/models"
	"memphis/utils"
	"net/http"
	"os"
	"os/exec"
	"regexp"
	"runtime"
	"sort"
	"strconv"
	"strings"
	"time"

	"github.com/docker/docker/api/types"
	dockerClient "github.com/docker/docker/client"
	"github.com/gin-gonic/gin"

	v1 "k8s.io/api/core/v1"
	metav1 "k8s.io/apimachinery/pkg/apis/meta/v1"
	"k8s.io/client-go/kubernetes"
	"k8s.io/client-go/kubernetes/scheme"
	"k8s.io/client-go/rest"
	"k8s.io/client-go/tools/remotecommand"
	metricsv "k8s.io/metrics/pkg/client/clientset/versioned"
)

type MonitoringHandler struct{ S *Server }

var clientset *kubernetes.Clientset
var metricsclientset *metricsv.Clientset
var config *rest.Config
var noMetricsInstalledLog bool
var noMetricsPermissionLog bool

const (
	healthyStatus   = "healthy"
	unhealthyStatus = "unhealthy"
	dangerousStatus = "dangerous"
	riskyStatus     = "risky"
)

func clientSetClusterConfig() error {
	var err error
	// in cluster config
	config, err = rest.InClusterConfig()
	if err != nil {
		return err
	}
	clientset, err = kubernetes.NewForConfig(config)

	if err != nil {
		return err
	}
	if metricsclientset == nil {
		metricsclientset, err = metricsv.NewForConfig(config)
		if err != nil {
			return err
		}
	}

	noMetricsInstalledLog = false
	noMetricsPermissionLog = false

	return nil
}

func (mh MonitoringHandler) GetSystemComponents() ([]models.SystemComponents, bool, error) {
	components := []models.SystemComponents{}
	allComponents := []models.SysComponent{}
	portsMap := map[string][]int{}
	hosts := []string{}
	metricsEnabled := true
	defaultStat := models.CompStats{
		Total:      0,
		Current:    0,
		Percentage: 0,
	}
	if configuration.DOCKER_ENV == "true" { // docker env
		metricsEnabled = true
		hosts = []string{"localhost"}
		if configuration.DEV_ENV == "true" {
			maxCpu := float64(runtime.GOMAXPROCS(0))
			v, err := serv.Varz(nil)
			if err != nil {
				return components, metricsEnabled, err
			}
			var storageComp models.CompStats
			memUsage := float64(0)
			os := runtime.GOOS
			storage_size := float64(0)
			isWindows := false
			switch os {
			case "windows":
				isWindows = true
				storageComp = defaultStat // TODO: add support for windows
			default:
				storage_size, err = getUnixStorageSize()
				if err != nil {
					return components, metricsEnabled, err
				}
				storageComp = models.CompStats{
					Total:      shortenFloat(storage_size),
					Current:    shortenFloat(float64(v.JetStream.Stats.Store)),
					Percentage: int(math.Ceil((float64(v.JetStream.Stats.Store) / storage_size) * 100)),
				}
				memUsage, err = getUnixMemoryUsage()
				if err != nil {
					return components, metricsEnabled, err
				}
			}
			memPerc := (memUsage / float64(v.JetStream.Config.MaxMemory)) * 100
			comp := models.SysComponent{
				Name: "memphis-0",
				CPU: models.CompStats{
					Total:      shortenFloat(maxCpu),
					Current:    shortenFloat((v.CPU / 100) * maxCpu),
					Percentage: int(math.Ceil(v.CPU)),
				},
				Memory: models.CompStats{
					Total:      shortenFloat(float64(v.JetStream.Config.MaxMemory)),
					Current:    shortenFloat(memUsage),
					Percentage: int(math.Ceil(memPerc)),
				},
				Storage: storageComp,
				Healthy: true,
			}
			comp.Status = checkPodStatus(comp.CPU.Percentage, comp.Memory.Percentage, comp.Storage.Percentage)
			components = append(components, models.SystemComponents{
				Name:        "memphis",
<<<<<<< HEAD
				Components:  getComponentsStructByOneComp(comp),
				Status:      comp.Status,
				Ports:       []int{configuration.HTTP_PORT, configuration.CLIENTS_PORT, configuration.WS_PORT, 8222},
=======
				Components:  cpuComps,
				Status:      checkCompStatus(cpuComps),
				Ports:       []int{mh.S.opts.UiPort, mh.S.opts.Port, mh.S.opts.Websocket.Port, mh.S.opts.HTTPPort},
>>>>>>> 38d28423
				DesiredPods: 1,
				ActualPods:  1,
				Hosts:       hosts,
			})
<<<<<<< HEAD
=======
			resp, err := http.Get(fmt.Sprintf("http://localhost:%v/monitoring/getResourcesUtilization", mh.S.opts.RestGwPort))
>>>>>>> 38d28423
			healthy := false
			restGwComp := defaultSystemComp("memphis-rest-gateway", healthy)
			resp, err := http.Get(fmt.Sprintf("http://localhost:%v/monitoring/getResourcesUtilization", configuration.REST_GW_PORT))
			if err == nil {
				healthy = true
				var restGwMonitorInfo models.RestGwMonitoringResponse
				defer resp.Body.Close()
				err = json.NewDecoder(resp.Body).Decode(&restGwMonitorInfo)
				if err != nil {
					return components, metricsEnabled, err
				}
				if !isWindows {
					storageComp = models.CompStats{
						Total:      shortenFloat(storage_size),
						Current:    shortenFloat((restGwMonitorInfo.Storage / 100) * storage_size),
						Percentage: int(math.Ceil(float64(restGwMonitorInfo.Storage))),
					}
				}
				restGwComp = models.SysComponent{
					Name: "memphis-rest-gateway",
					CPU: models.CompStats{
						Total:      shortenFloat(maxCpu),
						Current:    shortenFloat((restGwMonitorInfo.CPU / 100) * maxCpu),
						Percentage: int(math.Ceil(restGwMonitorInfo.CPU)),
					},
					Memory: models.CompStats{
						Total:      shortenFloat(float64(v.JetStream.Config.MaxMemory)),
						Current:    shortenFloat((restGwMonitorInfo.Memory / 100) * float64(v.JetStream.Config.MaxMemory)),
						Percentage: int(math.Ceil(float64(restGwMonitorInfo.Memory))),
					},
					Storage: storageComp,
					Healthy: healthy,
				}
				restGwComp.Status = checkPodStatus(restGwComp.CPU.Percentage, restGwComp.Memory.Percentage, restGwComp.Storage.Percentage)
			}
			actualRestGw := 1
			if !healthy {
				actualRestGw = 0
			}
			components = append(components, models.SystemComponents{
				Name:        "memphis-rest-gateway",
<<<<<<< HEAD
				Components:  getComponentsStructByOneComp(restGwComp),
				Status:      restGwComp.Status,
				Ports:       []int{configuration.REST_GW_PORT},
=======
				Components:  restGwComps,
				Status:      checkCompStatus(restGwComps),
				Ports:       []int{mh.S.opts.RestGwPort},
>>>>>>> 38d28423
				DesiredPods: 1,
				ActualPods:  actualRestGw,
				Hosts:       hosts,
			})
		}

		ctx := context.Background()
		dockerCli, err := dockerClient.NewClientWithOpts(dockerClient.FromEnv)
		if err != nil {
			return components, metricsEnabled, err
		}
		containers, err := dockerCli.ContainerList(ctx, types.ContainerListOptions{})
		if err != nil {
			return components, metricsEnabled, err
		}

		for _, container := range containers {
			containerName := container.Names[0]
			if !strings.Contains(containerName, "memphis") {
				continue
			}
			containerName = strings.TrimPrefix(containerName, "/")
			if container.State != "running" {
				comp := defaultSystemComp(containerName, false)
				allComponents = append(allComponents, comp)
				continue
			}
			containerStats, err := dockerCli.ContainerStats(ctx, container.ID, false)
			if err != nil {
				return components, metricsEnabled, err
			}
			defer containerStats.Body.Close()

			body, err := io.ReadAll(containerStats.Body)
			if err != nil {
				return components, metricsEnabled, err
			}
			var dockerStats types.Stats
			err = json.Unmarshal(body, &dockerStats)
			if err != nil {
				return components, metricsEnabled, err
			}
			cpuLimit := float64(runtime.GOMAXPROCS(0))
			cpuPercentage := math.Ceil((float64(dockerStats.CPUStats.CPUUsage.TotalUsage) / float64(dockerStats.CPUStats.SystemUsage)) * 100)
			totalCpuUsage := (cpuPercentage / 100) * cpuLimit
			totalMemoryUsage := float64(dockerStats.MemoryStats.Usage)
			memoryLimit := float64(dockerStats.MemoryStats.Limit)
			memoryPercentage := math.Ceil((float64(totalMemoryUsage) / float64(memoryLimit)) * 100)
			storage_size, err := getUnixStorageSize()
			if err != nil {
				return components, metricsEnabled, err
			}
			cpuStat := models.CompStats{
				Total:      shortenFloat(cpuLimit),
				Current:    shortenFloat(totalCpuUsage),
				Percentage: int(cpuPercentage),
			}
			memoryStat := models.CompStats{
				Total:      shortenFloat(memoryLimit),
				Current:    shortenFloat(totalMemoryUsage),
				Percentage: int(memoryPercentage),
			}
			storageStat := defaultStat
			dockerPorts := []int{}
			if strings.Contains(containerName, "metadata") {
				dbStorageSize, totalSize, err := getDbStorageSize()
				if err != nil {
					return components, metricsEnabled, err
				}
				storageStat = models.CompStats{
					Total:      shortenFloat(totalSize),
					Current:    shortenFloat(dbStorageSize),
					Percentage: int(math.Ceil(float64(dbStorageSize) / float64(totalSize))),
				}
				containerName = strings.TrimPrefix(containerName, "memphis-")
			} else if strings.Contains(containerName, "cluster") {
				v, err := serv.Varz(nil)
				if err != nil {
					return components, metricsEnabled, err
				}
				storageStat = models.CompStats{
					Total:      shortenFloat(storage_size),
					Current:    shortenFloat(float64(v.JetStream.Stats.Store)),
					Percentage: int(math.Ceil(float64(v.JetStream.Stats.Store) / storage_size)),
				}
			}
			for _, port := range container.Ports {
				if int(port.PublicPort) != 0 {
					dockerPorts = append(dockerPorts, int(port.PublicPort))
				}
			}
			comp := models.SysComponent{
				Name:    containerName,
				CPU:     cpuStat,
				Memory:  memoryStat,
				Storage: storageStat,
				Healthy: true,
			}
			comp.Status = checkPodStatus(comp.CPU.Percentage, comp.Memory.Percentage, comp.Storage.Percentage)
			components = append(components, models.SystemComponents{
				Name:        strings.TrimSuffix(containerName, "-1"),
				Components:  getComponentsStructByOneComp(comp),
				Status:      comp.Status,
				Ports:       dockerPorts,
				DesiredPods: 1,
				ActualPods:  1,
				Hosts:       hosts,
			})
		}
	} else if configuration.LOCAL_CLUSTER_ENV { // TODO not fully supported - currently shows the current broker stats only
		metricsEnabled = true
		hosts = []string{"localhost"}
		maxCpu := float64(runtime.GOMAXPROCS(0))
		v, err := serv.Varz(nil)
		if err != nil {
			return components, metricsEnabled, err
		}
		var storageComp models.CompStats
		memUsage := float64(0)
		os := runtime.GOOS
		storage_size := float64(0)
		isWindows := false
		switch os {
		case "windows":
			isWindows = true
			storageComp = defaultStat // TODO: add support for windows
		default:
			storage_size, err = getUnixStorageSize()
			if err != nil {
				return components, metricsEnabled, err
			}
			storageComp = models.CompStats{
				Total:      shortenFloat(storage_size),
				Current:    shortenFloat(float64(v.JetStream.Stats.Store)),
				Percentage: int(math.Ceil((float64(v.JetStream.Stats.Store) / storage_size) * 100)),
			}
			memUsage, err = getUnixMemoryUsage()
			if err != nil {
				return components, metricsEnabled, err
			}
		}
		memPerc := (memUsage / float64(v.JetStream.Config.MaxMemory)) * 100
		comp := models.SysComponent{
			Name: "memphis-0",
			CPU: models.CompStats{
				Total:      shortenFloat(maxCpu),
				Current:    shortenFloat((v.CPU / 100) * maxCpu),
				Percentage: int(math.Ceil(v.CPU)),
			},
			Memory: models.CompStats{
				Total:      shortenFloat(float64(v.JetStream.Config.MaxMemory)),
				Current:    shortenFloat(memUsage),
				Percentage: int(math.Ceil(memPerc)),
			},
			Storage: storageComp,
			Healthy: true,
		}
		comp.Status = checkPodStatus(comp.CPU.Percentage, comp.Memory.Percentage, comp.Storage.Percentage)
		components = append(components, models.SystemComponents{
			Name:        "memphis",
<<<<<<< HEAD
			Components:  getComponentsStructByOneComp(comp),
			Status:      comp.Status,
			Ports:       []int{configuration.HTTP_PORT, configuration.CLIENTS_PORT, configuration.WS_PORT, 8222},
=======
			Components:  cpuComps,
			Status:      checkCompStatus(cpuComps),
			Ports:       []int{mh.S.opts.UiPort, mh.S.opts.Port, mh.S.opts.Websocket.Port, mh.S.opts.HTTPPort},
>>>>>>> 38d28423
			DesiredPods: 1,
			ActualPods:  1,
			Hosts:       hosts,
		})
		resp, err := http.Get(fmt.Sprintf("http://localhost:%v/monitoring/getResourcesUtilization", mh.S.opts.RestGwPort))
		healthy := false
		restGwComp := defaultSystemComp("memphis-rest-gateway", healthy)
		if err == nil {
			healthy = true
			var restGwMonitorInfo models.RestGwMonitoringResponse
			defer resp.Body.Close()
			err = json.NewDecoder(resp.Body).Decode(&restGwMonitorInfo)
			if err != nil {
				return components, metricsEnabled, err
			}
			if !isWindows {
				storageComp = models.CompStats{
					Total:      shortenFloat(storage_size),
					Current:    shortenFloat((restGwMonitorInfo.Storage / 100) * storage_size),
					Percentage: int(math.Ceil(float64(restGwMonitorInfo.Storage))),
				}
			}
			restGwComp := models.SysComponent{
				Name: "memphis-rest-gateway",
				CPU: models.CompStats{
					Total:      shortenFloat(maxCpu),
					Current:    shortenFloat((restGwMonitorInfo.CPU / 100) * maxCpu),
					Percentage: int(math.Ceil(restGwMonitorInfo.CPU)),
				},
				Memory: models.CompStats{
					Total:      shortenFloat(float64(v.JetStream.Config.MaxMemory)),
					Current:    shortenFloat((restGwMonitorInfo.Memory / 100) * float64(v.JetStream.Config.MaxMemory)),
					Percentage: int(math.Ceil(float64(restGwMonitorInfo.Memory))),
				},
				Storage: storageComp,
				Healthy: healthy,
			}
			restGwComp.Status = checkPodStatus(restGwComp.CPU.Percentage, restGwComp.Memory.Percentage, restGwComp.Storage.Percentage)
		}
		actualRestGw := 1
		if !healthy {
			actualRestGw = 0
		}
		components = append(components, models.SystemComponents{
			Name:        "memphis-rest-gateway",
<<<<<<< HEAD
			Components:  getComponentsStructByOneComp(restGwComp),
			Status:      restGwComp.Status,
			Ports:       []int{configuration.REST_GW_PORT},
=======
			Components:  restGwComps,
			Status:      checkCompStatus(restGwComps),
			Ports:       []int{mh.S.opts.RestGwPort},
>>>>>>> 38d28423
			DesiredPods: 1,
			ActualPods:  actualRestGw,
			Hosts:       hosts,
		})

		ctx := context.Background()
		dockerCli, err := dockerClient.NewClientWithOpts(dockerClient.FromEnv)
		if err != nil {
			return components, metricsEnabled, err
		}
		containers, err := dockerCli.ContainerList(ctx, types.ContainerListOptions{})
		if err != nil {
			return components, metricsEnabled, err
		}

		for _, container := range containers {
			containerName := container.Names[0]
			if !strings.Contains(containerName, "memphis") {
				continue
			}
			containerName = strings.TrimPrefix(containerName, "/")
			if container.State != "running" {
				comp := defaultSystemComp(containerName, false)
				allComponents = append(allComponents, comp)
				continue
			}
			containerStats, err := dockerCli.ContainerStats(ctx, container.ID, false)
			if err != nil {
				return components, metricsEnabled, err
			}
			defer containerStats.Body.Close()

			body, err := io.ReadAll(containerStats.Body)
			if err != nil {
				return components, metricsEnabled, err
			}
			var dockerStats types.Stats
			err = json.Unmarshal(body, &dockerStats)
			if err != nil {
				return components, metricsEnabled, err
			}
			cpuLimit := float64(runtime.GOMAXPROCS(0))
			cpuPercentage := math.Ceil((float64(dockerStats.CPUStats.CPUUsage.TotalUsage) / float64(dockerStats.CPUStats.SystemUsage)) * 100)
			totalCpuUsage := (cpuPercentage / 100) * cpuLimit
			totalMemoryUsage := float64(dockerStats.MemoryStats.Usage)
			memoryLimit := float64(dockerStats.MemoryStats.Limit)
			memoryPercentage := math.Ceil((float64(totalMemoryUsage) / float64(memoryLimit)) * 100)
			storage_size, err := getUnixStorageSize()
			if err != nil {
				return components, metricsEnabled, err
			}
			cpuStat := models.CompStats{
				Total:      shortenFloat(cpuLimit),
				Current:    shortenFloat(totalCpuUsage),
				Percentage: int(cpuPercentage),
			}
			memoryStat := models.CompStats{
				Total:      shortenFloat(memoryLimit),
				Current:    shortenFloat(totalMemoryUsage),
				Percentage: int(memoryPercentage),
			}
			storageStat := defaultStat
			dockerPorts := []int{}
			if strings.Contains(containerName, "metadata") {
				dbStorageSize, totalSize, err := getDbStorageSize()
				if err != nil {
					return components, metricsEnabled, err
				}
				storageStat = models.CompStats{
					Total:      shortenFloat(totalSize),
					Current:    shortenFloat(dbStorageSize),
					Percentage: int(math.Ceil(float64(dbStorageSize) / float64(totalSize))),
				}

			} else if strings.Contains(containerName, "cluster") {
				v, err := serv.Varz(nil)
				if err != nil {
					return components, metricsEnabled, err
				}
				storageStat = models.CompStats{
					Total:      shortenFloat(storage_size),
					Current:    shortenFloat(float64(v.JetStream.Stats.Store)),
					Percentage: int(math.Ceil(float64(v.JetStream.Stats.Store) / storage_size)),
				}
			}
			for _, port := range container.Ports {
				if int(port.PublicPort) != 0 {
					dockerPorts = append(dockerPorts, int(port.PublicPort))
				}
			}
			comp := models.SysComponent{
				Name:    containerName,
				CPU:     cpuStat,
				Memory:  memoryStat,
				Storage: storageStat,
				Healthy: true,
			}
			comp.Status = checkPodStatus(comp.CPU.Percentage, comp.Memory.Percentage, comp.Storage.Percentage)
			components = append(components, models.SystemComponents{
				Name:        containerName,
				Components:  getComponentsStructByOneComp(comp),
				Status:      comp.Status,
				Ports:       dockerPorts,
				DesiredPods: 1,
				ActualPods:  1,
				Hosts:       hosts,
			})
		}
	} else { // k8s env
		if clientset == nil {
			err := clientSetClusterConfig()
			if err != nil {
				return components, metricsEnabled, err
			}
		}
		deploymentsClient := clientset.AppsV1().Deployments(mh.S.opts.K8sNamespace)
		deploymentsList, err := deploymentsClient.List(context.TODO(), metav1.ListOptions{})
		if err != nil {
			return components, metricsEnabled, err
		}

		pods, err := clientset.CoreV1().Pods(mh.S.opts.K8sNamespace).List(context.TODO(), metav1.ListOptions{})
		if err != nil {
			return components, metricsEnabled, err
		}
		minikubeCheck := false
		isMinikube := false
		for _, pod := range pods.Items {
			if pod.Status.Phase != v1.PodRunning {
				allComponents = append(allComponents, defaultSystemComp(pod.Name, false))
				continue
			}
			var ports []int
			podMetrics, err := metricsclientset.MetricsV1beta1().PodMetricses(mh.S.opts.K8sNamespace).Get(context.TODO(), pod.Name, metav1.GetOptions{})
			if err != nil {
				if strings.Contains(err.Error(), "could not find the requested resource") {
					metricsEnabled = false
					allComponents = append(allComponents, defaultSystemComp(pod.Name, true))
					if !noMetricsInstalledLog {
						serv.Warnf("GetSystemComponents: k8s metrics not installed: " + err.Error())
						noMetricsInstalledLog = true
					}
					continue
				} else if strings.Contains(err.Error(), "is forbidden") {
					metricsEnabled = false
					allComponents = append(allComponents, defaultSystemComp(pod.Name, true))
					if !noMetricsPermissionLog {
						serv.Warnf("GetSystemComponents: No permissions for k8s metrics: " + err.Error())
						noMetricsPermissionLog = true
					}
					continue
				}
				return components, metricsEnabled, err
			}
			node, err := clientset.CoreV1().Nodes().Get(context.TODO(), pod.Spec.NodeName, metav1.GetOptions{})
			if err != nil {
				return components, metricsEnabled, err
			}
			if !minikubeCheck {
				isMinikube = checkIsMinikube(node.Labels)
			}
			pvcClient := clientset.CoreV1().PersistentVolumeClaims(mh.S.opts.K8sNamespace)
			pvcList, err := pvcClient.List(context.TODO(), metav1.ListOptions{})
			if err != nil {
				return components, metricsEnabled, err
			}
			cpuLimit := pod.Spec.Containers[0].Resources.Limits.Cpu().AsApproximateFloat64()
			if cpuLimit == float64(0) {
				cpuLimit = node.Status.Capacity.Cpu().AsApproximateFloat64()
			}
			memLimit := pod.Spec.Containers[0].Resources.Limits.Memory().AsApproximateFloat64()
			if memLimit == float64(0) {
				memLimit = node.Status.Capacity.Memory().AsApproximateFloat64()
			}
			storageLimit := float64(0)
			if len(pvcList.Items) == 1 {
				size := pvcList.Items[0].Status.Capacity[v1.ResourceStorage]
				floatSize := size.AsApproximateFloat64()
				if floatSize != float64(0) {
					storageLimit = floatSize
				}
			} else {
				for _, pvc := range pvcList.Items {
					if strings.Contains(pvc.Name, pod.Name) {
						size := pvc.Status.Capacity[v1.ResourceStorage]
						floatSize := size.AsApproximateFloat64()
						if floatSize != float64(0) {
							storageLimit = floatSize
						}
						break
					}
				}
			}
			mountpath := ""
			containerForExec := ""
			for _, container := range pod.Spec.Containers {
				for _, port := range container.Ports {
					if int(port.ContainerPort) != 0 {
						ports = append(ports, int(port.ContainerPort))
					}
				}
				if strings.Contains(container.Name, "memphis") || strings.Contains(container.Name, "postgresql") {
					for _, mount := range pod.Spec.Containers[0].VolumeMounts {
						if strings.Contains(mount.Name, "memphis") || strings.Contains(mount.Name, "data") { // data is for postgres mount name
							mountpath = mount.MountPath
							break
						}
					}
					containerForExec = container.Name
				}
			}

			cpuUsage := float64(0)
			memUsage := float64(0)
			for _, container := range podMetrics.Containers {
				cpuUsage += container.Usage.Cpu().AsApproximateFloat64()
				memUsage += container.Usage.Memory().AsApproximateFloat64()
			}
			storageUsage := float64(0)
			if isMinikube {
				if strings.Contains(strings.ToLower(pod.Name), "metadata") {
					storageUsage, _, err = getDbStorageSize()
					if err != nil {
						return components, metricsEnabled, err
					}
				} else if strings.Contains(strings.ToLower(pod.Name), "cluster") {
					v, err := serv.Varz(nil)
					if err != nil {
						return components, metricsEnabled, err
					}
					storageUsage = shortenFloat(float64(v.JetStream.Stats.Store))
				}
			} else if containerForExec != "" && mountpath != "" {
				storageUsage, err = getContainerStorageUsage(config, mountpath, containerForExec, pod.Name, mh.S.opts.K8sNamespace)
				if err != nil {
					return components, metricsEnabled, err
				}
			}
			storagePercentage := 0
			if storageUsage > float64(0) && storageLimit > float64(0) {
				storagePercentage = int(math.Ceil((storageUsage / storageLimit) * 100))
			}

			comp := models.SysComponent{
				Name: pod.Name,
				CPU: models.CompStats{
					Total:      shortenFloat(cpuLimit),
					Current:    shortenFloat(cpuUsage),
					Percentage: int(math.Ceil((float64(cpuUsage) / float64(cpuLimit)) * 100)),
				},
				Memory: models.CompStats{
					Total:      shortenFloat(memLimit),
					Current:    shortenFloat(memUsage),
					Percentage: int(math.Ceil((float64(memUsage) / float64(memLimit)) * 100)),
				},
				Storage: models.CompStats{
					Total:      shortenFloat(storageLimit),
					Current:    shortenFloat(storageUsage),
					Percentage: storagePercentage,
				},
				Healthy: true,
			}
			comp.Status = checkPodStatus(comp.CPU.Percentage, comp.Memory.Percentage, comp.Storage.Percentage)
			allComponents = append(allComponents, comp)
			portsMap[pod.Name] = ports
		}

		for _, d := range deploymentsList.Items {
			desired := int(*d.Spec.Replicas)
			actual := int(d.Status.ReadyReplicas)
			relevantComponents := getRelevantComponents(d.Name, allComponents, desired)
			var relevantPorts []int
			var status string
			if metricsEnabled {
				relevantPorts = getRelevantPorts(d.Name, portsMap)
				status = checkCompStatus(relevantComponents)
			} else {
				for _, container := range d.Spec.Template.Spec.Containers {
					for _, port := range container.Ports {
						if int(port.ContainerPort) != 0 {
							relevantPorts = append(relevantPorts, int(port.ContainerPort))
						}
					}
				}
				if desired == actual {
					status = healthyStatus
				} else {
					status = unhealthyStatus
				}
			}
			brokerMatch, err := regexp.MatchString(`^memphis-\d*[0-9]\d*$`, d.Name)
			if err != nil {
				return components, metricsEnabled, err
			}
			if brokerMatch {
				if BROKER_HOST == "" {
					hosts = []string{}
				} else {
					hosts = []string{BROKER_HOST}
				}
				if UI_HOST != "" {
					hosts = append(hosts, UI_HOST)
				}
			} else if strings.Contains(d.Name, "memphis-rest-gateway") {
				if REST_GW_HOST != "" {
					hosts = []string{REST_GW_HOST}
				}
			} else if strings.Contains(d.Name, "metadata") {
				hosts = []string{}
			}
			components = append(components, models.SystemComponents{
				Name:        d.Name,
				Components:  relevantComponents,
				Status:      status,
				Ports:       relevantPorts,
				DesiredPods: desired,
				ActualPods:  actual,
				Hosts:       hosts,
			})
		}

		statefulsetsClient := clientset.AppsV1().StatefulSets(mh.S.opts.K8sNamespace)
		statefulsetsList, err := statefulsetsClient.List(context.TODO(), metav1.ListOptions{})
		if err != nil {
			return components, metricsEnabled, err
		}
		for _, s := range statefulsetsList.Items {
			desired := int(*s.Spec.Replicas)
			actual := int(s.Status.ReadyReplicas)
			relevantComponents := getRelevantComponents(s.Name, allComponents, desired)
			var relevantPorts []int
			var status string
			if metricsEnabled {
				relevantPorts = getRelevantPorts(s.Name, portsMap)
				status = checkCompStatus(relevantComponents)
			} else {
				for _, container := range s.Spec.Template.Spec.Containers {
					for _, port := range container.Ports {
						if int(port.ContainerPort) != 0 {
							relevantPorts = append(relevantPorts, int(port.ContainerPort))
						}
					}
				}
				if desired == actual {
					status = healthyStatus
				} else {
					status = unhealthyStatus
				}
			}
			brokerMatch, err := regexp.MatchString(`^memphis-\d*[0-9]\d*$`, s.Name)
			if err != nil {
				return components, metricsEnabled, err
			}
			if brokerMatch {
				if BROKER_HOST == "" {
					hosts = []string{}
				} else {
					hosts = []string{BROKER_HOST}
				}
				if UI_HOST != "" {
					hosts = append(hosts, UI_HOST)
				}
			} else if strings.Contains(s.Name, "memphis-rest-gateway") {
				if REST_GW_HOST != "" {
					hosts = []string{REST_GW_HOST}
				}
			} else if strings.Contains(s.Name, "metadata") {
				hosts = []string{}
			}
			components = append(components, models.SystemComponents{
				Name:        s.Name,
				Components:  relevantComponents,
				Status:      status,
				Ports:       relevantPorts,
				DesiredPods: desired,
				ActualPods:  actual,
				Hosts:       hosts,
			})
		}
	}
	return components, metricsEnabled, nil
}

func (mh MonitoringHandler) GetClusterInfo(c *gin.Context) {
	fileContent, err := os.ReadFile("version.conf")
	if err != nil {
		serv.Errorf("GetClusterInfo: " + err.Error())
		c.AbortWithStatusJSON(500, gin.H{"message": "Server error"})
		return
	}
	c.IndentedJSON(200, gin.H{"version": string(fileContent)})
}

func (mh MonitoringHandler) GetBrokersThroughputs() ([]models.BrokerThroughputResponse, error) {
	uid := serv.memphis.nuid.Next()
	durableName := "$memphis_fetch_throughput_consumer_" + uid
	var msgs []StoredMsg
	var throughputs []models.BrokerThroughputResponse
	streamInfo, err := serv.memphisStreamInfo(throughputStreamNameV1)
	if err != nil {
		return throughputs, err
	}

	amount := streamInfo.State.Msgs
	startSeq := uint64(1)
	if streamInfo.State.FirstSeq > 0 {
		startSeq = streamInfo.State.FirstSeq
	}

	cc := ConsumerConfig{
		OptStartSeq:   startSeq,
		DeliverPolicy: DeliverByStartSequence,
		AckPolicy:     AckExplicit,
		Durable:       durableName,
		Replicas:      1,
	}

	err = serv.memphisAddConsumer(throughputStreamNameV1, &cc)
	if err != nil {
		return throughputs, err
	}

	responseChan := make(chan StoredMsg)
	subject := fmt.Sprintf(JSApiRequestNextT, throughputStreamNameV1, durableName)
	reply := durableName + "_reply"
	req := []byte(strconv.FormatUint(amount, 10))

	sub, err := serv.subscribeOnGlobalAcc(reply, reply+"_sid", func(_ *client, subject, reply string, msg []byte) {
		go func(respCh chan StoredMsg, subject, reply string, msg []byte) {
			// ack
			serv.sendInternalAccountMsg(serv.GlobalAccount(), reply, []byte(_EMPTY_))
			rawTs := tokenAt(reply, 8)
			seq, _, _ := ackReplyInfo(reply)

			intTs, err := strconv.Atoi(rawTs)
			if err != nil {
				serv.Errorf("GetBrokersThroughputs: " + err.Error())
			}

			respCh <- StoredMsg{
				Subject:  subject,
				Sequence: uint64(seq),
				Data:     msg,
				Time:     time.Unix(0, int64(intTs)),
			}
		}(responseChan, subject, reply, copyBytes(msg))
	})
	if err != nil {
		return throughputs, err
	}

	serv.sendInternalAccountMsgWithReply(serv.GlobalAccount(), subject, reply, nil, req, true)
	timeout := 300 * time.Millisecond
	timer := time.NewTimer(timeout)
	for i := uint64(0); i < amount; i++ {
		select {
		case <-timer.C:
			goto cleanup
		case msg := <-responseChan:
			msgs = append(msgs, msg)
		}
	}

cleanup:
	timer.Stop()
	serv.unsubscribeOnGlobalAcc(sub)
	err = serv.memphisRemoveConsumer(throughputStreamNameV1, durableName)
	if err != nil {
		return throughputs, err
	}

	sort.Slice(msgs, func(i, j int) bool { // old to new
		return msgs[i].Time.Before(msgs[j].Time)
	})

	m := make(map[string]models.BrokerThroughputResponse)
	for _, msg := range msgs {
		var brokerThroughput models.BrokerThroughput
		err = json.Unmarshal(msg.Data, &brokerThroughput)
		if err != nil {
			return throughputs, err
		}

		if _, ok := m[brokerThroughput.Name]; !ok {
			m[brokerThroughput.Name] = models.BrokerThroughputResponse{
				Name: brokerThroughput.Name,
			}
		}

		mapEntry := m[brokerThroughput.Name]
		mapEntry.Read = append(m[brokerThroughput.Name].Read, models.ThroughputReadResponse{
			Timestamp: msg.Time,
			Read:      brokerThroughput.Read,
		})
		mapEntry.Write = append(m[brokerThroughput.Name].Write, models.ThroughputWriteResponse{
			Timestamp: msg.Time,
			Write:     brokerThroughput.Write,
		})
		m[brokerThroughput.Name] = mapEntry
	}

	throughputs = make([]models.BrokerThroughputResponse, 0, len(m))
	totalRead := make([]models.ThroughputReadResponse, ws_updates_interval_sec)
	totalWrite := make([]models.ThroughputWriteResponse, ws_updates_interval_sec)
	for _, t := range m {
		throughputs = append(throughputs, t)
		for i, r := range t.Read {
			totalRead[i].Timestamp = r.Timestamp
			totalRead[i].Read += r.Read
		}
		for i, w := range t.Write {
			totalWrite[i].Timestamp = w.Timestamp
			totalWrite[i].Write += w.Write
		}
	}
	throughputs = append([]models.BrokerThroughputResponse{{
		Name:  "total",
		Read:  totalRead,
		Write: totalWrite,
	}}, throughputs...)

	return throughputs, nil
}

func (mh MonitoringHandler) GetMainOverviewData(c *gin.Context) {
	stationsHandler := StationsHandler{S: mh.S}
	stations, totalMessages, totalDlsMsgs, err := stationsHandler.GetAllStationsDetails()
	if err != nil {
		serv.Errorf("GetMainOverviewData: GetAllStationsDetails: " + err.Error())
		c.AbortWithStatusJSON(500, gin.H{"message": "Server error"})
		return
	}
	systemComponents, metricsEnabled, err := mh.GetSystemComponents()
	if err != nil {
		if strings.Contains(strings.ToLower(err.Error()), "cannot connect to the docker daemon") {
			serv.Warnf("GetMainOverviewData: GetSystemComponents: " + err.Error())
			c.AbortWithStatusJSON(SHOWABLE_ERROR_STATUS_CODE, gin.H{"message": "Failed getting system components data: " + err.Error()})
		} else {
			serv.Errorf("GetMainOverviewData: GetSystemComponents: " + err.Error())
			c.AbortWithStatusJSON(500, gin.H{"message": "Server error"})
		}
		return
	}
	k8sEnv := true
	if configuration.DOCKER_ENV == "true" || configuration.LOCAL_CLUSTER_ENV {
		k8sEnv = false
	}
	brokersThroughputs, err := mh.GetBrokersThroughputs()
	if err != nil {
		serv.Errorf("GetMainOverviewData: GetBrokersThroughputs: " + err.Error())
		c.AbortWithStatusJSON(500, gin.H{"message": "Server error"})
		return
	}
	response := models.MainOverviewData{
		TotalStations:     len(stations),
		TotalMessages:     totalMessages,
		TotalDlsMessages:  totalDlsMsgs,
		SystemComponents:  systemComponents,
		Stations:          stations,
		K8sEnv:            k8sEnv,
		BrokersThroughput: brokersThroughputs,
		MetricsEnabled:    metricsEnabled,
	}

	shouldSendAnalytics, _ := shouldSendAnalytics()
	if shouldSendAnalytics {
		user, _ := getUserDetailsFromMiddleware(c)
		analytics.SendEvent(user.Username, "user-enter-main-overview")
	}

	c.IndentedJSON(200, response)
}

func getFakeProdsAndConsForPreview() ([]map[string]interface{}, []map[string]interface{}, []map[string]interface{}, []map[string]interface{}) {
	connectedProducers := make([]map[string]interface{}, 0)
	connectedProducers = append(connectedProducers, map[string]interface{}{
		"id":              "63b68df439e19dd69996f3d8",
		"name":            "prod.20",
		"type":            "application",
		"connection_id":   "f95f24fbcf959dfb941e6ff3",
		"created_by_user": "root",
		"creation_date":   "2023-01-05T08:44:36.999Z",
		"station_name":    "idanasulin6",
		"is_active":       true,
		"is_deleted":      false,
		"client_address":  "127.0.0.1:61430",
	})
	connectedProducers = append(connectedProducers, map[string]interface{}{
		"id":              "63b68df439e19dd69996f3d6",
		"name":            "prod.19",
		"type":            "application",
		"connection_id":   "f95f24fbcf959dfb941e6ff3",
		"created_by_user": "root",
		"creation_date":   "2023-01-05T08:44:36.99Z",
		"station_name":    "idanasulin6",
		"is_active":       true,
		"is_deleted":      false,
		"client_address":  "127.0.0.1:61430",
	})
	connectedProducers = append(connectedProducers, map[string]interface{}{
		"id":              "63b68df439e19dd69996f3d4",
		"name":            "prod.18",
		"type":            "application",
		"connection_id":   "f95f24fbcf959dfb941e6ff3",
		"created_by_user": "root",
		"creation_date":   "2023-01-05T08:44:36.982Z",
		"station_name":    "idanasulin6",
		"is_active":       true,
		"is_deleted":      false,
		"client_address":  "127.0.0.1:61430",
	})
	connectedProducers = append(connectedProducers, map[string]interface{}{
		"id":              "63b68df439e19dd69996f3d2",
		"name":            "prod.17",
		"type":            "application",
		"connection_id":   "f95f24fbcf959dfb941e6ff3",
		"created_by_user": "root",
		"creation_date":   "2023-01-05T08:44:36.969Z",
		"station_name":    "idanasulin6",
		"is_active":       true,
		"is_deleted":      false,
		"client_address":  "127.0.0.1:61430",
	})

	disconnectedProducers := make([]map[string]interface{}, 0)
	disconnectedProducers = append(connectedProducers, map[string]interface{}{
		"id":              "63b68df439e19dd69996f3d0",
		"name":            "prod.16",
		"type":            "application",
		"connection_id":   "f95f24fbcf959dfb941e6ff3",
		"created_by_user": "root",
		"creation_date":   "2023-01-05T08:44:36.959Z",
		"station_name":    "idanasulin6",
		"is_active":       false,
		"is_deleted":      false,
		"client_address":  "127.0.0.1:61430",
	})
	disconnectedProducers = append(connectedProducers, map[string]interface{}{
		"id":              "63b68df439e19dd69996f3ce",
		"name":            "prod.15",
		"type":            "application",
		"connection_id":   "f95f24fbcf959dfb941e6ff3",
		"created_by_user": "root",
		"creation_date":   "2023-01-05T08:44:36.951Z",
		"station_name":    "idanasulin6",
		"is_active":       false,
		"is_deleted":      false,
		"client_address":  "127.0.0.1:61430",
	})
	disconnectedProducers = append(connectedProducers, map[string]interface{}{
		"id":              "63b68df439e19dd69996f3cc",
		"name":            "prod.14",
		"type":            "application",
		"connection_id":   "f95f24fbcf959dfb941e6ff3",
		"created_by_user": "root",
		"creation_date":   "2023-01-05T08:44:36.941Z",
		"station_name":    "idanasulin6",
		"is_active":       false,
		"is_deleted":      false,
		"client_address":  "127.0.0.1:61430",
	})
	disconnectedProducers = append(connectedProducers, map[string]interface{}{
		"id":              "63b68df439e19dd69996f3ca",
		"name":            "prod.13",
		"type":            "application",
		"connection_id":   "f95f24fbcf959dfb941e6ff3",
		"created_by_user": "root",
		"creation_date":   "2023-01-05T08:44:36.93Z",
		"station_name":    "idanasulin6",
		"is_active":       false,
		"is_deleted":      false,
		"client_address":  "127.0.0.1:61430",
	})
	disconnectedProducers = append(connectedProducers, map[string]interface{}{
		"id":              "63b68df439e19dd69996f3c8",
		"name":            "prod.12",
		"type":            "application",
		"connection_id":   "f95f24fbcf959dfb941e6ff3",
		"created_by_user": "root",
		"creation_date":   "2023-01-05T08:44:36.92Z",
		"station_name":    "idanasulin6",
		"is_active":       false,
		"is_deleted":      false,
		"client_address":  "127.0.0.1:61430",
	})
	disconnectedProducers = append(connectedProducers, map[string]interface{}{
		"id":              "63b68df439e19dd69996f3c6",
		"name":            "prod.11",
		"type":            "application",
		"connection_id":   "f95f24fbcf959dfb941e6ff3",
		"created_by_user": "root",
		"creation_date":   "2023-01-05T08:44:36.911Z",
		"station_name":    "idanasulin6",
		"is_active":       false,
		"is_deleted":      false,
		"client_address":  "127.0.0.1:61430",
	})
	disconnectedProducers = append(connectedProducers, map[string]interface{}{
		"id":              "63b68df439e19dd69996f3c4",
		"name":            "prod.10",
		"type":            "application",
		"connection_id":   "f95f24fbcf959dfb941e6ff3",
		"created_by_user": "root",
		"creation_date":   "2023-01-05T08:44:36.902Z",
		"station_name":    "idanasulin6",
		"is_active":       false,
		"is_deleted":      false,
		"client_address":  "127.0.0.1:61430",
	})
	disconnectedProducers = append(connectedProducers, map[string]interface{}{
		"id":              "63b68df439e19dd69996f3c2",
		"name":            "prod.9",
		"type":            "application",
		"connection_id":   "f95f24fbcf959dfb941e6ff3",
		"created_by_user": "root",
		"creation_date":   "2023-01-05T08:44:36.892Z",
		"station_name":    "idanasulin6",
		"is_active":       false,
		"is_deleted":      false,
		"client_address":  "127.0.0.1:61430",
	})
	disconnectedProducers = append(connectedProducers, map[string]interface{}{
		"id":              "63b68df439e19dd69996f3c0",
		"name":            "prod.8",
		"type":            "application",
		"connection_id":   "f95f24fbcf959dfb941e6ff3",
		"created_by_user": "root",
		"creation_date":   "2023-01-05T08:44:36.882Z",
		"station_name":    "idanasulin6",
		"is_active":       false,
		"is_deleted":      false,
		"client_address":  "127.0.0.1:61430",
	})
	disconnectedProducers = append(connectedProducers, map[string]interface{}{
		"id":              "63b68df439e19dd69996f3be",
		"name":            "prod.7",
		"type":            "application",
		"connection_id":   "f95f24fbcf959dfb941e6ff3",
		"created_by_user": "root",
		"creation_date":   "2023-01-05T08:44:36.872Z",
		"station_name":    "idanasulin6",
		"is_active":       false,
		"is_deleted":      false,
		"client_address":  "127.0.0.1:61430",
	})
	disconnectedProducers = append(connectedProducers, map[string]interface{}{
		"id":              "63b68df439e19dd69996f3bc",
		"name":            "prod.6",
		"type":            "application",
		"connection_id":   "f95f24fbcf959dfb941e6ff3",
		"created_by_user": "root",
		"creation_date":   "2023-01-05T08:44:36.862Z",
		"station_name":    "idanasulin6",
		"is_active":       false,
		"is_deleted":      false,
		"client_address":  "127.0.0.1:61430",
	})

	connectedCgs := make([]map[string]interface{}, 0)
	connectedCgs = append(connectedCgs, map[string]interface{}{
		"name":                    "cg.20",
		"unprocessed_messages":    0,
		"poison_messages":         0,
		"is_active":               true,
		"is_deleted":              false,
		"in_process_messages":     0,
		"max_ack_time_ms":         30000,
		"max_msg_deliveries":      10,
		"connected_consumers":     []string{},
		"disconnected_consumers":  []string{},
		"deleted_consumers":       []string{},
		"last_status_change_date": "2023-01-05T08:44:37.165Z",
	})
	connectedCgs = append(connectedCgs, map[string]interface{}{
		"name":                    "cg.19",
		"unprocessed_messages":    0,
		"poison_messages":         0,
		"is_active":               true,
		"is_deleted":              false,
		"in_process_messages":     0,
		"max_ack_time_ms":         30000,
		"max_msg_deliveries":      10,
		"connected_consumers":     []string{},
		"disconnected_consumers":  []string{},
		"deleted_consumers":       []string{},
		"last_status_change_date": "2023-01-05T08:44:37.165Z",
	})
	connectedCgs = append(connectedCgs, map[string]interface{}{
		"name":                    "cg.18",
		"unprocessed_messages":    0,
		"poison_messages":         0,
		"is_active":               true,
		"is_deleted":              false,
		"in_process_messages":     0,
		"max_ack_time_ms":         30000,
		"max_msg_deliveries":      10,
		"connected_consumers":     []string{},
		"disconnected_consumers":  []string{},
		"deleted_consumers":       []string{},
		"last_status_change_date": "2023-01-05T08:44:37.165Z",
	})
	connectedCgs = append(connectedCgs, map[string]interface{}{
		"name":                    "cg.17",
		"unprocessed_messages":    0,
		"poison_messages":         0,
		"is_active":               true,
		"is_deleted":              false,
		"in_process_messages":     0,
		"max_ack_time_ms":         30000,
		"max_msg_deliveries":      10,
		"connected_consumers":     []string{},
		"disconnected_consumers":  []string{},
		"deleted_consumers":       []string{},
		"last_status_change_date": "2023-01-05T08:44:37.165Z",
	})
	connectedCgs = append(connectedCgs, map[string]interface{}{
		"name":                    "cg.16",
		"unprocessed_messages":    0,
		"poison_messages":         0,
		"is_active":               true,
		"is_deleted":              false,
		"in_process_messages":     0,
		"max_ack_time_ms":         30000,
		"max_msg_deliveries":      10,
		"connected_consumers":     []string{},
		"disconnected_consumers":  []string{},
		"deleted_consumers":       []string{},
		"last_status_change_date": "2023-01-05T08:44:37.165Z",
	})

	disconnectedCgs := make([]map[string]interface{}, 0)
	disconnectedCgs = append(disconnectedCgs, map[string]interface{}{
		"name":                    "cg.15",
		"unprocessed_messages":    0,
		"poison_messages":         0,
		"is_active":               false,
		"is_deleted":              false,
		"in_process_messages":     0,
		"max_ack_time_ms":         30000,
		"max_msg_deliveries":      10,
		"connected_consumers":     []string{},
		"disconnected_consumers":  []string{},
		"deleted_consumers":       []string{},
		"last_status_change_date": "2023-01-05T08:44:37.165Z",
	})
	disconnectedCgs = append(disconnectedCgs, map[string]interface{}{
		"name":                    "cg.14",
		"unprocessed_messages":    0,
		"poison_messages":         0,
		"is_active":               false,
		"is_deleted":              false,
		"in_process_messages":     0,
		"max_ack_time_ms":         30000,
		"max_msg_deliveries":      10,
		"connected_consumers":     []string{},
		"disconnected_consumers":  []string{},
		"deleted_consumers":       []string{},
		"last_status_change_date": "2023-01-05T08:44:37.165Z",
	})
	disconnectedCgs = append(disconnectedCgs, map[string]interface{}{
		"name":                    "cg.13",
		"unprocessed_messages":    0,
		"poison_messages":         0,
		"is_active":               false,
		"is_deleted":              false,
		"in_process_messages":     0,
		"max_ack_time_ms":         30000,
		"max_msg_deliveries":      10,
		"connected_consumers":     []string{},
		"disconnected_consumers":  []string{},
		"deleted_consumers":       []string{},
		"last_status_change_date": "2023-01-05T08:44:37.165Z",
	})
	disconnectedCgs = append(disconnectedCgs, map[string]interface{}{
		"name":                    "cg.12",
		"unprocessed_messages":    0,
		"poison_messages":         0,
		"is_active":               false,
		"is_deleted":              false,
		"in_process_messages":     0,
		"max_ack_time_ms":         30000,
		"max_msg_deliveries":      10,
		"connected_consumers":     []string{},
		"disconnected_consumers":  []string{},
		"deleted_consumers":       []string{},
		"last_status_change_date": "2023-01-05T08:44:37.165Z",
	})
	disconnectedCgs = append(disconnectedCgs, map[string]interface{}{
		"name":                    "cg.11",
		"unprocessed_messages":    0,
		"poison_messages":         0,
		"is_active":               false,
		"is_deleted":              false,
		"in_process_messages":     0,
		"max_ack_time_ms":         30000,
		"max_msg_deliveries":      10,
		"connected_consumers":     []string{},
		"disconnected_consumers":  []string{},
		"deleted_consumers":       []string{},
		"last_status_change_date": "2023-01-05T08:44:37.165Z",
	})
	disconnectedCgs = append(disconnectedCgs, map[string]interface{}{
		"name":                    "cg.10",
		"unprocessed_messages":    0,
		"poison_messages":         0,
		"is_active":               false,
		"is_deleted":              false,
		"in_process_messages":     0,
		"max_ack_time_ms":         30000,
		"max_msg_deliveries":      10,
		"connected_consumers":     []string{},
		"disconnected_consumers":  []string{},
		"deleted_consumers":       []string{},
		"last_status_change_date": "2023-01-05T08:44:37.165Z",
	})
	disconnectedCgs = append(disconnectedCgs, map[string]interface{}{
		"name":                    "cg.9",
		"unprocessed_messages":    0,
		"poison_messages":         0,
		"is_active":               false,
		"is_deleted":              false,
		"in_process_messages":     0,
		"max_ack_time_ms":         30000,
		"max_msg_deliveries":      10,
		"connected_consumers":     []string{},
		"disconnected_consumers":  []string{},
		"deleted_consumers":       []string{},
		"last_status_change_date": "2023-01-05T08:44:37.165Z",
	})

	return connectedProducers, disconnectedProducers, connectedCgs, disconnectedCgs
}

func (mh MonitoringHandler) GetStationOverviewData(c *gin.Context) {
	stationsHandler := StationsHandler{S: mh.S}
	producersHandler := ProducersHandler{S: mh.S}
	consumersHandler := ConsumersHandler{S: mh.S}
	auditLogsHandler := AuditLogsHandler{}
	poisonMsgsHandler := PoisonMessagesHandler{S: mh.S}
	tagsHandler := TagsHandler{S: mh.S}
	var body models.GetStationOverviewDataSchema
	ok := utils.Validate(c, &body, false, nil)
	if !ok {
		return
	}

	stationName, err := StationNameFromStr(body.StationName)
	if err != nil {
		serv.Errorf("GetStationOverviewData: At station " + body.StationName + ": " + err.Error())
		c.AbortWithStatusJSON(500, gin.H{"message": "Server error"})
		return
	}
	exist, station, err := db.GetStationByName(stationName.Ext())
	if err != nil {
		serv.Errorf("GetStationOverviewData: At station " + body.StationName + ": " + err.Error())
		c.AbortWithStatusJSON(500, gin.H{"message": "Server error"})
		return
	}
	if !exist {
		errMsg := "Station " + body.StationName + " does not exist"
		serv.Warnf("GetStationOverviewData: " + errMsg)
		c.AbortWithStatusJSON(404, gin.H{"message": errMsg})
		return
	}

	connectedProducers, disconnectedProducers, deletedProducers := make([]models.Producer, 0), make([]models.Producer, 0), make([]models.Producer, 0)
	if station.IsNative {
		connectedProducers, disconnectedProducers, deletedProducers, err = producersHandler.GetProducersByStation(station)
		if err != nil {
			serv.Errorf("GetStationOverviewData: At station " + body.StationName + ": " + err.Error())
			c.AbortWithStatusJSON(500, gin.H{"message": "Server error"})
			return
		}
	}

	auditLogs, err := auditLogsHandler.GetAuditLogsByStation(station)
	if err != nil {
		serv.Errorf("GetStationOverviewData: At station " + body.StationName + ": " + err.Error())
		c.AbortWithStatusJSON(500, gin.H{"message": "Server error"})
		return
	}
	totalMessages, err := stationsHandler.GetTotalMessages(station.Name)
	if err != nil {
		if IsNatsErr(err, JSStreamNotFoundErr) {
			serv.Warnf("GetStationOverviewData: Station " + body.StationName + " does not exist")
			c.AbortWithStatusJSON(404, gin.H{"message": "Station " + body.StationName + " does not exist"})
		} else {
			serv.Errorf("GetStationOverviewData: At station " + body.StationName + ": " + err.Error())
			c.AbortWithStatusJSON(500, gin.H{"message": "Server error"})
		}
		return
	}
	avgMsgSize, err := stationsHandler.GetAvgMsgSize(station)
	if err != nil {
		if IsNatsErr(err, JSStreamNotFoundErr) {
			serv.Warnf("GetStationOverviewData: Station " + body.StationName + " does not exist")
			c.AbortWithStatusJSON(404, gin.H{"message": "Station " + body.StationName + " does not exist"})
		} else {
			serv.Errorf("GetStationOverviewData: At station " + body.StationName + ": " + err.Error())
			c.AbortWithStatusJSON(500, gin.H{"message": "Server error"})
		}
		return
	}

	messagesToFetch := 1000
	messages, err := stationsHandler.GetMessages(station, messagesToFetch)
	if err != nil {
		if IsNatsErr(err, JSStreamNotFoundErr) {
			serv.Warnf("GetStationOverviewData: Station " + body.StationName + " does not exist")
			c.AbortWithStatusJSON(404, gin.H{"message": "Station " + body.StationName + " does not exist"})
		} else {
			serv.Errorf("GetStationOverviewData: At station " + body.StationName + ": " + err.Error())
			c.AbortWithStatusJSON(500, gin.H{"message": "Server error"})
		}
		return
	}

	poisonMessages, schemaFailedMessages, totalDlsAmount, poisonCgMap, err := poisonMsgsHandler.GetDlsMsgsByStationLight(station)
	if err != nil {
		if IsNatsErr(err, JSStreamNotFoundErr) {
			serv.Warnf("GetStationOverviewData: Station " + body.StationName + " does not exist")
			c.AbortWithStatusJSON(404, gin.H{"message": "Station " + body.StationName + " does not exist"})
		} else {
			serv.Errorf("GetStationOverviewData: At station " + body.StationName + ": " + err.Error())
			c.AbortWithStatusJSON(500, gin.H{"message": "Server error"})
		}
		return
	}

	connectedCgs, disconnectedCgs, deletedCgs := make([]models.Cg, 0), make([]models.Cg, 0), make([]models.Cg, 0)

	// Only native stations have CGs
	if station.IsNative {
		connectedCgs, disconnectedCgs, deletedCgs, err = consumersHandler.GetCgsByStation(stationName, station, poisonCgMap)
		if err != nil {
			serv.Errorf("GetStationOverviewData: At station " + body.StationName + ": " + err.Error())
			c.AbortWithStatusJSON(500, gin.H{"message": "Server error"})
			return
		}
	}

	tags, err := tagsHandler.GetTagsByEntityWithID("station", station.ID)
	if err != nil {
		serv.Errorf("GetStationOverviewData: At station " + body.StationName + ": " + err.Error())
		c.AbortWithStatusJSON(500, gin.H{"message": "Server error"})
		return
	}
	leader, followers, err := stationsHandler.GetLeaderAndFollowers(station)
	if err != nil {
		if IsNatsErr(err, JSStreamNotFoundErr) {
			serv.Warnf("GetStationOverviewData: Station " + body.StationName + " does not exist")
			c.AbortWithStatusJSON(404, gin.H{"message": "Station " + body.StationName + " does not exist"})
		} else {
			serv.Errorf("GetStationOverviewData: At station " + body.StationName + ": " + err.Error())
			c.AbortWithStatusJSON(500, gin.H{"message": "Server error"})
		}
		return
	}

	_, ok = IntegrationsCache["s3"].(models.Integration)
	if !ok {
		station.TieredStorageEnabled = false
	}
	var response gin.H

	// Check when the schema object in station is not empty, not optional for non native stations
	if station.SchemaName != "" && station.SchemaVersionNumber != 0 {

		var schemaDetails models.StationOverviewSchemaDetails
		exist, schema, err := db.GetSchemaByName(station.SchemaName)
		if !exist {
			schemaDetails = models.StationOverviewSchemaDetails{}
		} else {
			if err != nil {
				serv.Errorf("GetStationOverviewData: At station " + body.StationName + ": " + err.Error())
				c.AbortWithStatusJSON(500, gin.H{"message": "Server error"})
				return
			}

			_, schemaVersion, err := db.GetSchemaVersionByNumberAndID(station.SchemaVersionNumber, schema.ID)
			if err != nil {
				serv.Errorf("GetStationOverviewData: At station " + body.StationName + ": " + err.Error())
				c.AbortWithStatusJSON(500, gin.H{"message": "Server error"})
				return
			}
			updatesAvailable := !schemaVersion.Active
			schemaDetails = models.StationOverviewSchemaDetails{
				SchemaName:       schema.Name,
				VersionNumber:    station.SchemaVersionNumber,
				UpdatesAvailable: updatesAvailable,
				SchemaType:       schema.Type,
			}
		}
		response = gin.H{
			"connected_producers":           connectedProducers,
			"disconnected_producers":        disconnectedProducers,
			"deleted_producers":             deletedProducers,
			"connected_cgs":                 connectedCgs,
			"disconnected_cgs":              disconnectedCgs,
			"deleted_cgs":                   deletedCgs,
			"total_messages":                totalMessages,
			"average_message_size":          avgMsgSize,
			"audit_logs":                    auditLogs,
			"messages":                      messages,
			"poison_messages":               poisonMessages,
			"schema_failed_messages":        schemaFailedMessages,
			"tags":                          tags,
			"leader":                        leader,
			"followers":                     followers,
			"schema":                        schemaDetails,
			"idempotency_window_in_ms":      station.IdempotencyWindow,
			"dls_configuration_poison":      station.DlsConfigurationPoison,
			"dls_configuration_schemaverse": station.DlsConfigurationSchemaverse,
			"total_dls_messages":            totalDlsAmount,
			"tiered_storage_enabled":        station.TieredStorageEnabled,
			"created_by_username":           station.CreatedByUsername,
		}
	} else {
		var emptyResponse struct{}
		if !station.IsNative {
			cp, dp, cc, dc := getFakeProdsAndConsForPreview()
			response = gin.H{
				"connected_producers":           cp,
				"disconnected_producers":        dp,
				"deleted_producers":             deletedProducers,
				"connected_cgs":                 cc,
				"disconnected_cgs":              dc,
				"deleted_cgs":                   deletedCgs,
				"total_messages":                totalMessages,
				"average_message_size":          avgMsgSize,
				"audit_logs":                    auditLogs,
				"messages":                      messages,
				"poison_messages":               poisonMessages,
				"schema_failed_messages":        schemaFailedMessages,
				"tags":                          tags,
				"leader":                        leader,
				"followers":                     followers,
				"schema":                        emptyResponse,
				"idempotency_window_in_ms":      station.IdempotencyWindow,
				"dls_configuration_poison":      station.DlsConfigurationPoison,
				"dls_configuration_schemaverse": station.DlsConfigurationSchemaverse,
				"total_dls_messages":            totalDlsAmount,
				"tiered_storage_enabled":        station.TieredStorageEnabled,
				"created_by_username":           station.CreatedByUsername,
			}
		} else {
			response = gin.H{
				"connected_producers":           connectedProducers,
				"disconnected_producers":        disconnectedProducers,
				"deleted_producers":             deletedProducers,
				"connected_cgs":                 connectedCgs,
				"disconnected_cgs":              disconnectedCgs,
				"deleted_cgs":                   deletedCgs,
				"total_messages":                totalMessages,
				"average_message_size":          avgMsgSize,
				"audit_logs":                    auditLogs,
				"messages":                      messages,
				"poison_messages":               poisonMessages,
				"schema_failed_messages":        schemaFailedMessages,
				"tags":                          tags,
				"leader":                        leader,
				"followers":                     followers,
				"schema":                        emptyResponse,
				"idempotency_window_in_ms":      station.IdempotencyWindow,
				"dls_configuration_poison":      station.DlsConfigurationPoison,
				"dls_configuration_schemaverse": station.DlsConfigurationSchemaverse,
				"total_dls_messages":            totalDlsAmount,
				"tiered_storage_enabled":        station.TieredStorageEnabled,
				"created_by_username":           station.CreatedByUsername,
			}
		}
	}

	shouldSendAnalytics, _ := shouldSendAnalytics()
	if shouldSendAnalytics {
		user, _ := getUserDetailsFromMiddleware(c)
		analytics.SendEvent(user.Username, "user-enter-station-overview")
	}

	c.IndentedJSON(200, response)
}

func (mh MonitoringHandler) GetSystemLogs(c *gin.Context) {
	const amount = 100
	const timeout = 500 * time.Millisecond

	var request models.SystemLogsRequest
	ok := utils.Validate(c, &request, false, nil)
	if !ok {
		return
	}

	startSeq := uint64(request.StartIdx)
	getLast := false
	if request.StartIdx == -1 {
		getLast = true
	}

	filterSubject, filterSubjectSuffix := _EMPTY_, _EMPTY_
	switch request.LogType {
	case "err":
		filterSubjectSuffix = syslogsErrSubject
	case "warn":
		filterSubjectSuffix = syslogsWarnSubject
	case "info":
		filterSubjectSuffix = syslogsInfoSubject
	case "sys":
		filterSubjectSuffix = syslogsSysSubject
	case "external":
		filterSubjectSuffix = syslogsExternalSubject
	}

	if filterSubjectSuffix != _EMPTY_ {
		filterSubject = fmt.Sprintf("%s.%s.%s", syslogsStreamName, "*", filterSubjectSuffix)
	}
	response, err := mh.S.GetSystemLogs(amount, timeout, getLast, startSeq, filterSubject, false)
	if err != nil {
		serv.Errorf("GetSystemLogs: " + err.Error())
		c.AbortWithStatusJSON(500, gin.H{"message": "Server error"})
		return
	}

	shouldSendAnalytics, _ := shouldSendAnalytics()
	if shouldSendAnalytics {
		user, _ := getUserDetailsFromMiddleware(c)
		analytics.SendEvent(user.Username, "user-enter-syslogs-page")
	}

	c.IndentedJSON(200, response)
}

func (mh MonitoringHandler) DownloadSystemLogs(c *gin.Context) {
	const timeout = 20 * time.Second
	response, err := mh.S.GetSystemLogs(100, timeout, false, 0, _EMPTY_, true)
	if err != nil {
		serv.Errorf("DownloadSystemLogs: " + err.Error())
		c.AbortWithStatusJSON(500, gin.H{"message": "Server error"})
		return
	}

	b := new(bytes.Buffer)
	datawriter := bufio.NewWriter(b)

	for _, log := range response.Logs {
		_, _ = datawriter.WriteString(log.Source + ": " + log.Data + "\n")
	}

	datawriter.Flush()
	c.Writer.Write(b.Bytes())
}

func min(x, y uint64) uint64 {
	if x < y {
		return x
	}
	return y
}

func (s *Server) GetSystemLogs(amount uint64,
	timeout time.Duration,
	fromLast bool,
	lastKnownSeq uint64,
	filterSubject string,
	getAll bool) (models.SystemLogsResponse, error) {
	uid := s.memphis.nuid.Next()
	durableName := "$memphis_fetch_logs_consumer_" + uid
	var msgs []StoredMsg

	streamInfo, err := s.memphisStreamInfo(syslogsStreamName)
	if err != nil {
		return models.SystemLogsResponse{}, err
	}

	amount = min(streamInfo.State.Msgs, amount)
	startSeq := lastKnownSeq - amount + 1

	if getAll {
		startSeq = streamInfo.State.FirstSeq
		amount = streamInfo.State.Msgs
	} else if fromLast {
		startSeq = streamInfo.State.LastSeq - amount + 1

		//handle uint wrap around
		if amount >= streamInfo.State.LastSeq {
			startSeq = 1
		}
		lastKnownSeq = streamInfo.State.LastSeq

	} else if amount >= lastKnownSeq {
		startSeq = 1
		amount = lastKnownSeq
	}

	cc := ConsumerConfig{
		OptStartSeq:   startSeq,
		DeliverPolicy: DeliverByStartSequence,
		AckPolicy:     AckExplicit,
		Durable:       durableName,
		Replicas:      1,
	}

	if filterSubject != _EMPTY_ {
		cc.FilterSubject = filterSubject
	}

	err = s.memphisAddConsumer(syslogsStreamName, &cc)
	if err != nil {
		return models.SystemLogsResponse{}, err
	}

	responseChan := make(chan StoredMsg)
	subject := fmt.Sprintf(JSApiRequestNextT, syslogsStreamName, durableName)
	reply := durableName + "_reply"
	req := []byte(strconv.FormatUint(amount, 10))

	sub, err := s.subscribeOnGlobalAcc(reply, reply+"_sid", func(_ *client, subject, reply string, msg []byte) {
		go func(respCh chan StoredMsg, subject, reply string, msg []byte) {
			// ack
			s.sendInternalAccountMsg(s.GlobalAccount(), reply, []byte(_EMPTY_))
			rawTs := tokenAt(reply, 8)
			seq, _, _ := ackReplyInfo(reply)

			intTs, err := strconv.Atoi(rawTs)
			if err != nil {
				s.Errorf("GetSystemLogs: " + err.Error())
			}

			respCh <- StoredMsg{
				Subject:  subject,
				Sequence: uint64(seq),
				Data:     msg,
				Time:     time.Unix(0, int64(intTs)),
			}
		}(responseChan, subject, reply, copyBytes(msg))
	})
	if err != nil {
		return models.SystemLogsResponse{}, err
	}

	s.sendInternalAccountMsgWithReply(s.GlobalAccount(), subject, reply, nil, req, true)

	timer := time.NewTimer(timeout)
	for i := uint64(0); i < amount; i++ {
		select {
		case <-timer.C:
			goto cleanup
		case msg := <-responseChan:
			msgs = append(msgs, msg)
		}
	}

cleanup:
	timer.Stop()
	s.unsubscribeOnGlobalAcc(sub)
	err = s.memphisRemoveConsumer(syslogsStreamName, durableName)
	if err != nil {
		return models.SystemLogsResponse{}, err
	}

	var resMsgs []models.Log
	if uint64(len(msgs)) < amount && streamInfo.State.Msgs > amount && streamInfo.State.FirstSeq < startSeq {
		return s.GetSystemLogs(amount*2, timeout, false, lastKnownSeq, filterSubject, getAll)
	}
	for _, msg := range msgs {
		if err != nil {
			return models.SystemLogsResponse{}, err
		}

		splittedSubj := strings.Split(msg.Subject, tsep)
		var (
			logSource string
			logType   string
		)

		if len(splittedSubj) == 2 {
			// old version's logs
			logSource = "broker"
			logType = splittedSubj[1]
		} else if len(splittedSubj) == 3 {
			// old version's logs
			logSource, logType = splittedSubj[1], splittedSubj[2]
		} else {
			logSource, logType = splittedSubj[1], splittedSubj[3]
		}

		data := string(msg.Data)
		resMsgs = append(resMsgs, models.Log{
			MessageSeq: int(msg.Sequence),
			Type:       logType,
			Data:       data,
			Source:     logSource,
			TimeSent:   msg.Time,
		})
	}

	if getAll {
		sort.Slice(resMsgs, func(i, j int) bool {
			return resMsgs[i].MessageSeq < resMsgs[j].MessageSeq
		})
	} else {
		sort.Slice(resMsgs, func(i, j int) bool {
			return resMsgs[i].MessageSeq > resMsgs[j].MessageSeq
		})

		if len(resMsgs) > 100 {
			resMsgs = resMsgs[:100]
		}
	}

	return models.SystemLogsResponse{Logs: resMsgs}, nil
}

func checkCompStatus(components models.Components) string {
	if len(components.UnhealthyComponents) > 0 {
		return unhealthyStatus
	}
	if len(components.DangerousComponents) > 0 {
		return dangerousStatus
	}
	if len(components.RiskyComponents) > 0 {
		return riskyStatus
	}
	return healthyStatus
}

func getDbStorageSize() (float64, float64, error) {
	ctx, cancelfunc := context.WithTimeout(context.Background(), db.DbOperationTimeout*time.Second)
	defer cancelfunc()
	conn, err := db.MetadataDbClient.Client.Acquire(ctx)
	if err != nil {
		return 0, 0, err
	}
	defer conn.Release()
	var dbStorageSize, totalSize float64
	query := `SELECT pg_database_size($1) AS db_size,
	(SELECT coalesce(sum(pg_total_relation_size(relid)), 0) 
	 FROM pg_catalog.pg_statio_all_tables) AS total_size`
	stmt, err := conn.Conn().Prepare(ctx, "get_db_storage_size", query)
	if err != nil {
		return 0, 0, err
	}
	err = conn.Conn().QueryRow(ctx, stmt.Name, configuration.METADATA_DB_DBNAME).Scan(&dbStorageSize, &totalSize)
	if err != nil {
		return 0, 0, err
	}

	return dbStorageSize, totalSize, nil
}

func getUnixStorageSize() (float64, error) {
	out, err := exec.Command("df", "-h", "/").Output()
	if err != nil {
		return 0, err
	}
	var storage_size float64
	output := string(out[:])
	splitted_output := strings.Split(output, "\n")
	parsedline := strings.Fields(splitted_output[1])
	if len(parsedline) > 0 {
		stringSize := strings.Split(parsedline[1], "G")
		storage_size, err = strconv.ParseFloat(stringSize[0], 64)
		if err != nil {
			return 0, err
		}
	}
	return storage_size * 1024 * 1024 * 1024, nil
}

func getUnixMemoryUsage() (float64, error) {
	pid := os.Getpid()
	pidStr := strconv.Itoa(pid)
	out, err := exec.Command("ps", "-o", "vsz", "-p", pidStr).Output()
	if err != nil {
		return 0, err
	}
	memUsage := float64(0)
	output := string(out[:])
	splitted_output := strings.Split(output, "\n")
	parsedline := strings.Fields(splitted_output[1])
	if len(parsedline) > 0 {
		memUsage, err = strconv.ParseFloat(parsedline[0], 64)
		if err != nil {
			return 0, err
		}
	}
	return memUsage, nil
}

func defaultSystemComp(compName string, healthy bool) models.SysComponent {
	defaultStat := models.CompStats{
		Total:      0,
		Current:    0,
		Percentage: 0,
	}
	status := healthyStatus
	if !healthy {
		status = unhealthyStatus
	}
	return models.SysComponent{
		Name:    compName,
		CPU:     defaultStat,
		Memory:  defaultStat,
		Storage: defaultStat,
		Healthy: healthy,
		Status:  status,
	}
}

func getRelevantComponents(name string, components []models.SysComponent, desired int) models.Components {
	healthyComps := []models.SysComponent{}
	unhealthyComps := []models.SysComponent{}
	dangerousComps := []models.SysComponent{}
	riskyComps := []models.SysComponent{}
	for _, comp := range components {
		regexMatch, _ := regexp.MatchString(`^`+name+`-\d*[0-9]\d*$`, comp.Name)
		if regexMatch {
			switch comp.Status {
			case unhealthyStatus:
				unhealthyComps = append(unhealthyComps, comp)
			case dangerousStatus:
				dangerousComps = append(dangerousComps, comp)
			case riskyStatus:
				riskyComps = append(riskyComps, comp)
			default:
				healthyComps = append(healthyComps, comp)
			}
		} else if name == "memphis-rest-gateway" || name == "memphis-metadata-coordinator" {
			if strings.Contains(comp.Name, name) {
				switch comp.Status {
				case unhealthyStatus:
					unhealthyComps = append(unhealthyComps, comp)
				case dangerousStatus:
					dangerousComps = append(dangerousComps, comp)
				case riskyStatus:
					riskyComps = append(riskyComps, comp)
				default:
					healthyComps = append(healthyComps, comp)
				}
			}
		}
	}
	missingComps := desired - (len(unhealthyComps) + len(dangerousComps) + len(riskyComps) + len(healthyComps))
	if missingComps > 0 {
		for i := 0; i < missingComps; i++ {
			unhealthyComps = append(unhealthyComps, defaultSystemComp(name, false))
		}
	}
	return models.Components{
		UnhealthyComponents: unhealthyComps,
		DangerousComponents: dangerousComps,
		RiskyComponents:     riskyComps,
		HealthyComponents:   healthyComps,
	}
}

func getRelevantPorts(name string, portsMap map[string][]int) []int {
	res := []int{}
	mPorts := make(map[int]bool)
	for key, ports := range portsMap {
		if strings.Contains(key, name) {
			for _, port := range ports {
				if !mPorts[port] {
					mPorts[port] = true
					res = append(res, port)
				}
			}
		}
	}
	return res
}

func getContainerStorageUsage(config *rest.Config, mountPath string, container string, pod string, namespace string) (float64, error) {
	usage := float64(0)
	req := clientset.CoreV1().RESTClient().Post().
		Resource("pods").
		Name(pod).
		Namespace(namespace).
		SubResource("exec")
	req.VersionedParams(&v1.PodExecOptions{
		Container: container,
		Command:   []string{"df", mountPath},
		Stdin:     false,
		Stdout:    true,
		Stderr:    true,
		TTY:       true,
	}, scheme.ParameterCodec)

	exec, err := remotecommand.NewSPDYExecutor(config, "POST", req.URL())
	if err != nil {
		return 0, err
	}

	var stdout, stderr bytes.Buffer
	err = exec.Stream(remotecommand.StreamOptions{
		Stdin:  nil,
		Stdout: &stdout,
		Stderr: &stderr,
	})
	if err != nil {
		return 0, err
	}
	splitted_output := strings.Split(stdout.String(), "\n")
	parsedline := strings.Fields(splitted_output[1])
	if stderr.String() != "" {
		return usage, errors.New(stderr.String())
	}
	if len(parsedline) > 1 {
		usage, err = strconv.ParseFloat(parsedline[2], 64)
		if err != nil {
			return usage, err
		}
		usage = usage * 1024
	}

	return usage, nil
}

func shortenFloat(f float64) float64 {
	// round up very small number
	if f < float64(0.01) && f > float64(0) {
		return float64(0.01)
	}
	// shorten float to 2 decimal places
	return math.Floor(f*100) / 100
}

func (mh MonitoringHandler) GetAvailableReplicas(c *gin.Context) {
	v, err := serv.Varz(nil)
	if err != nil {
		serv.Errorf("GetAvailableReplicas: " + err.Error())
		c.AbortWithStatusJSON(500, gin.H{"message": "Server error"})
		return
	}
	c.IndentedJSON(200, gin.H{
		"available_replicas": v.Routes + 1})
}

func checkIsMinikube(labels map[string]string) bool {
	for key := range labels {
		if strings.Contains(strings.ToLower(key), "minikube") {
			return true
		}
	}
	return false
}

func checkPodStatus(cpu int, memory int, storage int) string {
	if cpu > 99 || memory > 99 || storage > 99 {
		return unhealthyStatus
	}
	if cpu > 94 || memory > 94 || storage > 94 {
		return dangerousStatus
	}
	if cpu > 84 || memory > 84 || storage > 84 {
		return riskyStatus
	}
	return healthyStatus
}

func getComponentsStructByOneComp(comp models.SysComponent) models.Components {
	if comp.Status == unhealthyStatus {
		return models.Components{
			UnhealthyComponents: []models.SysComponent{comp},
		}
	}
	if comp.Status == dangerousStatus {
		return models.Components{
			DangerousComponents: []models.SysComponent{comp},
		}
	}
	if comp.Status == riskyStatus {
		return models.Components{
			RiskyComponents: []models.SysComponent{comp},
		}
	}
	return models.Components{
		HealthyComponents: []models.SysComponent{comp},
	}
}<|MERGE_RESOLUTION|>--- conflicted
+++ resolved
@@ -150,26 +150,16 @@
 			comp.Status = checkPodStatus(comp.CPU.Percentage, comp.Memory.Percentage, comp.Storage.Percentage)
 			components = append(components, models.SystemComponents{
 				Name:        "memphis",
-<<<<<<< HEAD
 				Components:  getComponentsStructByOneComp(comp),
 				Status:      comp.Status,
-				Ports:       []int{configuration.HTTP_PORT, configuration.CLIENTS_PORT, configuration.WS_PORT, 8222},
-=======
-				Components:  cpuComps,
-				Status:      checkCompStatus(cpuComps),
 				Ports:       []int{mh.S.opts.UiPort, mh.S.opts.Port, mh.S.opts.Websocket.Port, mh.S.opts.HTTPPort},
->>>>>>> 38d28423
 				DesiredPods: 1,
 				ActualPods:  1,
 				Hosts:       hosts,
 			})
-<<<<<<< HEAD
-=======
-			resp, err := http.Get(fmt.Sprintf("http://localhost:%v/monitoring/getResourcesUtilization", mh.S.opts.RestGwPort))
->>>>>>> 38d28423
 			healthy := false
 			restGwComp := defaultSystemComp("memphis-rest-gateway", healthy)
-			resp, err := http.Get(fmt.Sprintf("http://localhost:%v/monitoring/getResourcesUtilization", configuration.REST_GW_PORT))
+			resp, err := http.Get(fmt.Sprintf("http://localhost:%v/monitoring/getResourcesUtilization", mh.S.opts.RestGwPort))
 			if err == nil {
 				healthy = true
 				var restGwMonitorInfo models.RestGwMonitoringResponse
@@ -208,15 +198,9 @@
 			}
 			components = append(components, models.SystemComponents{
 				Name:        "memphis-rest-gateway",
-<<<<<<< HEAD
 				Components:  getComponentsStructByOneComp(restGwComp),
 				Status:      restGwComp.Status,
-				Ports:       []int{configuration.REST_GW_PORT},
-=======
-				Components:  restGwComps,
-				Status:      checkCompStatus(restGwComps),
 				Ports:       []int{mh.S.opts.RestGwPort},
->>>>>>> 38d28423
 				DesiredPods: 1,
 				ActualPods:  actualRestGw,
 				Hosts:       hosts,
@@ -377,15 +361,9 @@
 		comp.Status = checkPodStatus(comp.CPU.Percentage, comp.Memory.Percentage, comp.Storage.Percentage)
 		components = append(components, models.SystemComponents{
 			Name:        "memphis",
-<<<<<<< HEAD
 			Components:  getComponentsStructByOneComp(comp),
 			Status:      comp.Status,
-			Ports:       []int{configuration.HTTP_PORT, configuration.CLIENTS_PORT, configuration.WS_PORT, 8222},
-=======
-			Components:  cpuComps,
-			Status:      checkCompStatus(cpuComps),
 			Ports:       []int{mh.S.opts.UiPort, mh.S.opts.Port, mh.S.opts.Websocket.Port, mh.S.opts.HTTPPort},
->>>>>>> 38d28423
 			DesiredPods: 1,
 			ActualPods:  1,
 			Hosts:       hosts,
@@ -431,15 +409,9 @@
 		}
 		components = append(components, models.SystemComponents{
 			Name:        "memphis-rest-gateway",
-<<<<<<< HEAD
 			Components:  getComponentsStructByOneComp(restGwComp),
 			Status:      restGwComp.Status,
-			Ports:       []int{configuration.REST_GW_PORT},
-=======
-			Components:  restGwComps,
-			Status:      checkCompStatus(restGwComps),
 			Ports:       []int{mh.S.opts.RestGwPort},
->>>>>>> 38d28423
 			DesiredPods: 1,
 			ActualPods:  actualRestGw,
 			Hosts:       hosts,
