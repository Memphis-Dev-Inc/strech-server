--- conflicted
+++ resolved
@@ -15,11 +15,6 @@
 	"bufio"
 	"bytes"
 	"context"
-<<<<<<< HEAD
-	"crypto/tls"
-	"crypto/x509"
-=======
->>>>>>> 449d3996
 	"encoding/json"
 	"fmt"
 	"io/ioutil"
@@ -29,10 +24,6 @@
 	"memphis-broker/models"
 	"memphis-broker/utils"
 	"net/http"
-<<<<<<< HEAD
-	"os"
-=======
->>>>>>> 449d3996
 	"os/exec"
 	"runtime"
 	"sort"
@@ -56,12 +47,6 @@
 
 var clientset *kubernetes.Clientset
 var metricsclientset *metricsv.Clientset
-<<<<<<< HEAD
-var caCert string
-var k8sToken string
-var k8sHttpClient *http.Client
-=======
->>>>>>> 449d3996
 
 func clientSetClusterConfig() error {
 	var config *rest.Config
@@ -71,22 +56,6 @@
 	if err != nil {
 		serv.Errorf("clientSetClusterConfig: InClusterConfig: " + err.Error())
 		return err
-<<<<<<< HEAD
-	}
-
-	clientset, err = kubernetes.NewForConfig(config)
-	if err != nil {
-		serv.Errorf("clientSetClusterConfig: NewForConfig: " + err.Error())
-		return err
-	}
-	if metricsclientset == nil {
-		metricsclientset, err = metricsv.NewForConfig(config)
-		if err != nil {
-			serv.Errorf("clientSetClusterConfig: metricsclientset: " + err.Error())
-			return err
-		}
-=======
->>>>>>> 449d3996
 	}
 
 	// caFile, err := os.Open("/var/run/secrets/kubernetes.io/serviceaccount/ca.crt")
@@ -104,33 +73,6 @@
 
 	caCert, err := ioutil.ReadFile("/var/run/secrets/kubernetes.io/serviceaccount/ca.crt")
 	if err != nil {
-		serv.Errorf("clientSetClusterConfig: read cert file: " + err.Error())
-		return err
-	}
-	caCertPool := x509.NewCertPool()
-	caCertPool.AppendCertsFromPEM(caCert)
-
-	k8sHttpClient = &http.Client{
-		Transport: &http.Transport{
-			TLSClientConfig: &tls.Config{
-				RootCAs: caCertPool,
-			},
-		},
-	}
-
-	tokenFile, err := os.Open("/var/run/secrets/kubernetes.io/serviceaccount/token")
-	if err != nil {
-<<<<<<< HEAD
-		serv.Errorf("clientSetClusterConfig: read cert file: " + err.Error())
-		return err
-	}
-	defer tokenFile.Close()
-
-	scanner := bufio.NewScanner(tokenFile)
-	k8sToken = ""
-	for scanner.Scan() {
-		k8sToken += scanner.Text()
-=======
 		serv.Errorf("clientSetClusterConfig: NewForConfig: " + err.Error())
 		return err
 	}
@@ -140,7 +82,6 @@
 			serv.Errorf("clientSetClusterConfig: metricsclientset: " + err.Error())
 			return err
 		}
->>>>>>> 449d3996
 	}
 
 	return nil
@@ -160,36 +101,6 @@
 	brokerDesired := 0
 	proxyActual := 0
 	proxyDesired := 0
-<<<<<<< HEAD
-	dbPodIp := ""
-	proxyPodIp := ""
-	brokerPodIp := ""
-	defaultStat := models.CompStats{
-		Max:        0,
-		Current:    0,
-		Percentage: 0,
-	}
-	if configuration.DOCKER_ENV != "" { // docker env
-		var rt runtime.MemStats
-		runtime.ReadMemStats(&rt)
-		if configuration.DEV_ENV == "true" {
-			var storage_size float64
-			os := runtime.GOOS
-			switch os {
-			case "windows":
-				storage_size = 500 // TODO: add support
-			default:
-				size, err := getUnixStorageSize()
-				if err != nil {
-					return components, err
-				}
-				storage_size = size
-			}
-			maxCpu := runtime.GOMAXPROCS(0)
-			v, err := serv.Varz(nil)
-			if err != nil {
-				return components, err
-=======
 	dbHost := ""
 	proxyHost := ""
 	brokerHost := ""
@@ -225,28 +136,10 @@
 					Current:    int64(v.JetStream.Stats.Store),
 					Percentage: int(math.Ceil((float64(v.JetStream.Stats.Store) / float64(storage_size)) * 100)),
 				}
->>>>>>> 449d3996
 			}
 			brokerComponents = append(brokerComponents, models.SysComponent{
 				Name: "memphis-broker",
 				CPU: models.CompStats{
-<<<<<<< HEAD
-					Max:        float64(maxCpu),
-					Current:    float64(v.CPU/100) * float64(maxCpu),
-					Percentage: math.Ceil(v.CPU),
-				},
-				Memory: models.CompStats{
-					Max:        float64(v.JetStream.Config.MaxMemory),
-					Current:    float64(v.JetStream.Stats.Memory),
-					Percentage: math.Ceil(float64(v.JetStream.Stats.Memory) / float64(v.JetStream.Config.MaxMemory)),
-				},
-				Storage: models.CompStats{
-					Max:        storage_size * 1024 * 1024 * 1024,
-					Current:    float64(v.JetStream.Stats.Store),
-					Percentage: math.Ceil(float64(v.JetStream.Stats.Store/1024/1024/1024) / storage_size),
-				},
-				Connected: true,
-=======
 					Total:      maxCpu,
 					Current:    int64((v.CPU / 100) * float64(maxCpu)),
 					Percentage: int(math.Ceil(v.CPU)),
@@ -258,44 +151,10 @@
 				},
 				Storage: storageComp,
 				Healthy: true,
->>>>>>> 449d3996
 			})
 			brokerPorts = []int{9000, 6666, 7770, 8222}
 			httpProxy := "http://localhost:4444"
 			resp, err := http.Get(httpProxy + "/dev/getSystemInfo")
-<<<<<<< HEAD
-			con := true
-			if err != nil {
-				con = false
-				proxyComponents = append(proxyComponents, models.SysComponent{
-					Name:      "memphis-http-proxy",
-					CPU:       defaultStat,
-					Memory:    defaultStat,
-					Storage:   defaultStat,
-					Connected: con,
-				})
-			} else {
-				var proxyDevInfo models.DevSystemInfoResponse
-				defer resp.Body.Close()
-				err = json.NewDecoder(resp.Body).Decode(&proxyDevInfo)
-				if err != nil {
-					return components, err
-				}
-				proxyComponents = append(proxyComponents, models.SysComponent{
-					Name: "memphis-http-proxy",
-					CPU: models.CompStats{
-						Max:        float64(maxCpu),
-						Current:    float64(proxyDevInfo.CPU/100) * float64(maxCpu),
-						Percentage: math.Ceil(proxyDevInfo.CPU),
-					},
-					Memory: models.CompStats{
-						Max:        float64(v.JetStream.Config.MaxMemory),
-						Current:    float64(proxyDevInfo.Memory/100) * float64(v.JetStream.Config.MaxMemory),
-						Percentage: math.Ceil(float64(proxyDevInfo.Memory)),
-					},
-					Storage:   defaultStat,
-					Connected: con,
-=======
 			healthy := true
 			if err != nil {
 				healthy = false
@@ -328,7 +187,6 @@
 					},
 					Storage: storageComp,
 					Healthy: healthy,
->>>>>>> 449d3996
 				})
 			}
 			proxyPorts = []int{4444}
@@ -338,61 +196,12 @@
 		dockerCli, err := dockerClient.NewClientWithOpts(dockerClient.FromEnv)
 		if err != nil {
 			return components, err
-<<<<<<< HEAD
-=======
 		}
 		containers, err := dockerCli.ContainerList(ctx, types.ContainerListOptions{})
 		if err != nil {
 			return components, err
->>>>>>> 449d3996
-		}
-		containers, err := dockerCli.ContainerList(ctx, types.ContainerListOptions{})
-		if err != nil {
-			return components, err
-		}
-
-		for _, container := range containers {
-			continerName := container.Names[0]
-			if container.State != "running" {
-				comp := models.SysComponent{
-					Name:      continerName,
-					CPU:       defaultStat,
-					Memory:    defaultStat,
-					Storage:   defaultStat,
-					Connected: false,
-				}
-				if strings.Contains(continerName, "mongo") {
-					dbComponents = append(dbComponents, comp)
-				} else if strings.Contains(continerName, "broker") {
-					brokerComponents = append(brokerComponents, comp)
-				} else if strings.Contains(continerName, "proxy") {
-					proxyComponents = append(proxyComponents, comp)
-				}
-				continue
-			}
-			stats, err := dockerCli.ContainerStats(ctx, container.ID, false)
-			if err != nil {
-				return components, err
-			}
-			defer stats.Body.Close()
-
-<<<<<<< HEAD
-			body, err := ioutil.ReadAll(stats.Body)
-			if err != nil {
-				return components, err
-			}
-			var statsType types.Stats
-			err = json.Unmarshal(body, &statsType)
-			if err != nil {
-				return components, err
-			}
-			cpuLimit := float64(runtime.GOMAXPROCS(0))
-			cpuPercentage := math.Ceil((float64(statsType.CPUStats.CPUUsage.TotalUsage) / float64(statsType.CPUStats.SystemUsage)) * 100)
-			totalCpuUsage := (float64(cpuPercentage) / 100) * cpuLimit
-			totalMemoryUsage := float64(statsType.MemoryStats.Usage)
-			memoryLimit := float64(statsType.MemoryStats.Limit)
-			memoryPercentage := math.Ceil((totalMemoryUsage / memoryLimit) * 100)
-=======
+		}
+
 		for _, container := range containers {
 			containerName := container.Names[0]
 			if container.State != "running" {
@@ -427,15 +236,10 @@
 			totalMemoryUsage := int64(dockerStats.MemoryStats.Usage)
 			memoryLimit := int64(dockerStats.MemoryStats.Limit)
 			memoryPercentage := math.Ceil((float64(totalMemoryUsage) / float64(memoryLimit)) * 100)
->>>>>>> 449d3996
 			storage_size, err := getUnixStorageSize()
 			if err != nil {
 				return components, err
 			}
-<<<<<<< HEAD
-
-			if strings.Contains(continerName, "mongo") {
-=======
 			cpuStat := models.CompStats{
 				Total:      cpuLimit,
 				Current:    totalCpuUsage,
@@ -448,31 +252,11 @@
 			}
 
 			if strings.Contains(containerName, "mongo") {
->>>>>>> 449d3996
 				dbStorageSize, totalSize, err := getDbStorageSize()
 				if err != nil {
 					return components, err
 				}
 				dbComponents = append(dbComponents, models.SysComponent{
-<<<<<<< HEAD
-					Name: continerName,
-					CPU: models.CompStats{
-						Max:        cpuLimit,
-						Current:    totalCpuUsage,
-						Percentage: cpuPercentage,
-					},
-					Memory: models.CompStats{
-						Max:        memoryLimit,
-						Current:    totalMemoryUsage,
-						Percentage: memoryPercentage,
-					},
-					Storage: models.CompStats{
-						Max:        totalSize,
-						Current:    dbStorageSize,
-						Percentage: math.Ceil(dbStorageSize / totalSize),
-					},
-					Connected: true,
-=======
 					Name:   containerName,
 					CPU:    cpuStat,
 					Memory: memoryStat,
@@ -482,40 +266,16 @@
 						Percentage: int(math.Ceil(float64(dbStorageSize) / float64(totalSize))),
 					},
 					Healthy: true,
->>>>>>> 449d3996
 				})
 				for _, port := range container.Ports {
 					dbPorts = append(dbPorts, int(port.PublicPort))
 				}
-<<<<<<< HEAD
-			} else if strings.Contains(continerName, "broker") {
-=======
 			} else if strings.Contains(containerName, "cluster") {
->>>>>>> 449d3996
 				v, err := serv.Varz(nil)
 				if err != nil {
 					return components, err
 				}
 				brokerComponents = append(brokerComponents, models.SysComponent{
-<<<<<<< HEAD
-					Name: continerName,
-					CPU: models.CompStats{
-						Max:        cpuLimit,
-						Current:    totalCpuUsage,
-						Percentage: cpuPercentage,
-					},
-					Memory: models.CompStats{
-						Max:        memoryLimit,
-						Current:    totalMemoryUsage,
-						Percentage: memoryPercentage,
-					},
-					Storage: models.CompStats{
-						Max:        storage_size * 1024 * 1024 * 1024,
-						Current:    float64(v.JetStream.Stats.Store),
-						Percentage: math.Ceil(float64(v.JetStream.Stats.Store/1024/1024/1024) / storage_size),
-					},
-					Connected: true,
-=======
 					Name:   containerName,
 					CPU:    cpuStat,
 					Memory: memoryStat,
@@ -525,88 +285,26 @@
 						Percentage: int(math.Ceil(float64(v.JetStream.Stats.Store) / float64(storage_size))),
 					},
 					Healthy: true,
->>>>>>> 449d3996
 				})
 				for _, port := range container.Ports {
 					brokerPorts = append(brokerPorts, int(port.PublicPort))
 				}
-<<<<<<< HEAD
-			} else if strings.Contains(continerName, "proxy") {
-=======
 			} else if strings.Contains(containerName, "proxy") {
->>>>>>> 449d3996
 				for _, port := range container.Ports {
 					proxyPorts = append(proxyPorts, int(port.PublicPort))
 				}
 				if err != nil {
 					proxyComponents = append(proxyComponents, models.SysComponent{
-<<<<<<< HEAD
-						Name: continerName,
-						CPU: models.CompStats{
-							Max:        cpuLimit,
-							Current:    totalCpuUsage,
-							Percentage: cpuPercentage,
-						},
-						Memory: models.CompStats{
-							Max:        memoryLimit,
-							Current:    totalMemoryUsage,
-							Percentage: memoryPercentage,
-						},
-						Storage:   defaultStat,
-						Connected: false,
-=======
 						Name:    containerName,
 						CPU:     cpuStat,
 						Memory:  memoryStat,
 						Storage: defaultStat,
 						Healthy: false,
->>>>>>> 449d3996
 					})
 					continue
 				}
 			}
 		}
-<<<<<<< HEAD
-
-		if dbComponents[0].Connected {
-			dbActual = 1
-		}
-		components = append(components, models.SystemComponents{
-			Name:        dbComponents[0].Name,
-			Components:  dbComponents,
-			Status:      checkCompStatus(dbComponents),
-			Ports:       removeDuplicatePorts(dbPorts),
-			DesiredPods: 1,
-			ActualPods:  dbActual,
-			Address:     "http://localhost",
-		})
-
-		if brokerComponents[0].Connected {
-			brokerActual = 1
-		}
-		components = append(components, models.SystemComponents{
-			Name:        brokerComponents[0].Name,
-			Components:  brokerComponents,
-			Status:      checkCompStatus(brokerComponents),
-			Ports:       removeDuplicatePorts(brokerPorts),
-			DesiredPods: 1,
-			ActualPods:  brokerActual,
-			Address:     "http://localhost",
-		})
-
-		if proxyComponents[0].Connected {
-			proxyActual = 1
-		}
-		components = append(components, models.SystemComponents{
-			Name:        proxyComponents[0].Name,
-			Components:  proxyComponents,
-			Status:      checkCompStatus(proxyComponents),
-			Ports:       removeDuplicatePorts(proxyPorts),
-			DesiredPods: 1,
-			ActualPods:  proxyActual,
-			Address:     "http://localhost",
-		})
-=======
 		dbHost = "http://localhost"
 		brokerHost = "http://localhost"
 		proxyHost = "http://localhost"
@@ -625,7 +323,6 @@
 				proxyActual = 1
 			}
 		}
->>>>>>> 449d3996
 	} else { // k8s env
 		if clientset == nil {
 			err := clientSetClusterConfig()
@@ -640,209 +337,29 @@
 		}
 		// podMetrics, err := metricsclientset.MetricsV1beta1().PodMetricses(configuration.K8S_NAMESPACE).List(context.TODO(), metav1.ListOptions{})
 
-<<<<<<< HEAD
-		// for _, m := range podMetrics.Items{
-
-		// for _, container := range m.Containers{
-		// cpu := container.Usage.Cpu()
-		// memory := container.Usage.Memory()
-		// storage := container.Usage.Storage()
-		// storageEphermal := container.Usage.StorageEphemeral()
-
-		// }
-		// }
-
-=======
->>>>>>> 449d3996
 		pods, err := clientset.CoreV1().Pods(configuration.K8S_NAMESPACE).List(context.TODO(), metav1.ListOptions{})
 		if err != nil {
 			return components, err
 		}
 
-<<<<<<< HEAD
-		// nodes, err := clientset.CoreV1().Nodes().List(context.TODO(), metav1.ListOptions{})
-		// if err != nil {
-		// 	return components, err
-		// }
-		// for _, node := range nodes.Items{
-		// 	node.Status.Addresses[0].
-		// }
-		for _, pod := range pods.Items {
-			serv.Noticef("pod loop")
-			fmt.Println(pod.Name)
-			// for _, d := range deploymentsList.Items {
-			var ports []int
-			podMetrics, err := metricsclientset.MetricsV1beta1().PodMetricses(configuration.K8S_NAMESPACE).Get(context.TODO(), pod.Name, metav1.GetOptions{})
-=======
 		for _, pod := range pods.Items {
 			var ports []int
 			podMetrics, err := metricsclientset.MetricsV1beta1().PodMetricses(configuration.K8S_NAMESPACE).Get(context.TODO(), pod.Name, metav1.GetOptions{}) // TODO: try when not enabled and deal with error
->>>>>>> 449d3996
 			if err != nil {
 				serv.Errorf("podMetrics: " + err.Error())
 				return components, err
 			}
-<<<<<<< HEAD
-			// bearer := "Bearer " + k8sToken
-			// req, err := http.NewRequest("GET", "https://kubernetes.default.svc/api/v1/nodes/"+pod.Spec.NodeName+"/proxy/metrics/cadvisor", nil)
-			// if err != nil {
-			// 	serv.Errorf("http: " + err.Error())
-			// 	return components, err
-			// }
-
-			// req.Header.Add("Authorization", "Bearer "+k8sToken)
-			// resp, err := k8sHttpClient.Do(req)
-			// k8sHttpClient.Get("https://kubernetes.default.svc/api/v1/nodes/" + pod.Spec.NodeName + "/proxy/metrics/cadvisor")
-			// resp, err := http.Get("https://kubernetes.default.svc/api/v1/nodes/" + pod.Spec.NodeName + "/proxy/metrics/cadvisor")
-			// if err != nil {
-			// 	serv.Errorf("http: " + err.Error())
-			// 	return components, err
-			// }
-			// resBody, _ := ioutil.ReadAll(resp.Body)
-			// var jsonRes map[string]interface{}
-			// _ = json.Unmarshal(resBody, &jsonRes)
-			// serv.Noticef(fmt.Sprintf("%v", jsonRes["container_cpu_usage_seconds_total"]))
-			// for key := range jsonRes {
-			// 	serv.Noticef(key)
-			// }
-			// nodeMetrics, err := metricsclientset.MetricsV1beta1().NodeMetricses().Get(context.TODO(), pod.Spec.NodeName, metav1.GetOptions{})
-			// if err != nil {
-			// 	serv.Errorf("nodeMetrics: " + err.Error())
-			// 	return components, err
-			// }
-
-			// pod1, err := clientset.CoreV1().Pods(configuration.K8S_NAMESPACE).Get(context.TODO(), pod.Name, metav1.GetOptions{})
-			// if err != nil {
-			// 	return components, err
-			// }
-			// pod1.Spec.Containers[0].Resources.Limits.Cpu().Value()
-			// re := regexp.MustCompile("[0-9]+")
-			// number := re.FindAllString(pod1.Spec.Containers[0].Resources.Limits.Cpu().String(), -1)
-			// numberFloat, _ := strconv.ParseFloat(number[0], 64)
-			// cpuLimit := numberFloat
-			// number = re.FindAllString(pod1.Spec.Containers[0].Resources.Limits.Memory().String(), -1)
-			// numberFloat, _ = strconv.ParseFloat(number[0], 64)
-			// memLimit := numberFloat
-			// number = re.FindAllString(pod1.Spec.Containers[0].Resources.Limits.Storage().String(), -1)
-			// numberFloat, _ = strconv.ParseFloat(number[0], 64)
-			// storageLimit := numberFloat
-			data, err := clientset.RESTClient().Get().AbsPath("/api/v1/nodes/" + pod.Spec.NodeName + "/proxy/metrics").DoRaw(context.TODO())
-			if err != nil {
-				serv.Errorf("get proxy: " + err.Error())
-				return components, err
-			}
-			flag := false
-			var proxyDetails map[string]string
-			var proxyDetails2 map[string]interface{}
-			err = json.Unmarshal(data, &proxyDetails)
-			if err != nil {
-				serv.Errorf("json unmarhsal proxy: " + err.Error())
-				err = json.Unmarshal(data, &proxyDetails2)
-				if err != nil {
-					serv.Errorf("json unmarhsal proxy: " + err.Error())
-					return components, err
-				}
-				flag = true
-			}
-			if !flag {
-				for x := range proxyDetails {
-					serv.Noticef("from proxy details: " + proxyDetails[x])
-				}
-			} else {
-				for x := range proxyDetails2 {
-					fmt.Println(proxyDetails2[x])
-				}
-			}
-=======
->>>>>>> 449d3996
 			node, err := clientset.CoreV1().Nodes().Get(context.TODO(), pod.Spec.NodeName, metav1.GetOptions{})
 			if err != nil {
 				serv.Errorf("nodes: " + err.Error())
 				return components, err
 			}
-<<<<<<< HEAD
-			// pod.
-			// pod.Spec.Persi
-			// for _,volume := range pod.Spec.Volumes {
-			// pvc := volume.PersistentVolumeClaim.
-			// pvc, _ := clientset.CoreV1().PersistentVolumeClaims(configuration.K8S_NAMESPACE).Get(context.TODO(), volume.PersistentVolumeClaim.ClaimName, metav1.GetOptions{})
-			// pvc.
-			// }
-=======
->>>>>>> 449d3996
 			pvcClient := clientset.CoreV1().PersistentVolumeClaims(configuration.K8S_NAMESPACE)
 			pvcList, err := pvcClient.List(context.TODO(), metav1.ListOptions{})
 			if err != nil {
 				serv.Errorf("pvcList: " + err.Error())
 				return components, err
 			}
-<<<<<<< HEAD
-			if len(pvcList.Items) == 0 {
-				serv.Noticef("pvc len is zeroe ")
-			}
-			for _, pvc := range pvcList.Items {
-				size := pvc.Size()
-				// pvc.Status.
-				// size := pvc.Spec.Resources.Requests[v1.ResourceStorage]
-				// pvc.by
-				usage := pvc.Status.Capacity[v1.ResourceStorage]
-				serv.Noticef("PVC: " + pvc.Name + ", " + usage.String() + " usage, " + strconv.Itoa(size) + " size")
-			}
-
-			cpuLimit := pod.Spec.Containers[0].Resources.Limits.Cpu().AsApproximateFloat64()
-			if cpuLimit == float64(0) {
-				// node, err := clientset.CoreV1().Nodes().Get(context.TODO(), pod.Spec.NodeName, metav1.GetOptions{})
-				// if err != nil {
-				// 	serv.Errorf("nodes: " + err.Error())
-				// 	return components, err
-				// }
-
-				cpuLimit = node.Status.Capacity.Cpu().AsApproximateFloat64()
-			}
-			// cpuLimit := float64(0)
-			memLimit := pod.Spec.Containers[0].Resources.Limits.Memory().AsApproximateFloat64()
-			// x := pod.Status.ContainerStatuses[0].c
-			if memLimit == float64(0) {
-				// node, err := clientset.CoreV1().Nodes().Get(context.TODO(), pod.Spec.NodeName, metav1.GetOptions{})
-				// if err != nil {
-				// 	serv.Errorf("nodes: " + err.Error())
-				// 	return components, err
-				// }
-				memLimit = node.Status.Capacity.Memory().AsApproximateFloat64()
-			}
-			// memLimit := float64(0)
-			// storageLimit := pod.Spec.Containers[0].Resources.Limits.Storage().AsApproximateFloat64()
-			// storageLimit := float64(0)
-			cpuUsage := float64(0)
-			// cpuUsage := pod.Status.Usage
-			memUsage := float64(0)
-			// pod.Spec.Volumes[0].Size()
-
-			// node.Status.VolumesInUse
-			// storageUsage := float64(0)
-			// for _, container := range nodeMetrics.
-			for _, container := range podMetrics.Containers {
-				// re := regexp.MustCompile("[0-9]+")
-				// numbers := re.FindAllString(container.Usage.Cpu().String(), -1)
-				// usage, _ := strconv.ParseFloat(numbers[0], 64)
-				// cpuUsage += usage
-				// cpuLimit += float64(pod.Spec.Containers[i].Resources.Limits.Cpu().Value())
-				cpuUsage += container.Usage.Cpu().AsApproximateFloat64()
-				// numbers = re.FindAllString(container.Usage.Memory().String(), -1)
-				// usage, _ = strconv.ParseFloat(numbers[0], 64)
-				// memUsage += usage
-				memUsage += container.Usage.Memory().AsApproximateFloat64()
-				// memLimit += float64(pod.Spec.Containers[i].Resources.Limits.Memory().Value())
-				// numbers = re.FindAllString(container.Usage.Storage().String(), -1)
-				// usage, _ = strconv.ParseFloat(numbers[0], 64)
-				// storageUsage += usage
-				// storageUsage += float64(container.Usage.Storage().Value())
-				// storageLimit += float64(pod.Spec.Containers[i].Resources.Limits.Storage().Value())
-			}
-			// for _, claim := range pod.Spec.ResourceClaims{
-			// 	claim.
-			// }
-=======
 			cpuLimit := int64(pod.Spec.Containers[0].Resources.Limits.Cpu().AsApproximateFloat64())
 			if cpuLimit == 0 {
 				cpuLimit = int64(node.Status.Capacity.Cpu().AsApproximateFloat64())
@@ -869,7 +386,6 @@
 					break
 				}
 			}
->>>>>>> 449d3996
 			for _, container := range pod.Spec.Containers {
 				for _, port := range container.Ports {
 					ports = append(ports, int(port.ContainerPort))
@@ -918,8 +434,6 @@
 			}
 		}
 
-<<<<<<< HEAD
-=======
 			cpuUsage := int64(0)
 			memUsage := int64(0)
 			storagePercentage := float64(0) // TODO: get storage stats of containers
@@ -962,7 +476,6 @@
 			}
 		}
 
->>>>>>> 449d3996
 		for _, d := range deploymentsList.Items {
 			if strings.Contains(d.Name, "mongo") {
 				dbDesired = int(*d.Spec.Replicas)
@@ -992,111 +505,6 @@
 				proxyDesired = int(*s.Spec.Replicas)
 				proxyActual = int(s.Status.ReadyReplicas)
 			}
-<<<<<<< HEAD
-
-			// var ports []int
-			// podMetrics, err := metricsclientset.MetricsV1beta1().PodMetricses(configuration.K8S_NAMESPACE).Get(context.TODO(), s.Name, metav1.GetOptions{})
-			// if err != nil {
-			// 	return components, err
-			// }
-			// serv.Noticef("statefulsetsList: " + podMetrics.)
-			// pod, err := clientset.CoreV1().Pods(configuration.K8S_NAMESPACE).Get(context.TODO(), s.Name, metav1.GetOptions{})
-			// if err != nil {
-			// 	return components, err
-			// }
-
-			// cpuLimit := float64(pod.Spec.Containers[0].Resources.Limits.Cpu().Value())
-			// memLimit := float64(pod.Spec.Containers[0].Resources.Limits.Memory().Value())
-			// storageLimit := float64(pod.Spec.Containers[0].Resources.Limits.Storage().Value())
-			// cpuUsage := float64(0)
-			// memUsage := float64(0)
-			// storageUsage := float64(0)
-			// for _, container := range podMetrics.Containers {
-			// 	cpuUsage += float64(container.Usage.Cpu().Value())
-			// 	memUsage += float64(container.Usage.Memory().Value())
-			// 	storageUsage += float64(container.Usage.Storage().Value())
-			// }
-			// for _, container := range s.Spec.Template.Spec.Containers {
-			// 	for _, port := range container.Ports {
-			// 		ports = append(ports, int(port.ContainerPort))
-			// 	}
-			// }
-			// comp := models.SysComponent{
-			// 	Name: pod.Name,
-			// 	CPU: models.CompStats{
-			// 		Max:        cpuLimit,
-			// 		Current:    cpuUsage,
-			// 		Percentage: math.Ceil(cpuUsage / cpuLimit),
-			// 	},
-			// 	Memory: models.CompStats{
-			// 		Max:        memLimit,
-			// 		Current:    memUsage,
-			// 		Percentage: math.Ceil(memUsage / memLimit),
-			// 	},
-			// 	Storage: models.CompStats{
-			// 		Max:        storageLimit,
-			// 		Current:    storageUsage,
-			// 		Percentage: math.Ceil(storageUsage / storageLimit),
-			// 	},
-			// 	Connected: true,
-			// }
-			// serv.Noticef(pod.Name + " CPU: " + fmt.Sprintf("%f", math.Ceil(cpuUsage/cpuLimit)) + "%/" + fmt.Sprintf("%f", cpuUsage) + " usage/" + fmt.Sprintf("%f", cpuLimit) + " limit")
-			// serv.Noticef(pod.Name + " Memory: " + fmt.Sprintf("%f", math.Ceil(memUsage/memLimit)) + "%/" + fmt.Sprintf("%f", memUsage) + " usage/" + fmt.Sprintf("%f", memLimit) + " limit")
-			// serv.Noticef(pod.Name + " Storage: " + fmt.Sprintf("%f", math.Ceil(storageUsage/storageLimit)) + "%/" + fmt.Sprintf("%f", storageUsage) + " usage/" + fmt.Sprintf("%f", storageLimit) + " limit")
-			// if strings.Contains(pod.Name, "mongo") {
-			// 	dbComponents = append(dbComponents, comp)
-			// 	dbPorts = ports
-			// 	dbDesired = int(*s.Spec.Replicas)
-			// 	dbActual = int(s.Status.ReadyReplicas)
-			// 	dbPodIp = pod.Status.PodIP
-			// } else if strings.Contains(pod.Name, "broker") {
-			// 	brokerComponents = append(brokerComponents, comp)
-			// 	brokerPorts = ports
-			// 	brokerDesired = int(*s.Spec.Replicas)
-			// 	brokerActual = int(s.Status.ReadyReplicas)
-			// 	brokerPodIp = pod.Status.PodIP
-			// } else if strings.Contains(pod.Name, "proxy") {
-			// 	proxyComponents = append(proxyComponents, comp)
-			// 	proxyPorts = ports
-			// 	proxyDesired = int(*s.Spec.Replicas)
-			// 	proxyActual = int(s.Status.ReadyReplicas)
-			// 	proxyPodIp = pod.Status.PodIP
-			// }
-		}
-		if len(proxyComponents) > 0 {
-			components = append(components, models.SystemComponents{
-				Name:        proxyComponents[0].Name,
-				Components:  proxyComponents,
-				Status:      checkCompStatus(proxyComponents),
-				Ports:       removeDuplicatePorts(proxyPorts),
-				DesiredPods: proxyDesired,
-				ActualPods:  proxyActual,
-				Address:     proxyPodIp,
-			})
-		}
-		if len(dbComponents) > 0 {
-			components = append(components, models.SystemComponents{
-				Name:        dbComponents[0].Name,
-				Components:  dbComponents,
-				Status:      checkCompStatus(dbComponents),
-				Ports:       removeDuplicatePorts(dbPorts),
-				DesiredPods: dbDesired,
-				ActualPods:  dbActual,
-				Address:     dbPodIp,
-			})
-		}
-		if len(brokerComponents) > 0 {
-			components = append(components, models.SystemComponents{
-				Name:        brokerComponents[0].Name,
-				Components:  brokerComponents,
-				Status:      checkCompStatus(brokerComponents),
-				Ports:       removeDuplicatePorts(brokerPorts),
-				DesiredPods: brokerDesired,
-				ActualPods:  brokerActual,
-				Address:     brokerPodIp,
-			})
-=======
->>>>>>> 449d3996
 		}
 	}
 	if len(proxyComponents) > 0 {
@@ -1264,17 +672,6 @@
 		return
 	}
 	k8sEnv := true
-<<<<<<< HEAD
-	if configuration.DOCKER_ENV != "" {
-		k8sEnv = false
-	}
-	response := models.MainOverviewData{
-		TotalStations:    len(stations),
-		TotalMessages:    totalMessages,
-		SystemComponents: systemComponents,
-		Stations:         stations,
-		K8sEnv:           k8sEnv,
-=======
 	if configuration.DOCKER_ENV == "true" {
 		k8sEnv = false
 	}
@@ -1291,7 +688,6 @@
 		Stations:          stations,
 		K8sEnv:            k8sEnv,
 		BrokersThroughput: brokersThroughputs,
->>>>>>> 449d3996
 	}
 
 	c.IndentedJSON(200, response)
@@ -2101,11 +1497,7 @@
 	yellowCount := 0
 	redCount := 0
 	for _, component := range components {
-<<<<<<< HEAD
-		if !component.Connected {
-=======
 		if !component.Healthy {
->>>>>>> 449d3996
 			redCount++
 			continue
 		}
@@ -2144,11 +1536,7 @@
 	return status
 }
 
-<<<<<<< HEAD
-func getDbStorageSize() (float64, float64, error) {
-=======
 func getDbStorageSize() (int64, int64, error) {
->>>>>>> 449d3996
 	var configuration = conf.GetConfig()
 	sbStats, err := serv.memphis.dbClient.Database(configuration.DB_NAME).RunCommand(context.TODO(), map[string]interface{}{
 		"dbStats": 1,
@@ -2159,36 +1547,20 @@
 
 	dbStorageSize := sbStats.Lookup("dataSize").Double() + sbStats.Lookup("indexSize").Double()
 	totalSize := sbStats.Lookup("fsTotalSize").Double()
-<<<<<<< HEAD
-	return dbStorageSize, totalSize, nil
-}
-
-func getUnixStorageSize() (float64, error) {
-=======
 	return int64(dbStorageSize), int64(totalSize), nil
 }
 
 func getUnixStorageSize() (int64, error) {
->>>>>>> 449d3996
 	out, err := exec.Command("df", "-h", "/").Output()
 	if err != nil {
 		return 0, err
 	}
-<<<<<<< HEAD
-	var storage_size float64
-=======
 	var storage_size int64
->>>>>>> 449d3996
 	output := string(out[:])
 	splitted_output := strings.Split(output, "\n")
 	parsedline := strings.Fields(splitted_output[1])
 	if len(parsedline) > 0 {
 		stringSize := strings.Split(parsedline[1], "Gi")
-<<<<<<< HEAD
-		storage_size, _ = strconv.ParseFloat(stringSize[0], 64)
-	}
-	return storage_size, nil
-=======
 		storage_size, err = strconv.ParseInt(stringSize[0], 10, 64)
 		if err != nil {
 			return 0, err
@@ -2211,5 +1583,4 @@
 		Storage: defaultStat,
 		Healthy: healthy,
 	}
->>>>>>> 449d3996
 }