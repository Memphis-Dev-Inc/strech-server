// Copyright 2022-2023 The Memphis.dev Authors
// Licensed under the Memphis Business Source License 1.0 (the "License");
// you may not use this file except in compliance with the License.
// You may obtain a copy of the License at
//
// Changed License: [Apache License, Version 2.0 (https://www.apache.org/licenses/LICENSE-2.0), as published by the Apache Foundation.
//
// https://github.com/memphisdev/memphis-broker/blob/master/LICENSE
//
// Additional Use Grant: You may make use of the Licensed Work (i) only as part of your own product or service, provided it is not a message broker or a message queue product or service; and (ii) provided that you do not use, provide, distribute, or make available the Licensed Work as a Service.
// A "Service" is a commercial offering, product, hosted, or managed service, that allows third parties (other than your own employees and contractors acting on your behalf) to access and/or use the Licensed Work or a substantial set of the features or functionality of the Licensed Work to third parties as a software-as-a-service, platform-as-a-service, infrastructure-as-a-service or other similar services that compete with Licensor products or services.
package server

import (
	"bufio"
	"bytes"
	"context"
	"encoding/json"
	"errors"
	"fmt"
	"io/ioutil"
	"math"
	"memphis-broker/analytics"
	"memphis-broker/conf"
	"memphis-broker/models"
	"memphis-broker/utils"
	"net/http"
	"os/exec"
	"runtime"
	"sort"
	"strconv"
	"strings"
	"time"

	"github.com/docker/docker/api/types"
	dockerClient "github.com/docker/docker/client"
	"github.com/gin-gonic/gin"
	"go.mongodb.org/mongo-driver/bson"

	v1 "k8s.io/api/core/v1"
	metav1 "k8s.io/apimachinery/pkg/apis/meta/v1"
	"k8s.io/client-go/kubernetes"
	"k8s.io/client-go/kubernetes/scheme"
	"k8s.io/client-go/rest"
	"k8s.io/client-go/tools/remotecommand"
	metricsv "k8s.io/metrics/pkg/client/clientset/versioned"
)

type MonitoringHandler struct{ S *Server }

var clientset *kubernetes.Clientset
var metricsclientset *metricsv.Clientset
var config *rest.Config

func clientSetClusterConfig() error {
	var err error
	// in cluster config
	config, err = rest.InClusterConfig()
	if err != nil {
		return err
	}
	clientset, err = kubernetes.NewForConfig(config)

	if err != nil {
		return err
	}
	if metricsclientset == nil {
		metricsclientset, err = metricsv.NewForConfig(config)
		if err != nil {
			return err
		}
	}

	return nil
}

func (mh MonitoringHandler) GetSystemComponents() ([]models.SystemComponents, bool, error) {
	components := []models.SystemComponents{}
	allComponents := []models.SysComponent{}
	portsMap := map[string][]int{}
	host := ""
	metricsEnabled := true
	defaultStat := models.CompStats{
		Total:      0,
		Current:    0,
		Percentage: 0,
	}
	if configuration.DOCKER_ENV == "true" { // docker env
		host = "http://localhost"
		if configuration.DEV_ENV == "true" {
			maxCpu := float64(runtime.GOMAXPROCS(0))
			v, err := serv.Varz(nil)
			if err != nil {
				return components, metricsEnabled, err
			}
			var storageComp models.CompStats
			os := runtime.GOOS
			storage_size := float64(0)
			isWindows := false
			switch os {
			case "windows":
				isWindows = true
				storageComp = defaultStat // TODO: add support for windows
			default:
				storage_size, err = getUnixStorageSize()
				if err != nil {
					return components, metricsEnabled, err
				}
				storageComp = models.CompStats{
					Total:      shortenFloat(storage_size),
					Current:    shortenFloat(float64(v.JetStream.Stats.Store)),
					Percentage: int(math.Ceil((float64(v.JetStream.Stats.Store) / storage_size) * 100)),
				}
			}
			cpuComps := []models.SysComponent{{
				Name: "memphis-broker",
				CPU: models.CompStats{
					Total:      shortenFloat(maxCpu),
					Current:    shortenFloat((v.CPU / 100) * maxCpu),
					Percentage: int(math.Ceil(v.CPU)),
				},
				Memory: models.CompStats{
					Total:      shortenFloat(float64(v.JetStream.Config.MaxMemory)),
					Current:    shortenFloat(float64(v.JetStream.Stats.Memory)),
					Percentage: int(math.Ceil(float64(v.JetStream.Stats.Memory)/float64(v.JetStream.Config.MaxMemory)) * 100),
				},
				Storage: storageComp,
				Healthy: true,
			}}
			components = append(components, models.SystemComponents{
				Name:        "memphis-broker",
				Components:  cpuComps,
				Status:      checkCompStatus(cpuComps),
				Ports:       []int{9000, 6666, 7770, 8222},
				DesiredPods: 1,
				ActualPods:  1,
				Host:        host,
			})
			resp, err := http.Get("http://localhost:4444/monitoring/getResourcesUtilization")
			healthy := false
			proxyComps := []models.SysComponent{defaultSystemComp("memphis-http-proxy", healthy)}
			if err == nil {
				healthy = true
				var proxyMonitorInfo models.ProxyMonitoringResponse
				defer resp.Body.Close()
				err = json.NewDecoder(resp.Body).Decode(&proxyMonitorInfo)
				if err != nil {
					return components, metricsEnabled, err
				}
				if !isWindows {
					storageComp = models.CompStats{
						Total:      shortenFloat(storage_size),
						Current:    shortenFloat((proxyMonitorInfo.Storage / 100) * storage_size),
						Percentage: int(math.Ceil(float64(proxyMonitorInfo.Storage))),
					}
				}
				proxyComps = []models.SysComponent{{
					Name: "memphis-http-proxy",
					CPU: models.CompStats{
						Total:      shortenFloat(maxCpu),
						Current:    shortenFloat((proxyMonitorInfo.CPU / 100) * maxCpu),
						Percentage: int(math.Ceil(proxyMonitorInfo.CPU)),
					},
					Memory: models.CompStats{
						Total:      shortenFloat(float64(v.JetStream.Config.MaxMemory)),
						Current:    shortenFloat((proxyMonitorInfo.Memory / 100) * float64(v.JetStream.Config.MaxMemory)),
						Percentage: int(math.Ceil(float64(proxyMonitorInfo.Memory))),
					},
					Storage: storageComp,
					Healthy: healthy,
				}}
			}
			actualProxy := 1
			if !healthy {
				actualProxy = 0
			}
			components = append(components, models.SystemComponents{
				Name:        "memphis-http-proxy",
				Components:  proxyComps,
				Status:      checkCompStatus(proxyComps),
				Ports:       []int{4444},
				DesiredPods: 1,
				ActualPods:  actualProxy,
				Host:        host,
			})
		}

		ctx := context.Background()
		dockerCli, err := dockerClient.NewClientWithOpts(dockerClient.FromEnv)
		if err != nil {
			return components, metricsEnabled, err
		}
		containers, err := dockerCli.ContainerList(ctx, types.ContainerListOptions{})
		if err != nil {
			return components, metricsEnabled, err
		}

		for _, container := range containers {
			containerName := container.Names[0]
			containerName = strings.TrimPrefix(containerName, "/")
			if container.State != "running" {
				comp := defaultSystemComp(containerName, false)
				allComponents = append(allComponents, comp)
				continue
			}
			containerStats, err := dockerCli.ContainerStats(ctx, container.ID, false)
			if err != nil {
				return components, metricsEnabled, err
			}
			defer containerStats.Body.Close()

			body, err := ioutil.ReadAll(containerStats.Body) // TODO replace ioutil
			if err != nil {
				return components, metricsEnabled, err
			}
			var dockerStats types.Stats
			err = json.Unmarshal(body, &dockerStats)
			if err != nil {
				return components, metricsEnabled, err
			}
			cpuLimit := float64(runtime.GOMAXPROCS(0))
			cpuPercentage := math.Ceil((float64(dockerStats.CPUStats.CPUUsage.TotalUsage) / float64(dockerStats.CPUStats.SystemUsage)) * 100)
			totalCpuUsage := (cpuPercentage / 100) * cpuLimit
			totalMemoryUsage := float64(dockerStats.MemoryStats.Usage)
			memoryLimit := float64(dockerStats.MemoryStats.Limit)
			memoryPercentage := math.Ceil((float64(totalMemoryUsage) / float64(memoryLimit)) * 100)
			storage_size, err := getUnixStorageSize()
			if err != nil {
				return components, metricsEnabled, err
			}
			cpuStat := models.CompStats{
				Total:      shortenFloat(cpuLimit),
				Current:    shortenFloat(totalCpuUsage),
				Percentage: int(cpuPercentage),
			}
			memoryStat := models.CompStats{
				Total:      shortenFloat(memoryLimit),
				Current:    shortenFloat(totalMemoryUsage),
				Percentage: int(memoryPercentage),
			}
			storageStat := defaultStat
			dockerPorts := []int{}
			if strings.Contains(containerName, "mongo") {
				dbStorageSize, totalSize, err := getDbStorageSize()
				if err != nil {
					return components, metricsEnabled, err
				}
				storageStat = models.CompStats{
					Total:      shortenFloat(totalSize),
					Current:    shortenFloat(dbStorageSize),
					Percentage: int(math.Ceil(float64(dbStorageSize) / float64(totalSize))),
				}

			} else if strings.Contains(containerName, "cluster") {
				v, err := serv.Varz(nil)
				if err != nil {
					return components, metricsEnabled, err
				}
				storageStat = models.CompStats{
					Total:      shortenFloat(storage_size),
					Current:    shortenFloat(float64(v.JetStream.Stats.Store)),
					Percentage: int(math.Ceil(float64(v.JetStream.Stats.Store) / storage_size)),
				}
			}
			for _, port := range container.Ports {
				dockerPorts = append(dockerPorts, int(port.PublicPort))
			}
			comps := []models.SysComponent{{
				Name:    containerName,
				CPU:     cpuStat,
				Memory:  memoryStat,
				Storage: storageStat,
				Healthy: true,
			}}
			components = append(components, models.SystemComponents{
				Name:        containerName,
				Components:  comps,
				Status:      checkCompStatus(comps),
				Ports:       dockerPorts,
				DesiredPods: 1,
				ActualPods:  1,
				Host:        host,
			})
		}
	} else { // k8s env
		if clientset == nil {
			err := clientSetClusterConfig()
			if err != nil {
				return components, metricsEnabled, err
			}
		}
		deploymentsClient := clientset.AppsV1().Deployments(configuration.K8S_NAMESPACE)
		deploymentsList, err := deploymentsClient.List(context.TODO(), metav1.ListOptions{})
		if err != nil {
			return components, metricsEnabled, err
		}

		pods, err := clientset.CoreV1().Pods(configuration.K8S_NAMESPACE).List(context.TODO(), metav1.ListOptions{})
		if err != nil {
			return components, metricsEnabled, err
		}

		for _, pod := range pods.Items {
			if pod.Status.Phase != v1.PodRunning {
				allComponents = append(allComponents, defaultSystemComp(pod.Name, false))
<<<<<<< HEAD
				continue
			}
			var ports []int
			podMetrics, err := metricsclientset.MetricsV1beta1().PodMetricses(configuration.K8S_NAMESPACE).Get(context.TODO(), pod.Name, metav1.GetOptions{})
			if err != nil {
				if strings.Contains(err.Error(), "could not find the requested resource") || strings.Contains(err.Error(), "is forbidden") {
					metricsEnabled = false
					allComponents = append(allComponents, defaultSystemComp(pod.Name, true))
					continue
				}
				return components, metricsEnabled, err
			}
			node, err := clientset.CoreV1().Nodes().Get(context.TODO(), pod.Spec.NodeName, metav1.GetOptions{})
			if err != nil {
				return components, metricsEnabled, err
			}
			pvcClient := clientset.CoreV1().PersistentVolumeClaims(configuration.K8S_NAMESPACE)
			pvcList, err := pvcClient.List(context.TODO(), metav1.ListOptions{})
			if err != nil {
				return components, metricsEnabled, err
			}
			cpuLimit := pod.Spec.Containers[0].Resources.Limits.Cpu().AsApproximateFloat64()
			if cpuLimit == float64(0) {
				cpuLimit = node.Status.Capacity.Cpu().AsApproximateFloat64()
			}
			memLimit := pod.Spec.Containers[0].Resources.Limits.Memory().AsApproximateFloat64()
			if memLimit == float64(0) {
				memLimit = node.Status.Capacity.Memory().AsApproximateFloat64()
			}
			storageLimit := float64(0)
			if len(pvcList.Items) == 1 {
				size := pvcList.Items[0].Status.Capacity[v1.ResourceStorage]
				floatSize := size.AsApproximateFloat64()
				if floatSize != float64(0) {
					storageLimit = floatSize
				}
=======
>>>>>>> 5243f936
			} else {
				var ports []int
				podMetrics, err := metricsclientset.MetricsV1beta1().PodMetricses(configuration.K8S_NAMESPACE).Get(context.TODO(), pod.Name, metav1.GetOptions{})
				if err != nil {
					return components, err
				}
				node, err := clientset.CoreV1().Nodes().Get(context.TODO(), pod.Spec.NodeName, metav1.GetOptions{})
				if err != nil {
					return components, err
				}
				pvcClient := clientset.CoreV1().PersistentVolumeClaims(configuration.K8S_NAMESPACE)
				pvcList, err := pvcClient.List(context.TODO(), metav1.ListOptions{})
				if err != nil {
					return components, err
				}
				cpuLimit := pod.Spec.Containers[0].Resources.Limits.Cpu().AsApproximateFloat64()
				if cpuLimit == float64(0) {
					cpuLimit = node.Status.Capacity.Cpu().AsApproximateFloat64()
				}
				memLimit := pod.Spec.Containers[0].Resources.Limits.Memory().AsApproximateFloat64()
				if memLimit == float64(0) {
					memLimit = node.Status.Capacity.Memory().AsApproximateFloat64()
				}
				storageLimit := float64(0)
				if len(pvcList.Items) == 1 {
					size := pvcList.Items[0].Status.Capacity[v1.ResourceStorage]
					floatSize := size.AsApproximateFloat64()
					if floatSize != float64(0) {
						storageLimit = floatSize
					}
				} else {
					for _, pvc := range pvcList.Items {
						if strings.Contains(pvc.Name, pod.Name) {
							size := pvc.Status.Capacity[v1.ResourceStorage]
							floatSize := size.AsApproximateFloat64()
							if floatSize != float64(0) {
								storageLimit = floatSize
							}
							break
						}
					}
				}
<<<<<<< HEAD
			}
			storagePercentage := float64(0)
			if containerForExec != "" && mountpath != "" {
				storagePercentage, err = getContainerStorageUsage(config, mountpath, containerForExec, pod.Name)
				if err != nil {
					return components, metricsEnabled, err
=======
				mountpath := ""
				containerForExec := ""
				for _, container := range pod.Spec.Containers {
					for _, port := range container.Ports {
						ports = append(ports, int(port.ContainerPort))
					}
					if strings.Contains(container.Name, "memphis-broker") || strings.Contains(container.Name, "memphis-http-proxy") || strings.Contains(container.Name, "mongo") {
						for _, mount := range pod.Spec.Containers[0].VolumeMounts {
							if strings.Contains(mount.Name, "memphis") {
								mountpath = mount.MountPath
								break
							}
						}
						containerForExec = container.Name
					}
				}
				storagePercentage := float64(0)
				if containerForExec != "" && mountpath != "" {
					storagePercentage, err = getContainerStorageUsage(config, mountpath, containerForExec, pod.Name)
					if err != nil {
						return components, err
					}
				}
				cpuUsage := float64(0)
				memUsage := float64(0)
				for _, container := range podMetrics.Containers {
					cpuUsage += container.Usage.Cpu().AsApproximateFloat64()
					memUsage += container.Usage.Memory().AsApproximateFloat64()
>>>>>>> 5243f936
				}

				comp := models.SysComponent{
					Name: pod.Name,
					CPU: models.CompStats{
						Total:      shortenFloat(cpuLimit),
						Current:    shortenFloat(cpuUsage),
						Percentage: int(math.Ceil((float64(cpuUsage) / float64(cpuLimit)) * 100)),
					},
					Memory: models.CompStats{
						Total:      shortenFloat(memLimit),
						Current:    shortenFloat(memUsage),
						Percentage: int(math.Ceil((float64(memUsage) / float64(memLimit)) * 100)),
					},
					Storage: models.CompStats{
						Total:      shortenFloat(storageLimit),
						Current:    shortenFloat((storagePercentage / 100) * storageLimit),
						Percentage: int(storagePercentage),
					},
					Healthy: true,
				}
				allComponents = append(allComponents, comp)
				portsMap[pod.Name] = ports
			}
		}

		for _, d := range deploymentsList.Items {
			desired := int(*d.Spec.Replicas)
			actual := int(d.Status.ReadyReplicas)
			relevantComponents := getRelevantComponents(d.Name, allComponents, desired)
<<<<<<< HEAD
			var relevantPorts []int
			var status string
			if metricsEnabled {
				relevantPorts = getRelevantPorts(d.Name, portsMap)
				status = checkCompStatus(relevantComponents)
			} else {
				for _, container := range d.Spec.Template.Spec.Containers {
					for _, port := range container.Ports {
						relevantPorts = append(relevantPorts, int(port.ContainerPort))
					}
				}
				if desired == actual {
					status = "healthy"
				} else {
					status = "unhealthy"
				}
			}

=======
			relevantPorts := getRelevantPorts(d.Name, portsMap)
>>>>>>> 5243f936
			components = append(components, models.SystemComponents{
				Name:        d.Name,
				Components:  relevantComponents,
				Status:      status,
				Ports:       relevantPorts,
				DesiredPods: desired,
				ActualPods:  actual,
				Host:        host,
			})
		}

		statefulsetsClient := clientset.AppsV1().StatefulSets(configuration.K8S_NAMESPACE)
		statefulsetsList, err := statefulsetsClient.List(context.TODO(), metav1.ListOptions{})
		if err != nil {
			return components, metricsEnabled, err
		}
		for _, s := range statefulsetsList.Items {
			desired := int(*s.Spec.Replicas)
			actual := int(s.Status.ReadyReplicas)
			relevantComponents := getRelevantComponents(s.Name, allComponents, desired)
<<<<<<< HEAD
			var relevantPorts []int
			var status string
			if metricsEnabled {
				relevantPorts = getRelevantPorts(s.Name, portsMap)
				status = checkCompStatus(relevantComponents)
			} else {
				for _, container := range s.Spec.Template.Spec.Containers {
					for _, port := range container.Ports {
						relevantPorts = append(relevantPorts, int(port.ContainerPort))
					}
				}
				if desired == actual {
					status = "healthy"
				} else {
					status = "unhealthy"
				}
			}
=======
			relevantPorts := getRelevantPorts(s.Name, portsMap)
>>>>>>> 5243f936
			components = append(components, models.SystemComponents{
				Name:        s.Name,
				Components:  relevantComponents,
				Status:      status,
				Ports:       relevantPorts,
				DesiredPods: desired,
				ActualPods:  actual,
				Host:        host,
			})
		}
	}
	return components, metricsEnabled, nil
}

func (mh MonitoringHandler) GetClusterInfo(c *gin.Context) {
	fileContent, err := ioutil.ReadFile("version.conf")
	if err != nil {
		serv.Errorf("GetClusterInfo: " + err.Error())
		c.AbortWithStatusJSON(500, gin.H{"message": "Server error"})
		return
	}
	c.IndentedJSON(200, gin.H{"version": string(fileContent)})
}

func (mh MonitoringHandler) GetBrokersThroughputs() ([]models.BrokerThroughput, error) {
	uid := serv.memphis.nuid.Next()
	durableName := "$memphis_fetch_throughput_consumer_" + uid
	var msgs []StoredMsg
	var throughputs []models.BrokerThroughput
	streamInfo, err := serv.memphisStreamInfo(throughputStreamName)
	if err != nil {
		return throughputs, err
	}

	amount := streamInfo.State.Msgs
	startSeq := uint64(1)
	if streamInfo.State.FirstSeq > 0 {
		startSeq = streamInfo.State.FirstSeq
	}

	cc := ConsumerConfig{
		OptStartSeq:   startSeq,
		DeliverPolicy: DeliverByStartSequence,
		AckPolicy:     AckExplicit,
		Durable:       durableName,
	}

	err = serv.memphisAddConsumer(throughputStreamName, &cc)
	if err != nil {
		return throughputs, err
	}

	responseChan := make(chan StoredMsg)
	subject := fmt.Sprintf(JSApiRequestNextT, throughputStreamName, durableName)
	reply := durableName + "_reply"
	req := []byte(strconv.FormatUint(amount, 10))

	sub, err := serv.subscribeOnGlobalAcc(reply, reply+"_sid", func(_ *client, subject, reply string, msg []byte) {
		go func(respCh chan StoredMsg, subject, reply string, msg []byte) {
			// ack
			serv.sendInternalAccountMsg(serv.GlobalAccount(), reply, []byte(_EMPTY_))
			rawTs := tokenAt(reply, 8)
			seq, _, _ := ackReplyInfo(reply)

			intTs, err := strconv.Atoi(rawTs)
			if err != nil {
				serv.Errorf("GetBrokersThroughputs: " + err.Error())
			}

			respCh <- StoredMsg{
				Subject:  subject,
				Sequence: uint64(seq),
				Data:     msg,
				Time:     time.Unix(0, int64(intTs)),
			}
		}(responseChan, subject, reply, copyBytes(msg))
	})
	if err != nil {
		return throughputs, err
	}

	serv.sendInternalAccountMsgWithReply(serv.GlobalAccount(), subject, reply, nil, req, true)
	timeout := 300 * time.Millisecond
	timer := time.NewTimer(timeout)
	for i := uint64(0); i < amount; i++ {
		select {
		case <-timer.C:
			goto cleanup
		case msg := <-responseChan:
			msgs = append(msgs, msg)
		}
	}

cleanup:
	timer.Stop()
	serv.unsubscribeOnGlobalAcc(sub)
	err = serv.memphisRemoveConsumer(throughputStreamName, durableName)
	if err != nil {
		return throughputs, err
	}
	totalRead := int64(0)
	totalWrite := int64(0)
	for _, msg := range msgs {
		var brokerThroughput models.BrokerThroughput
		err = json.Unmarshal(msg.Data, &brokerThroughput)
		if err != nil {
			return throughputs, err
		}
		totalRead += brokerThroughput.Read
		totalWrite += brokerThroughput.Write
		throughputs = append(throughputs, brokerThroughput)
	}
	throughputs = append([]models.BrokerThroughput{{
		Name:  "total",
		Read:  totalRead,
		Write: totalWrite,
	}}, throughputs...)

	return throughputs, nil
}

func (mh MonitoringHandler) GetMainOverviewData(c *gin.Context) {
	stationsHandler := StationsHandler{S: mh.S}
	stations, totalMessages, totalDlsMsgs, err := stationsHandler.GetAllStationsDetails()
	if err != nil {
		serv.Errorf("GetMainOverviewData: GetAllStationsDetails: " + err.Error())
		c.AbortWithStatusJSON(500, gin.H{"message": "Server error"})
		return
	}
	systemComponents, metricsEnabled, err := mh.GetSystemComponents()
	if err != nil {
		serv.Errorf("GetMainOverviewData: GetSystemComponents: " + err.Error())
		c.AbortWithStatusJSON(500, gin.H{"message": "Server error"})
		return
	}
	k8sEnv := true
	if configuration.DOCKER_ENV == "true" {
		k8sEnv = false
	}
	brokersThroughputs, err := mh.GetBrokersThroughputs()
	if err != nil {
		serv.Errorf("GetMainOverviewData: GetBrokersThroughputs: " + err.Error())
		c.AbortWithStatusJSON(500, gin.H{"message": "Server error"})
		return
	}
	response := models.MainOverviewData{
		TotalStations:     len(stations),
		TotalMessages:     totalMessages,
		TotalDlsMessages:  totalDlsMsgs,
		SystemComponents:  systemComponents,
		Stations:          stations,
		K8sEnv:            k8sEnv,
		BrokersThroughput: brokersThroughputs,
		MetricsEnabled:    metricsEnabled,
	}

	shouldSendAnalytics, _ := shouldSendAnalytics()
	if shouldSendAnalytics {
		user, _ := getUserDetailsFromMiddleware(c)
		analytics.SendEvent(user.Username, "user-enter-main-overview")
	}

	c.IndentedJSON(200, response)
}

func getFakeProdsAndConsForPreview() ([]map[string]interface{}, []map[string]interface{}, []map[string]interface{}, []map[string]interface{}) {
	connectedProducers := make([]map[string]interface{}, 0)
	connectedProducers = append(connectedProducers, map[string]interface{}{
		"id":              "63b68df439e19dd69996f3d8",
		"name":            "prod.20",
		"type":            "application",
		"connection_id":   "f95f24fbcf959dfb941e6ff3",
		"created_by_user": "root",
		"creation_date":   "2023-01-05T08:44:36.999Z",
		"station_name":    "idanasulin6",
		"is_active":       true,
		"is_deleted":      false,
		"client_address":  "127.0.0.1:61430",
	})
	connectedProducers = append(connectedProducers, map[string]interface{}{
		"id":              "63b68df439e19dd69996f3d6",
		"name":            "prod.19",
		"type":            "application",
		"connection_id":   "f95f24fbcf959dfb941e6ff3",
		"created_by_user": "root",
		"creation_date":   "2023-01-05T08:44:36.99Z",
		"station_name":    "idanasulin6",
		"is_active":       true,
		"is_deleted":      false,
		"client_address":  "127.0.0.1:61430",
	})
	connectedProducers = append(connectedProducers, map[string]interface{}{
		"id":              "63b68df439e19dd69996f3d4",
		"name":            "prod.18",
		"type":            "application",
		"connection_id":   "f95f24fbcf959dfb941e6ff3",
		"created_by_user": "root",
		"creation_date":   "2023-01-05T08:44:36.982Z",
		"station_name":    "idanasulin6",
		"is_active":       true,
		"is_deleted":      false,
		"client_address":  "127.0.0.1:61430",
	})
	connectedProducers = append(connectedProducers, map[string]interface{}{
		"id":              "63b68df439e19dd69996f3d2",
		"name":            "prod.17",
		"type":            "application",
		"connection_id":   "f95f24fbcf959dfb941e6ff3",
		"created_by_user": "root",
		"creation_date":   "2023-01-05T08:44:36.969Z",
		"station_name":    "idanasulin6",
		"is_active":       true,
		"is_deleted":      false,
		"client_address":  "127.0.0.1:61430",
	})

	disconnectedProducers := make([]map[string]interface{}, 0)
	disconnectedProducers = append(connectedProducers, map[string]interface{}{
		"id":              "63b68df439e19dd69996f3d0",
		"name":            "prod.16",
		"type":            "application",
		"connection_id":   "f95f24fbcf959dfb941e6ff3",
		"created_by_user": "root",
		"creation_date":   "2023-01-05T08:44:36.959Z",
		"station_name":    "idanasulin6",
		"is_active":       false,
		"is_deleted":      false,
		"client_address":  "127.0.0.1:61430",
	})
	disconnectedProducers = append(connectedProducers, map[string]interface{}{
		"id":              "63b68df439e19dd69996f3ce",
		"name":            "prod.15",
		"type":            "application",
		"connection_id":   "f95f24fbcf959dfb941e6ff3",
		"created_by_user": "root",
		"creation_date":   "2023-01-05T08:44:36.951Z",
		"station_name":    "idanasulin6",
		"is_active":       false,
		"is_deleted":      false,
		"client_address":  "127.0.0.1:61430",
	})
	disconnectedProducers = append(connectedProducers, map[string]interface{}{
		"id":              "63b68df439e19dd69996f3cc",
		"name":            "prod.14",
		"type":            "application",
		"connection_id":   "f95f24fbcf959dfb941e6ff3",
		"created_by_user": "root",
		"creation_date":   "2023-01-05T08:44:36.941Z",
		"station_name":    "idanasulin6",
		"is_active":       false,
		"is_deleted":      false,
		"client_address":  "127.0.0.1:61430",
	})
	disconnectedProducers = append(connectedProducers, map[string]interface{}{
		"id":              "63b68df439e19dd69996f3ca",
		"name":            "prod.13",
		"type":            "application",
		"connection_id":   "f95f24fbcf959dfb941e6ff3",
		"created_by_user": "root",
		"creation_date":   "2023-01-05T08:44:36.93Z",
		"station_name":    "idanasulin6",
		"is_active":       false,
		"is_deleted":      false,
		"client_address":  "127.0.0.1:61430",
	})
	disconnectedProducers = append(connectedProducers, map[string]interface{}{
		"id":              "63b68df439e19dd69996f3c8",
		"name":            "prod.12",
		"type":            "application",
		"connection_id":   "f95f24fbcf959dfb941e6ff3",
		"created_by_user": "root",
		"creation_date":   "2023-01-05T08:44:36.92Z",
		"station_name":    "idanasulin6",
		"is_active":       false,
		"is_deleted":      false,
		"client_address":  "127.0.0.1:61430",
	})
	disconnectedProducers = append(connectedProducers, map[string]interface{}{
		"id":              "63b68df439e19dd69996f3c6",
		"name":            "prod.11",
		"type":            "application",
		"connection_id":   "f95f24fbcf959dfb941e6ff3",
		"created_by_user": "root",
		"creation_date":   "2023-01-05T08:44:36.911Z",
		"station_name":    "idanasulin6",
		"is_active":       false,
		"is_deleted":      false,
		"client_address":  "127.0.0.1:61430",
	})
	disconnectedProducers = append(connectedProducers, map[string]interface{}{
		"id":              "63b68df439e19dd69996f3c4",
		"name":            "prod.10",
		"type":            "application",
		"connection_id":   "f95f24fbcf959dfb941e6ff3",
		"created_by_user": "root",
		"creation_date":   "2023-01-05T08:44:36.902Z",
		"station_name":    "idanasulin6",
		"is_active":       false,
		"is_deleted":      false,
		"client_address":  "127.0.0.1:61430",
	})
	disconnectedProducers = append(connectedProducers, map[string]interface{}{
		"id":              "63b68df439e19dd69996f3c2",
		"name":            "prod.9",
		"type":            "application",
		"connection_id":   "f95f24fbcf959dfb941e6ff3",
		"created_by_user": "root",
		"creation_date":   "2023-01-05T08:44:36.892Z",
		"station_name":    "idanasulin6",
		"is_active":       false,
		"is_deleted":      false,
		"client_address":  "127.0.0.1:61430",
	})
	disconnectedProducers = append(connectedProducers, map[string]interface{}{
		"id":              "63b68df439e19dd69996f3c0",
		"name":            "prod.8",
		"type":            "application",
		"connection_id":   "f95f24fbcf959dfb941e6ff3",
		"created_by_user": "root",
		"creation_date":   "2023-01-05T08:44:36.882Z",
		"station_name":    "idanasulin6",
		"is_active":       false,
		"is_deleted":      false,
		"client_address":  "127.0.0.1:61430",
	})
	disconnectedProducers = append(connectedProducers, map[string]interface{}{
		"id":              "63b68df439e19dd69996f3be",
		"name":            "prod.7",
		"type":            "application",
		"connection_id":   "f95f24fbcf959dfb941e6ff3",
		"created_by_user": "root",
		"creation_date":   "2023-01-05T08:44:36.872Z",
		"station_name":    "idanasulin6",
		"is_active":       false,
		"is_deleted":      false,
		"client_address":  "127.0.0.1:61430",
	})
	disconnectedProducers = append(connectedProducers, map[string]interface{}{
		"id":              "63b68df439e19dd69996f3bc",
		"name":            "prod.6",
		"type":            "application",
		"connection_id":   "f95f24fbcf959dfb941e6ff3",
		"created_by_user": "root",
		"creation_date":   "2023-01-05T08:44:36.862Z",
		"station_name":    "idanasulin6",
		"is_active":       false,
		"is_deleted":      false,
		"client_address":  "127.0.0.1:61430",
	})

	connectedCgs := make([]map[string]interface{}, 0)
	connectedCgs = append(connectedCgs, map[string]interface{}{
		"name":                    "cg.20",
		"unprocessed_messages":    0,
		"poison_messages":         0,
		"is_active":               true,
		"is_deleted":              false,
		"in_process_messages":     0,
		"max_ack_time_ms":         30000,
		"max_msg_deliveries":      10,
		"connected_consumers":     []string{},
		"disconnected_consumers":  []string{},
		"deleted_consumers":       []string{},
		"last_status_change_date": "2023-01-05T08:44:37.165Z",
	})
	connectedCgs = append(connectedCgs, map[string]interface{}{
		"name":                    "cg.19",
		"unprocessed_messages":    0,
		"poison_messages":         0,
		"is_active":               true,
		"is_deleted":              false,
		"in_process_messages":     0,
		"max_ack_time_ms":         30000,
		"max_msg_deliveries":      10,
		"connected_consumers":     []string{},
		"disconnected_consumers":  []string{},
		"deleted_consumers":       []string{},
		"last_status_change_date": "2023-01-05T08:44:37.165Z",
	})
	connectedCgs = append(connectedCgs, map[string]interface{}{
		"name":                    "cg.18",
		"unprocessed_messages":    0,
		"poison_messages":         0,
		"is_active":               true,
		"is_deleted":              false,
		"in_process_messages":     0,
		"max_ack_time_ms":         30000,
		"max_msg_deliveries":      10,
		"connected_consumers":     []string{},
		"disconnected_consumers":  []string{},
		"deleted_consumers":       []string{},
		"last_status_change_date": "2023-01-05T08:44:37.165Z",
	})
	connectedCgs = append(connectedCgs, map[string]interface{}{
		"name":                    "cg.17",
		"unprocessed_messages":    0,
		"poison_messages":         0,
		"is_active":               true,
		"is_deleted":              false,
		"in_process_messages":     0,
		"max_ack_time_ms":         30000,
		"max_msg_deliveries":      10,
		"connected_consumers":     []string{},
		"disconnected_consumers":  []string{},
		"deleted_consumers":       []string{},
		"last_status_change_date": "2023-01-05T08:44:37.165Z",
	})
	connectedCgs = append(connectedCgs, map[string]interface{}{
		"name":                    "cg.16",
		"unprocessed_messages":    0,
		"poison_messages":         0,
		"is_active":               true,
		"is_deleted":              false,
		"in_process_messages":     0,
		"max_ack_time_ms":         30000,
		"max_msg_deliveries":      10,
		"connected_consumers":     []string{},
		"disconnected_consumers":  []string{},
		"deleted_consumers":       []string{},
		"last_status_change_date": "2023-01-05T08:44:37.165Z",
	})

	disconnectedCgs := make([]map[string]interface{}, 0)
	disconnectedCgs = append(disconnectedCgs, map[string]interface{}{
		"name":                    "cg.15",
		"unprocessed_messages":    0,
		"poison_messages":         0,
		"is_active":               false,
		"is_deleted":              false,
		"in_process_messages":     0,
		"max_ack_time_ms":         30000,
		"max_msg_deliveries":      10,
		"connected_consumers":     []string{},
		"disconnected_consumers":  []string{},
		"deleted_consumers":       []string{},
		"last_status_change_date": "2023-01-05T08:44:37.165Z",
	})
	disconnectedCgs = append(disconnectedCgs, map[string]interface{}{
		"name":                    "cg.14",
		"unprocessed_messages":    0,
		"poison_messages":         0,
		"is_active":               false,
		"is_deleted":              false,
		"in_process_messages":     0,
		"max_ack_time_ms":         30000,
		"max_msg_deliveries":      10,
		"connected_consumers":     []string{},
		"disconnected_consumers":  []string{},
		"deleted_consumers":       []string{},
		"last_status_change_date": "2023-01-05T08:44:37.165Z",
	})
	disconnectedCgs = append(disconnectedCgs, map[string]interface{}{
		"name":                    "cg.13",
		"unprocessed_messages":    0,
		"poison_messages":         0,
		"is_active":               false,
		"is_deleted":              false,
		"in_process_messages":     0,
		"max_ack_time_ms":         30000,
		"max_msg_deliveries":      10,
		"connected_consumers":     []string{},
		"disconnected_consumers":  []string{},
		"deleted_consumers":       []string{},
		"last_status_change_date": "2023-01-05T08:44:37.165Z",
	})
	disconnectedCgs = append(disconnectedCgs, map[string]interface{}{
		"name":                    "cg.12",
		"unprocessed_messages":    0,
		"poison_messages":         0,
		"is_active":               false,
		"is_deleted":              false,
		"in_process_messages":     0,
		"max_ack_time_ms":         30000,
		"max_msg_deliveries":      10,
		"connected_consumers":     []string{},
		"disconnected_consumers":  []string{},
		"deleted_consumers":       []string{},
		"last_status_change_date": "2023-01-05T08:44:37.165Z",
	})
	disconnectedCgs = append(disconnectedCgs, map[string]interface{}{
		"name":                    "cg.11",
		"unprocessed_messages":    0,
		"poison_messages":         0,
		"is_active":               false,
		"is_deleted":              false,
		"in_process_messages":     0,
		"max_ack_time_ms":         30000,
		"max_msg_deliveries":      10,
		"connected_consumers":     []string{},
		"disconnected_consumers":  []string{},
		"deleted_consumers":       []string{},
		"last_status_change_date": "2023-01-05T08:44:37.165Z",
	})
	disconnectedCgs = append(disconnectedCgs, map[string]interface{}{
		"name":                    "cg.10",
		"unprocessed_messages":    0,
		"poison_messages":         0,
		"is_active":               false,
		"is_deleted":              false,
		"in_process_messages":     0,
		"max_ack_time_ms":         30000,
		"max_msg_deliveries":      10,
		"connected_consumers":     []string{},
		"disconnected_consumers":  []string{},
		"deleted_consumers":       []string{},
		"last_status_change_date": "2023-01-05T08:44:37.165Z",
	})
	disconnectedCgs = append(disconnectedCgs, map[string]interface{}{
		"name":                    "cg.9",
		"unprocessed_messages":    0,
		"poison_messages":         0,
		"is_active":               false,
		"is_deleted":              false,
		"in_process_messages":     0,
		"max_ack_time_ms":         30000,
		"max_msg_deliveries":      10,
		"connected_consumers":     []string{},
		"disconnected_consumers":  []string{},
		"deleted_consumers":       []string{},
		"last_status_change_date": "2023-01-05T08:44:37.165Z",
	})

	return connectedProducers, disconnectedProducers, connectedCgs, disconnectedCgs
}

func (mh MonitoringHandler) GetStationOverviewData(c *gin.Context) {
	stationsHandler := StationsHandler{S: mh.S}
	producersHandler := ProducersHandler{S: mh.S}
	consumersHandler := ConsumersHandler{S: mh.S}
	auditLogsHandler := AuditLogsHandler{}
	poisonMsgsHandler := PoisonMessagesHandler{S: mh.S}
	tagsHandler := TagsHandler{S: mh.S}
	schemasHandler := SchemasHandler{S: mh.S}
	var body models.GetStationOverviewDataSchema
	ok := utils.Validate(c, &body, false, nil)
	if !ok {
		return
	}

	stationName, err := StationNameFromStr(body.StationName)
	if err != nil {
		serv.Errorf("GetStationOverviewData: At station " + body.StationName + ": " + err.Error())
		c.AbortWithStatusJSON(500, gin.H{"message": "Server error"})
		return
	}
	exist, station, err := IsStationExist(stationName)
	if err != nil {
		serv.Errorf("GetStationOverviewData: At station " + body.StationName + ": " + err.Error())
		c.AbortWithStatusJSON(500, gin.H{"message": "Server error"})
		return
	}
	if !exist {
		errMsg := "Station " + body.StationName + " does not exist"
		serv.Warnf("GetStationOverviewData: " + errMsg)
		c.AbortWithStatusJSON(404, gin.H{"message": errMsg})
		return
	}

	connectedProducers, disconnectedProducers, deletedProducers := make([]models.ExtendedProducer, 0), make([]models.ExtendedProducer, 0), make([]models.ExtendedProducer, 0)
	if station.IsNative {
		connectedProducers, disconnectedProducers, deletedProducers, err = producersHandler.GetProducersByStation(station)
		if err != nil {
			serv.Errorf("GetStationOverviewData: At station " + body.StationName + ": " + err.Error())
			c.AbortWithStatusJSON(500, gin.H{"message": "Server error"})
			return
		}
	}

	auditLogs, err := auditLogsHandler.GetAuditLogsByStation(station)
	if err != nil {
		serv.Errorf("GetStationOverviewData: At station " + body.StationName + ": " + err.Error())
		c.AbortWithStatusJSON(500, gin.H{"message": "Server error"})
		return
	}
	totalMessages, err := stationsHandler.GetTotalMessages(station.Name)
	if err != nil {
		serv.Errorf("GetStationOverviewData: At station " + body.StationName + ": " + err.Error())
		c.AbortWithStatusJSON(500, gin.H{"message": "Server error"})
		return
	}
	avgMsgSize, err := stationsHandler.GetAvgMsgSize(station)
	if err != nil {
		serv.Errorf("GetStationOverviewData: At station " + body.StationName + ": " + err.Error())
		c.AbortWithStatusJSON(500, gin.H{"message": "Server error"})
		return
	}

	messagesToFetch := 1000
	messages, err := stationsHandler.GetMessages(station, messagesToFetch)
	if err != nil {
		serv.Errorf("GetStationOverviewData: At station " + body.StationName + ": " + err.Error())
		c.AbortWithStatusJSON(500, gin.H{"message": "Server error"})
		return
	}

	poisonMessages, schemaFailedMessages, totalDlsAmount, poisonCgMap, err := poisonMsgsHandler.GetDlsMsgsByStationLight(station)
	if err != nil {
		serv.Errorf("GetStationOverviewData: At station " + body.StationName + ": " + err.Error())
		c.AbortWithStatusJSON(500, gin.H{"message": "Server error"})
		return
	}

	connectedCgs, disconnectedCgs, deletedCgs := make([]models.Cg, 0), make([]models.Cg, 0), make([]models.Cg, 0)

	// Only native stations have CGs
	if station.IsNative {
		connectedCgs, disconnectedCgs, deletedCgs, err = consumersHandler.GetCgsByStation(stationName, station, poisonCgMap)
		if err != nil {
			serv.Errorf("GetStationOverviewData: At station " + body.StationName + ": " + err.Error())
			c.AbortWithStatusJSON(500, gin.H{"message": "Server error"})
			return
		}
	}

	tags, err := tagsHandler.GetTagsByStation(station.ID)
	if err != nil {
		serv.Errorf("GetStationOverviewData: At station " + body.StationName + ": " + err.Error())
		c.AbortWithStatusJSON(500, gin.H{"message": "Server error"})
		return
	}
	leader, followers, err := stationsHandler.GetLeaderAndFollowers(station)
	if err != nil {
		serv.Errorf("GetStationOverviewData: At station " + body.StationName + ": " + err.Error())
		c.AbortWithStatusJSON(500, gin.H{"message": "Server error"})
		return
	}

	var emptySchemaDetailsObj models.SchemaDetails
	var response gin.H

	// Check when the schema object in station is not empty, not optional for non native stations
	if station.Schema != emptySchemaDetailsObj {
		var schema models.Schema
		err = schemasCollection.FindOne(context.TODO(), bson.M{"name": station.Schema.SchemaName}).Decode(&schema)
		if err != nil {
			serv.Errorf("GetStationOverviewData: At station " + body.StationName + ": " + err.Error())
			c.AbortWithStatusJSON(500, gin.H{"message": "Server error"})
			return
		}

		schemaVersion, err := schemasHandler.GetSchemaVersion(station.Schema.VersionNumber, schema.ID)
		if err != nil {
			serv.Errorf("GetStationOverviewData: At station " + body.StationName + ": " + err.Error())
			c.AbortWithStatusJSON(500, gin.H{"message": "Server error"})
			return
		}
		updatesAvailable := !schemaVersion.Active
		schemaDetails := models.StationOverviewSchemaDetails{SchemaName: schema.Name, VersionNumber: station.Schema.VersionNumber, UpdatesAvailable: updatesAvailable}

		response = gin.H{
			"connected_producers":      connectedProducers,
			"disconnected_producers":   disconnectedProducers,
			"deleted_producers":        deletedProducers,
			"connected_cgs":            connectedCgs,
			"disconnected_cgs":         disconnectedCgs,
			"deleted_cgs":              deletedCgs,
			"total_messages":           totalMessages,
			"average_message_size":     avgMsgSize,
			"audit_logs":               auditLogs,
			"messages":                 messages,
			"poison_messages":          poisonMessages,
			"schema_failed_messages":   schemaFailedMessages,
			"tags":                     tags,
			"leader":                   leader,
			"followers":                followers,
			"schema":                   schemaDetails,
			"idempotency_window_in_ms": station.IdempotencyWindow,
			"dls_configuration":        station.DlsConfiguration,
			"total_dls_messages":       totalDlsAmount,
		}
	} else {
		var emptyResponse struct{}
		if !station.IsNative {
			cp, dp, cc, dc := getFakeProdsAndConsForPreview()
			response = gin.H{
				"connected_producers":      cp,
				"disconnected_producers":   dp,
				"deleted_producers":        deletedProducers,
				"connected_cgs":            cc,
				"disconnected_cgs":         dc,
				"deleted_cgs":              deletedCgs,
				"total_messages":           totalMessages,
				"average_message_size":     avgMsgSize,
				"audit_logs":               auditLogs,
				"messages":                 messages,
				"poison_messages":          poisonMessages,
				"schema_failed_messages":   schemaFailedMessages,
				"tags":                     tags,
				"leader":                   leader,
				"followers":                followers,
				"schema":                   emptyResponse,
				"idempotency_window_in_ms": station.IdempotencyWindow,
				"dls_configuration":        station.DlsConfiguration,
				"total_dls_messages":       totalDlsAmount,
			}
		} else {
			response = gin.H{
				"connected_producers":      connectedProducers,
				"disconnected_producers":   disconnectedProducers,
				"deleted_producers":        deletedProducers,
				"connected_cgs":            connectedCgs,
				"disconnected_cgs":         disconnectedCgs,
				"deleted_cgs":              deletedCgs,
				"total_messages":           totalMessages,
				"average_message_size":     avgMsgSize,
				"audit_logs":               auditLogs,
				"messages":                 messages,
				"poison_messages":          poisonMessages,
				"schema_failed_messages":   schemaFailedMessages,
				"tags":                     tags,
				"leader":                   leader,
				"followers":                followers,
				"schema":                   emptyResponse,
				"idempotency_window_in_ms": station.IdempotencyWindow,
				"dls_configuration":        station.DlsConfiguration,
				"total_dls_messages":       totalDlsAmount,
			}
		}
	}

	shouldSendAnalytics, _ := shouldSendAnalytics()
	if shouldSendAnalytics {
		user, _ := getUserDetailsFromMiddleware(c)
		analytics.SendEvent(user.Username, "user-enter-station-overview")
	}

	c.IndentedJSON(200, response)
}

func (mh MonitoringHandler) GetSystemLogs(c *gin.Context) {
	const amount = 100
	const timeout = 500 * time.Millisecond

	var request models.SystemLogsRequest
	ok := utils.Validate(c, &request, false, nil)
	if !ok {
		return
	}

	startSeq := uint64(request.StartIdx)
	getLast := false
	if request.StartIdx == -1 {
		getLast = true
	}

	filterSubject, filterSubjectSuffix := _EMPTY_, _EMPTY_
	switch request.LogType {
	case "err":
		filterSubjectSuffix = syslogsErrSubject
	case "warn":
		filterSubjectSuffix = syslogsWarnSubject
	case "info":
		filterSubjectSuffix = syslogsInfoSubject
	case "sys":
		filterSubjectSuffix = syslogsSysSubject
	case "external":
		filterSubjectSuffix = syslogsExternalSubject
	}

	if filterSubjectSuffix != _EMPTY_ {
		filterSubject = fmt.Sprintf("%s.%s.%s", syslogsStreamName, "*", filterSubjectSuffix)
	}
	response, err := mh.S.GetSystemLogs(amount, timeout, getLast, startSeq, filterSubject, false)
	if err != nil {
		serv.Errorf("GetSystemLogs: " + err.Error())
		c.AbortWithStatusJSON(500, gin.H{"message": "Server error"})
		return
	}

	shouldSendAnalytics, _ := shouldSendAnalytics()
	if shouldSendAnalytics {
		user, _ := getUserDetailsFromMiddleware(c)
		analytics.SendEvent(user.Username, "user-enter-syslogs-page")
	}

	c.IndentedJSON(200, response)
}

func (mh MonitoringHandler) DownloadSystemLogs(c *gin.Context) {
	const timeout = 20 * time.Second
	response, err := mh.S.GetSystemLogs(100, timeout, false, 0, _EMPTY_, true)
	if err != nil {
		serv.Errorf("DownloadSystemLogs: " + err.Error())
		c.AbortWithStatusJSON(500, gin.H{"message": "Server error"})
		return
	}

	b := new(bytes.Buffer)
	datawriter := bufio.NewWriter(b)

	for _, log := range response.Logs {
		_, _ = datawriter.WriteString(log.Source + ": " + log.Data + "\n")
	}

	datawriter.Flush()
	c.Writer.Write(b.Bytes())
}

func min(x, y uint64) uint64 {
	if x < y {
		return x
	}
	return y
}

func (s *Server) GetSystemLogs(amount uint64,
	timeout time.Duration,
	fromLast bool,
	lastKnownSeq uint64,
	filterSubject string,
	getAll bool) (models.SystemLogsResponse, error) {
	uid := s.memphis.nuid.Next()
	durableName := "$memphis_fetch_logs_consumer_" + uid
	var msgs []StoredMsg

	streamInfo, err := s.memphisStreamInfo(syslogsStreamName)
	if err != nil {
		return models.SystemLogsResponse{}, err
	}

	amount = min(streamInfo.State.Msgs, amount)
	startSeq := lastKnownSeq - amount + 1

	if getAll {
		startSeq = streamInfo.State.FirstSeq
		amount = streamInfo.State.Msgs
	} else if fromLast {
		startSeq = streamInfo.State.LastSeq - amount + 1

		//handle uint wrap around
		if amount >= streamInfo.State.LastSeq {
			startSeq = 1
		}
		lastKnownSeq = streamInfo.State.LastSeq

	} else if amount >= lastKnownSeq {
		startSeq = 1
		amount = lastKnownSeq
	}

	cc := ConsumerConfig{
		OptStartSeq:   startSeq,
		DeliverPolicy: DeliverByStartSequence,
		AckPolicy:     AckExplicit,
		Durable:       durableName,
	}

	if filterSubject != _EMPTY_ {
		cc.FilterSubject = filterSubject
	}

	err = s.memphisAddConsumer(syslogsStreamName, &cc)
	if err != nil {
		return models.SystemLogsResponse{}, err
	}

	responseChan := make(chan StoredMsg)
	subject := fmt.Sprintf(JSApiRequestNextT, syslogsStreamName, durableName)
	reply := durableName + "_reply"
	req := []byte(strconv.FormatUint(amount, 10))

	sub, err := s.subscribeOnGlobalAcc(reply, reply+"_sid", func(_ *client, subject, reply string, msg []byte) {
		go func(respCh chan StoredMsg, subject, reply string, msg []byte) {
			// ack
			s.sendInternalAccountMsg(s.GlobalAccount(), reply, []byte(_EMPTY_))
			rawTs := tokenAt(reply, 8)
			seq, _, _ := ackReplyInfo(reply)

			intTs, err := strconv.Atoi(rawTs)
			if err != nil {
				s.Errorf("GetSystemLogs: " + err.Error())
			}

			respCh <- StoredMsg{
				Subject:  subject,
				Sequence: uint64(seq),
				Data:     msg,
				Time:     time.Unix(0, int64(intTs)),
			}
		}(responseChan, subject, reply, copyBytes(msg))
	})
	if err != nil {
		return models.SystemLogsResponse{}, err
	}

	s.sendInternalAccountMsgWithReply(s.GlobalAccount(), subject, reply, nil, req, true)

	timer := time.NewTimer(timeout)
	for i := uint64(0); i < amount; i++ {
		select {
		case <-timer.C:
			goto cleanup
		case msg := <-responseChan:
			msgs = append(msgs, msg)
		}
	}

cleanup:
	timer.Stop()
	s.unsubscribeOnGlobalAcc(sub)
	err = s.memphisRemoveConsumer(syslogsStreamName, durableName)
	if err != nil {
		return models.SystemLogsResponse{}, err
	}

	var resMsgs []models.Log
	if uint64(len(msgs)) < amount && streamInfo.State.Msgs > amount && streamInfo.State.FirstSeq < startSeq {
		return s.GetSystemLogs(amount*2, timeout, false, lastKnownSeq, filterSubject, getAll)
	}
	for _, msg := range msgs {
		if err != nil {
			return models.SystemLogsResponse{}, err
		}

		splittedSubj := strings.Split(msg.Subject, tsep)
		var (
			logSource string
			logType   string
		)

		if len(splittedSubj) == 2 {
			// old version's logs
			logSource = "broker"
			logType = splittedSubj[1]
		} else if len(splittedSubj) == 3 {
			// old version's logs
			logSource, logType = splittedSubj[1], splittedSubj[2]
		} else {
			logSource, logType = splittedSubj[1], splittedSubj[3]
		}

		data := string(msg.Data)
		resMsgs = append(resMsgs, models.Log{
			MessageSeq: int(msg.Sequence),
			Type:       logType,
			Data:       data,
			Source:     logSource,
			TimeSent:   msg.Time,
		})
	}

	if getAll {
		sort.Slice(resMsgs, func(i, j int) bool {
			return resMsgs[i].MessageSeq < resMsgs[j].MessageSeq
		})
	} else {
		sort.Slice(resMsgs, func(i, j int) bool {
			return resMsgs[i].MessageSeq > resMsgs[j].MessageSeq
		})

		if len(resMsgs) > 100 {
			resMsgs = resMsgs[:100]
		}
	}

	return models.SystemLogsResponse{Logs: resMsgs}, nil
}

func checkCompStatus(components []models.SysComponent) string {
	status := "healthy"
	yellowCount := 0
	redCount := 0
	for _, component := range components {
		if !component.Healthy {
			redCount++
			continue
		}
		compRedCount := 0
		compYellowCount := 0
		if component.CPU.Percentage > 66 {
			compRedCount++
		} else if component.CPU.Percentage > 33 {
			compYellowCount++
		}
		if component.Memory.Percentage > 66 {
			compRedCount++
		} else if component.Memory.Percentage > 33 {
			compYellowCount++
		}
		if component.Storage.Percentage > 66 {
			compRedCount++
		} else if component.Storage.Percentage > 33 {
			compYellowCount++
		}
		if compRedCount >= 2 {
			redCount++
		} else if compRedCount == 1 {
			yellowCount++
		} else if compYellowCount > 0 {
			yellowCount++
		}
	}
	redStatus := float64(redCount) / float64(len(components))
	if redStatus >= 0.66 {
		status = "unhealthy"
	} else if redStatus >= 0.33 || yellowCount > 0 {
		status = "risky"
	}

	return status
}

func getDbStorageSize() (float64, float64, error) {
	var configuration = conf.GetConfig()
	sbStats, err := serv.memphis.dbClient.Database(configuration.DB_NAME).RunCommand(context.TODO(), map[string]interface{}{
		"dbStats": 1,
	}).DecodeBytes()
	if err != nil {
		return 0, 0, err
	}

	dbStorageSize := sbStats.Lookup("dataSize").Double() + sbStats.Lookup("indexSize").Double()
	totalSize := sbStats.Lookup("fsTotalSize").Double()
	return dbStorageSize, totalSize, nil
}

func getUnixStorageSize() (float64, error) {
	out, err := exec.Command("df", "-h", "/").Output()
	if err != nil {
		return 0, err
	}
	var storage_size float64
	output := string(out[:])
	splitted_output := strings.Split(output, "\n")
	parsedline := strings.Fields(splitted_output[1])
	if len(parsedline) > 0 {
		stringSize := strings.Split(parsedline[1], "G")
		storage_size, err = strconv.ParseFloat(stringSize[0], 64)
		if err != nil {
			return 0, err
		}
	}
	return storage_size * 1024 * 1024 * 1024, nil
}

func defaultSystemComp(compName string, healthy bool) models.SysComponent {
	defaultStat := models.CompStats{
		Total:      0,
		Current:    0,
		Percentage: 0,
	}

	return models.SysComponent{
		Name:    compName,
		CPU:     defaultStat,
		Memory:  defaultStat,
		Storage: defaultStat,
		Healthy: healthy,
	}
}

func getRelevantComponents(name string, components []models.SysComponent, desired int) []models.SysComponent {
	res := []models.SysComponent{}
	for _, comp := range components {
		if strings.Contains(comp.Name, name) {
			res = append(res, comp)
		}
	}
	missingComps := desired - len(res)
	if missingComps > 0 {
		for i := 0; i < missingComps; i++ {
			res = append(res, defaultSystemComp(name, false))
		}
	}
	return res
}

func getRelevantPorts(name string, portsMap map[string][]int) []int {
	res := []int{}
	mPorts := make(map[int]bool)
	for key, ports := range portsMap {
		if strings.Contains(key, name) {
			for _, port := range ports {
				if !mPorts[port] {
					mPorts[port] = true
					res = append(res, port)
				}
			}
		}
	}
	return res
}

func getContainerStorageUsage(config *rest.Config, mountPath string, container string, pod string) (float64, error) {
	usage := float64(0)
	req := clientset.CoreV1().RESTClient().Post().
		Resource("pods").
		Name(pod).
		Namespace(configuration.K8S_NAMESPACE).
		SubResource("exec")
	req.VersionedParams(&v1.PodExecOptions{
		Container: container,
		Command:   []string{"df", "-h", mountPath},
		Stdin:     false,
		Stdout:    true,
		Stderr:    true,
		TTY:       true,
	}, scheme.ParameterCodec)

	exec, err := remotecommand.NewSPDYExecutor(config, "POST", req.URL())
	if err != nil {
		return 0, err
	}

	var stdout, stderr bytes.Buffer
	err = exec.Stream(remotecommand.StreamOptions{
		Stdin:  nil,
		Stdout: &stdout,
		Stderr: &stderr,
	})
	if err != nil {
		return 0, err
	}
	splitted_output := strings.Split(stdout.String(), "\n")
	parsedline := strings.Fields(splitted_output[1])
	if len(parsedline) > 0 {
		stringUsage := strings.Split(parsedline[4], "%")
		usage, err = strconv.ParseFloat(stringUsage[0], 64)
		if err != nil {
			return 0, err
		}
	}
	if stderr.String() != "" {
		return usage, errors.New(stderr.String())
	}
	return usage, nil
}

func shortenFloat(f float64) float64 {
	// round up very small number
	if f < float64(0.01) && f > float64(0) {
		return float64(0.01)
	}
	// shorten float to 2 decimal places
	return math.Floor(f*100) / 100
}

func (mh MonitoringHandler) GetAvailableReplicas(c *gin.Context) {
	v, err := serv.Varz(nil)
	if err != nil {
		serv.Errorf("GetAvailableReplicas: " + err.Error())
		c.AbortWithStatusJSON(500, gin.H{"message": "Server error"})
		return
	}
	c.IndentedJSON(200, gin.H{
		"available_replicas": v.Routes + 1})
}<|MERGE_RESOLUTION|>--- conflicted
+++ resolved
@@ -303,7 +303,6 @@
 		for _, pod := range pods.Items {
 			if pod.Status.Phase != v1.PodRunning {
 				allComponents = append(allComponents, defaultSystemComp(pod.Name, false))
-<<<<<<< HEAD
 				continue
 			}
 			var ports []int
@@ -340,118 +339,75 @@
 				if floatSize != float64(0) {
 					storageLimit = floatSize
 				}
-=======
->>>>>>> 5243f936
 			} else {
-				var ports []int
-				podMetrics, err := metricsclientset.MetricsV1beta1().PodMetricses(configuration.K8S_NAMESPACE).Get(context.TODO(), pod.Name, metav1.GetOptions{})
-				if err != nil {
-					return components, err
-				}
-				node, err := clientset.CoreV1().Nodes().Get(context.TODO(), pod.Spec.NodeName, metav1.GetOptions{})
-				if err != nil {
-					return components, err
-				}
-				pvcClient := clientset.CoreV1().PersistentVolumeClaims(configuration.K8S_NAMESPACE)
-				pvcList, err := pvcClient.List(context.TODO(), metav1.ListOptions{})
-				if err != nil {
-					return components, err
-				}
-				cpuLimit := pod.Spec.Containers[0].Resources.Limits.Cpu().AsApproximateFloat64()
-				if cpuLimit == float64(0) {
-					cpuLimit = node.Status.Capacity.Cpu().AsApproximateFloat64()
-				}
-				memLimit := pod.Spec.Containers[0].Resources.Limits.Memory().AsApproximateFloat64()
-				if memLimit == float64(0) {
-					memLimit = node.Status.Capacity.Memory().AsApproximateFloat64()
-				}
-				storageLimit := float64(0)
-				if len(pvcList.Items) == 1 {
-					size := pvcList.Items[0].Status.Capacity[v1.ResourceStorage]
-					floatSize := size.AsApproximateFloat64()
-					if floatSize != float64(0) {
-						storageLimit = floatSize
+				for _, pvc := range pvcList.Items {
+					if strings.Contains(pvc.Name, pod.Name) {
+						size := pvc.Status.Capacity[v1.ResourceStorage]
+						floatSize := size.AsApproximateFloat64()
+						if floatSize != float64(0) {
+							storageLimit = floatSize
+						}
+						break
 					}
-				} else {
-					for _, pvc := range pvcList.Items {
-						if strings.Contains(pvc.Name, pod.Name) {
-							size := pvc.Status.Capacity[v1.ResourceStorage]
-							floatSize := size.AsApproximateFloat64()
-							if floatSize != float64(0) {
-								storageLimit = floatSize
-							}
+				}
+			}
+			mountpath := ""
+			containerForExec := ""
+			for _, container := range pod.Spec.Containers {
+				for _, port := range container.Ports {
+					ports = append(ports, int(port.ContainerPort))
+				}
+				if strings.Contains(container.Name, "memphis-broker") || strings.Contains(container.Name, "memphis-http-proxy") || strings.Contains(container.Name, "mongo") {
+					for _, mount := range pod.Spec.Containers[0].VolumeMounts {
+						if strings.Contains(mount.Name, "memphis") {
+							mountpath = mount.MountPath
 							break
 						}
 					}
-				}
-<<<<<<< HEAD
+					containerForExec = container.Name
+				}
 			}
 			storagePercentage := float64(0)
 			if containerForExec != "" && mountpath != "" {
 				storagePercentage, err = getContainerStorageUsage(config, mountpath, containerForExec, pod.Name)
 				if err != nil {
 					return components, metricsEnabled, err
-=======
-				mountpath := ""
-				containerForExec := ""
-				for _, container := range pod.Spec.Containers {
-					for _, port := range container.Ports {
-						ports = append(ports, int(port.ContainerPort))
-					}
-					if strings.Contains(container.Name, "memphis-broker") || strings.Contains(container.Name, "memphis-http-proxy") || strings.Contains(container.Name, "mongo") {
-						for _, mount := range pod.Spec.Containers[0].VolumeMounts {
-							if strings.Contains(mount.Name, "memphis") {
-								mountpath = mount.MountPath
-								break
-							}
-						}
-						containerForExec = container.Name
-					}
-				}
-				storagePercentage := float64(0)
-				if containerForExec != "" && mountpath != "" {
-					storagePercentage, err = getContainerStorageUsage(config, mountpath, containerForExec, pod.Name)
-					if err != nil {
-						return components, err
-					}
-				}
-				cpuUsage := float64(0)
-				memUsage := float64(0)
-				for _, container := range podMetrics.Containers {
-					cpuUsage += container.Usage.Cpu().AsApproximateFloat64()
-					memUsage += container.Usage.Memory().AsApproximateFloat64()
->>>>>>> 5243f936
-				}
-
-				comp := models.SysComponent{
-					Name: pod.Name,
-					CPU: models.CompStats{
-						Total:      shortenFloat(cpuLimit),
-						Current:    shortenFloat(cpuUsage),
-						Percentage: int(math.Ceil((float64(cpuUsage) / float64(cpuLimit)) * 100)),
-					},
-					Memory: models.CompStats{
-						Total:      shortenFloat(memLimit),
-						Current:    shortenFloat(memUsage),
-						Percentage: int(math.Ceil((float64(memUsage) / float64(memLimit)) * 100)),
-					},
-					Storage: models.CompStats{
-						Total:      shortenFloat(storageLimit),
-						Current:    shortenFloat((storagePercentage / 100) * storageLimit),
-						Percentage: int(storagePercentage),
-					},
-					Healthy: true,
-				}
-				allComponents = append(allComponents, comp)
-				portsMap[pod.Name] = ports
-			}
+				}
+			}
+			cpuUsage := float64(0)
+			memUsage := float64(0)
+			for _, container := range podMetrics.Containers {
+				cpuUsage += container.Usage.Cpu().AsApproximateFloat64()
+				memUsage += container.Usage.Memory().AsApproximateFloat64()
+			}
+
+			comp := models.SysComponent{
+				Name: pod.Name,
+				CPU: models.CompStats{
+					Total:      shortenFloat(cpuLimit),
+					Current:    shortenFloat(cpuUsage),
+					Percentage: int(math.Ceil((float64(cpuUsage) / float64(cpuLimit)) * 100)),
+				},
+				Memory: models.CompStats{
+					Total:      shortenFloat(memLimit),
+					Current:    shortenFloat(memUsage),
+					Percentage: int(math.Ceil((float64(memUsage) / float64(memLimit)) * 100)),
+				},
+				Storage: models.CompStats{
+					Total:      shortenFloat(storageLimit),
+					Current:    shortenFloat((storagePercentage / 100) * storageLimit),
+					Percentage: int(storagePercentage),
+				},
+				Healthy: true,
+			}
+			allComponents = append(allComponents, comp)
+			portsMap[pod.Name] = ports
 		}
 
 		for _, d := range deploymentsList.Items {
 			desired := int(*d.Spec.Replicas)
 			actual := int(d.Status.ReadyReplicas)
 			relevantComponents := getRelevantComponents(d.Name, allComponents, desired)
-<<<<<<< HEAD
 			var relevantPorts []int
 			var status string
 			if metricsEnabled {
@@ -470,9 +426,6 @@
 				}
 			}
 
-=======
-			relevantPorts := getRelevantPorts(d.Name, portsMap)
->>>>>>> 5243f936
 			components = append(components, models.SystemComponents{
 				Name:        d.Name,
 				Components:  relevantComponents,
@@ -493,7 +446,6 @@
 			desired := int(*s.Spec.Replicas)
 			actual := int(s.Status.ReadyReplicas)
 			relevantComponents := getRelevantComponents(s.Name, allComponents, desired)
-<<<<<<< HEAD
 			var relevantPorts []int
 			var status string
 			if metricsEnabled {
@@ -511,9 +463,6 @@
 					status = "unhealthy"
 				}
 			}
-=======
-			relevantPorts := getRelevantPorts(s.Name, portsMap)
->>>>>>> 5243f936
 			components = append(components, models.SystemComponents{
 				Name:        s.Name,
 				Components:  relevantComponents,
