--- conflicted
+++ resolved
@@ -2199,11 +2199,7 @@
 	}
 
 	for _, iface := range ifaces {
-<<<<<<< HEAD
-		if iface.HardwareAddr == nil {
-=======
 		if (iface.HardwareAddr == nil) {
->>>>>>> c1fad491
 			continue
 		} else {
 			macAdress = iface.HardwareAddr.String()
