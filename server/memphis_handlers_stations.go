// Copyright 2022-2023 The Memphis.dev Authors
// Licensed under the Memphis Business Source License 1.0 (the "License");
// you may not use this file except in compliance with the License.
// You may obtain a copy of the License at
//
// Changed License: [Apache License, Version 2.0 (https://www.apache.org/licenses/LICENSE-2.0), as published by the Apache Foundation.
//
// https://github.com/memphisdev/memphis/blob/master/LICENSE
//
// Additional Use Grant: You may make use of the Licensed Work (i) only as part of your own product or service, provided it is not a message broker or a message queue product or service; and (ii) provided that you do not use, provide, distribute, or make available the Licensed Work as a Service.
// A "Service" is a commercial offering, product, hosted, or managed service, that allows third parties (other than your own employees and contractors acting on your behalf) to access and/or use the Licensed Work or a substantial set of the features or functionality of the Licensed Work to third parties as a software-as-a-service, platform-as-a-service, infrastructure-as-a-service or other similar services that compete with Licensor products or services.
package server

import (
	"context"
	"encoding/hex"
	"encoding/json"
	"errors"
	"fmt"
	"memphis/analytics"
	"memphis/db"
	"memphis/models"
	"memphis/utils"
	"sort"
	"strconv"
	"strings"
	"time"

	"github.com/gin-gonic/gin"
)

type StationsHandler struct{ S *Server }

const (
    stationObjectName       = "Station"
    schemaToDlsUpdateType   = "schemaverse_to_dls"
    removeStationUpdateType = "remove_station"
)

type StationName struct {
    internal string
    external string
}

func (sn StationName) Ext() string {
    return sn.external
}

func (sn StationName) Intern() string {
    return sn.internal
}

func StationNameFromStr(name string) (StationName, error) {
    var intern, extern string
    if strings.Contains(name, delimiterReplacement) {
        extern = revertDelimiters(name)
        extern = strings.ToLower(extern)
        err := validateName(extern, stationObjectName)
        if err != nil {
            return StationName{}, err
        }

        intern = strings.ToLower(name)
    } else {
        extern = strings.ToLower(name)
        err := validateName(extern, stationObjectName)
        if err != nil {
            return StationName{}, err
        }

        intern = replaceDelimiters(name)
        intern = strings.ToLower(intern)
    }

    return StationName{internal: intern, external: extern}, nil
}

func StationNameFromStreamName(streamName string) StationName {
    intern := streamName
    extern := revertDelimiters(intern)

    return StationName{internal: intern, external: extern}
}

func validateRetentionType(retentionType string) error {
    if retentionType != "message_age_sec" && retentionType != "messages" && retentionType != "bytes" {
        return errors.New("retention type can be one of the following message_age_sec/messages/bytes")
    }

    return nil
}

func validateStorageType(storageType string) error {
    if storageType != "file" && storageType != "memory" {
        return errors.New("storage type can be one of the following file/memory")
    }

    return nil
}

func validateReplicas(replicas int) error {
    if replicas > 5 {
        return errors.New("max replicas in a cluster is 5")
    }

    return nil
}

func validateIdempotencyWindow(retentionType string, retentionValue int, idempotencyWindow int64) error {
    if idempotencyWindow > 86400000 { // 24 hours
        return errors.New("Idempotency window can not exceed 24 hours")
    }
    if retentionType == "message_age_sec" && (int64(retentionValue)*1000 < idempotencyWindow) {
        return errors.New("idempotency window cannot be greater than the station retention")
    }

    return nil
}

// TODO remove the station resources - functions, connectors
func removeStationResources(s *Server, station models.Station, shouldDeleteStream bool) error {
    stationName, err := StationNameFromStr(station.Name)
    if err != nil {
        return err
    }

    if shouldDeleteStream {
        err = s.RemoveStream(stationName.Intern())
        if err != nil && !IsNatsErr(err, JSStreamNotFoundErr) {
            return err
        }
    }

    err = s.RemoveStream(fmt.Sprintf(dlsStreamName, stationName.Intern()))
    if err != nil && !IsNatsErr(err, JSStreamNotFoundErr) {
        return err
    }

    DeleteTagsFromStation(station.ID)

    err = db.DeleteProducersByStationID(station.ID)
    if err != nil {
        return err
    }

    err = db.DeleteConsumersByStationID(station.ID)
    if err != nil {
        return err
    }

    err = RemoveAllAuditLogsByStation(station.Name)
    if err != nil {
        serv.Errorf("removeStationResources: Station " + station.Name + ": " + err.Error())
    }

    return nil
}

func (s *Server) createStationDirect(c *client, reply string, msg []byte) {
    var csr createStationRequest
    if err := json.Unmarshal(msg, &csr); err != nil {
        s.Errorf("createStationDirect: failed creating station: %v", err.Error())
        respondWithErr(s, reply, err)
        return
    }
    s.createStationDirectIntern(c, reply, &csr, true)
}

func (s *Server) createStationDirectIntern(c *client,
    reply string,
    csr *createStationRequest,
    shouldCreateStream bool) {
    isNative := shouldCreateStream
    jsApiResp := JSApiStreamCreateResponse{ApiResponse: ApiResponse{Type: JSApiStreamCreateResponseType}}
    stationName, err := StationNameFromStr(csr.StationName)
    if err != nil {
        serv.Warnf("createStationDirect: Station " + csr.StationName + ": " + err.Error())
        jsApiResp.Error = NewJSStreamCreateError(err)
        respondWithErrOrJsApiResp(!isNative, c, c.acc, _EMPTY_, reply, _EMPTY_, jsApiResp, err)
        return
    }

    exist, _, err := db.GetStationByName(stationName.Ext())
    if err != nil {
        serv.Errorf("createStationDirect: Station " + csr.StationName + ": " + err.Error())
        jsApiResp.Error = NewJSStreamCreateError(err)
        respondWithErrOrJsApiResp(!isNative, c, c.acc, _EMPTY_, reply, _EMPTY_, jsApiResp, err)
        return
    }

    if exist {
        errMsg := "Station " + stationName.Ext() + " already exists"
        serv.Warnf("createStationDirect: " + errMsg)
        jsApiResp.Error = NewJSStreamNameExistError()
        respondWithErrOrJsApiResp(!isNative, c, c.acc, _EMPTY_, reply, _EMPTY_, jsApiResp, err)
        return
    }

    schemaName := csr.SchemaName
    var schemaDetails models.SchemaDetails
    if schemaName != "" {
        schemaName = strings.ToLower(csr.SchemaName)
        exist, schema, err := db.GetSchemaByName(schemaName)
        if err != nil {
            serv.Errorf("createStationDirect: Station " + csr.StationName + ": " + err.Error())
            jsApiResp.Error = NewJSStreamCreateError(err)
            respondWithErrOrJsApiResp(!isNative, c, c.acc, _EMPTY_, reply, _EMPTY_, jsApiResp, err)
            return
        }
        if !exist {
            errMsg := "Schema " + csr.SchemaName + " does not exist"
            serv.Warnf("createStationDirect: " + errMsg)
            jsApiResp.Error = NewJSStreamCreateError(err)
            respondWithErrOrJsApiResp(!isNative, c, c.acc, _EMPTY_, reply, _EMPTY_, jsApiResp, err)
            return
        }

        schemaVersion, err := getActiveVersionBySchemaId(schema.ID)
        if err != nil {
            serv.Errorf("createStationDirect: Station " + csr.StationName + ": " + err.Error())
            jsApiResp.Error = NewJSStreamCreateError(err)
            respondWithErrOrJsApiResp(!isNative, c, c.acc, _EMPTY_, reply, _EMPTY_, jsApiResp, err)
            return
        }
        schemaDetails = models.SchemaDetails{SchemaName: schemaName, VersionNumber: schemaVersion.VersionNumber}
    }

    var retentionType string
    var retentionValue int
    if csr.RetentionType != "" {
        retentionType = strings.ToLower(csr.RetentionType)
        err = validateRetentionType(retentionType)
        if err != nil {
            serv.Warnf("createStationDirect: " + err.Error())
            jsApiResp.Error = NewJSStreamCreateError(err)
            respondWithErrOrJsApiResp(!isNative, c, c.acc, _EMPTY_, reply, _EMPTY_, jsApiResp, err)
            return
        }
        retentionValue = csr.RetentionValue
    } else {
        retentionType = "message_age_sec"
        retentionValue = 604800 // 1 week
    }

    var storageType string
    if csr.StorageType != "" {
        storageType = strings.ToLower(csr.StorageType)
        err = validateStorageType(storageType)
        if err != nil {
            serv.Warnf("createStationDirect: " + err.Error())
            jsApiResp.Error = NewJSStreamCreateError(err)
            respondWithErrOrJsApiResp(!isNative, c, c.acc, _EMPTY_, reply, _EMPTY_, jsApiResp, err)
            return
        }
    } else {
        storageType = "file"
    }

    replicas := csr.Replicas
    if replicas > 0 {
        err = validateReplicas(replicas)
        if err != nil {
            serv.Warnf("createStationDirect: " + err.Error())
            jsApiResp.Error = NewJSStreamCreateError(err)
            respondWithErrOrJsApiResp(!isNative, c, c.acc, _EMPTY_, reply, _EMPTY_, jsApiResp, err)
            return
        }
    } else {
        replicas = 1
    }

    err = validateIdempotencyWindow(csr.RetentionType, csr.RetentionValue, csr.IdempotencyWindow)
    if err != nil {
        serv.Warnf("createStationDirect: " + err.Error())
        jsApiResp.Error = NewJSStreamCreateError(err)
        respondWithErrOrJsApiResp(!isNative, c, c.acc, _EMPTY_, reply, _EMPTY_, jsApiResp, err)
        return
    }

    if csr.IdempotencyWindow <= 0 {
        csr.IdempotencyWindow = 120000 // default
    } else if csr.IdempotencyWindow < 100 {
        csr.IdempotencyWindow = 100 // minimum is 100 millis
    }

    username := c.memphisInfo.username
    if username == "" {
        username = csr.Username
    }

    if shouldCreateStream {
        err = s.CreateStream(stationName, retentionType, retentionValue, storageType, csr.IdempotencyWindow, replicas, csr.TieredStorageEnabled)
        if err != nil {
            if IsNatsErr(err, JSInsufficientResourcesErr) {
                serv.Warnf("CreateStation: Station " + stationName.Ext() + ": Station can not be created, probably since replicas count is larger than the cluster size")
                respondWithErr(s, reply, errors.New("station can not be created, probably since replicas count is larger than the cluster size"))
                return
            }

            serv.Errorf("createStationDirect: Station " + csr.StationName + ": " + err.Error())
            respondWithErr(s, reply, err)
            return
        }
    }

    _, user, err := db.GetUserByUsername(username)
    if err != nil {
        serv.Warnf("createStationDirect: " + err.Error())
        respondWithErr(s, reply, err)
    }
    _, rowsUpdated, err := db.InsertNewStation(stationName.Ext(), user.ID, user.Username, retentionType, retentionValue, storageType, replicas, schemaDetails.SchemaName, schemaDetails.VersionNumber, csr.IdempotencyWindow, isNative, csr.DlsConfiguration, csr.TieredStorageEnabled)
    if err != nil {
        serv.Errorf("createStationDirect: Station " + csr.StationName + ": " + err.Error())
        respondWithErr(s, reply, err)
        return
    }
    if rowsUpdated > 0 {
        message := "Station " + stationName.Ext() + " has been created by user " + username
        serv.Noticef(message)
        var auditLogs []interface{}
        newAuditLog := models.AuditLog{
            StationName:       stationName.Ext(),
            Message:           message,
            CreatedBy:         user.ID,
            CreatedByUsername: user.Username,
            CreatedAt:         time.Now(),
            UserType:          "application",
        }
        auditLogs = append(auditLogs, newAuditLog)
        err = CreateAuditLogs(auditLogs)
        if err != nil {
            serv.Errorf("createStationDirect: Station " + csr.StationName + " - create audit logs error: " + err.Error())
        }

        shouldSendAnalytics, _ := shouldSendAnalytics()
        if shouldSendAnalytics {
            param1 := analytics.EventParam{
                Name:  "station-name",
                Value: stationName.Ext(),
            }
            param2 := analytics.EventParam{
                Name:  "tiered-storage",
                Value: strconv.FormatBool(csr.TieredStorageEnabled),
            }
            param3 := analytics.EventParam{
                Name:  "nats-comp",
                Value: strconv.FormatBool(!isNative),
            }
            analyticsParams := []analytics.EventParam{param1, param2, param3}
            analytics.SendEventWithParams(username, analyticsParams, "user-create-station-sdk")
        }
    }

    respondWithErr(s, reply, nil)
}

func (sh StationsHandler) GetStation(c *gin.Context) {
    var body models.GetStationSchema
    ok := utils.Validate(c, &body, false, nil)
    if !ok {
        return
    }
    tagsHandler := TagsHandler{S: sh.S}

    exist, station, err := db.GetStationByName(body.StationName)
    if err != nil {
        serv.Errorf("GetStation: Station " + body.StationName + ": " + err.Error())
        c.AbortWithStatusJSON(500, gin.H{"message": "Server error"})
        return
    } else if !exist {
        errMsg := "Station " + body.StationName + " does not exist"
        serv.Warnf("GetStation: " + errMsg)
        c.AbortWithStatusJSON(SHOWABLE_ERROR_STATUS_CODE, gin.H{"message": errMsg})
        return
    }
    tags, err := tagsHandler.GetTagsByEntityWithID("station", station.ID)
    if err != nil {
        serv.Errorf("GetStation: Station " + body.StationName + ": " + err.Error())
        c.AbortWithStatusJSON(500, gin.H{"message": "Server error"})
        return
    }

    if station.StorageType == "file" {
        station.StorageType = "disk"
    }

    stationResponse := models.GetStationResponseSchema{
        ID:                   station.ID,
        Name:                 station.Name,
        RetentionType:        station.RetentionType,
        RetentionValue:       station.RetentionValue,
        StorageType:          station.StorageType,
        Replicas:             station.Replicas,
        CreatedBy:            station.CreatedBy,
        CreatedByUsername:    station.CreatedByUsername,
        CreatedAt:            station.CreatedAt,
        LastUpdate:           station.UpdatedAt,
        IsDeleted:            station.IsDeleted,
        IdempotencyWindow:    station.IdempotencyWindow,
        IsNative:             station.IsNative,
        DlsConfiguration:     models.DlsConfiguration{Poison: station.DlsConfigurationPoison, Schemaverse: station.DlsConfigurationSchemaverse},
        TieredStorageEnabled: station.TieredStorageEnabled,
        Tags:                 tags,
    }

    _, ok = IntegrationsCache["s3"].(models.Integration)
    if !ok {
        station.TieredStorageEnabled = false
    }

    c.IndentedJSON(200, stationResponse)
}

func (sh StationsHandler) GetStationsDetails() ([]models.ExtendedStationDetails, error) {
    var exStations []models.ExtendedStationDetails
    stations, err := db.GetActiveStations()
    if err != nil {
        return []models.ExtendedStationDetails{}, err
    }
    streamInfoToDls := make(map[string]models.StationMsgsDetails)
    if len(stations) == 0 {
        return []models.ExtendedStationDetails{}, nil
    } else {
        allStreamInfo, err := serv.memphisAllStreamsInfo()
        if err != nil {
            return []models.ExtendedStationDetails{}, err
        }
        for _, info := range allStreamInfo {
            streamName := info.Config.Name
            if strings.Contains(streamName, "$memphis") && strings.Contains(streamName, "dls") {
                splitName := strings.Split(streamName, "-")
                stationName := strings.Join(splitName[1:len(splitName)-1], "-")
                _, ok := streamInfoToDls[stationName]
                if ok {
                    infoToUpdate := streamInfoToDls[stationName]
                    infoToUpdate.HasDlsMsgs = info.State.Msgs > 0
                    streamInfoToDls[stationName] = infoToUpdate
                } else {
                    streamInfoToDls[stationName] = models.StationMsgsDetails{HasDlsMsgs: info.State.Msgs > 0}
                }
            } else {
                _, ok := streamInfoToDls[streamName]
                if ok {
                    infoToUpdate := streamInfoToDls[streamName]
                    infoToUpdate.TotalMessages = int(info.State.Msgs)
                    streamInfoToDls[streamName] = infoToUpdate
                } else {
                    streamInfoToDls[streamName] = models.StationMsgsDetails{TotalMessages: int(info.State.Msgs)}
                }
            }
        }
        tagsHandler := TagsHandler{S: sh.S}
        for _, station := range stations {
            tags, err := tagsHandler.GetTagsByEntityWithID("station", station.ID)
            if err != nil {
                return []models.ExtendedStationDetails{}, err
            }
            if station.StorageType == "file" {
                station.StorageType = "disk"
            }
            fullStationName, err := StationNameFromStr(station.Name)
            if err != nil {
                return []models.ExtendedStationDetails{}, err
            }
            msgsInfo := streamInfoToDls[fullStationName.Intern()]

            activity := false
            activeCount, err := db.CountActiveProudcersByStationID(station.ID)
            if err != nil {
                return []models.ExtendedStationDetails{}, err
            }
            if activeCount > 0 {
                activity = true
            } else {
                activeCount, err = db.CountActiveConsumersByStationID(station.ID)
                if err != nil {
                    return []models.ExtendedStationDetails{}, err
                }
                if activeCount > 0 {
                    activity = true
                }
            }
            _, ok := IntegrationsCache["s3"].(models.Integration)
            if !ok {
                station.TieredStorageEnabled = false
            }

            exStations = append(exStations, models.ExtendedStationDetails{Station: station, HasDlsMsgs: msgsInfo.HasDlsMsgs, TotalMessages: msgsInfo.TotalMessages, Tags: tags, Activity: activity})
        }
        if exStations == nil {
            return []models.ExtendedStationDetails{}, nil
        }
        return exStations, nil
    }
}

func (sh StationsHandler) GetAllStationsDetails() ([]models.ExtendedStation, uint64, uint64, error) {
    totalMessages := uint64(0)
    totalDlsMessages := uint64(0)
    stations, err := db.GetAllStationsDetails()
    if err != nil {
        return stations, totalMessages, totalDlsMessages, err
    }
    if len(stations) == 0 {
        return []models.ExtendedStation{}, totalMessages, totalDlsMessages, nil
    } else {
        streamInfoToDls := make(map[string]models.StationMsgsDetails)
        tagsHandler := TagsHandler{S: sh.S}
        allStreamInfo, err := serv.memphisAllStreamsInfo()
        if err != nil {
            return []models.ExtendedStation{}, totalMessages, totalDlsMessages, err
        }
        for _, info := range allStreamInfo {
            streamName := info.Config.Name
            if strings.Contains(streamName, "$memphis") && strings.Contains(streamName, "dls") {
                totalDlsMessages += info.State.Msgs
                splitName := strings.Split(streamName, "-")
                stationName := strings.Join(splitName[1:len(splitName)-1], "-")
                _, ok := streamInfoToDls[stationName]
                if ok {
                    infoToUpdate := streamInfoToDls[stationName]
                    infoToUpdate.HasDlsMsgs = info.State.Msgs > 0
                    streamInfoToDls[stationName] = infoToUpdate
                } else {
                    streamInfoToDls[stationName] = models.StationMsgsDetails{HasDlsMsgs: info.State.Msgs > 0}
                }
            } else if !strings.Contains(streamName, "$memphis") {
                totalMessages += info.State.Msgs
                _, ok := streamInfoToDls[streamName]
                if ok {
                    infoToUpdate := streamInfoToDls[streamName]
                    infoToUpdate.TotalMessages = int(info.State.Msgs)
                    streamInfoToDls[streamName] = infoToUpdate
                } else {
                    streamInfoToDls[streamName] = models.StationMsgsDetails{TotalMessages: int(info.State.Msgs)}
                }
            }
        }
        var extStations []models.ExtendedStation
        for i := 0; i < len(stations); i++ {
            fullStationName, err := StationNameFromStr(stations[i].Name)
            if err != nil {
                return []models.ExtendedStation{}, totalMessages, totalDlsMessages, err
            }
            tags, err := tagsHandler.GetTagsByEntityWithID("station", stations[i].ID)
            if err != nil {
                return []models.ExtendedStation{}, totalMessages, totalDlsMessages, err
            }
            msgsInfo := streamInfoToDls[fullStationName.Intern()]
            stations[i].TotalMessages = msgsInfo.TotalMessages
            stations[i].HasDlsMsgs = msgsInfo.HasDlsMsgs
            stations[i].Tags = tags

            found := false
            for _, p := range stations[i].Producers {
                if p.IsActive {
                    stations[i].Activity = true
                    found = true
                    break
                }
            }

            if !found {
                for _, c := range stations[i].Consumers {
                    if c.IsActive {
                        stations[i].Activity = true
                        break
                    }
                }
            }

            _, ok := IntegrationsCache["s3"].(models.Integration)
            if !ok {
                stations[i].TieredStorageEnabled = false
            }

            extStations = append(extStations, stations[i])
        }
        return extStations, totalMessages, totalDlsMessages, nil
    }
}

func (sh StationsHandler) GetStations(c *gin.Context) {
    stations, err := sh.GetStationsDetails()
    if err != nil {
        serv.Errorf("GetStations: " + err.Error())
        c.AbortWithStatusJSON(500, gin.H{"message": "Server error"})
        return
    }

    shouldSendAnalytics, _ := shouldSendAnalytics()
    if shouldSendAnalytics {
        user, _ := getUserDetailsFromMiddleware(c)
        analytics.SendEvent(user.Username, "user-enter-stations-page")
    }

    c.IndentedJSON(200, gin.H{
        "stations": stations,
    })
}

func (sh StationsHandler) GetAllStations(c *gin.Context) {
    stations, _, _, err := sh.GetAllStationsDetails()
    if err != nil {
        serv.Errorf("GetAllStations: " + err.Error())
        c.AbortWithStatusJSON(500, gin.H{"message": "Server error"})
        return
    }

    c.IndentedJSON(200, stations)
}

func (sh StationsHandler) CreateStation(c *gin.Context) {
    var body models.CreateStationSchema
    ok := utils.Validate(c, &body, false, nil)
    if !ok {
        return
    }

    stationName, err := StationNameFromStr(body.Name)
    if err != nil {
        serv.Warnf("CreateStation: Station " + body.Name + ": " + err.Error())
        c.AbortWithStatusJSON(SHOWABLE_ERROR_STATUS_CODE, gin.H{"message": err.Error()})
        return
    }

    exist, _, err := db.GetStationByName(stationName.Ext())
    if err != nil {
        serv.Errorf("CreateStation: Station " + body.Name + ": " + err.Error())
        c.AbortWithStatusJSON(500, gin.H{"message": "Server error"})
        return
    }
    if exist {
        errMsg := "Station " + stationName.external + " already exists"
        serv.Warnf("CreateStation: " + errMsg)
        c.AbortWithStatusJSON(SHOWABLE_ERROR_STATUS_CODE, gin.H{"message": errMsg})
        return
    }

    user, err := getUserDetailsFromMiddleware(c)
    if err != nil {
        serv.Errorf("CreateStation: Station " + body.Name + ": " + err.Error())
        c.AbortWithStatusJSON(401, gin.H{"message": "Unauthorized"})
    }

    var schemaVersionNumber int
    schemaName := body.SchemaName
    if schemaName != "" {
        schemaName = strings.ToLower(body.SchemaName)
        exist, schema, err := db.GetSchemaByName(schemaName)
        if err != nil {
            serv.Errorf("CreateStation: Station " + body.Name + ": " + err.Error())
            c.AbortWithStatusJSON(500, gin.H{"message": "Server Error"})
            return
        }
        if !exist {
            errMsg := "Schema " + schemaName + " does not exist"
            serv.Warnf("CreateStation: Station " + body.Name + ": " + errMsg)
            c.AbortWithStatusJSON(SHOWABLE_ERROR_STATUS_CODE, gin.H{"message": errMsg})
            return
        }

        schemaVersion, err := getActiveVersionBySchemaId(schema.ID)
        if err != nil {
            serv.Errorf("CreateStation: Station " + body.Name + ": " + err.Error())
            c.AbortWithStatusJSON(500, gin.H{"message": err.Error()})
            return
        }

        schemaVersionNumber = schemaVersion.VersionNumber
    } else {
        schemaName = ""
        schemaVersionNumber = 0
    }

    var retentionType string
    if body.RetentionType != "" && body.RetentionValue > 0 {
        retentionType = strings.ToLower(body.RetentionType)
        err = validateRetentionType(retentionType)
        if err != nil {
            serv.Warnf("CreateStation: Station " + body.Name + ": " + err.Error())
            c.AbortWithStatusJSON(SHOWABLE_ERROR_STATUS_CODE, gin.H{"message": err.Error()})
            return
        }
    } else {
        retentionType = "message_age_sec"
        body.RetentionValue = 604800 // 1 week
    }

    if body.StorageType != "" {
        body.StorageType = strings.ToLower(body.StorageType)
        err = validateStorageType(body.StorageType)
        if err != nil {
            serv.Warnf("CreateStation: Station " + body.Name + ": " + err.Error())
            c.AbortWithStatusJSON(SHOWABLE_ERROR_STATUS_CODE, gin.H{"message": err.Error()})
            return
        }
    } else {
        body.StorageType = "file"
    }

    storageTypeForResponse := "disk"
    if body.StorageType == "memory" {
        storageTypeForResponse = body.StorageType
    }

    if body.Replicas > 0 {
        err = validateReplicas(body.Replicas)
        if err != nil {
            serv.Warnf("CreateStation: Station " + body.Name + ": " + err.Error())
            c.AbortWithStatusJSON(SHOWABLE_ERROR_STATUS_CODE, gin.H{"message": err.Error()})
            return
        }
    } else {
        body.Replicas = 1
    }

    err = validateIdempotencyWindow(body.RetentionType, body.RetentionValue, body.IdempotencyWindow)
    if err != nil {
        serv.Warnf("CreateStation: Station " + body.Name + ": " + err.Error())
        c.AbortWithStatusJSON(SHOWABLE_ERROR_STATUS_CODE, gin.H{"message": err.Error()})
        return
    }

    if body.IdempotencyWindow <= 0 {
        body.IdempotencyWindow = 120000 // default
    } else if body.IdempotencyWindow < 100 {
        body.IdempotencyWindow = 100 // minimum is 100 millis
    }

    err = sh.S.CreateStream(stationName, retentionType, body.RetentionValue, body.StorageType, body.IdempotencyWindow, body.Replicas, body.TieredStorageEnabled)
    if err != nil {
        if IsNatsErr(err, JSInsufficientResourcesErr) {
            serv.Warnf("CreateStation: Station " + body.Name + ": Station can not be created, probably since replicas count is larger than the cluster size")
            c.AbortWithStatusJSON(SHOWABLE_ERROR_STATUS_CODE, gin.H{"message": "Station can not be created, probably since replicas count is larger than the cluster size"})
            return
        }

        serv.Errorf("CreateStation: Station " + body.Name + ": " + err.Error())
        c.AbortWithStatusJSON(500, gin.H{"message": "Server error"})
        return
    }

    newStation, rowsUpdated, err := db.InsertNewStation(stationName.Ext(), user.ID, user.Username, retentionType, body.RetentionValue, body.StorageType, body.Replicas, schemaName, schemaVersionNumber, body.IdempotencyWindow, true, body.DlsConfiguration, body.TieredStorageEnabled)
    if err != nil {
        serv.Errorf("CreateStation: Station " + body.Name + ": " + err.Error())
        c.AbortWithStatusJSON(500, gin.H{"message": "Server error"})
        return
    }
    //rowsUpdated == 0 means that the row already exists
    if rowsUpdated == 0 {
        errMsg := "Station " + newStation.Name + " already exists"
        serv.Warnf("CreateStation: " + errMsg)
        c.AbortWithStatusJSON(SHOWABLE_ERROR_STATUS_CODE, gin.H{"message": errMsg})
        return
    }

    if len(body.Tags) > 0 {
        err = AddTagsToEntity(body.Tags, "station", newStation.ID)
        if err != nil {
            serv.Errorf("CreateStation: : Station " + body.Name + " Failed adding tags: " + err.Error())
            c.AbortWithStatusJSON(500, gin.H{"message": "Server error"})
            return
        }
    }
    message := "Station " + stationName.Ext() + " has been created by " + user.Username
    serv.Noticef(message)
    var auditLogs []interface{}
    newAuditLog := models.AuditLog{
        StationName:       stationName.Ext(),
        Message:           message,
        CreatedBy:         user.ID,
        CreatedByUsername: user.Username,
        CreatedAt:         time.Now(),
        UserType:          user.UserType,
    }
    auditLogs = append(auditLogs, newAuditLog)
    err = CreateAuditLogs(auditLogs)
    if err != nil {
        serv.Errorf("CreateStation: Station " + body.Name + ": " + err.Error())
    }

    shouldSendAnalytics, _ := shouldSendAnalytics()
    if shouldSendAnalytics {
        param1 := analytics.EventParam{
            Name:  "station-name",
            Value: stationName.Ext(),
        }
        param2 := analytics.EventParam{
            Name:  "tiered-storage",
            Value: strconv.FormatBool(newStation.TieredStorageEnabled),
        }
        analyticsParams := []analytics.EventParam{param1, param2}
        analytics.SendEventWithParams(user.Username, analyticsParams, "user-create-station")
    }

    if schemaName != "" {
        c.IndentedJSON(200, gin.H{
            "id":                            newStation.ID,
            "name":                          stationName.Ext(),
            "retention_type":                retentionType,
            "retention_value":               body.RetentionValue,
            "storage_type":                  storageTypeForResponse,
            "replicas":                      body.Replicas,
            "created_by_username":           user.Username,
            "created_at":                    time.Now(),
            "last_update":                   time.Now(),
            "is_deleted":                    false,
            "schema_name":                   schemaName,
            "schema_version_number":         schemaVersionNumber,
            "idempotency_window_in_ms":      newStation.IdempotencyWindow,
            "dls_configuration_poison":      newStation.DlsConfigurationPoison,
            "dls_configuration_schemaverse": newStation.DlsConfigurationSchemaverse,
            "tiered_storage_enabled":        newStation.TieredStorageEnabled,
        })
    } else {
        c.IndentedJSON(200, gin.H{
            "id":                    newStation.ID,
            "name":                  stationName.Ext(),
            "retention_type":        retentionType,
            "retention_value":       body.RetentionValue,
            "storage_type":          storageTypeForResponse,
            "replicas":              body.Replicas,
            "created_by_username":   user.Username,
            "created_at":            time.Now(),
            "last_update":           time.Now(),
            "is_deleted":            false,
            "schema_name":           schemaName,
            "schema_version_number": schemaVersionNumber, "idempotency_window_in_ms": newStation.IdempotencyWindow,
            "dls_configuration_poison":      newStation.DlsConfigurationPoison,
            "dls_configuration_schemaverse": newStation.DlsConfigurationSchemaverse,
            "tiered_storage_enabled":        newStation.TieredStorageEnabled,
        })
    }
}

func (sh StationsHandler) RemoveStation(c *gin.Context) {
    // if err := DenyForSandboxEnv(c); err != nil {
    //  return
    // }
    var body models.RemoveStationSchema
    ok := utils.Validate(c, &body, false, nil)
    if !ok {
        return
    }

    var stationNames []string
    for _, name := range body.StationNames {
        stationName, err := StationNameFromStr(name)
        if err != nil {
            serv.Warnf("RemoveStation: Station " + name + ": " + err.Error())
            c.AbortWithStatusJSON(SHOWABLE_ERROR_STATUS_CODE, gin.H{"message": err.Error()})
            return
        }

        stationNames = append(stationNames, stationName.Ext())

        exist, station, err := db.GetStationByName(stationName.Ext())
        if err != nil {
            serv.Errorf("RemoveStation: Station " + stationName.external + ": " + err.Error())
            c.AbortWithStatusJSON(500, gin.H{"message": "Server error"})
            return
        }
        if !exist {
            errMsg := "Station " + name + " does not exist"
            serv.Warnf("RemoveStation: " + errMsg)
            c.AbortWithStatusJSON(SHOWABLE_ERROR_STATUS_CODE, gin.H{"message": errMsg})
            return
        }

        err = removeStationResources(sh.S, station, true)
        if err != nil {
            serv.Errorf("RemoveStation: Station " + stationName.external + ": " + err.Error())
            c.AbortWithStatusJSON(500, gin.H{"message": "Server error"})
            return
        }
    }

    err := db.DeleteStationsByNames(stationNames)
    if err != nil {
        serv.Errorf("RemoveStation: " + err.Error())
        c.AbortWithStatusJSON(500, gin.H{"message": "Server error"})
        return
    }

    shouldSendAnalytics, _ := shouldSendAnalytics()
    if shouldSendAnalytics {
        user, _ := getUserDetailsFromMiddleware(c)
        analytics.SendEvent(user.Username, "user-remove-station")
    }

    for _, name := range body.StationNames {
        stationName, err := StationNameFromStr(name)
        if err != nil {
            serv.Errorf("RemoveStation: Station " + name + ": " + err.Error())
            c.AbortWithStatusJSON(500, gin.H{"message": "Server error"})
        }

        user, err := getUserDetailsFromMiddleware(c)
        if err != nil {
            serv.Errorf("RemoveStation: Station " + name + ": " + err.Error())
            c.AbortWithStatusJSON(401, gin.H{"message": "Unauthorized"})
        }

        serv.Noticef("Station " + stationName.Ext() + " has been deleted by user " + user.Username)

        removeStationUpdate := models.SdkClientsUpdates{
            StationName: stationName.Intern(),
            Type:        removeStationUpdateType,
        }
        serv.SendUpdateToClients(removeStationUpdate)
    }
    c.IndentedJSON(200, gin.H{})
}

func (s *Server) removeStationDirect(c *client, reply string, msg []byte) {
    var dsr destroyStationRequest
    if err := json.Unmarshal(msg, &dsr); err != nil {
        s.Errorf("removeStationDirect: " + err.Error())
        respondWithErr(s, reply, err)
        return
    }
    s.removeStationDirectIntern(c, reply, &dsr, true)
}

func (s *Server) removeStationDirectIntern(c *client,
    reply string,
    dsr *destroyStationRequest,
    shouldDeleteStream bool) {
    isNative := shouldDeleteStream
    jsApiResp := JSApiStreamDeleteResponse{ApiResponse: ApiResponse{Type: JSApiStreamDeleteResponseType}}

    stationName, err := StationNameFromStr(dsr.StationName)
    if err != nil {
        serv.Warnf("removeStationDirect: Station " + dsr.StationName + ": " + err.Error())
        jsApiResp.Error = NewJSStreamDeleteError(err)
        respondWithErrOrJsApiResp(!isNative, c, c.acc, _EMPTY_, reply, _EMPTY_, jsApiResp, err)
        return
    }

    exist, station, err := db.GetStationByName(stationName.Ext())
    if err != nil {
        serv.Errorf("removeStationDirect: Station " + dsr.StationName + ": " + err.Error())
        jsApiResp.Error = NewJSStreamDeleteError(err)
        respondWithErrOrJsApiResp(!isNative, c, c.acc, _EMPTY_, reply, _EMPTY_, jsApiResp, err)
        return
    }
    if !exist {
        errMsg := "Station " + station.Name + " does not exist"
        serv.Warnf("removeStationDirect: " + errMsg)
        err := errors.New(errMsg)
        jsApiResp.Error = NewJSStreamDeleteError(err)
        respondWithErrOrJsApiResp(!isNative, c, c.acc, _EMPTY_, reply, _EMPTY_, jsApiResp, err)
        return
    }

    err = removeStationResources(s, station, shouldDeleteStream)
    if err != nil {
        serv.Errorf("RemoveStation: Station " + dsr.StationName + ": " + err.Error())
        respondWithErr(s, reply, err)
        return
    }

    err = db.DeleteStation(stationName.Ext())
    if err != nil {
        serv.Errorf("RemoveStation error: Station " + dsr.StationName + ": " + err.Error())
        respondWithErr(s, reply, err)
        return
    }
    _, user, err := db.GetUserByUsername(dsr.Username)
    if err != nil {
        serv.Errorf("RemoveStation error: Station " + dsr.StationName + ": " + err.Error())
        respondWithErr(s, reply, err)
        return
    }
    message := "Station " + stationName.Ext() + " has been deleted by user " + dsr.Username
    serv.Noticef(message)
    if isNative {
        var auditLogs []interface{}
        newAuditLog := models.AuditLog{
            StationName:       stationName.Ext(),
            Message:           message,
            CreatedBy:         user.ID,
            CreatedByUsername: user.Username,
            CreatedAt:         time.Now(),
            UserType:          "application",
        }
        auditLogs = append(auditLogs, newAuditLog)
        err = CreateAuditLogs(auditLogs)
        if err != nil {
            serv.Warnf("removeStationDirect: Station " + stationName.Ext() + " - create audit logs error: " + err.Error())
        }
    }

    shouldSendAnalytics, _ := shouldSendAnalytics()
    if shouldSendAnalytics {
        analytics.SendEvent(dsr.Username, "user-delete-station-sdk")
    }

    respondWithErr(s, reply, nil)
}

func (sh StationsHandler) GetTotalMessages(stationNameExt string) (int, error) {
    stationName, err := StationNameFromStr(stationNameExt)
    if err != nil {
        return 0, err
    }
    totalMessages, err := sh.S.GetTotalMessagesInStation(stationName)
    return totalMessages, err
}

func (sh StationsHandler) GetAvgMsgSize(station models.Station) (int64, error) {
    avgMsgSize, err := sh.S.GetAvgMsgSizeInStation(station)
    return avgMsgSize, err
}

func (sh StationsHandler) GetMessages(station models.Station, messagesToFetch int) ([]models.MessageDetails, error) {
    messages, err := sh.S.GetMessages(station, messagesToFetch)
    if err != nil {
        return messages, err
    }

    return messages, nil
}

func (sh StationsHandler) GetLeaderAndFollowers(station models.Station) (string, []string, error) {
    if sh.S.JetStreamIsClustered() {
        leader, followers, err := sh.S.GetLeaderAndFollowers(station)
        if err != nil {
            return "", []string{}, err
        }

        return leader, followers, nil
    } else {
        return "memphis-0", []string{}, nil
    }
}

func getCgStatus(members []models.CgMember) (bool, bool) {
    deletedCount := 0
    for _, member := range members {
        if member.IsActive {
            return true, false
        }

        if member.IsDeleted {
            deletedCount++
        }
    }

    if len(members) == deletedCount {
        return false, true
    }

    return false, false
}

func (sh StationsHandler) GetDlsMsgDetails(messageId int, stationName, dlsType string) (models.DlsMessageResponse, error) {
    var dlsMessage models.DlsMessageResponse
    sn, err := StationNameFromStr(stationName)
    if err != nil {
        return dlsMessage, err
    }
    exist, station, err := db.GetStationByName(sn.Ext())
    if err != nil {
        return dlsMessage, err
    }
    if !exist {
        return dlsMessage, errors.New("Station " + station.Name + " does not exist")
    }

    return getDlsMessageById(station, messageId, sn, dlsType)
}

func (sh StationsHandler) GetPoisonMessageJourney(c *gin.Context) {
    var body models.GetPoisonMessageJourneySchemaPg
    ok := utils.Validate(c, &body, false, nil)
    if !ok {
        return
    }

    poisonMessage, err := sh.GetDlsMsgDetails(body.MessageId, body.StationName, "poison")
    if err != nil {
        serv.Errorf("GetPoisonMessageJourney: " + err.Error())
        c.AbortWithStatusJSON(500, gin.H{"message": "Server error"})
        return
    }

    shouldSendAnalytics, _ := shouldSendAnalytics()
    if shouldSendAnalytics {
        user, _ := getUserDetailsFromMiddleware(c)
        analytics.SendEvent(user.Username, "user-enter-message-journey")
    }

    c.IndentedJSON(200, poisonMessage)
}

func dropPoisonDlsMessages(schemaMessageIds []int) error {
    ctx, cancelfunc := context.WithTimeout(context.Background(), db.DbOperationTimeout*time.Second)
    defer cancelfunc()
    conn, err := db.MetadataDbClient.Client.Acquire(ctx)
    if err != nil {
        return errors.New("dropSchemaDlsMsg: " + err.Error())
    }
    defer conn.Release()

    query := `DELETE FROM dls_messages where id=$1`
    stmt, err := conn.Conn().Prepare(ctx, "drop_dls_schema_msg", query)
    if err != nil {
        return err
    }
    for _, msgId := range schemaMessageIds {
        _, err = conn.Conn().Exec(ctx, stmt.Name, msgId)
        if err != nil {
            return errors.New("dropSchemaDlsMsg: " + err.Error())
        }
    }
    return nil
}

func (sh StationsHandler) DropDlsMessages(c *gin.Context) {
    var body models.DropDlsMessagesSchema
    ok := utils.Validate(c, &body, false, nil)
    if !ok {
        return
    }

    err := dropPoisonDlsMessages(body.DlsMessageIds)
    if err != nil {
        serv.Errorf("DropDlsMessages: " + err.Error())
        c.AbortWithStatusJSON(500, gin.H{"message": "Server error"})
        return
    }

    shouldSendAnalytics, _ := shouldSendAnalytics()
    if shouldSendAnalytics {
        user, _ := getUserDetailsFromMiddleware(c)
        analytics.SendEvent(user.Username, "user-ack-poison-message")
    }

    c.IndentedJSON(200, gin.H{})
}

func (sh StationsHandler) ResendPoisonMessages(c *gin.Context) {
    var body models.ResendPoisonMessagesSchemaPg
    ok := utils.Validate(c, &body, false, nil)
    if !ok {
        return
    }

    updatedAt := time.Now()
    stationName := body.StationName
    poisonMessageIds := body.PoisonMessageIds
    exist, station, err := db.GetStationByName(stationName)
    if err != nil {
        serv.Errorf("ResendPoisonMessages: " + err.Error())
        c.AbortWithStatusJSON(500, gin.H{"message": "Server error"})
        return
    }

    if !exist {
        serv.Warnf("ResendPoisonMessages: Station " + stationName + " does not exist")
        serv.Errorf("ResendPoisonMessages: " + err.Error())
        c.AbortWithStatusJSON(500, gin.H{"message": "Server error"})
        return
    }

    stationNameStruct, err := StationNameFromStr(station.Name)
    if err != nil {
        serv.Errorf("ResendPoisonMessages: " + err.Error())
        c.AbortWithStatusJSON(500, gin.H{"message": "Server error"})
        return
    }

    poisonMessage, err := getDlsMessageById(station, poisonMessageIds[0], stationNameStruct, "poison")
    if err != nil {
        serv.Errorf("ResendPoisonMessages: " + err.Error())
        c.AbortWithStatusJSON(500, gin.H{"message": "Server error"})
        return
    }

    poisonedCgs, err := GetPoisonedCgsByMessage(station, poisonMessage.MessageSeq)
    if err != nil {
        serv.Errorf("ResendPoisonMessages: " + err.Error())
        c.AbortWithStatusJSON(500, gin.H{"message": "Server error"})
        return
    }
    ctx, cancelfunc := context.WithTimeout(context.Background(), db.DbOperationTimeout*time.Second)
    defer cancelfunc()
    conn, err := db.MetadataDbClient.Client.Acquire(ctx)
    if err != nil {
        serv.Errorf("ResendPoisonMessages: " + err.Error())
        c.AbortWithStatusJSON(500, gin.H{"message": "Server error"})
        return
    }
    defer conn.Release()

    if len(poisonedCgs) <= 1 {
        err := dropPoisonDlsMessages(poisonMessageIds)
        if err != nil {
            serv.Errorf("ResendPoisonMessages: " + err.Error())
            c.AbortWithStatusJSON(500, gin.H{"message": "Server error"})
            return
        }
    } else {
        query := `UPDATE dls_messages SET poisoned_cgs = ARRAY_REMOVE(poisoned_cgs, $1), updated_at = $2 WHERE station_id=$3 AND id=$4`
        stmt, err := conn.Conn().Prepare(ctx, "update_poisoned_cgs", query)
        if err != nil {
            serv.Errorf("ResendPoisonMessages: " + err.Error())
            c.AbortWithStatusJSON(500, gin.H{"message": "Server error"})
            return
        }
        for _, poisonCg := range poisonedCgs {
            _, err = conn.Conn().Query(ctx, stmt.Name, poisonCg.CgName, updatedAt, station.ID, poisonMessage.ID)
            if err != nil {
                serv.Errorf("ResendPoisonMessages: " + err.Error())
                c.AbortWithStatusJSON(500, gin.H{"message": "Server error"})
                return
            }
        }
    }

    shouldSendAnalytics, _ := shouldSendAnalytics()
    if shouldSendAnalytics {
        user, _ := getUserDetailsFromMiddleware(c)
        analytics.SendEvent(user.Username, "user-resend-poison-message")
    }

    c.IndentedJSON(200, gin.H{})
}

func (sh StationsHandler) GetMessageDetails(c *gin.Context) {
<<<<<<< HEAD
    var body models.GetMessageDetailsSchemaPg
    ok := utils.Validate(c, &body, false, nil)
    if !ok {
        return
    }
    msgId := body.MessageId

    if body.IsDls {
        dlsMessage, err := sh.GetDlsMsgDetails(body.MessageId, body.StationName, "posion")
        if err != nil {
            serv.Errorf("GetMessageDetails: Message ID: " + string(rune(msgId)) + ": " + err.Error())
            c.AbortWithStatusJSON(500, gin.H{"message": "Server error"})
            return
        }

        c.IndentedJSON(200, dlsMessage)
        return
    }

    stationName, err := StationNameFromStr(body.StationName)
    if err != nil {
        serv.Warnf("GetMessageDetails: Message ID: " + string(rune(msgId)) + ": " + err.Error())
        c.AbortWithStatusJSON(SHOWABLE_ERROR_STATUS_CODE, gin.H{"message": err.Error()})
        return
    }

    exist, station, err := db.GetStationByName(stationName.Ext())
    if err != nil {
        serv.Errorf("GetMessageDetails: Message ID: " + string(rune(msgId)) + ": " + err.Error())
        c.AbortWithStatusJSON(500, gin.H{"message": "Server error"})
        return
    }

    if !exist {
        errMsg := "Station " + stationName.external + " does not exist"
        serv.Warnf("GetMessageDetails: " + errMsg)
        c.AbortWithStatusJSON(SHOWABLE_ERROR_STATUS_CODE, gin.H{"message": errMsg})
        return
    }

    sm, err := sh.S.GetMessage(stationName, uint64(body.MessageSeq))
    if err != nil {
        serv.Errorf("GetMessageDetails: Message ID: Message ID: " + string(rune(msgId)) + ": " + err.Error())
        c.AbortWithStatusJSON(500, gin.H{"message": "Server error"})
        return
    }

    var headersJson map[string]string
    if sm.Header != nil {
        headersJson, err = DecodeHeader(sm.Header)
        if err != nil {
            serv.Errorf("GetMessageDetails: Message ID: " + string(rune(msgId)) + ": " + err.Error())
            c.AbortWithStatusJSON(500, gin.H{"message": "Server error"})
            return
        }
    }

    // For non-native stations - default values
    if !station.IsNative {
        msg := models.MessageResponse{
            MessageSeq: body.MessageSeq,
            Message: models.MessagePayload{
                TimeSent: sm.Time,
                Size:     len(sm.Subject) + len(sm.Data) + len(sm.Header),
                Data:     hex.EncodeToString(sm.Data),
                Headers:  headersJson,
            },
            Producer: models.ProducerDetails{
                Name:          "",
                ClientAddress: "",
                IsActive:      false,
                IsDeleted:     false,
            },
            PoisonedCgs: []models.PoisonedCg{},
        }
        c.IndentedJSON(200, msg)
        return
    }

    connectionIdHeader := headersJson["$memphis_connectionId"]
    producedByHeader := strings.ToLower(headersJson["$memphis_producedBy"])

    for header := range headersJson {
        if strings.HasPrefix(header, "$memphis") {
            delete(headersJson, header)
        }
    }

    // This check for backward compatability
    if connectionIdHeader == "" || producedByHeader == "" {
        connectionIdHeader = headersJson["connectionId"]
        producedByHeader = strings.ToLower(headersJson["producedBy"])
        if connectionIdHeader == "" || producedByHeader == "" {
            serv.Warnf("GetMessageDetails: Error while getting notified about a poison message: Missing mandatory message headers, please upgrade the SDK version you are using")
            c.AbortWithStatusJSON(SHOWABLE_ERROR_STATUS_CODE, gin.H{"message": "Error while getting notified about a poison message: Missing mandatory message headers, please upgrade the SDK version you are using"})
            return
        }
    }

    connectionId := connectionIdHeader
    poisonedCgs := make([]models.PoisonedCg, 0)
    // Only native stations have CGs
    if station.IsNative {
        poisonedCgs, err = GetPoisonedCgsByMessage(station, int(sm.Sequence))
        if err != nil {
            serv.Errorf("GetMessageDetails: Message ID: " + string(rune(msgId)) + ": " + err.Error())
            c.AbortWithStatusJSON(500, gin.H{"message": "Server error"})
            return
        }

        for i, cg := range poisonedCgs {
            cgInfo, err := sh.S.GetCgInfo(stationName, cg.CgName)
            if err != nil {
                serv.Errorf("GetMessageDetails: Message ID: " + string(rune(msgId)) + ": " + err.Error())
                c.AbortWithStatusJSON(500, gin.H{"message": "Server error"})
                return
            }

            cgMembers, err := GetConsumerGroupMembers(cg.CgName, station)
            if err != nil {
                serv.Errorf("GetMessageDetails: Message ID: " + string(rune(msgId)) + ": " + err.Error())
                c.AbortWithStatusJSON(500, gin.H{"message": "Server error"})
                return
            }

            isActive, isDeleted := getCgStatus(cgMembers)

            poisonedCgs[i].MaxAckTimeMs = cgMembers[0].MaxAckTimeMs
            poisonedCgs[i].MaxMsgDeliveries = cgMembers[0].MaxMsgDeliveries
            poisonedCgs[i].UnprocessedMessages = int(cgInfo.NumPending)
            poisonedCgs[i].InProcessMessages = cgInfo.NumAckPending
            poisonedCgs[i].TotalPoisonMessages = -1
            poisonedCgs[i].IsActive = isActive
            poisonedCgs[i].IsDeleted = isDeleted
        }
        sort.Slice(poisonedCgs, func(i, j int) bool {
            return poisonedCgs[i].CgName < poisonedCgs[j].CgName
        })
    }

    exist, producer, err := db.GetProducerByStationIDAndUsername(producedByHeader, station.ID, connectionId)
    if err != nil {
        serv.Errorf("GetMessageDetails: " + err.Error())
        c.AbortWithStatusJSON(500, gin.H{"message": "Server error"})
        return
    }
    if !exist {
        errMsg := "Some parts of the message data are missing, probably the message/the station have been deleted"
        serv.Warnf("GetMessageDetails: " + errMsg)
        c.AbortWithStatusJSON(SHOWABLE_ERROR_STATUS_CODE, gin.H{"message": errMsg})
        return
    }

    _, conn, err := db.GetConnectionByID(connectionId)
    if err != nil {
        serv.Errorf("GetMessageDetails: " + err.Error())
        c.AbortWithStatusJSON(500, gin.H{"message": "Server error"})
        return
    }

    msg := models.MessageResponse{
        MessageSeq: body.MessageSeq,
        Message: models.MessagePayload{
            TimeSent: sm.Time,
            Size:     len(sm.Subject) + len(sm.Data) + len(sm.Header),
            Data:     hex.EncodeToString(sm.Data),
            Headers:  headersJson,
        },
        Producer: models.ProducerDetails{
            Name:              producedByHeader,
            ConnectionId:      connectionId,
            ClientAddress:     conn.ClientAddress,
            CreatedBy:         producer.CreatedBy,
            CreatedByUsername: producer.CreatedByUsername,
            IsActive:          producer.IsActive,
            IsDeleted:         producer.IsDeleted,
        },
        PoisonedCgs: poisonedCgs,
    }
    c.IndentedJSON(200, msg)
=======
	var body models.GetMessageDetailsSchemaPg
	ok := utils.Validate(c, &body, false, nil)
	if !ok {
		return
	}
	msgId := body.MessageId

	if body.IsDls {
		dlsMessage, err := sh.GetDlsMsgDetails(body.MessageId, body.StationName, body.DlsType)
		if err != nil {
			serv.Errorf("GetMessageDetails: Message ID: " + string(rune(msgId)) + ": " + err.Error())
			c.AbortWithStatusJSON(500, gin.H{"message": "Server error"})
			return
		}

		c.IndentedJSON(200, dlsMessage)
		return
	}

	stationName, err := StationNameFromStr(body.StationName)
	if err != nil {
		serv.Warnf("GetMessageDetails: Message ID: " + string(rune(msgId)) + ": " + err.Error())
		c.AbortWithStatusJSON(SHOWABLE_ERROR_STATUS_CODE, gin.H{"message": err.Error()})
		return
	}

	exist, station, err := db.GetStationByName(stationName.Ext())
	if err != nil {
		serv.Errorf("GetMessageDetails: Message ID: " + string(rune(msgId)) + ": " + err.Error())
		c.AbortWithStatusJSON(500, gin.H{"message": "Server error"})
		return
	}

	if !exist {
		errMsg := "Station " + stationName.external + " does not exist"
		serv.Warnf("GetMessageDetails: " + errMsg)
		c.AbortWithStatusJSON(SHOWABLE_ERROR_STATUS_CODE, gin.H{"message": errMsg})
		return
	}

	sm, err := sh.S.GetMessage(stationName, uint64(body.MessageSeq))
	if err != nil {
		serv.Errorf("GetMessageDetails: Message ID: Message ID: " + string(rune(msgId)) + ": " + err.Error())
		c.AbortWithStatusJSON(500, gin.H{"message": "Server error"})
		return
	}

	var headersJson map[string]string
	if sm.Header != nil {
		headersJson, err = DecodeHeader(sm.Header)
		if err != nil {
			serv.Errorf("GetMessageDetails: Message ID: " + string(rune(msgId)) + ": " + err.Error())
			c.AbortWithStatusJSON(500, gin.H{"message": "Server error"})
			return
		}
	}

	// For non-native stations - default values
	if !station.IsNative {
		msg := models.MessageResponse{
			MessageSeq: body.MessageSeq,
			Message: models.MessagePayload{
				TimeSent: sm.Time,
				Size:     len(sm.Subject) + len(sm.Data) + len(sm.Header),
				Data:     string(sm.Data),
				Headers:  headersJson,
			},
			Producer: models.ProducerDetails{
				Name:          "",
				ClientAddress: "",
				IsActive:      false,
				IsDeleted:     false,
			},
			PoisonedCgs: []models.PoisonedCg{},
		}
		c.IndentedJSON(200, msg)
		return
	}

	connectionIdHeader := headersJson["$memphis_connectionId"]
	producedByHeader := strings.ToLower(headersJson["$memphis_producedBy"])

	for header := range headersJson {
		if strings.HasPrefix(header, "$memphis") {
			delete(headersJson, header)
		}
	}

	// This check for backward compatability
	if connectionIdHeader == "" || producedByHeader == "" {
		connectionIdHeader = headersJson["connectionId"]
		producedByHeader = strings.ToLower(headersJson["producedBy"])
		if connectionIdHeader == "" || producedByHeader == "" {
			serv.Warnf("GetMessageDetails: Error while getting notified about a poison message: Missing mandatory message headers, please upgrade the SDK version you are using")
			c.AbortWithStatusJSON(SHOWABLE_ERROR_STATUS_CODE, gin.H{"message": "Error while getting notified about a poison message: Missing mandatory message headers, please upgrade the SDK version you are using"})
			return
		}
	}

	connectionId := connectionIdHeader
	poisonedCgs := make([]models.PoisonedCg, 0)
	// Only native stations have CGs
	if station.IsNative {
		poisonedCgs, err = GetPoisonedCgsByMessage(station, int(sm.Sequence))
		if err != nil {
			serv.Errorf("GetMessageDetails: Message ID: " + string(rune(msgId)) + ": " + err.Error())
			c.AbortWithStatusJSON(500, gin.H{"message": "Server error"})
			return
		}

		for i, cg := range poisonedCgs {
			cgInfo, err := sh.S.GetCgInfo(stationName, cg.CgName)
			if err != nil {
				serv.Errorf("GetMessageDetails: Message ID: " + string(rune(msgId)) + ": " + err.Error())
				c.AbortWithStatusJSON(500, gin.H{"message": "Server error"})
				return
			}

			cgMembers, err := GetConsumerGroupMembers(cg.CgName, station)
			if err != nil {
				serv.Errorf("GetMessageDetails: Message ID: " + string(rune(msgId)) + ": " + err.Error())
				c.AbortWithStatusJSON(500, gin.H{"message": "Server error"})
				return
			}

			isActive, isDeleted := getCgStatus(cgMembers)

			poisonedCgs[i].MaxAckTimeMs = cgMembers[0].MaxAckTimeMs
			poisonedCgs[i].MaxMsgDeliveries = cgMembers[0].MaxMsgDeliveries
			poisonedCgs[i].UnprocessedMessages = int(cgInfo.NumPending)
			poisonedCgs[i].InProcessMessages = cgInfo.NumAckPending
			poisonedCgs[i].TotalPoisonMessages = -1
			poisonedCgs[i].IsActive = isActive
			poisonedCgs[i].IsDeleted = isDeleted
		}
		sort.Slice(poisonedCgs, func(i, j int) bool {
			return poisonedCgs[i].CgName < poisonedCgs[j].CgName
		})
	}

	exist, producer, err := db.GetProducerByStationIDAndUsername(producedByHeader, station.ID, connectionId)
	if err != nil {
		serv.Errorf("GetMessageDetails: " + err.Error())
		c.AbortWithStatusJSON(500, gin.H{"message": "Server error"})
		return
	}
	if !exist {
		errMsg := "Some parts of the message data are missing, probably the message/the station have been deleted"
		serv.Warnf("GetMessageDetails: " + errMsg)
		c.AbortWithStatusJSON(SHOWABLE_ERROR_STATUS_CODE, gin.H{"message": errMsg})
		return
	}

	_, conn, err := db.GetConnectionByID(connectionId)
	if err != nil {
		serv.Errorf("GetMessageDetails: " + err.Error())
		c.AbortWithStatusJSON(500, gin.H{"message": "Server error"})
		return
	}

	msg := models.MessageResponse{
		MessageSeq: body.MessageSeq,
		Message: models.MessagePayload{
			TimeSent: sm.Time,
			Size:     len(sm.Subject) + len(sm.Data) + len(sm.Header),
			Data:     hex.EncodeToString(sm.Data),
			Headers:  headersJson,
		},
		Producer: models.ProducerDetails{
			Name:              producedByHeader,
			ConnectionId:      connectionId,
			ClientAddress:     conn.ClientAddress,
			CreatedBy:         producer.CreatedBy,
			CreatedByUsername: producer.CreatedByUsername,
			IsActive:          producer.IsActive,
			IsDeleted:         producer.IsDeleted,
		},
		PoisonedCgs: poisonedCgs,
	}
	c.IndentedJSON(200, msg)
>>>>>>> 41fcd657
}

func (sh StationsHandler) UseSchema(c *gin.Context) {
    var body models.UseSchema
    ok := utils.Validate(c, &body, false, nil)
    if !ok {
        return
    }

    schemaName := strings.ToLower(body.SchemaName)
    exist, schema, err := db.GetSchemaByName(schemaName)
    if err != nil {
        serv.Errorf("UseSchema: Schema " + body.SchemaName + ": " + err.Error())
        c.AbortWithStatusJSON(500, gin.H{"message": "Server Error"})
        return
    }
    if !exist {
        errMsg := "Schema " + schemaName + " does not exist"
        serv.Warnf("UseSchema: " + errMsg)
        c.AbortWithStatusJSON(SHOWABLE_ERROR_STATUS_CODE, gin.H{"message": errMsg})
        return
    }

    schemaVersion, err := getActiveVersionBySchemaId(schema.ID)
    if err != nil {
        serv.Errorf("UseSchema: Schema " + body.SchemaName + ": " + err.Error())
        c.AbortWithStatusJSON(500, gin.H{"message": err.Error()})
        return
    }
    schemaDetailsResponse := models.StationOverviewSchemaDetails{
        SchemaName:       schemaName,
        VersionNumber:    schemaVersion.VersionNumber,
        UpdatesAvailable: false,
        SchemaType:       schema.Type,
    }

    user, err := getUserDetailsFromMiddleware(c)
    if err != nil {
        serv.Errorf("UseSchema: Schema " + body.SchemaName + ": " + err.Error())
        c.AbortWithStatusJSON(401, gin.H{"message": "Unauthorized"})
    }

    shouldSendAnalytics, _ := shouldSendAnalytics()
    for _, stationName := range body.StationNames {
        stationName, err := StationNameFromStr(stationName)
        if err != nil {
            serv.Warnf("UseSchema: Schema " + body.SchemaName + " at station " + stationName.Ext() + ": " + err.Error())
            c.AbortWithStatusJSON(SHOWABLE_ERROR_STATUS_CODE, gin.H{"message": err.Error()})
            return
        }

        exist, station, err := db.GetStationByName(stationName.Ext())
        if err != nil {
            serv.Errorf("UseSchema: Schema " + body.SchemaName + " at station " + stationName.Ext() + ": " + err.Error())
            c.AbortWithStatusJSON(500, gin.H{"message": "Server error"})
            return
        }
        if !exist {
            errMsg := "Station " + station.Name + " does not exist"
            serv.Warnf("UseSchema: Schema " + body.SchemaName + ": " + errMsg)
            c.AbortWithStatusJSON(SHOWABLE_ERROR_STATUS_CODE, gin.H{"message": errMsg})
            return
        }

        err = db.AttachSchemaToStation(stationName.Ext(), schemaName, schemaVersion.VersionNumber)
        if err != nil {
            serv.Errorf("UseSchema: Schema " + body.SchemaName + " at station " + stationName.Ext() + ": " + err.Error())
            c.AbortWithStatusJSON(500, gin.H{"message": err.Error()})
            return
        }

        message := "Schema " + schemaName + " has been attached to station " + stationName.Ext() + " by user " + user.Username
        serv.Noticef(message)

        var auditLogs []interface{}
        newAuditLog := models.AuditLog{
            StationName:       stationName.Intern(),
            Message:           message,
            CreatedBy:         user.ID,
            CreatedByUsername: user.Username,
            CreatedAt:         time.Now(),
            UserType:          user.UserType,
        }
        auditLogs = append(auditLogs, newAuditLog)
        err = CreateAuditLogs(auditLogs)
        if err != nil {
            serv.Errorf("UseSchema: Schema " + body.SchemaName + " at station " + stationName.Ext() + " - create audit logs: " + err.Error())
        }

        updateContent, err := generateSchemaUpdateInit(schema)
        if err != nil {
            serv.Errorf("UseSchema: Schema " + body.SchemaName + " at station " + stationName.Ext() + ": " + err.Error())
            return
        }
        update := models.ProducerSchemaUpdate{
            UpdateType: models.SchemaUpdateTypeInit,
            Init:       *updateContent,
        }
        sh.S.updateStationProducersOfSchemaChange(stationName, update)

        if shouldSendAnalytics {
            user, _ := getUserDetailsFromMiddleware(c)
            param1 := analytics.EventParam{
                Name:  "station-name",
                Value: stationName.Ext(),
            }
            param2 := analytics.EventParam{
                Name:  "schema-name",
                Value: schemaName,
            }
            analyticsParams := []analytics.EventParam{param1, param2}
            analytics.SendEventWithParams(user.Username, analyticsParams, "user-attach-schema-to-station")
        }
    }

    c.IndentedJSON(200, schemaDetailsResponse)
}

func (s *Server) useSchemaDirect(c *client, reply string, msg []byte) {
    var asr attachSchemaRequest
    if err := json.Unmarshal(msg, &asr); err != nil {
        errMsg := "failed attaching schema " + asr.Name + ": " + err.Error()
        s.Errorf("useSchemaDirect: At station " + asr.StationName + " " + errMsg)
        respondWithErr(s, reply, errors.New(errMsg))
        return
    }
    stationName, err := StationNameFromStr(asr.StationName)
    if err != nil {
        serv.Warnf("useSchemaDirect: Schema " + asr.Name + " at station " + asr.StationName + ": " + err.Error())
        respondWithErr(s, reply, err)
        return
    }

    exist, _, err := db.GetStationByName(stationName.Ext())
    if err != nil {
        serv.Errorf("useSchemaDirect: Schema " + asr.Name + " at station " + asr.StationName + ": " + err.Error())
        respondWithErr(s, reply, err)
        return
    }

    if !exist {
        errMsg := "Station " + stationName.external + " does not exist"
        serv.Warnf("useSchemaDirect: " + errMsg)
        respondWithErr(s, reply, errors.New("memphis: "+errMsg))
        return
    }
    schemaName := strings.ToLower(asr.Name)
    exist, schema, err := db.GetSchemaByName(schemaName)
    if err != nil {
        serv.Errorf("useSchemaDirect: Schema " + asr.Name + " at station " + asr.StationName + ": " + err.Error())
        respondWithErr(s, reply, err)
        return
    }
    if !exist {
        errMsg := "Schema " + schemaName + " does not exist"
        serv.Warnf("useSchemaDirect: " + errMsg)
        respondWithErr(s, reply, errors.New(errMsg))
        return
    }

    schemaVersion, err := getActiveVersionBySchemaId(schema.ID)
    if err != nil {
        serv.Errorf("useSchemaDirect: Schema " + asr.Name + " at station " + asr.StationName + ": " + err.Error())
        respondWithErr(s, reply, err)
        return
    }

    err = db.AttachSchemaToStation(stationName.Ext(), schemaName, schemaVersion.VersionNumber)
    if err != nil {
        serv.Errorf("useSchemaDirect: Schema " + asr.Name + " at station " + asr.StationName + ": " + err.Error())
        respondWithErr(s, reply, err)
        return
    }

    username := c.getClientInfo(true).Name
    message := "Schema " + schemaName + " has been attached to station " + stationName.Ext() + " by user " + username
    serv.Noticef(message)
    _, user, err := db.GetUserByUsername(username)
    if err != nil {
        serv.Errorf("useSchemaDirect: Schema " + asr.Name + " at station " + asr.StationName + ": " + err.Error())
        respondWithErr(s, reply, err)
        return
    }
    var auditLogs []interface{}
    newAuditLog := models.AuditLog{
        StationName:       stationName.Intern(),
        Message:           message,
        CreatedBy:         user.ID,
        CreatedByUsername: user.Username,
        CreatedAt:         time.Now(),
        UserType:          "sdk",
    }
    auditLogs = append(auditLogs, newAuditLog)
    err = CreateAuditLogs(auditLogs)
    if err != nil {
        serv.Errorf("useSchemaDirect : Schema " + asr.Name + " at station " + asr.StationName + " - create audit logs: " + err.Error())
    }

    shouldSendAnalytics, _ := shouldSendAnalytics()
    if shouldSendAnalytics {
        param1 := analytics.EventParam{
            Name:  "station-name",
            Value: stationName.Ext(),
        }
        param2 := analytics.EventParam{
            Name:  "schema-name",
            Value: schemaName,
        }
        analyticsParams := []analytics.EventParam{param1, param2}
        analytics.SendEventWithParams(username, analyticsParams, "user-attach-schema-to-station")
    }

    updateContent, err := generateSchemaUpdateInit(schema)
    if err != nil {
        serv.Errorf("useSchemaDirect: Schema " + asr.Name + " at station " + asr.StationName + ": " + err.Error())
        return
    }

    update := models.ProducerSchemaUpdate{
        UpdateType: models.SchemaUpdateTypeInit,
        Init:       *updateContent,
    }

    serv.updateStationProducersOfSchemaChange(stationName, update)
    respondWithErr(s, reply, nil)
}

func removeSchemaFromStation(s *Server, sn StationName, updateDB bool) error {
    exist, _, err := db.GetStationByName(sn.Ext())
    if err != nil {
        return err
    }
    if !exist {
        return errors.New("Station " + sn.external + " does not exist")
    }

    if updateDB {
        err = db.DetachSchemaFromStation(sn.Ext())
        if err != nil {
            return err
        }
    }

    update := models.ProducerSchemaUpdate{
        UpdateType: models.SchemaUpdateTypeDrop,
    }

    s.updateStationProducersOfSchemaChange(sn, update)
    return nil
}

func (s *Server) removeSchemaFromStationDirect(c *client, reply string, msg []byte) {
    var dsr detachSchemaRequest
    if err := json.Unmarshal(msg, &dsr); err != nil {
        s.Errorf("removeSchemaFromStationDirect: failed removing schema at station " + dsr.StationName + ": " + err.Error())
        respondWithErr(s, reply, err)
        return
    }
    stationName, err := StationNameFromStr(dsr.StationName)
    if err != nil {
        serv.Warnf("removeSchemaFromStationDirect: At station " + dsr.StationName + ": " + err.Error())
        respondWithErr(s, reply, err)
        return
    }

    err = removeSchemaFromStation(serv, stationName, true)
    if err != nil {
        serv.Errorf("removeSchemaFromStationDirect: At station " + dsr.StationName + ": " + err.Error())
        respondWithErr(s, reply, err)
        return
    }

    shouldSendAnalytics, _ := shouldSendAnalytics()
    if shouldSendAnalytics {
        analytics.SendEvent(dsr.Username, "user-detach-schema-from-station-sdk")
    }

    respondWithErr(s, reply, nil)
}

func (sh StationsHandler) RemoveSchemaFromStation(c *gin.Context) {
    // if err := DenyForSandboxEnv(c); err != nil {
    //  return
    // }

    var body models.RemoveSchemaFromStation
    ok := utils.Validate(c, &body, false, nil)
    if !ok {
        return
    }

    stationName, err := StationNameFromStr(body.StationName)
    if err != nil {
        serv.Warnf("RemoveSchemaFromStation: At station" + body.StationName + ": " + err.Error())
        c.AbortWithStatusJSON(SHOWABLE_ERROR_STATUS_CODE, gin.H{"message": err.Error()})
        return
    }
    exist, station, err := db.GetStationByName(stationName.Ext())
    if err != nil {
        serv.Errorf("RemoveSchemaFromStation: At station" + body.StationName + ": " + err.Error())
        c.AbortWithStatusJSON(500, gin.H{"message": "Server error"})
        return
    }
    if !exist {
        errMsg := "Station " + body.StationName + " does not exist"
        serv.Warnf("RemoveSchemaFromStation: " + errMsg)
        c.AbortWithStatusJSON(SHOWABLE_ERROR_STATUS_CODE, gin.H{"message": errMsg})
        return
    }

    err = removeSchemaFromStation(sh.S, stationName, true)
    if err != nil {
        serv.Errorf("RemoveSchemaFromStation: At station" + body.StationName + ": " + err.Error())
        c.AbortWithStatusJSON(500, gin.H{"message": "Server error"})
        return
    }

    user, err := getUserDetailsFromMiddleware(c)
    if err != nil {
        serv.Errorf("RemoveSchemaFromStation: At station" + body.StationName + ": " + err.Error())
        c.AbortWithStatusJSON(401, gin.H{"message": "Unauthorized"})
    }
    message := "Schema " + station.SchemaName + " has been deleted from station " + stationName.Ext() + " by user " + user.Username
    serv.Noticef(message)
    var auditLogs []interface{}
    newAuditLog := models.AuditLog{
        StationName:       stationName.Intern(),
        Message:           message,
        CreatedBy:         user.ID,
        CreatedByUsername: user.Username,
        CreatedAt:         time.Now(),
        UserType:          user.UserType,
    }
    auditLogs = append(auditLogs, newAuditLog)
    err = CreateAuditLogs(auditLogs)
    if err != nil {
        serv.Errorf("RemoveSchemaFromStation: At station" + body.StationName + " - create audit logs error: " + err.Error())
    }

    shouldSendAnalytics, _ := shouldSendAnalytics()
    if shouldSendAnalytics {
        analytics.SendEvent(user.Username, "user-remove-schema-from-station")
    }

    c.IndentedJSON(200, gin.H{})
}

func (sh StationsHandler) GetUpdatesForSchemaByStation(c *gin.Context) {
    var body models.GetUpdatesForSchema
    ok := utils.Validate(c, &body, false, nil)
    if !ok {
        return
    }

    stationName, err := StationNameFromStr(body.StationName)
    if err != nil {
        serv.Warnf("GetUpdatesForSchemaByStation: At station" + body.StationName + ": " + err.Error())
        c.AbortWithStatusJSON(SHOWABLE_ERROR_STATUS_CODE, gin.H{"message": err.Error()})
        return
    }

    exist, station, err := db.GetStationByName(stationName.Ext())
    if err != nil {
        serv.Errorf("GetUpdatesForSchemaByStation: At station" + body.StationName + ": " + err.Error())
        c.AbortWithStatusJSON(500, gin.H{"message": "Server error"})
        return
    }
    if !exist {
        errMsg := "Station " + body.StationName + " does not exist"
        serv.Warnf("GetUpdatesForSchemaByStation: " + errMsg)
        c.AbortWithStatusJSON(SHOWABLE_ERROR_STATUS_CODE, gin.H{"message": errMsg})
        return
    }

    exist, schema, err := db.GetSchemaByName(station.SchemaName)
    if err != nil {
        serv.Errorf("GetUpdatesForSchemaByStation: At station" + body.StationName + ": " + err.Error())
        c.AbortWithStatusJSON(500, gin.H{"message": "Server error"})
        return
    }

    if !exist {
        errMsg := "Schema " + station.SchemaName + " does not exist"
        serv.Warnf("GetUpdatesForSchemaByStation: " + errMsg)
        c.AbortWithStatusJSON(SHOWABLE_ERROR_STATUS_CODE, gin.H{"message": errMsg})
        return
    }

    schemasHandler := SchemasHandler{S: sh.S}
    extedndedSchemaDetails, err := schemasHandler.getExtendedSchemaDetailsUpdateAvailable(station.SchemaVersionNumber, schema)

    if err != nil {
        serv.Errorf("GetUpdatesForSchemaByStation: At station" + body.StationName + ": " + err.Error())
        c.AbortWithStatusJSON(500, gin.H{"message": err.Error()})
        return
    }

    shouldSendAnalytics, _ := shouldSendAnalytics()
    if shouldSendAnalytics {
        user, _ := getUserDetailsFromMiddleware(c)
        analytics.SendEvent(user.Username, "user-apply-schema-updates-on-station")
    }

    c.IndentedJSON(200, extedndedSchemaDetails)
}

func (sh StationsHandler) TierdStorageClicked(c *gin.Context) {
    shouldSendAnalytics, _ := shouldSendAnalytics()
    if shouldSendAnalytics {
        user, _ := getUserDetailsFromMiddleware(c)
        analytics.SendEvent(user.Username, "user-pushed-tierd-storage-button")
    }

    c.IndentedJSON(200, gin.H{})
}

func (sh StationsHandler) UpdateDlsConfig(c *gin.Context) {
    var body models.UpdateDlsConfigSchema
    ok := utils.Validate(c, &body, false, nil)
    if !ok {
        return
    }

    stationName, err := StationNameFromStr(body.StationName)
    if err != nil {
        serv.Warnf("DlsConfiguration: At station" + body.StationName + ": " + err.Error())
        c.AbortWithStatusJSON(SHOWABLE_ERROR_STATUS_CODE, gin.H{"message": err.Error()})
        return
    }

    exist, station, err := db.GetStationByName(stationName.Ext())
    if err != nil {
        serv.Errorf("DlsConfiguration: At station" + body.StationName + ": " + err.Error())
        c.AbortWithStatusJSON(500, gin.H{"message": "Server error"})
        return
    }
    if !exist {
        errMsg := "Station " + body.StationName + " does not exist"
        serv.Warnf("DlsConfiguration: " + errMsg)
        c.AbortWithStatusJSON(SHOWABLE_ERROR_STATUS_CODE, gin.H{"message": errMsg})
        return
    }

    poisonConfigChanged := station.DlsConfigurationPoison != body.Poison
    schemaverseConfigChanged := station.DlsConfigurationSchemaverse != body.Schemaverse
    if poisonConfigChanged || schemaverseConfigChanged {
        err = db.UpdateStationDlsConfig(body.StationName, body.Poison, body.Schemaverse)
        if err != nil {
            serv.Errorf("DlsConfiguration: At station" + body.StationName + ": " + err.Error())
            c.AbortWithStatusJSON(500, gin.H{"message": "Server error"})
            return
        }
    }
    configUpdate := models.SdkClientsUpdates{
        StationName: stationName.Intern(),
        Type:        schemaToDlsUpdateType,
        Update:      station.DlsConfigurationSchemaverse,
    }
    serv.SendUpdateToClients(configUpdate)

    c.IndentedJSON(200, gin.H{"poison": body.Poison, "schemaverse": body.Schemaverse})
}

func (sh StationsHandler) PurgeStation(c *gin.Context) {
    // if err := DenyForSandboxEnv(c); err != nil {
    //  return
    // }

    var body models.PurgeStationSchema
    ok := utils.Validate(c, &body, false, nil)
    if !ok {
        return
    }

    stationName, err := StationNameFromStr(body.StationName)
    if err != nil {
        serv.Warnf("PurgeStation: station name: " + body.StationName + ": " + err.Error())
        c.AbortWithStatusJSON(SHOWABLE_ERROR_STATUS_CODE, gin.H{"message": err.Error()})
        return
    }

    exist, _, err := db.GetStationByName(stationName.Ext())
    if err != nil {
        serv.Errorf("PurgeStation: " + err.Error())
        c.AbortWithStatusJSON(500, gin.H{"message": "Server error"})
        return
    }
    if !exist {
        errMsg := "Station " + stationName.external + " does not exist"
        serv.Warnf("PurgeStation: " + errMsg)
        c.AbortWithStatusJSON(SHOWABLE_ERROR_STATUS_CODE, gin.H{"message": errMsg})
        return
    }

    if body.PurgeStation {
        err = sh.S.PurgeStream(stationName.Intern())
        if err != nil && !IsNatsErr(err, JSStreamNotFoundErr) {
            serv.Errorf("PurgeStation: " + err.Error())
            c.AbortWithStatusJSON(500, gin.H{"message": "Server error"})
            return
        }
    }

    if body.PurgeDls {
        streamName := fmt.Sprintf(dlsStreamName, stationName.Intern())
        err = sh.S.PurgeStream(streamName)
        if err != nil && !IsNatsErr(err, JSStreamNotFoundErr) {
            serv.Errorf("PurgeStation dls: " + err.Error())
            c.AbortWithStatusJSON(500, gin.H{"message": "Server error"})
            return
        }
    }

    shouldSendAnalytics, _ := shouldSendAnalytics()
    if shouldSendAnalytics {
        user, _ := getUserDetailsFromMiddleware(c)
        analytics.SendEvent(user.Username, "user-purge-station")
    }
    c.IndentedJSON(200, gin.H{})
}

func (sh StationsHandler) RemoveMessages(c *gin.Context) {
    // if err := DenyForSandboxEnv(c); err != nil {
    //  return
    // }

    var body models.RemoveMessagesSchema
    ok := utils.Validate(c, &body, false, nil)
    if !ok {
        return
    }

    stationName, err := StationNameFromStr(body.StationName)
    if err != nil {
        serv.Warnf("RemoveMessages: station name: " + body.StationName + ": " + err.Error())
        c.AbortWithStatusJSON(SHOWABLE_ERROR_STATUS_CODE, gin.H{"message": err.Error()})
        return
    }

    exist, _, err := db.GetStationByName(stationName.Ext())
    if err != nil {
        serv.Errorf("RemoveMessages: " + err.Error())
        c.AbortWithStatusJSON(500, gin.H{"message": "Server error"})
        return
    }
    if !exist {
        errMsg := "Station " + stationName.external + " does not exist"
        serv.Warnf("RemoveMessages: " + errMsg)
        c.AbortWithStatusJSON(SHOWABLE_ERROR_STATUS_CODE, gin.H{"message": errMsg})
        return
    }

    for _, msg := range body.MessageSeqs {
        err = sh.S.RemoveMsg(stationName, msg)
        if err != nil {
            if IsNatsErr(err, JSStreamNotFoundErr) || IsNatsErr(err, JSStreamMsgDeleteFailedF) {
                continue
            }
            serv.Errorf("RemoveMessages: " + err.Error())
            c.AbortWithStatusJSON(500, gin.H{"message": "Server error"})
            return
        }
    }

    shouldSendAnalytics, _ := shouldSendAnalytics()
    if shouldSendAnalytics {
        user, _ := getUserDetailsFromMiddleware(c)
        analytics.SendEvent(user.Username, "user-remove-messages")
    }

    c.IndentedJSON(200, gin.H{})
}
<|MERGE_RESOLUTION|>--- conflicted
+++ resolved
@@ -32,1386 +32,1204 @@
 type StationsHandler struct{ S *Server }
 
 const (
-    stationObjectName       = "Station"
-    schemaToDlsUpdateType   = "schemaverse_to_dls"
-    removeStationUpdateType = "remove_station"
+	stationObjectName       = "Station"
+	schemaToDlsUpdateType   = "schemaverse_to_dls"
+	removeStationUpdateType = "remove_station"
 )
 
 type StationName struct {
-    internal string
-    external string
+	internal string
+	external string
 }
 
 func (sn StationName) Ext() string {
-    return sn.external
+	return sn.external
 }
 
 func (sn StationName) Intern() string {
-    return sn.internal
+	return sn.internal
 }
 
 func StationNameFromStr(name string) (StationName, error) {
-    var intern, extern string
-    if strings.Contains(name, delimiterReplacement) {
-        extern = revertDelimiters(name)
-        extern = strings.ToLower(extern)
-        err := validateName(extern, stationObjectName)
-        if err != nil {
-            return StationName{}, err
-        }
-
-        intern = strings.ToLower(name)
-    } else {
-        extern = strings.ToLower(name)
-        err := validateName(extern, stationObjectName)
-        if err != nil {
-            return StationName{}, err
-        }
-
-        intern = replaceDelimiters(name)
-        intern = strings.ToLower(intern)
-    }
-
-    return StationName{internal: intern, external: extern}, nil
+	var intern, extern string
+	if strings.Contains(name, delimiterReplacement) {
+		extern = revertDelimiters(name)
+		extern = strings.ToLower(extern)
+		err := validateName(extern, stationObjectName)
+		if err != nil {
+			return StationName{}, err
+		}
+
+		intern = strings.ToLower(name)
+	} else {
+		extern = strings.ToLower(name)
+		err := validateName(extern, stationObjectName)
+		if err != nil {
+			return StationName{}, err
+		}
+
+		intern = replaceDelimiters(name)
+		intern = strings.ToLower(intern)
+	}
+
+	return StationName{internal: intern, external: extern}, nil
 }
 
 func StationNameFromStreamName(streamName string) StationName {
-    intern := streamName
-    extern := revertDelimiters(intern)
-
-    return StationName{internal: intern, external: extern}
+	intern := streamName
+	extern := revertDelimiters(intern)
+
+	return StationName{internal: intern, external: extern}
 }
 
 func validateRetentionType(retentionType string) error {
-    if retentionType != "message_age_sec" && retentionType != "messages" && retentionType != "bytes" {
-        return errors.New("retention type can be one of the following message_age_sec/messages/bytes")
-    }
-
-    return nil
+	if retentionType != "message_age_sec" && retentionType != "messages" && retentionType != "bytes" {
+		return errors.New("retention type can be one of the following message_age_sec/messages/bytes")
+	}
+
+	return nil
 }
 
 func validateStorageType(storageType string) error {
-    if storageType != "file" && storageType != "memory" {
-        return errors.New("storage type can be one of the following file/memory")
-    }
-
-    return nil
+	if storageType != "file" && storageType != "memory" {
+		return errors.New("storage type can be one of the following file/memory")
+	}
+
+	return nil
 }
 
 func validateReplicas(replicas int) error {
-    if replicas > 5 {
-        return errors.New("max replicas in a cluster is 5")
-    }
-
-    return nil
+	if replicas > 5 {
+		return errors.New("max replicas in a cluster is 5")
+	}
+
+	return nil
 }
 
 func validateIdempotencyWindow(retentionType string, retentionValue int, idempotencyWindow int64) error {
-    if idempotencyWindow > 86400000 { // 24 hours
-        return errors.New("Idempotency window can not exceed 24 hours")
-    }
-    if retentionType == "message_age_sec" && (int64(retentionValue)*1000 < idempotencyWindow) {
-        return errors.New("idempotency window cannot be greater than the station retention")
-    }
-
-    return nil
+	if idempotencyWindow > 86400000 { // 24 hours
+		return errors.New("Idempotency window can not exceed 24 hours")
+	}
+	if retentionType == "message_age_sec" && (int64(retentionValue)*1000 < idempotencyWindow) {
+		return errors.New("idempotency window cannot be greater than the station retention")
+	}
+
+	return nil
 }
 
 // TODO remove the station resources - functions, connectors
 func removeStationResources(s *Server, station models.Station, shouldDeleteStream bool) error {
-    stationName, err := StationNameFromStr(station.Name)
-    if err != nil {
-        return err
-    }
-
-    if shouldDeleteStream {
-        err = s.RemoveStream(stationName.Intern())
-        if err != nil && !IsNatsErr(err, JSStreamNotFoundErr) {
-            return err
-        }
-    }
-
-    err = s.RemoveStream(fmt.Sprintf(dlsStreamName, stationName.Intern()))
-    if err != nil && !IsNatsErr(err, JSStreamNotFoundErr) {
-        return err
-    }
-
-    DeleteTagsFromStation(station.ID)
-
-    err = db.DeleteProducersByStationID(station.ID)
-    if err != nil {
-        return err
-    }
-
-    err = db.DeleteConsumersByStationID(station.ID)
-    if err != nil {
-        return err
-    }
-
-    err = RemoveAllAuditLogsByStation(station.Name)
-    if err != nil {
-        serv.Errorf("removeStationResources: Station " + station.Name + ": " + err.Error())
-    }
-
-    return nil
+	stationName, err := StationNameFromStr(station.Name)
+	if err != nil {
+		return err
+	}
+
+	if shouldDeleteStream {
+		err = s.RemoveStream(stationName.Intern())
+		if err != nil && !IsNatsErr(err, JSStreamNotFoundErr) {
+			return err
+		}
+	}
+
+	err = s.RemoveStream(fmt.Sprintf(dlsStreamName, stationName.Intern()))
+	if err != nil && !IsNatsErr(err, JSStreamNotFoundErr) {
+		return err
+	}
+
+	DeleteTagsFromStation(station.ID)
+
+	err = db.DeleteProducersByStationID(station.ID)
+	if err != nil {
+		return err
+	}
+
+	err = db.DeleteConsumersByStationID(station.ID)
+	if err != nil {
+		return err
+	}
+
+	err = RemoveAllAuditLogsByStation(station.Name)
+	if err != nil {
+		serv.Errorf("removeStationResources: Station " + station.Name + ": " + err.Error())
+	}
+
+	return nil
 }
 
 func (s *Server) createStationDirect(c *client, reply string, msg []byte) {
-    var csr createStationRequest
-    if err := json.Unmarshal(msg, &csr); err != nil {
-        s.Errorf("createStationDirect: failed creating station: %v", err.Error())
-        respondWithErr(s, reply, err)
-        return
-    }
-    s.createStationDirectIntern(c, reply, &csr, true)
+	var csr createStationRequest
+	if err := json.Unmarshal(msg, &csr); err != nil {
+		s.Errorf("createStationDirect: failed creating station: %v", err.Error())
+		respondWithErr(s, reply, err)
+		return
+	}
+	s.createStationDirectIntern(c, reply, &csr, true)
 }
 
 func (s *Server) createStationDirectIntern(c *client,
-    reply string,
-    csr *createStationRequest,
-    shouldCreateStream bool) {
-    isNative := shouldCreateStream
-    jsApiResp := JSApiStreamCreateResponse{ApiResponse: ApiResponse{Type: JSApiStreamCreateResponseType}}
-    stationName, err := StationNameFromStr(csr.StationName)
-    if err != nil {
-        serv.Warnf("createStationDirect: Station " + csr.StationName + ": " + err.Error())
-        jsApiResp.Error = NewJSStreamCreateError(err)
-        respondWithErrOrJsApiResp(!isNative, c, c.acc, _EMPTY_, reply, _EMPTY_, jsApiResp, err)
-        return
-    }
-
-    exist, _, err := db.GetStationByName(stationName.Ext())
-    if err != nil {
-        serv.Errorf("createStationDirect: Station " + csr.StationName + ": " + err.Error())
-        jsApiResp.Error = NewJSStreamCreateError(err)
-        respondWithErrOrJsApiResp(!isNative, c, c.acc, _EMPTY_, reply, _EMPTY_, jsApiResp, err)
-        return
-    }
-
-    if exist {
-        errMsg := "Station " + stationName.Ext() + " already exists"
-        serv.Warnf("createStationDirect: " + errMsg)
-        jsApiResp.Error = NewJSStreamNameExistError()
-        respondWithErrOrJsApiResp(!isNative, c, c.acc, _EMPTY_, reply, _EMPTY_, jsApiResp, err)
-        return
-    }
-
-    schemaName := csr.SchemaName
-    var schemaDetails models.SchemaDetails
-    if schemaName != "" {
-        schemaName = strings.ToLower(csr.SchemaName)
-        exist, schema, err := db.GetSchemaByName(schemaName)
-        if err != nil {
-            serv.Errorf("createStationDirect: Station " + csr.StationName + ": " + err.Error())
-            jsApiResp.Error = NewJSStreamCreateError(err)
-            respondWithErrOrJsApiResp(!isNative, c, c.acc, _EMPTY_, reply, _EMPTY_, jsApiResp, err)
-            return
-        }
-        if !exist {
-            errMsg := "Schema " + csr.SchemaName + " does not exist"
-            serv.Warnf("createStationDirect: " + errMsg)
-            jsApiResp.Error = NewJSStreamCreateError(err)
-            respondWithErrOrJsApiResp(!isNative, c, c.acc, _EMPTY_, reply, _EMPTY_, jsApiResp, err)
-            return
-        }
-
-        schemaVersion, err := getActiveVersionBySchemaId(schema.ID)
-        if err != nil {
-            serv.Errorf("createStationDirect: Station " + csr.StationName + ": " + err.Error())
-            jsApiResp.Error = NewJSStreamCreateError(err)
-            respondWithErrOrJsApiResp(!isNative, c, c.acc, _EMPTY_, reply, _EMPTY_, jsApiResp, err)
-            return
-        }
-        schemaDetails = models.SchemaDetails{SchemaName: schemaName, VersionNumber: schemaVersion.VersionNumber}
-    }
-
-    var retentionType string
-    var retentionValue int
-    if csr.RetentionType != "" {
-        retentionType = strings.ToLower(csr.RetentionType)
-        err = validateRetentionType(retentionType)
-        if err != nil {
-            serv.Warnf("createStationDirect: " + err.Error())
-            jsApiResp.Error = NewJSStreamCreateError(err)
-            respondWithErrOrJsApiResp(!isNative, c, c.acc, _EMPTY_, reply, _EMPTY_, jsApiResp, err)
-            return
-        }
-        retentionValue = csr.RetentionValue
-    } else {
-        retentionType = "message_age_sec"
-        retentionValue = 604800 // 1 week
-    }
-
-    var storageType string
-    if csr.StorageType != "" {
-        storageType = strings.ToLower(csr.StorageType)
-        err = validateStorageType(storageType)
-        if err != nil {
-            serv.Warnf("createStationDirect: " + err.Error())
-            jsApiResp.Error = NewJSStreamCreateError(err)
-            respondWithErrOrJsApiResp(!isNative, c, c.acc, _EMPTY_, reply, _EMPTY_, jsApiResp, err)
-            return
-        }
-    } else {
-        storageType = "file"
-    }
-
-    replicas := csr.Replicas
-    if replicas > 0 {
-        err = validateReplicas(replicas)
-        if err != nil {
-            serv.Warnf("createStationDirect: " + err.Error())
-            jsApiResp.Error = NewJSStreamCreateError(err)
-            respondWithErrOrJsApiResp(!isNative, c, c.acc, _EMPTY_, reply, _EMPTY_, jsApiResp, err)
-            return
-        }
-    } else {
-        replicas = 1
-    }
-
-    err = validateIdempotencyWindow(csr.RetentionType, csr.RetentionValue, csr.IdempotencyWindow)
-    if err != nil {
-        serv.Warnf("createStationDirect: " + err.Error())
-        jsApiResp.Error = NewJSStreamCreateError(err)
-        respondWithErrOrJsApiResp(!isNative, c, c.acc, _EMPTY_, reply, _EMPTY_, jsApiResp, err)
-        return
-    }
-
-    if csr.IdempotencyWindow <= 0 {
-        csr.IdempotencyWindow = 120000 // default
-    } else if csr.IdempotencyWindow < 100 {
-        csr.IdempotencyWindow = 100 // minimum is 100 millis
-    }
-
-    username := c.memphisInfo.username
-    if username == "" {
-        username = csr.Username
-    }
-
-    if shouldCreateStream {
-        err = s.CreateStream(stationName, retentionType, retentionValue, storageType, csr.IdempotencyWindow, replicas, csr.TieredStorageEnabled)
-        if err != nil {
-            if IsNatsErr(err, JSInsufficientResourcesErr) {
-                serv.Warnf("CreateStation: Station " + stationName.Ext() + ": Station can not be created, probably since replicas count is larger than the cluster size")
-                respondWithErr(s, reply, errors.New("station can not be created, probably since replicas count is larger than the cluster size"))
-                return
-            }
-
-            serv.Errorf("createStationDirect: Station " + csr.StationName + ": " + err.Error())
-            respondWithErr(s, reply, err)
-            return
-        }
-    }
-
-    _, user, err := db.GetUserByUsername(username)
-    if err != nil {
-        serv.Warnf("createStationDirect: " + err.Error())
-        respondWithErr(s, reply, err)
-    }
-    _, rowsUpdated, err := db.InsertNewStation(stationName.Ext(), user.ID, user.Username, retentionType, retentionValue, storageType, replicas, schemaDetails.SchemaName, schemaDetails.VersionNumber, csr.IdempotencyWindow, isNative, csr.DlsConfiguration, csr.TieredStorageEnabled)
-    if err != nil {
-        serv.Errorf("createStationDirect: Station " + csr.StationName + ": " + err.Error())
-        respondWithErr(s, reply, err)
-        return
-    }
-    if rowsUpdated > 0 {
-        message := "Station " + stationName.Ext() + " has been created by user " + username
-        serv.Noticef(message)
-        var auditLogs []interface{}
-        newAuditLog := models.AuditLog{
-            StationName:       stationName.Ext(),
-            Message:           message,
-            CreatedBy:         user.ID,
-            CreatedByUsername: user.Username,
-            CreatedAt:         time.Now(),
-            UserType:          "application",
-        }
-        auditLogs = append(auditLogs, newAuditLog)
-        err = CreateAuditLogs(auditLogs)
-        if err != nil {
-            serv.Errorf("createStationDirect: Station " + csr.StationName + " - create audit logs error: " + err.Error())
-        }
-
-        shouldSendAnalytics, _ := shouldSendAnalytics()
-        if shouldSendAnalytics {
-            param1 := analytics.EventParam{
-                Name:  "station-name",
-                Value: stationName.Ext(),
-            }
-            param2 := analytics.EventParam{
-                Name:  "tiered-storage",
-                Value: strconv.FormatBool(csr.TieredStorageEnabled),
-            }
-            param3 := analytics.EventParam{
-                Name:  "nats-comp",
-                Value: strconv.FormatBool(!isNative),
-            }
-            analyticsParams := []analytics.EventParam{param1, param2, param3}
-            analytics.SendEventWithParams(username, analyticsParams, "user-create-station-sdk")
-        }
-    }
-
-    respondWithErr(s, reply, nil)
+	reply string,
+	csr *createStationRequest,
+	shouldCreateStream bool) {
+	isNative := shouldCreateStream
+	jsApiResp := JSApiStreamCreateResponse{ApiResponse: ApiResponse{Type: JSApiStreamCreateResponseType}}
+	stationName, err := StationNameFromStr(csr.StationName)
+	if err != nil {
+		serv.Warnf("createStationDirect: Station " + csr.StationName + ": " + err.Error())
+		jsApiResp.Error = NewJSStreamCreateError(err)
+		respondWithErrOrJsApiResp(!isNative, c, c.acc, _EMPTY_, reply, _EMPTY_, jsApiResp, err)
+		return
+	}
+
+	exist, _, err := db.GetStationByName(stationName.Ext())
+	if err != nil {
+		serv.Errorf("createStationDirect: Station " + csr.StationName + ": " + err.Error())
+		jsApiResp.Error = NewJSStreamCreateError(err)
+		respondWithErrOrJsApiResp(!isNative, c, c.acc, _EMPTY_, reply, _EMPTY_, jsApiResp, err)
+		return
+	}
+
+	if exist {
+		errMsg := "Station " + stationName.Ext() + " already exists"
+		serv.Warnf("createStationDirect: " + errMsg)
+		jsApiResp.Error = NewJSStreamNameExistError()
+		respondWithErrOrJsApiResp(!isNative, c, c.acc, _EMPTY_, reply, _EMPTY_, jsApiResp, err)
+		return
+	}
+
+	schemaName := csr.SchemaName
+	var schemaDetails models.SchemaDetails
+	if schemaName != "" {
+		schemaName = strings.ToLower(csr.SchemaName)
+		exist, schema, err := db.GetSchemaByName(schemaName)
+		if err != nil {
+			serv.Errorf("createStationDirect: Station " + csr.StationName + ": " + err.Error())
+			jsApiResp.Error = NewJSStreamCreateError(err)
+			respondWithErrOrJsApiResp(!isNative, c, c.acc, _EMPTY_, reply, _EMPTY_, jsApiResp, err)
+			return
+		}
+		if !exist {
+			errMsg := "Schema " + csr.SchemaName + " does not exist"
+			serv.Warnf("createStationDirect: " + errMsg)
+			jsApiResp.Error = NewJSStreamCreateError(err)
+			respondWithErrOrJsApiResp(!isNative, c, c.acc, _EMPTY_, reply, _EMPTY_, jsApiResp, err)
+			return
+		}
+
+		schemaVersion, err := getActiveVersionBySchemaId(schema.ID)
+		if err != nil {
+			serv.Errorf("createStationDirect: Station " + csr.StationName + ": " + err.Error())
+			jsApiResp.Error = NewJSStreamCreateError(err)
+			respondWithErrOrJsApiResp(!isNative, c, c.acc, _EMPTY_, reply, _EMPTY_, jsApiResp, err)
+			return
+		}
+		schemaDetails = models.SchemaDetails{SchemaName: schemaName, VersionNumber: schemaVersion.VersionNumber}
+	}
+
+	var retentionType string
+	var retentionValue int
+	if csr.RetentionType != "" {
+		retentionType = strings.ToLower(csr.RetentionType)
+		err = validateRetentionType(retentionType)
+		if err != nil {
+			serv.Warnf("createStationDirect: " + err.Error())
+			jsApiResp.Error = NewJSStreamCreateError(err)
+			respondWithErrOrJsApiResp(!isNative, c, c.acc, _EMPTY_, reply, _EMPTY_, jsApiResp, err)
+			return
+		}
+		retentionValue = csr.RetentionValue
+	} else {
+		retentionType = "message_age_sec"
+		retentionValue = 604800 // 1 week
+	}
+
+	var storageType string
+	if csr.StorageType != "" {
+		storageType = strings.ToLower(csr.StorageType)
+		err = validateStorageType(storageType)
+		if err != nil {
+			serv.Warnf("createStationDirect: " + err.Error())
+			jsApiResp.Error = NewJSStreamCreateError(err)
+			respondWithErrOrJsApiResp(!isNative, c, c.acc, _EMPTY_, reply, _EMPTY_, jsApiResp, err)
+			return
+		}
+	} else {
+		storageType = "file"
+	}
+
+	replicas := csr.Replicas
+	if replicas > 0 {
+		err = validateReplicas(replicas)
+		if err != nil {
+			serv.Warnf("createStationDirect: " + err.Error())
+			jsApiResp.Error = NewJSStreamCreateError(err)
+			respondWithErrOrJsApiResp(!isNative, c, c.acc, _EMPTY_, reply, _EMPTY_, jsApiResp, err)
+			return
+		}
+	} else {
+		replicas = 1
+	}
+
+	err = validateIdempotencyWindow(csr.RetentionType, csr.RetentionValue, csr.IdempotencyWindow)
+	if err != nil {
+		serv.Warnf("createStationDirect: " + err.Error())
+		jsApiResp.Error = NewJSStreamCreateError(err)
+		respondWithErrOrJsApiResp(!isNative, c, c.acc, _EMPTY_, reply, _EMPTY_, jsApiResp, err)
+		return
+	}
+
+	if csr.IdempotencyWindow <= 0 {
+		csr.IdempotencyWindow = 120000 // default
+	} else if csr.IdempotencyWindow < 100 {
+		csr.IdempotencyWindow = 100 // minimum is 100 millis
+	}
+
+	username := c.memphisInfo.username
+	if username == "" {
+		username = csr.Username
+	}
+
+	if shouldCreateStream {
+		err = s.CreateStream(stationName, retentionType, retentionValue, storageType, csr.IdempotencyWindow, replicas, csr.TieredStorageEnabled)
+		if err != nil {
+			if IsNatsErr(err, JSInsufficientResourcesErr) {
+				serv.Warnf("CreateStation: Station " + stationName.Ext() + ": Station can not be created, probably since replicas count is larger than the cluster size")
+				respondWithErr(s, reply, errors.New("station can not be created, probably since replicas count is larger than the cluster size"))
+				return
+			}
+
+			serv.Errorf("createStationDirect: Station " + csr.StationName + ": " + err.Error())
+			respondWithErr(s, reply, err)
+			return
+		}
+	}
+
+	_, user, err := db.GetUserByUsername(username)
+	if err != nil {
+		serv.Warnf("createStationDirect: " + err.Error())
+		respondWithErr(s, reply, err)
+	}
+	_, rowsUpdated, err := db.InsertNewStation(stationName.Ext(), user.ID, user.Username, retentionType, retentionValue, storageType, replicas, schemaDetails.SchemaName, schemaDetails.VersionNumber, csr.IdempotencyWindow, isNative, csr.DlsConfiguration, csr.TieredStorageEnabled)
+	if err != nil {
+		serv.Errorf("createStationDirect: Station " + csr.StationName + ": " + err.Error())
+		respondWithErr(s, reply, err)
+		return
+	}
+	if rowsUpdated > 0 {
+		message := "Station " + stationName.Ext() + " has been created by user " + username
+		serv.Noticef(message)
+		var auditLogs []interface{}
+		newAuditLog := models.AuditLog{
+			StationName:       stationName.Ext(),
+			Message:           message,
+			CreatedBy:         user.ID,
+			CreatedByUsername: user.Username,
+			CreatedAt:         time.Now(),
+			UserType:          "application",
+		}
+		auditLogs = append(auditLogs, newAuditLog)
+		err = CreateAuditLogs(auditLogs)
+		if err != nil {
+			serv.Errorf("createStationDirect: Station " + csr.StationName + " - create audit logs error: " + err.Error())
+		}
+
+		shouldSendAnalytics, _ := shouldSendAnalytics()
+		if shouldSendAnalytics {
+			param1 := analytics.EventParam{
+				Name:  "station-name",
+				Value: stationName.Ext(),
+			}
+			param2 := analytics.EventParam{
+				Name:  "tiered-storage",
+				Value: strconv.FormatBool(csr.TieredStorageEnabled),
+			}
+			param3 := analytics.EventParam{
+				Name:  "nats-comp",
+				Value: strconv.FormatBool(!isNative),
+			}
+			analyticsParams := []analytics.EventParam{param1, param2, param3}
+			analytics.SendEventWithParams(username, analyticsParams, "user-create-station-sdk")
+		}
+	}
+
+	respondWithErr(s, reply, nil)
 }
 
 func (sh StationsHandler) GetStation(c *gin.Context) {
-    var body models.GetStationSchema
-    ok := utils.Validate(c, &body, false, nil)
-    if !ok {
-        return
-    }
-    tagsHandler := TagsHandler{S: sh.S}
-
-    exist, station, err := db.GetStationByName(body.StationName)
-    if err != nil {
-        serv.Errorf("GetStation: Station " + body.StationName + ": " + err.Error())
-        c.AbortWithStatusJSON(500, gin.H{"message": "Server error"})
-        return
-    } else if !exist {
-        errMsg := "Station " + body.StationName + " does not exist"
-        serv.Warnf("GetStation: " + errMsg)
-        c.AbortWithStatusJSON(SHOWABLE_ERROR_STATUS_CODE, gin.H{"message": errMsg})
-        return
-    }
-    tags, err := tagsHandler.GetTagsByEntityWithID("station", station.ID)
-    if err != nil {
-        serv.Errorf("GetStation: Station " + body.StationName + ": " + err.Error())
-        c.AbortWithStatusJSON(500, gin.H{"message": "Server error"})
-        return
-    }
-
-    if station.StorageType == "file" {
-        station.StorageType = "disk"
-    }
-
-    stationResponse := models.GetStationResponseSchema{
-        ID:                   station.ID,
-        Name:                 station.Name,
-        RetentionType:        station.RetentionType,
-        RetentionValue:       station.RetentionValue,
-        StorageType:          station.StorageType,
-        Replicas:             station.Replicas,
-        CreatedBy:            station.CreatedBy,
-        CreatedByUsername:    station.CreatedByUsername,
-        CreatedAt:            station.CreatedAt,
-        LastUpdate:           station.UpdatedAt,
-        IsDeleted:            station.IsDeleted,
-        IdempotencyWindow:    station.IdempotencyWindow,
-        IsNative:             station.IsNative,
-        DlsConfiguration:     models.DlsConfiguration{Poison: station.DlsConfigurationPoison, Schemaverse: station.DlsConfigurationSchemaverse},
-        TieredStorageEnabled: station.TieredStorageEnabled,
-        Tags:                 tags,
-    }
-
-    _, ok = IntegrationsCache["s3"].(models.Integration)
-    if !ok {
-        station.TieredStorageEnabled = false
-    }
-
-    c.IndentedJSON(200, stationResponse)
+	var body models.GetStationSchema
+	ok := utils.Validate(c, &body, false, nil)
+	if !ok {
+		return
+	}
+	tagsHandler := TagsHandler{S: sh.S}
+
+	exist, station, err := db.GetStationByName(body.StationName)
+	if err != nil {
+		serv.Errorf("GetStation: Station " + body.StationName + ": " + err.Error())
+		c.AbortWithStatusJSON(500, gin.H{"message": "Server error"})
+		return
+	} else if !exist {
+		errMsg := "Station " + body.StationName + " does not exist"
+		serv.Warnf("GetStation: " + errMsg)
+		c.AbortWithStatusJSON(SHOWABLE_ERROR_STATUS_CODE, gin.H{"message": errMsg})
+		return
+	}
+	tags, err := tagsHandler.GetTagsByEntityWithID("station", station.ID)
+	if err != nil {
+		serv.Errorf("GetStation: Station " + body.StationName + ": " + err.Error())
+		c.AbortWithStatusJSON(500, gin.H{"message": "Server error"})
+		return
+	}
+
+	if station.StorageType == "file" {
+		station.StorageType = "disk"
+	}
+
+	stationResponse := models.GetStationResponseSchema{
+		ID:                   station.ID,
+		Name:                 station.Name,
+		RetentionType:        station.RetentionType,
+		RetentionValue:       station.RetentionValue,
+		StorageType:          station.StorageType,
+		Replicas:             station.Replicas,
+		CreatedBy:            station.CreatedBy,
+		CreatedByUsername:    station.CreatedByUsername,
+		CreatedAt:            station.CreatedAt,
+		LastUpdate:           station.UpdatedAt,
+		IsDeleted:            station.IsDeleted,
+		IdempotencyWindow:    station.IdempotencyWindow,
+		IsNative:             station.IsNative,
+		DlsConfiguration:     models.DlsConfiguration{Poison: station.DlsConfigurationPoison, Schemaverse: station.DlsConfigurationSchemaverse},
+		TieredStorageEnabled: station.TieredStorageEnabled,
+		Tags:                 tags,
+	}
+
+	_, ok = IntegrationsCache["s3"].(models.Integration)
+	if !ok {
+		station.TieredStorageEnabled = false
+	}
+
+	c.IndentedJSON(200, stationResponse)
 }
 
 func (sh StationsHandler) GetStationsDetails() ([]models.ExtendedStationDetails, error) {
-    var exStations []models.ExtendedStationDetails
-    stations, err := db.GetActiveStations()
-    if err != nil {
-        return []models.ExtendedStationDetails{}, err
-    }
-    streamInfoToDls := make(map[string]models.StationMsgsDetails)
-    if len(stations) == 0 {
-        return []models.ExtendedStationDetails{}, nil
-    } else {
-        allStreamInfo, err := serv.memphisAllStreamsInfo()
-        if err != nil {
-            return []models.ExtendedStationDetails{}, err
-        }
-        for _, info := range allStreamInfo {
-            streamName := info.Config.Name
-            if strings.Contains(streamName, "$memphis") && strings.Contains(streamName, "dls") {
-                splitName := strings.Split(streamName, "-")
-                stationName := strings.Join(splitName[1:len(splitName)-1], "-")
-                _, ok := streamInfoToDls[stationName]
-                if ok {
-                    infoToUpdate := streamInfoToDls[stationName]
-                    infoToUpdate.HasDlsMsgs = info.State.Msgs > 0
-                    streamInfoToDls[stationName] = infoToUpdate
-                } else {
-                    streamInfoToDls[stationName] = models.StationMsgsDetails{HasDlsMsgs: info.State.Msgs > 0}
-                }
-            } else {
-                _, ok := streamInfoToDls[streamName]
-                if ok {
-                    infoToUpdate := streamInfoToDls[streamName]
-                    infoToUpdate.TotalMessages = int(info.State.Msgs)
-                    streamInfoToDls[streamName] = infoToUpdate
-                } else {
-                    streamInfoToDls[streamName] = models.StationMsgsDetails{TotalMessages: int(info.State.Msgs)}
-                }
-            }
-        }
-        tagsHandler := TagsHandler{S: sh.S}
-        for _, station := range stations {
-            tags, err := tagsHandler.GetTagsByEntityWithID("station", station.ID)
-            if err != nil {
-                return []models.ExtendedStationDetails{}, err
-            }
-            if station.StorageType == "file" {
-                station.StorageType = "disk"
-            }
-            fullStationName, err := StationNameFromStr(station.Name)
-            if err != nil {
-                return []models.ExtendedStationDetails{}, err
-            }
-            msgsInfo := streamInfoToDls[fullStationName.Intern()]
-
-            activity := false
-            activeCount, err := db.CountActiveProudcersByStationID(station.ID)
-            if err != nil {
-                return []models.ExtendedStationDetails{}, err
-            }
-            if activeCount > 0 {
-                activity = true
-            } else {
-                activeCount, err = db.CountActiveConsumersByStationID(station.ID)
-                if err != nil {
-                    return []models.ExtendedStationDetails{}, err
-                }
-                if activeCount > 0 {
-                    activity = true
-                }
-            }
-            _, ok := IntegrationsCache["s3"].(models.Integration)
-            if !ok {
-                station.TieredStorageEnabled = false
-            }
-
-            exStations = append(exStations, models.ExtendedStationDetails{Station: station, HasDlsMsgs: msgsInfo.HasDlsMsgs, TotalMessages: msgsInfo.TotalMessages, Tags: tags, Activity: activity})
-        }
-        if exStations == nil {
-            return []models.ExtendedStationDetails{}, nil
-        }
-        return exStations, nil
-    }
+	var exStations []models.ExtendedStationDetails
+	stations, err := db.GetActiveStations()
+	if err != nil {
+		return []models.ExtendedStationDetails{}, err
+	}
+	streamInfoToDls := make(map[string]models.StationMsgsDetails)
+	if len(stations) == 0 {
+		return []models.ExtendedStationDetails{}, nil
+	} else {
+		allStreamInfo, err := serv.memphisAllStreamsInfo()
+		if err != nil {
+			return []models.ExtendedStationDetails{}, err
+		}
+		for _, info := range allStreamInfo {
+			streamName := info.Config.Name
+			if strings.Contains(streamName, "$memphis") && strings.Contains(streamName, "dls") {
+				splitName := strings.Split(streamName, "-")
+				stationName := strings.Join(splitName[1:len(splitName)-1], "-")
+				_, ok := streamInfoToDls[stationName]
+				if ok {
+					infoToUpdate := streamInfoToDls[stationName]
+					infoToUpdate.HasDlsMsgs = info.State.Msgs > 0
+					streamInfoToDls[stationName] = infoToUpdate
+				} else {
+					streamInfoToDls[stationName] = models.StationMsgsDetails{HasDlsMsgs: info.State.Msgs > 0}
+				}
+			} else {
+				_, ok := streamInfoToDls[streamName]
+				if ok {
+					infoToUpdate := streamInfoToDls[streamName]
+					infoToUpdate.TotalMessages = int(info.State.Msgs)
+					streamInfoToDls[streamName] = infoToUpdate
+				} else {
+					streamInfoToDls[streamName] = models.StationMsgsDetails{TotalMessages: int(info.State.Msgs)}
+				}
+			}
+		}
+		tagsHandler := TagsHandler{S: sh.S}
+		for _, station := range stations {
+			tags, err := tagsHandler.GetTagsByEntityWithID("station", station.ID)
+			if err != nil {
+				return []models.ExtendedStationDetails{}, err
+			}
+			if station.StorageType == "file" {
+				station.StorageType = "disk"
+			}
+			fullStationName, err := StationNameFromStr(station.Name)
+			if err != nil {
+				return []models.ExtendedStationDetails{}, err
+			}
+			msgsInfo := streamInfoToDls[fullStationName.Intern()]
+
+			activity := false
+			activeCount, err := db.CountActiveProudcersByStationID(station.ID)
+			if err != nil {
+				return []models.ExtendedStationDetails{}, err
+			}
+			if activeCount > 0 {
+				activity = true
+			} else {
+				activeCount, err = db.CountActiveConsumersByStationID(station.ID)
+				if err != nil {
+					return []models.ExtendedStationDetails{}, err
+				}
+				if activeCount > 0 {
+					activity = true
+				}
+			}
+			_, ok := IntegrationsCache["s3"].(models.Integration)
+			if !ok {
+				station.TieredStorageEnabled = false
+			}
+
+			exStations = append(exStations, models.ExtendedStationDetails{Station: station, HasDlsMsgs: msgsInfo.HasDlsMsgs, TotalMessages: msgsInfo.TotalMessages, Tags: tags, Activity: activity})
+		}
+		if exStations == nil {
+			return []models.ExtendedStationDetails{}, nil
+		}
+		return exStations, nil
+	}
 }
 
 func (sh StationsHandler) GetAllStationsDetails() ([]models.ExtendedStation, uint64, uint64, error) {
-    totalMessages := uint64(0)
-    totalDlsMessages := uint64(0)
-    stations, err := db.GetAllStationsDetails()
-    if err != nil {
-        return stations, totalMessages, totalDlsMessages, err
-    }
-    if len(stations) == 0 {
-        return []models.ExtendedStation{}, totalMessages, totalDlsMessages, nil
-    } else {
-        streamInfoToDls := make(map[string]models.StationMsgsDetails)
-        tagsHandler := TagsHandler{S: sh.S}
-        allStreamInfo, err := serv.memphisAllStreamsInfo()
-        if err != nil {
-            return []models.ExtendedStation{}, totalMessages, totalDlsMessages, err
-        }
-        for _, info := range allStreamInfo {
-            streamName := info.Config.Name
-            if strings.Contains(streamName, "$memphis") && strings.Contains(streamName, "dls") {
-                totalDlsMessages += info.State.Msgs
-                splitName := strings.Split(streamName, "-")
-                stationName := strings.Join(splitName[1:len(splitName)-1], "-")
-                _, ok := streamInfoToDls[stationName]
-                if ok {
-                    infoToUpdate := streamInfoToDls[stationName]
-                    infoToUpdate.HasDlsMsgs = info.State.Msgs > 0
-                    streamInfoToDls[stationName] = infoToUpdate
-                } else {
-                    streamInfoToDls[stationName] = models.StationMsgsDetails{HasDlsMsgs: info.State.Msgs > 0}
-                }
-            } else if !strings.Contains(streamName, "$memphis") {
-                totalMessages += info.State.Msgs
-                _, ok := streamInfoToDls[streamName]
-                if ok {
-                    infoToUpdate := streamInfoToDls[streamName]
-                    infoToUpdate.TotalMessages = int(info.State.Msgs)
-                    streamInfoToDls[streamName] = infoToUpdate
-                } else {
-                    streamInfoToDls[streamName] = models.StationMsgsDetails{TotalMessages: int(info.State.Msgs)}
-                }
-            }
-        }
-        var extStations []models.ExtendedStation
-        for i := 0; i < len(stations); i++ {
-            fullStationName, err := StationNameFromStr(stations[i].Name)
-            if err != nil {
-                return []models.ExtendedStation{}, totalMessages, totalDlsMessages, err
-            }
-            tags, err := tagsHandler.GetTagsByEntityWithID("station", stations[i].ID)
-            if err != nil {
-                return []models.ExtendedStation{}, totalMessages, totalDlsMessages, err
-            }
-            msgsInfo := streamInfoToDls[fullStationName.Intern()]
-            stations[i].TotalMessages = msgsInfo.TotalMessages
-            stations[i].HasDlsMsgs = msgsInfo.HasDlsMsgs
-            stations[i].Tags = tags
-
-            found := false
-            for _, p := range stations[i].Producers {
-                if p.IsActive {
-                    stations[i].Activity = true
-                    found = true
-                    break
-                }
-            }
-
-            if !found {
-                for _, c := range stations[i].Consumers {
-                    if c.IsActive {
-                        stations[i].Activity = true
-                        break
-                    }
-                }
-            }
-
-            _, ok := IntegrationsCache["s3"].(models.Integration)
-            if !ok {
-                stations[i].TieredStorageEnabled = false
-            }
-
-            extStations = append(extStations, stations[i])
-        }
-        return extStations, totalMessages, totalDlsMessages, nil
-    }
+	totalMessages := uint64(0)
+	totalDlsMessages := uint64(0)
+	stations, err := db.GetAllStationsDetails()
+	if err != nil {
+		return stations, totalMessages, totalDlsMessages, err
+	}
+	if len(stations) == 0 {
+		return []models.ExtendedStation{}, totalMessages, totalDlsMessages, nil
+	} else {
+		streamInfoToDls := make(map[string]models.StationMsgsDetails)
+		tagsHandler := TagsHandler{S: sh.S}
+		allStreamInfo, err := serv.memphisAllStreamsInfo()
+		if err != nil {
+			return []models.ExtendedStation{}, totalMessages, totalDlsMessages, err
+		}
+		for _, info := range allStreamInfo {
+			streamName := info.Config.Name
+			if strings.Contains(streamName, "$memphis") && strings.Contains(streamName, "dls") {
+				totalDlsMessages += info.State.Msgs
+				splitName := strings.Split(streamName, "-")
+				stationName := strings.Join(splitName[1:len(splitName)-1], "-")
+				_, ok := streamInfoToDls[stationName]
+				if ok {
+					infoToUpdate := streamInfoToDls[stationName]
+					infoToUpdate.HasDlsMsgs = info.State.Msgs > 0
+					streamInfoToDls[stationName] = infoToUpdate
+				} else {
+					streamInfoToDls[stationName] = models.StationMsgsDetails{HasDlsMsgs: info.State.Msgs > 0}
+				}
+			} else if !strings.Contains(streamName, "$memphis") {
+				totalMessages += info.State.Msgs
+				_, ok := streamInfoToDls[streamName]
+				if ok {
+					infoToUpdate := streamInfoToDls[streamName]
+					infoToUpdate.TotalMessages = int(info.State.Msgs)
+					streamInfoToDls[streamName] = infoToUpdate
+				} else {
+					streamInfoToDls[streamName] = models.StationMsgsDetails{TotalMessages: int(info.State.Msgs)}
+				}
+			}
+		}
+		var extStations []models.ExtendedStation
+		for i := 0; i < len(stations); i++ {
+			fullStationName, err := StationNameFromStr(stations[i].Name)
+			if err != nil {
+				return []models.ExtendedStation{}, totalMessages, totalDlsMessages, err
+			}
+			tags, err := tagsHandler.GetTagsByEntityWithID("station", stations[i].ID)
+			if err != nil {
+				return []models.ExtendedStation{}, totalMessages, totalDlsMessages, err
+			}
+			msgsInfo := streamInfoToDls[fullStationName.Intern()]
+			stations[i].TotalMessages = msgsInfo.TotalMessages
+			stations[i].HasDlsMsgs = msgsInfo.HasDlsMsgs
+			stations[i].Tags = tags
+
+			found := false
+			for _, p := range stations[i].Producers {
+				if p.IsActive {
+					stations[i].Activity = true
+					found = true
+					break
+				}
+			}
+
+			if !found {
+				for _, c := range stations[i].Consumers {
+					if c.IsActive {
+						stations[i].Activity = true
+						break
+					}
+				}
+			}
+
+			_, ok := IntegrationsCache["s3"].(models.Integration)
+			if !ok {
+				stations[i].TieredStorageEnabled = false
+			}
+
+			extStations = append(extStations, stations[i])
+		}
+		return extStations, totalMessages, totalDlsMessages, nil
+	}
 }
 
 func (sh StationsHandler) GetStations(c *gin.Context) {
-    stations, err := sh.GetStationsDetails()
-    if err != nil {
-        serv.Errorf("GetStations: " + err.Error())
-        c.AbortWithStatusJSON(500, gin.H{"message": "Server error"})
-        return
-    }
-
-    shouldSendAnalytics, _ := shouldSendAnalytics()
-    if shouldSendAnalytics {
-        user, _ := getUserDetailsFromMiddleware(c)
-        analytics.SendEvent(user.Username, "user-enter-stations-page")
-    }
-
-    c.IndentedJSON(200, gin.H{
-        "stations": stations,
-    })
+	stations, err := sh.GetStationsDetails()
+	if err != nil {
+		serv.Errorf("GetStations: " + err.Error())
+		c.AbortWithStatusJSON(500, gin.H{"message": "Server error"})
+		return
+	}
+
+	shouldSendAnalytics, _ := shouldSendAnalytics()
+	if shouldSendAnalytics {
+		user, _ := getUserDetailsFromMiddleware(c)
+		analytics.SendEvent(user.Username, "user-enter-stations-page")
+	}
+
+	c.IndentedJSON(200, gin.H{
+		"stations": stations,
+	})
 }
 
 func (sh StationsHandler) GetAllStations(c *gin.Context) {
-    stations, _, _, err := sh.GetAllStationsDetails()
-    if err != nil {
-        serv.Errorf("GetAllStations: " + err.Error())
-        c.AbortWithStatusJSON(500, gin.H{"message": "Server error"})
-        return
-    }
-
-    c.IndentedJSON(200, stations)
+	stations, _, _, err := sh.GetAllStationsDetails()
+	if err != nil {
+		serv.Errorf("GetAllStations: " + err.Error())
+		c.AbortWithStatusJSON(500, gin.H{"message": "Server error"})
+		return
+	}
+
+	c.IndentedJSON(200, stations)
 }
 
 func (sh StationsHandler) CreateStation(c *gin.Context) {
-    var body models.CreateStationSchema
-    ok := utils.Validate(c, &body, false, nil)
-    if !ok {
-        return
-    }
-
-    stationName, err := StationNameFromStr(body.Name)
-    if err != nil {
-        serv.Warnf("CreateStation: Station " + body.Name + ": " + err.Error())
-        c.AbortWithStatusJSON(SHOWABLE_ERROR_STATUS_CODE, gin.H{"message": err.Error()})
-        return
-    }
-
-    exist, _, err := db.GetStationByName(stationName.Ext())
-    if err != nil {
-        serv.Errorf("CreateStation: Station " + body.Name + ": " + err.Error())
-        c.AbortWithStatusJSON(500, gin.H{"message": "Server error"})
-        return
-    }
-    if exist {
-        errMsg := "Station " + stationName.external + " already exists"
-        serv.Warnf("CreateStation: " + errMsg)
-        c.AbortWithStatusJSON(SHOWABLE_ERROR_STATUS_CODE, gin.H{"message": errMsg})
-        return
-    }
-
-    user, err := getUserDetailsFromMiddleware(c)
-    if err != nil {
-        serv.Errorf("CreateStation: Station " + body.Name + ": " + err.Error())
-        c.AbortWithStatusJSON(401, gin.H{"message": "Unauthorized"})
-    }
-
-    var schemaVersionNumber int
-    schemaName := body.SchemaName
-    if schemaName != "" {
-        schemaName = strings.ToLower(body.SchemaName)
-        exist, schema, err := db.GetSchemaByName(schemaName)
-        if err != nil {
-            serv.Errorf("CreateStation: Station " + body.Name + ": " + err.Error())
-            c.AbortWithStatusJSON(500, gin.H{"message": "Server Error"})
-            return
-        }
-        if !exist {
-            errMsg := "Schema " + schemaName + " does not exist"
-            serv.Warnf("CreateStation: Station " + body.Name + ": " + errMsg)
-            c.AbortWithStatusJSON(SHOWABLE_ERROR_STATUS_CODE, gin.H{"message": errMsg})
-            return
-        }
-
-        schemaVersion, err := getActiveVersionBySchemaId(schema.ID)
-        if err != nil {
-            serv.Errorf("CreateStation: Station " + body.Name + ": " + err.Error())
-            c.AbortWithStatusJSON(500, gin.H{"message": err.Error()})
-            return
-        }
-
-        schemaVersionNumber = schemaVersion.VersionNumber
-    } else {
-        schemaName = ""
-        schemaVersionNumber = 0
-    }
-
-    var retentionType string
-    if body.RetentionType != "" && body.RetentionValue > 0 {
-        retentionType = strings.ToLower(body.RetentionType)
-        err = validateRetentionType(retentionType)
-        if err != nil {
-            serv.Warnf("CreateStation: Station " + body.Name + ": " + err.Error())
-            c.AbortWithStatusJSON(SHOWABLE_ERROR_STATUS_CODE, gin.H{"message": err.Error()})
-            return
-        }
-    } else {
-        retentionType = "message_age_sec"
-        body.RetentionValue = 604800 // 1 week
-    }
-
-    if body.StorageType != "" {
-        body.StorageType = strings.ToLower(body.StorageType)
-        err = validateStorageType(body.StorageType)
-        if err != nil {
-            serv.Warnf("CreateStation: Station " + body.Name + ": " + err.Error())
-            c.AbortWithStatusJSON(SHOWABLE_ERROR_STATUS_CODE, gin.H{"message": err.Error()})
-            return
-        }
-    } else {
-        body.StorageType = "file"
-    }
-
-    storageTypeForResponse := "disk"
-    if body.StorageType == "memory" {
-        storageTypeForResponse = body.StorageType
-    }
-
-    if body.Replicas > 0 {
-        err = validateReplicas(body.Replicas)
-        if err != nil {
-            serv.Warnf("CreateStation: Station " + body.Name + ": " + err.Error())
-            c.AbortWithStatusJSON(SHOWABLE_ERROR_STATUS_CODE, gin.H{"message": err.Error()})
-            return
-        }
-    } else {
-        body.Replicas = 1
-    }
-
-    err = validateIdempotencyWindow(body.RetentionType, body.RetentionValue, body.IdempotencyWindow)
-    if err != nil {
-        serv.Warnf("CreateStation: Station " + body.Name + ": " + err.Error())
-        c.AbortWithStatusJSON(SHOWABLE_ERROR_STATUS_CODE, gin.H{"message": err.Error()})
-        return
-    }
-
-    if body.IdempotencyWindow <= 0 {
-        body.IdempotencyWindow = 120000 // default
-    } else if body.IdempotencyWindow < 100 {
-        body.IdempotencyWindow = 100 // minimum is 100 millis
-    }
-
-    err = sh.S.CreateStream(stationName, retentionType, body.RetentionValue, body.StorageType, body.IdempotencyWindow, body.Replicas, body.TieredStorageEnabled)
-    if err != nil {
-        if IsNatsErr(err, JSInsufficientResourcesErr) {
-            serv.Warnf("CreateStation: Station " + body.Name + ": Station can not be created, probably since replicas count is larger than the cluster size")
-            c.AbortWithStatusJSON(SHOWABLE_ERROR_STATUS_CODE, gin.H{"message": "Station can not be created, probably since replicas count is larger than the cluster size"})
-            return
-        }
-
-        serv.Errorf("CreateStation: Station " + body.Name + ": " + err.Error())
-        c.AbortWithStatusJSON(500, gin.H{"message": "Server error"})
-        return
-    }
-
-    newStation, rowsUpdated, err := db.InsertNewStation(stationName.Ext(), user.ID, user.Username, retentionType, body.RetentionValue, body.StorageType, body.Replicas, schemaName, schemaVersionNumber, body.IdempotencyWindow, true, body.DlsConfiguration, body.TieredStorageEnabled)
-    if err != nil {
-        serv.Errorf("CreateStation: Station " + body.Name + ": " + err.Error())
-        c.AbortWithStatusJSON(500, gin.H{"message": "Server error"})
-        return
-    }
-    //rowsUpdated == 0 means that the row already exists
-    if rowsUpdated == 0 {
-        errMsg := "Station " + newStation.Name + " already exists"
-        serv.Warnf("CreateStation: " + errMsg)
-        c.AbortWithStatusJSON(SHOWABLE_ERROR_STATUS_CODE, gin.H{"message": errMsg})
-        return
-    }
-
-    if len(body.Tags) > 0 {
-        err = AddTagsToEntity(body.Tags, "station", newStation.ID)
-        if err != nil {
-            serv.Errorf("CreateStation: : Station " + body.Name + " Failed adding tags: " + err.Error())
-            c.AbortWithStatusJSON(500, gin.H{"message": "Server error"})
-            return
-        }
-    }
-    message := "Station " + stationName.Ext() + " has been created by " + user.Username
-    serv.Noticef(message)
-    var auditLogs []interface{}
-    newAuditLog := models.AuditLog{
-        StationName:       stationName.Ext(),
-        Message:           message,
-        CreatedBy:         user.ID,
-        CreatedByUsername: user.Username,
-        CreatedAt:         time.Now(),
-        UserType:          user.UserType,
-    }
-    auditLogs = append(auditLogs, newAuditLog)
-    err = CreateAuditLogs(auditLogs)
-    if err != nil {
-        serv.Errorf("CreateStation: Station " + body.Name + ": " + err.Error())
-    }
-
-    shouldSendAnalytics, _ := shouldSendAnalytics()
-    if shouldSendAnalytics {
-        param1 := analytics.EventParam{
-            Name:  "station-name",
-            Value: stationName.Ext(),
-        }
-        param2 := analytics.EventParam{
-            Name:  "tiered-storage",
-            Value: strconv.FormatBool(newStation.TieredStorageEnabled),
-        }
-        analyticsParams := []analytics.EventParam{param1, param2}
-        analytics.SendEventWithParams(user.Username, analyticsParams, "user-create-station")
-    }
-
-    if schemaName != "" {
-        c.IndentedJSON(200, gin.H{
-            "id":                            newStation.ID,
-            "name":                          stationName.Ext(),
-            "retention_type":                retentionType,
-            "retention_value":               body.RetentionValue,
-            "storage_type":                  storageTypeForResponse,
-            "replicas":                      body.Replicas,
-            "created_by_username":           user.Username,
-            "created_at":                    time.Now(),
-            "last_update":                   time.Now(),
-            "is_deleted":                    false,
-            "schema_name":                   schemaName,
-            "schema_version_number":         schemaVersionNumber,
-            "idempotency_window_in_ms":      newStation.IdempotencyWindow,
-            "dls_configuration_poison":      newStation.DlsConfigurationPoison,
-            "dls_configuration_schemaverse": newStation.DlsConfigurationSchemaverse,
-            "tiered_storage_enabled":        newStation.TieredStorageEnabled,
-        })
-    } else {
-        c.IndentedJSON(200, gin.H{
-            "id":                    newStation.ID,
-            "name":                  stationName.Ext(),
-            "retention_type":        retentionType,
-            "retention_value":       body.RetentionValue,
-            "storage_type":          storageTypeForResponse,
-            "replicas":              body.Replicas,
-            "created_by_username":   user.Username,
-            "created_at":            time.Now(),
-            "last_update":           time.Now(),
-            "is_deleted":            false,
-            "schema_name":           schemaName,
-            "schema_version_number": schemaVersionNumber, "idempotency_window_in_ms": newStation.IdempotencyWindow,
-            "dls_configuration_poison":      newStation.DlsConfigurationPoison,
-            "dls_configuration_schemaverse": newStation.DlsConfigurationSchemaverse,
-            "tiered_storage_enabled":        newStation.TieredStorageEnabled,
-        })
-    }
+	var body models.CreateStationSchema
+	ok := utils.Validate(c, &body, false, nil)
+	if !ok {
+		return
+	}
+
+	stationName, err := StationNameFromStr(body.Name)
+	if err != nil {
+		serv.Warnf("CreateStation: Station " + body.Name + ": " + err.Error())
+		c.AbortWithStatusJSON(SHOWABLE_ERROR_STATUS_CODE, gin.H{"message": err.Error()})
+		return
+	}
+
+	exist, _, err := db.GetStationByName(stationName.Ext())
+	if err != nil {
+		serv.Errorf("CreateStation: Station " + body.Name + ": " + err.Error())
+		c.AbortWithStatusJSON(500, gin.H{"message": "Server error"})
+		return
+	}
+	if exist {
+		errMsg := "Station " + stationName.external + " already exists"
+		serv.Warnf("CreateStation: " + errMsg)
+		c.AbortWithStatusJSON(SHOWABLE_ERROR_STATUS_CODE, gin.H{"message": errMsg})
+		return
+	}
+
+	user, err := getUserDetailsFromMiddleware(c)
+	if err != nil {
+		serv.Errorf("CreateStation: Station " + body.Name + ": " + err.Error())
+		c.AbortWithStatusJSON(401, gin.H{"message": "Unauthorized"})
+	}
+
+	var schemaVersionNumber int
+	schemaName := body.SchemaName
+	if schemaName != "" {
+		schemaName = strings.ToLower(body.SchemaName)
+		exist, schema, err := db.GetSchemaByName(schemaName)
+		if err != nil {
+			serv.Errorf("CreateStation: Station " + body.Name + ": " + err.Error())
+			c.AbortWithStatusJSON(500, gin.H{"message": "Server Error"})
+			return
+		}
+		if !exist {
+			errMsg := "Schema " + schemaName + " does not exist"
+			serv.Warnf("CreateStation: Station " + body.Name + ": " + errMsg)
+			c.AbortWithStatusJSON(SHOWABLE_ERROR_STATUS_CODE, gin.H{"message": errMsg})
+			return
+		}
+
+		schemaVersion, err := getActiveVersionBySchemaId(schema.ID)
+		if err != nil {
+			serv.Errorf("CreateStation: Station " + body.Name + ": " + err.Error())
+			c.AbortWithStatusJSON(500, gin.H{"message": err.Error()})
+			return
+		}
+
+		schemaVersionNumber = schemaVersion.VersionNumber
+	} else {
+		schemaName = ""
+		schemaVersionNumber = 0
+	}
+
+	var retentionType string
+	if body.RetentionType != "" && body.RetentionValue > 0 {
+		retentionType = strings.ToLower(body.RetentionType)
+		err = validateRetentionType(retentionType)
+		if err != nil {
+			serv.Warnf("CreateStation: Station " + body.Name + ": " + err.Error())
+			c.AbortWithStatusJSON(SHOWABLE_ERROR_STATUS_CODE, gin.H{"message": err.Error()})
+			return
+		}
+	} else {
+		retentionType = "message_age_sec"
+		body.RetentionValue = 604800 // 1 week
+	}
+
+	if body.StorageType != "" {
+		body.StorageType = strings.ToLower(body.StorageType)
+		err = validateStorageType(body.StorageType)
+		if err != nil {
+			serv.Warnf("CreateStation: Station " + body.Name + ": " + err.Error())
+			c.AbortWithStatusJSON(SHOWABLE_ERROR_STATUS_CODE, gin.H{"message": err.Error()})
+			return
+		}
+	} else {
+		body.StorageType = "file"
+	}
+
+	storageTypeForResponse := "disk"
+	if body.StorageType == "memory" {
+		storageTypeForResponse = body.StorageType
+	}
+
+	if body.Replicas > 0 {
+		err = validateReplicas(body.Replicas)
+		if err != nil {
+			serv.Warnf("CreateStation: Station " + body.Name + ": " + err.Error())
+			c.AbortWithStatusJSON(SHOWABLE_ERROR_STATUS_CODE, gin.H{"message": err.Error()})
+			return
+		}
+	} else {
+		body.Replicas = 1
+	}
+
+	err = validateIdempotencyWindow(body.RetentionType, body.RetentionValue, body.IdempotencyWindow)
+	if err != nil {
+		serv.Warnf("CreateStation: Station " + body.Name + ": " + err.Error())
+		c.AbortWithStatusJSON(SHOWABLE_ERROR_STATUS_CODE, gin.H{"message": err.Error()})
+		return
+	}
+
+	if body.IdempotencyWindow <= 0 {
+		body.IdempotencyWindow = 120000 // default
+	} else if body.IdempotencyWindow < 100 {
+		body.IdempotencyWindow = 100 // minimum is 100 millis
+	}
+
+	err = sh.S.CreateStream(stationName, retentionType, body.RetentionValue, body.StorageType, body.IdempotencyWindow, body.Replicas, body.TieredStorageEnabled)
+	if err != nil {
+		if IsNatsErr(err, JSInsufficientResourcesErr) {
+			serv.Warnf("CreateStation: Station " + body.Name + ": Station can not be created, probably since replicas count is larger than the cluster size")
+			c.AbortWithStatusJSON(SHOWABLE_ERROR_STATUS_CODE, gin.H{"message": "Station can not be created, probably since replicas count is larger than the cluster size"})
+			return
+		}
+
+		serv.Errorf("CreateStation: Station " + body.Name + ": " + err.Error())
+		c.AbortWithStatusJSON(500, gin.H{"message": "Server error"})
+		return
+	}
+
+	newStation, rowsUpdated, err := db.InsertNewStation(stationName.Ext(), user.ID, user.Username, retentionType, body.RetentionValue, body.StorageType, body.Replicas, schemaName, schemaVersionNumber, body.IdempotencyWindow, true, body.DlsConfiguration, body.TieredStorageEnabled)
+	if err != nil {
+		serv.Errorf("CreateStation: Station " + body.Name + ": " + err.Error())
+		c.AbortWithStatusJSON(500, gin.H{"message": "Server error"})
+		return
+	}
+	//rowsUpdated == 0 means that the row already exists
+	if rowsUpdated == 0 {
+		errMsg := "Station " + newStation.Name + " already exists"
+		serv.Warnf("CreateStation: " + errMsg)
+		c.AbortWithStatusJSON(SHOWABLE_ERROR_STATUS_CODE, gin.H{"message": errMsg})
+		return
+	}
+
+	if len(body.Tags) > 0 {
+		err = AddTagsToEntity(body.Tags, "station", newStation.ID)
+		if err != nil {
+			serv.Errorf("CreateStation: : Station " + body.Name + " Failed adding tags: " + err.Error())
+			c.AbortWithStatusJSON(500, gin.H{"message": "Server error"})
+			return
+		}
+	}
+	message := "Station " + stationName.Ext() + " has been created by " + user.Username
+	serv.Noticef(message)
+	var auditLogs []interface{}
+	newAuditLog := models.AuditLog{
+		StationName:       stationName.Ext(),
+		Message:           message,
+		CreatedBy:         user.ID,
+		CreatedByUsername: user.Username,
+		CreatedAt:         time.Now(),
+		UserType:          user.UserType,
+	}
+	auditLogs = append(auditLogs, newAuditLog)
+	err = CreateAuditLogs(auditLogs)
+	if err != nil {
+		serv.Errorf("CreateStation: Station " + body.Name + ": " + err.Error())
+	}
+
+	shouldSendAnalytics, _ := shouldSendAnalytics()
+	if shouldSendAnalytics {
+		param1 := analytics.EventParam{
+			Name:  "station-name",
+			Value: stationName.Ext(),
+		}
+		param2 := analytics.EventParam{
+			Name:  "tiered-storage",
+			Value: strconv.FormatBool(newStation.TieredStorageEnabled),
+		}
+		analyticsParams := []analytics.EventParam{param1, param2}
+		analytics.SendEventWithParams(user.Username, analyticsParams, "user-create-station")
+	}
+
+	if schemaName != "" {
+		c.IndentedJSON(200, gin.H{
+			"id":                            newStation.ID,
+			"name":                          stationName.Ext(),
+			"retention_type":                retentionType,
+			"retention_value":               body.RetentionValue,
+			"storage_type":                  storageTypeForResponse,
+			"replicas":                      body.Replicas,
+			"created_by_username":           user.Username,
+			"created_at":                    time.Now(),
+			"last_update":                   time.Now(),
+			"is_deleted":                    false,
+			"schema_name":                   schemaName,
+			"schema_version_number":         schemaVersionNumber,
+			"idempotency_window_in_ms":      newStation.IdempotencyWindow,
+			"dls_configuration_poison":      newStation.DlsConfigurationPoison,
+			"dls_configuration_schemaverse": newStation.DlsConfigurationSchemaverse,
+			"tiered_storage_enabled":        newStation.TieredStorageEnabled,
+		})
+	} else {
+		c.IndentedJSON(200, gin.H{
+			"id":                    newStation.ID,
+			"name":                  stationName.Ext(),
+			"retention_type":        retentionType,
+			"retention_value":       body.RetentionValue,
+			"storage_type":          storageTypeForResponse,
+			"replicas":              body.Replicas,
+			"created_by_username":   user.Username,
+			"created_at":            time.Now(),
+			"last_update":           time.Now(),
+			"is_deleted":            false,
+			"schema_name":           schemaName,
+			"schema_version_number": schemaVersionNumber, "idempotency_window_in_ms": newStation.IdempotencyWindow,
+			"dls_configuration_poison":      newStation.DlsConfigurationPoison,
+			"dls_configuration_schemaverse": newStation.DlsConfigurationSchemaverse,
+			"tiered_storage_enabled":        newStation.TieredStorageEnabled,
+		})
+	}
 }
 
 func (sh StationsHandler) RemoveStation(c *gin.Context) {
-    // if err := DenyForSandboxEnv(c); err != nil {
-    //  return
-    // }
-    var body models.RemoveStationSchema
-    ok := utils.Validate(c, &body, false, nil)
-    if !ok {
-        return
-    }
-
-    var stationNames []string
-    for _, name := range body.StationNames {
-        stationName, err := StationNameFromStr(name)
-        if err != nil {
-            serv.Warnf("RemoveStation: Station " + name + ": " + err.Error())
-            c.AbortWithStatusJSON(SHOWABLE_ERROR_STATUS_CODE, gin.H{"message": err.Error()})
-            return
-        }
-
-        stationNames = append(stationNames, stationName.Ext())
-
-        exist, station, err := db.GetStationByName(stationName.Ext())
-        if err != nil {
-            serv.Errorf("RemoveStation: Station " + stationName.external + ": " + err.Error())
-            c.AbortWithStatusJSON(500, gin.H{"message": "Server error"})
-            return
-        }
-        if !exist {
-            errMsg := "Station " + name + " does not exist"
-            serv.Warnf("RemoveStation: " + errMsg)
-            c.AbortWithStatusJSON(SHOWABLE_ERROR_STATUS_CODE, gin.H{"message": errMsg})
-            return
-        }
-
-        err = removeStationResources(sh.S, station, true)
-        if err != nil {
-            serv.Errorf("RemoveStation: Station " + stationName.external + ": " + err.Error())
-            c.AbortWithStatusJSON(500, gin.H{"message": "Server error"})
-            return
-        }
-    }
-
-    err := db.DeleteStationsByNames(stationNames)
-    if err != nil {
-        serv.Errorf("RemoveStation: " + err.Error())
-        c.AbortWithStatusJSON(500, gin.H{"message": "Server error"})
-        return
-    }
-
-    shouldSendAnalytics, _ := shouldSendAnalytics()
-    if shouldSendAnalytics {
-        user, _ := getUserDetailsFromMiddleware(c)
-        analytics.SendEvent(user.Username, "user-remove-station")
-    }
-
-    for _, name := range body.StationNames {
-        stationName, err := StationNameFromStr(name)
-        if err != nil {
-            serv.Errorf("RemoveStation: Station " + name + ": " + err.Error())
-            c.AbortWithStatusJSON(500, gin.H{"message": "Server error"})
-        }
-
-        user, err := getUserDetailsFromMiddleware(c)
-        if err != nil {
-            serv.Errorf("RemoveStation: Station " + name + ": " + err.Error())
-            c.AbortWithStatusJSON(401, gin.H{"message": "Unauthorized"})
-        }
-
-        serv.Noticef("Station " + stationName.Ext() + " has been deleted by user " + user.Username)
-
-        removeStationUpdate := models.SdkClientsUpdates{
-            StationName: stationName.Intern(),
-            Type:        removeStationUpdateType,
-        }
-        serv.SendUpdateToClients(removeStationUpdate)
-    }
-    c.IndentedJSON(200, gin.H{})
+	// if err := DenyForSandboxEnv(c); err != nil {
+	//  return
+	// }
+	var body models.RemoveStationSchema
+	ok := utils.Validate(c, &body, false, nil)
+	if !ok {
+		return
+	}
+
+	var stationNames []string
+	for _, name := range body.StationNames {
+		stationName, err := StationNameFromStr(name)
+		if err != nil {
+			serv.Warnf("RemoveStation: Station " + name + ": " + err.Error())
+			c.AbortWithStatusJSON(SHOWABLE_ERROR_STATUS_CODE, gin.H{"message": err.Error()})
+			return
+		}
+
+		stationNames = append(stationNames, stationName.Ext())
+
+		exist, station, err := db.GetStationByName(stationName.Ext())
+		if err != nil {
+			serv.Errorf("RemoveStation: Station " + stationName.external + ": " + err.Error())
+			c.AbortWithStatusJSON(500, gin.H{"message": "Server error"})
+			return
+		}
+		if !exist {
+			errMsg := "Station " + name + " does not exist"
+			serv.Warnf("RemoveStation: " + errMsg)
+			c.AbortWithStatusJSON(SHOWABLE_ERROR_STATUS_CODE, gin.H{"message": errMsg})
+			return
+		}
+
+		err = removeStationResources(sh.S, station, true)
+		if err != nil {
+			serv.Errorf("RemoveStation: Station " + stationName.external + ": " + err.Error())
+			c.AbortWithStatusJSON(500, gin.H{"message": "Server error"})
+			return
+		}
+	}
+
+	err := db.DeleteStationsByNames(stationNames)
+	if err != nil {
+		serv.Errorf("RemoveStation: " + err.Error())
+		c.AbortWithStatusJSON(500, gin.H{"message": "Server error"})
+		return
+	}
+
+	shouldSendAnalytics, _ := shouldSendAnalytics()
+	if shouldSendAnalytics {
+		user, _ := getUserDetailsFromMiddleware(c)
+		analytics.SendEvent(user.Username, "user-remove-station")
+	}
+
+	for _, name := range body.StationNames {
+		stationName, err := StationNameFromStr(name)
+		if err != nil {
+			serv.Errorf("RemoveStation: Station " + name + ": " + err.Error())
+			c.AbortWithStatusJSON(500, gin.H{"message": "Server error"})
+		}
+
+		user, err := getUserDetailsFromMiddleware(c)
+		if err != nil {
+			serv.Errorf("RemoveStation: Station " + name + ": " + err.Error())
+			c.AbortWithStatusJSON(401, gin.H{"message": "Unauthorized"})
+		}
+
+		serv.Noticef("Station " + stationName.Ext() + " has been deleted by user " + user.Username)
+
+		removeStationUpdate := models.SdkClientsUpdates{
+			StationName: stationName.Intern(),
+			Type:        removeStationUpdateType,
+		}
+		serv.SendUpdateToClients(removeStationUpdate)
+	}
+	c.IndentedJSON(200, gin.H{})
 }
 
 func (s *Server) removeStationDirect(c *client, reply string, msg []byte) {
-    var dsr destroyStationRequest
-    if err := json.Unmarshal(msg, &dsr); err != nil {
-        s.Errorf("removeStationDirect: " + err.Error())
-        respondWithErr(s, reply, err)
-        return
-    }
-    s.removeStationDirectIntern(c, reply, &dsr, true)
+	var dsr destroyStationRequest
+	if err := json.Unmarshal(msg, &dsr); err != nil {
+		s.Errorf("removeStationDirect: " + err.Error())
+		respondWithErr(s, reply, err)
+		return
+	}
+	s.removeStationDirectIntern(c, reply, &dsr, true)
 }
 
 func (s *Server) removeStationDirectIntern(c *client,
-    reply string,
-    dsr *destroyStationRequest,
-    shouldDeleteStream bool) {
-    isNative := shouldDeleteStream
-    jsApiResp := JSApiStreamDeleteResponse{ApiResponse: ApiResponse{Type: JSApiStreamDeleteResponseType}}
-
-    stationName, err := StationNameFromStr(dsr.StationName)
-    if err != nil {
-        serv.Warnf("removeStationDirect: Station " + dsr.StationName + ": " + err.Error())
-        jsApiResp.Error = NewJSStreamDeleteError(err)
-        respondWithErrOrJsApiResp(!isNative, c, c.acc, _EMPTY_, reply, _EMPTY_, jsApiResp, err)
-        return
-    }
-
-    exist, station, err := db.GetStationByName(stationName.Ext())
-    if err != nil {
-        serv.Errorf("removeStationDirect: Station " + dsr.StationName + ": " + err.Error())
-        jsApiResp.Error = NewJSStreamDeleteError(err)
-        respondWithErrOrJsApiResp(!isNative, c, c.acc, _EMPTY_, reply, _EMPTY_, jsApiResp, err)
-        return
-    }
-    if !exist {
-        errMsg := "Station " + station.Name + " does not exist"
-        serv.Warnf("removeStationDirect: " + errMsg)
-        err := errors.New(errMsg)
-        jsApiResp.Error = NewJSStreamDeleteError(err)
-        respondWithErrOrJsApiResp(!isNative, c, c.acc, _EMPTY_, reply, _EMPTY_, jsApiResp, err)
-        return
-    }
-
-    err = removeStationResources(s, station, shouldDeleteStream)
-    if err != nil {
-        serv.Errorf("RemoveStation: Station " + dsr.StationName + ": " + err.Error())
-        respondWithErr(s, reply, err)
-        return
-    }
-
-    err = db.DeleteStation(stationName.Ext())
-    if err != nil {
-        serv.Errorf("RemoveStation error: Station " + dsr.StationName + ": " + err.Error())
-        respondWithErr(s, reply, err)
-        return
-    }
-    _, user, err := db.GetUserByUsername(dsr.Username)
-    if err != nil {
-        serv.Errorf("RemoveStation error: Station " + dsr.StationName + ": " + err.Error())
-        respondWithErr(s, reply, err)
-        return
-    }
-    message := "Station " + stationName.Ext() + " has been deleted by user " + dsr.Username
-    serv.Noticef(message)
-    if isNative {
-        var auditLogs []interface{}
-        newAuditLog := models.AuditLog{
-            StationName:       stationName.Ext(),
-            Message:           message,
-            CreatedBy:         user.ID,
-            CreatedByUsername: user.Username,
-            CreatedAt:         time.Now(),
-            UserType:          "application",
-        }
-        auditLogs = append(auditLogs, newAuditLog)
-        err = CreateAuditLogs(auditLogs)
-        if err != nil {
-            serv.Warnf("removeStationDirect: Station " + stationName.Ext() + " - create audit logs error: " + err.Error())
-        }
-    }
-
-    shouldSendAnalytics, _ := shouldSendAnalytics()
-    if shouldSendAnalytics {
-        analytics.SendEvent(dsr.Username, "user-delete-station-sdk")
-    }
-
-    respondWithErr(s, reply, nil)
+	reply string,
+	dsr *destroyStationRequest,
+	shouldDeleteStream bool) {
+	isNative := shouldDeleteStream
+	jsApiResp := JSApiStreamDeleteResponse{ApiResponse: ApiResponse{Type: JSApiStreamDeleteResponseType}}
+
+	stationName, err := StationNameFromStr(dsr.StationName)
+	if err != nil {
+		serv.Warnf("removeStationDirect: Station " + dsr.StationName + ": " + err.Error())
+		jsApiResp.Error = NewJSStreamDeleteError(err)
+		respondWithErrOrJsApiResp(!isNative, c, c.acc, _EMPTY_, reply, _EMPTY_, jsApiResp, err)
+		return
+	}
+
+	exist, station, err := db.GetStationByName(stationName.Ext())
+	if err != nil {
+		serv.Errorf("removeStationDirect: Station " + dsr.StationName + ": " + err.Error())
+		jsApiResp.Error = NewJSStreamDeleteError(err)
+		respondWithErrOrJsApiResp(!isNative, c, c.acc, _EMPTY_, reply, _EMPTY_, jsApiResp, err)
+		return
+	}
+	if !exist {
+		errMsg := "Station " + station.Name + " does not exist"
+		serv.Warnf("removeStationDirect: " + errMsg)
+		err := errors.New(errMsg)
+		jsApiResp.Error = NewJSStreamDeleteError(err)
+		respondWithErrOrJsApiResp(!isNative, c, c.acc, _EMPTY_, reply, _EMPTY_, jsApiResp, err)
+		return
+	}
+
+	err = removeStationResources(s, station, shouldDeleteStream)
+	if err != nil {
+		serv.Errorf("RemoveStation: Station " + dsr.StationName + ": " + err.Error())
+		respondWithErr(s, reply, err)
+		return
+	}
+
+	err = db.DeleteStation(stationName.Ext())
+	if err != nil {
+		serv.Errorf("RemoveStation error: Station " + dsr.StationName + ": " + err.Error())
+		respondWithErr(s, reply, err)
+		return
+	}
+	_, user, err := db.GetUserByUsername(dsr.Username)
+	if err != nil {
+		serv.Errorf("RemoveStation error: Station " + dsr.StationName + ": " + err.Error())
+		respondWithErr(s, reply, err)
+		return
+	}
+	message := "Station " + stationName.Ext() + " has been deleted by user " + dsr.Username
+	serv.Noticef(message)
+	if isNative {
+		var auditLogs []interface{}
+		newAuditLog := models.AuditLog{
+			StationName:       stationName.Ext(),
+			Message:           message,
+			CreatedBy:         user.ID,
+			CreatedByUsername: user.Username,
+			CreatedAt:         time.Now(),
+			UserType:          "application",
+		}
+		auditLogs = append(auditLogs, newAuditLog)
+		err = CreateAuditLogs(auditLogs)
+		if err != nil {
+			serv.Warnf("removeStationDirect: Station " + stationName.Ext() + " - create audit logs error: " + err.Error())
+		}
+	}
+
+	shouldSendAnalytics, _ := shouldSendAnalytics()
+	if shouldSendAnalytics {
+		analytics.SendEvent(dsr.Username, "user-delete-station-sdk")
+	}
+
+	respondWithErr(s, reply, nil)
 }
 
 func (sh StationsHandler) GetTotalMessages(stationNameExt string) (int, error) {
-    stationName, err := StationNameFromStr(stationNameExt)
-    if err != nil {
-        return 0, err
-    }
-    totalMessages, err := sh.S.GetTotalMessagesInStation(stationName)
-    return totalMessages, err
+	stationName, err := StationNameFromStr(stationNameExt)
+	if err != nil {
+		return 0, err
+	}
+	totalMessages, err := sh.S.GetTotalMessagesInStation(stationName)
+	return totalMessages, err
 }
 
 func (sh StationsHandler) GetAvgMsgSize(station models.Station) (int64, error) {
-    avgMsgSize, err := sh.S.GetAvgMsgSizeInStation(station)
-    return avgMsgSize, err
+	avgMsgSize, err := sh.S.GetAvgMsgSizeInStation(station)
+	return avgMsgSize, err
 }
 
 func (sh StationsHandler) GetMessages(station models.Station, messagesToFetch int) ([]models.MessageDetails, error) {
-    messages, err := sh.S.GetMessages(station, messagesToFetch)
-    if err != nil {
-        return messages, err
-    }
-
-    return messages, nil
+	messages, err := sh.S.GetMessages(station, messagesToFetch)
+	if err != nil {
+		return messages, err
+	}
+
+	return messages, nil
 }
 
 func (sh StationsHandler) GetLeaderAndFollowers(station models.Station) (string, []string, error) {
-    if sh.S.JetStreamIsClustered() {
-        leader, followers, err := sh.S.GetLeaderAndFollowers(station)
-        if err != nil {
-            return "", []string{}, err
-        }
-
-        return leader, followers, nil
-    } else {
-        return "memphis-0", []string{}, nil
-    }
+	if sh.S.JetStreamIsClustered() {
+		leader, followers, err := sh.S.GetLeaderAndFollowers(station)
+		if err != nil {
+			return "", []string{}, err
+		}
+
+		return leader, followers, nil
+	} else {
+		return "memphis-0", []string{}, nil
+	}
 }
 
 func getCgStatus(members []models.CgMember) (bool, bool) {
-    deletedCount := 0
-    for _, member := range members {
-        if member.IsActive {
-            return true, false
-        }
-
-        if member.IsDeleted {
-            deletedCount++
-        }
-    }
-
-    if len(members) == deletedCount {
-        return false, true
-    }
-
-    return false, false
+	deletedCount := 0
+	for _, member := range members {
+		if member.IsActive {
+			return true, false
+		}
+
+		if member.IsDeleted {
+			deletedCount++
+		}
+	}
+
+	if len(members) == deletedCount {
+		return false, true
+	}
+
+	return false, false
 }
 
 func (sh StationsHandler) GetDlsMsgDetails(messageId int, stationName, dlsType string) (models.DlsMessageResponse, error) {
-    var dlsMessage models.DlsMessageResponse
-    sn, err := StationNameFromStr(stationName)
-    if err != nil {
-        return dlsMessage, err
-    }
-    exist, station, err := db.GetStationByName(sn.Ext())
-    if err != nil {
-        return dlsMessage, err
-    }
-    if !exist {
-        return dlsMessage, errors.New("Station " + station.Name + " does not exist")
-    }
-
-    return getDlsMessageById(station, messageId, sn, dlsType)
+	var dlsMessage models.DlsMessageResponse
+	sn, err := StationNameFromStr(stationName)
+	if err != nil {
+		return dlsMessage, err
+	}
+	exist, station, err := db.GetStationByName(sn.Ext())
+	if err != nil {
+		return dlsMessage, err
+	}
+	if !exist {
+		return dlsMessage, errors.New("Station " + station.Name + " does not exist")
+	}
+
+	return getDlsMessageById(station, messageId, sn, dlsType)
 }
 
 func (sh StationsHandler) GetPoisonMessageJourney(c *gin.Context) {
-    var body models.GetPoisonMessageJourneySchemaPg
-    ok := utils.Validate(c, &body, false, nil)
-    if !ok {
-        return
-    }
-
-    poisonMessage, err := sh.GetDlsMsgDetails(body.MessageId, body.StationName, "poison")
-    if err != nil {
-        serv.Errorf("GetPoisonMessageJourney: " + err.Error())
-        c.AbortWithStatusJSON(500, gin.H{"message": "Server error"})
-        return
-    }
-
-    shouldSendAnalytics, _ := shouldSendAnalytics()
-    if shouldSendAnalytics {
-        user, _ := getUserDetailsFromMiddleware(c)
-        analytics.SendEvent(user.Username, "user-enter-message-journey")
-    }
-
-    c.IndentedJSON(200, poisonMessage)
+	var body models.GetPoisonMessageJourneySchemaPg
+	ok := utils.Validate(c, &body, false, nil)
+	if !ok {
+		return
+	}
+
+	poisonMessage, err := sh.GetDlsMsgDetails(body.MessageId, body.StationName, "poison")
+	if err != nil {
+		serv.Errorf("GetPoisonMessageJourney: " + err.Error())
+		c.AbortWithStatusJSON(500, gin.H{"message": "Server error"})
+		return
+	}
+
+	shouldSendAnalytics, _ := shouldSendAnalytics()
+	if shouldSendAnalytics {
+		user, _ := getUserDetailsFromMiddleware(c)
+		analytics.SendEvent(user.Username, "user-enter-message-journey")
+	}
+
+	c.IndentedJSON(200, poisonMessage)
 }
 
 func dropPoisonDlsMessages(schemaMessageIds []int) error {
-    ctx, cancelfunc := context.WithTimeout(context.Background(), db.DbOperationTimeout*time.Second)
-    defer cancelfunc()
-    conn, err := db.MetadataDbClient.Client.Acquire(ctx)
-    if err != nil {
-        return errors.New("dropSchemaDlsMsg: " + err.Error())
-    }
-    defer conn.Release()
-
-    query := `DELETE FROM dls_messages where id=$1`
-    stmt, err := conn.Conn().Prepare(ctx, "drop_dls_schema_msg", query)
-    if err != nil {
-        return err
-    }
-    for _, msgId := range schemaMessageIds {
-        _, err = conn.Conn().Exec(ctx, stmt.Name, msgId)
-        if err != nil {
-            return errors.New("dropSchemaDlsMsg: " + err.Error())
-        }
-    }
-    return nil
+	ctx, cancelfunc := context.WithTimeout(context.Background(), db.DbOperationTimeout*time.Second)
+	defer cancelfunc()
+	conn, err := db.MetadataDbClient.Client.Acquire(ctx)
+	if err != nil {
+		return errors.New("dropSchemaDlsMsg: " + err.Error())
+	}
+	defer conn.Release()
+
+	query := `DELETE FROM dls_messages where id=$1`
+	stmt, err := conn.Conn().Prepare(ctx, "drop_dls_schema_msg", query)
+	if err != nil {
+		return err
+	}
+	for _, msgId := range schemaMessageIds {
+		_, err = conn.Conn().Exec(ctx, stmt.Name, msgId)
+		if err != nil {
+			return errors.New("dropSchemaDlsMsg: " + err.Error())
+		}
+	}
+	return nil
 }
 
 func (sh StationsHandler) DropDlsMessages(c *gin.Context) {
-    var body models.DropDlsMessagesSchema
-    ok := utils.Validate(c, &body, false, nil)
-    if !ok {
-        return
-    }
-
-    err := dropPoisonDlsMessages(body.DlsMessageIds)
-    if err != nil {
-        serv.Errorf("DropDlsMessages: " + err.Error())
-        c.AbortWithStatusJSON(500, gin.H{"message": "Server error"})
-        return
-    }
-
-    shouldSendAnalytics, _ := shouldSendAnalytics()
-    if shouldSendAnalytics {
-        user, _ := getUserDetailsFromMiddleware(c)
-        analytics.SendEvent(user.Username, "user-ack-poison-message")
-    }
-
-    c.IndentedJSON(200, gin.H{})
+	var body models.DropDlsMessagesSchema
+	ok := utils.Validate(c, &body, false, nil)
+	if !ok {
+		return
+	}
+
+	err := dropPoisonDlsMessages(body.DlsMessageIds)
+	if err != nil {
+		serv.Errorf("DropDlsMessages: " + err.Error())
+		c.AbortWithStatusJSON(500, gin.H{"message": "Server error"})
+		return
+	}
+
+	shouldSendAnalytics, _ := shouldSendAnalytics()
+	if shouldSendAnalytics {
+		user, _ := getUserDetailsFromMiddleware(c)
+		analytics.SendEvent(user.Username, "user-ack-poison-message")
+	}
+
+	c.IndentedJSON(200, gin.H{})
 }
 
 func (sh StationsHandler) ResendPoisonMessages(c *gin.Context) {
-    var body models.ResendPoisonMessagesSchemaPg
-    ok := utils.Validate(c, &body, false, nil)
-    if !ok {
-        return
-    }
-
-    updatedAt := time.Now()
-    stationName := body.StationName
-    poisonMessageIds := body.PoisonMessageIds
-    exist, station, err := db.GetStationByName(stationName)
-    if err != nil {
-        serv.Errorf("ResendPoisonMessages: " + err.Error())
-        c.AbortWithStatusJSON(500, gin.H{"message": "Server error"})
-        return
-    }
-
-    if !exist {
-        serv.Warnf("ResendPoisonMessages: Station " + stationName + " does not exist")
-        serv.Errorf("ResendPoisonMessages: " + err.Error())
-        c.AbortWithStatusJSON(500, gin.H{"message": "Server error"})
-        return
-    }
-
-    stationNameStruct, err := StationNameFromStr(station.Name)
-    if err != nil {
-        serv.Errorf("ResendPoisonMessages: " + err.Error())
-        c.AbortWithStatusJSON(500, gin.H{"message": "Server error"})
-        return
-    }
-
-    poisonMessage, err := getDlsMessageById(station, poisonMessageIds[0], stationNameStruct, "poison")
-    if err != nil {
-        serv.Errorf("ResendPoisonMessages: " + err.Error())
-        c.AbortWithStatusJSON(500, gin.H{"message": "Server error"})
-        return
-    }
-
-    poisonedCgs, err := GetPoisonedCgsByMessage(station, poisonMessage.MessageSeq)
-    if err != nil {
-        serv.Errorf("ResendPoisonMessages: " + err.Error())
-        c.AbortWithStatusJSON(500, gin.H{"message": "Server error"})
-        return
-    }
-    ctx, cancelfunc := context.WithTimeout(context.Background(), db.DbOperationTimeout*time.Second)
-    defer cancelfunc()
-    conn, err := db.MetadataDbClient.Client.Acquire(ctx)
-    if err != nil {
-        serv.Errorf("ResendPoisonMessages: " + err.Error())
-        c.AbortWithStatusJSON(500, gin.H{"message": "Server error"})
-        return
-    }
-    defer conn.Release()
-
-    if len(poisonedCgs) <= 1 {
-        err := dropPoisonDlsMessages(poisonMessageIds)
-        if err != nil {
-            serv.Errorf("ResendPoisonMessages: " + err.Error())
-            c.AbortWithStatusJSON(500, gin.H{"message": "Server error"})
-            return
-        }
-    } else {
-        query := `UPDATE dls_messages SET poisoned_cgs = ARRAY_REMOVE(poisoned_cgs, $1), updated_at = $2 WHERE station_id=$3 AND id=$4`
-        stmt, err := conn.Conn().Prepare(ctx, "update_poisoned_cgs", query)
-        if err != nil {
-            serv.Errorf("ResendPoisonMessages: " + err.Error())
-            c.AbortWithStatusJSON(500, gin.H{"message": "Server error"})
-            return
-        }
-        for _, poisonCg := range poisonedCgs {
-            _, err = conn.Conn().Query(ctx, stmt.Name, poisonCg.CgName, updatedAt, station.ID, poisonMessage.ID)
-            if err != nil {
-                serv.Errorf("ResendPoisonMessages: " + err.Error())
-                c.AbortWithStatusJSON(500, gin.H{"message": "Server error"})
-                return
-            }
-        }
-    }
-
-    shouldSendAnalytics, _ := shouldSendAnalytics()
-    if shouldSendAnalytics {
-        user, _ := getUserDetailsFromMiddleware(c)
-        analytics.SendEvent(user.Username, "user-resend-poison-message")
-    }
-
-    c.IndentedJSON(200, gin.H{})
+	var body models.ResendPoisonMessagesSchemaPg
+	ok := utils.Validate(c, &body, false, nil)
+	if !ok {
+		return
+	}
+
+	updatedAt := time.Now()
+	stationName := body.StationName
+	poisonMessageIds := body.PoisonMessageIds
+	exist, station, err := db.GetStationByName(stationName)
+	if err != nil {
+		serv.Errorf("ResendPoisonMessages: " + err.Error())
+		c.AbortWithStatusJSON(500, gin.H{"message": "Server error"})
+		return
+	}
+
+	if !exist {
+		serv.Warnf("ResendPoisonMessages: Station " + stationName + " does not exist")
+		serv.Errorf("ResendPoisonMessages: " + err.Error())
+		c.AbortWithStatusJSON(500, gin.H{"message": "Server error"})
+		return
+	}
+
+	stationNameStruct, err := StationNameFromStr(station.Name)
+	if err != nil {
+		serv.Errorf("ResendPoisonMessages: " + err.Error())
+		c.AbortWithStatusJSON(500, gin.H{"message": "Server error"})
+		return
+	}
+
+	poisonMessage, err := getDlsMessageById(station, poisonMessageIds[0], stationNameStruct, "poison")
+	if err != nil {
+		serv.Errorf("ResendPoisonMessages: " + err.Error())
+		c.AbortWithStatusJSON(500, gin.H{"message": "Server error"})
+		return
+	}
+
+	poisonedCgs, err := GetPoisonedCgsByMessage(station, poisonMessage.MessageSeq)
+	if err != nil {
+		serv.Errorf("ResendPoisonMessages: " + err.Error())
+		c.AbortWithStatusJSON(500, gin.H{"message": "Server error"})
+		return
+	}
+	ctx, cancelfunc := context.WithTimeout(context.Background(), db.DbOperationTimeout*time.Second)
+	defer cancelfunc()
+	conn, err := db.MetadataDbClient.Client.Acquire(ctx)
+	if err != nil {
+		serv.Errorf("ResendPoisonMessages: " + err.Error())
+		c.AbortWithStatusJSON(500, gin.H{"message": "Server error"})
+		return
+	}
+	defer conn.Release()
+
+	if len(poisonedCgs) <= 1 {
+		err := dropPoisonDlsMessages(poisonMessageIds)
+		if err != nil {
+			serv.Errorf("ResendPoisonMessages: " + err.Error())
+			c.AbortWithStatusJSON(500, gin.H{"message": "Server error"})
+			return
+		}
+	} else {
+		query := `UPDATE dls_messages SET poisoned_cgs = ARRAY_REMOVE(poisoned_cgs, $1), updated_at = $2 WHERE station_id=$3 AND id=$4`
+		stmt, err := conn.Conn().Prepare(ctx, "update_poisoned_cgs", query)
+		if err != nil {
+			serv.Errorf("ResendPoisonMessages: " + err.Error())
+			c.AbortWithStatusJSON(500, gin.H{"message": "Server error"})
+			return
+		}
+		for _, poisonCg := range poisonedCgs {
+			_, err = conn.Conn().Query(ctx, stmt.Name, poisonCg.CgName, updatedAt, station.ID, poisonMessage.ID)
+			if err != nil {
+				serv.Errorf("ResendPoisonMessages: " + err.Error())
+				c.AbortWithStatusJSON(500, gin.H{"message": "Server error"})
+				return
+			}
+		}
+	}
+
+	shouldSendAnalytics, _ := shouldSendAnalytics()
+	if shouldSendAnalytics {
+		user, _ := getUserDetailsFromMiddleware(c)
+		analytics.SendEvent(user.Username, "user-resend-poison-message")
+	}
+
+	c.IndentedJSON(200, gin.H{})
 }
 
 func (sh StationsHandler) GetMessageDetails(c *gin.Context) {
-<<<<<<< HEAD
-    var body models.GetMessageDetailsSchemaPg
-    ok := utils.Validate(c, &body, false, nil)
-    if !ok {
-        return
-    }
-    msgId := body.MessageId
-
-    if body.IsDls {
-        dlsMessage, err := sh.GetDlsMsgDetails(body.MessageId, body.StationName, "posion")
-        if err != nil {
-            serv.Errorf("GetMessageDetails: Message ID: " + string(rune(msgId)) + ": " + err.Error())
-            c.AbortWithStatusJSON(500, gin.H{"message": "Server error"})
-            return
-        }
-
-        c.IndentedJSON(200, dlsMessage)
-        return
-    }
-
-    stationName, err := StationNameFromStr(body.StationName)
-    if err != nil {
-        serv.Warnf("GetMessageDetails: Message ID: " + string(rune(msgId)) + ": " + err.Error())
-        c.AbortWithStatusJSON(SHOWABLE_ERROR_STATUS_CODE, gin.H{"message": err.Error()})
-        return
-    }
-
-    exist, station, err := db.GetStationByName(stationName.Ext())
-    if err != nil {
-        serv.Errorf("GetMessageDetails: Message ID: " + string(rune(msgId)) + ": " + err.Error())
-        c.AbortWithStatusJSON(500, gin.H{"message": "Server error"})
-        return
-    }
-
-    if !exist {
-        errMsg := "Station " + stationName.external + " does not exist"
-        serv.Warnf("GetMessageDetails: " + errMsg)
-        c.AbortWithStatusJSON(SHOWABLE_ERROR_STATUS_CODE, gin.H{"message": errMsg})
-        return
-    }
-
-    sm, err := sh.S.GetMessage(stationName, uint64(body.MessageSeq))
-    if err != nil {
-        serv.Errorf("GetMessageDetails: Message ID: Message ID: " + string(rune(msgId)) + ": " + err.Error())
-        c.AbortWithStatusJSON(500, gin.H{"message": "Server error"})
-        return
-    }
-
-    var headersJson map[string]string
-    if sm.Header != nil {
-        headersJson, err = DecodeHeader(sm.Header)
-        if err != nil {
-            serv.Errorf("GetMessageDetails: Message ID: " + string(rune(msgId)) + ": " + err.Error())
-            c.AbortWithStatusJSON(500, gin.H{"message": "Server error"})
-            return
-        }
-    }
-
-    // For non-native stations - default values
-    if !station.IsNative {
-        msg := models.MessageResponse{
-            MessageSeq: body.MessageSeq,
-            Message: models.MessagePayload{
-                TimeSent: sm.Time,
-                Size:     len(sm.Subject) + len(sm.Data) + len(sm.Header),
-                Data:     hex.EncodeToString(sm.Data),
-                Headers:  headersJson,
-            },
-            Producer: models.ProducerDetails{
-                Name:          "",
-                ClientAddress: "",
-                IsActive:      false,
-                IsDeleted:     false,
-            },
-            PoisonedCgs: []models.PoisonedCg{},
-        }
-        c.IndentedJSON(200, msg)
-        return
-    }
-
-    connectionIdHeader := headersJson["$memphis_connectionId"]
-    producedByHeader := strings.ToLower(headersJson["$memphis_producedBy"])
-
-    for header := range headersJson {
-        if strings.HasPrefix(header, "$memphis") {
-            delete(headersJson, header)
-        }
-    }
-
-    // This check for backward compatability
-    if connectionIdHeader == "" || producedByHeader == "" {
-        connectionIdHeader = headersJson["connectionId"]
-        producedByHeader = strings.ToLower(headersJson["producedBy"])
-        if connectionIdHeader == "" || producedByHeader == "" {
-            serv.Warnf("GetMessageDetails: Error while getting notified about a poison message: Missing mandatory message headers, please upgrade the SDK version you are using")
-            c.AbortWithStatusJSON(SHOWABLE_ERROR_STATUS_CODE, gin.H{"message": "Error while getting notified about a poison message: Missing mandatory message headers, please upgrade the SDK version you are using"})
-            return
-        }
-    }
-
-    connectionId := connectionIdHeader
-    poisonedCgs := make([]models.PoisonedCg, 0)
-    // Only native stations have CGs
-    if station.IsNative {
-        poisonedCgs, err = GetPoisonedCgsByMessage(station, int(sm.Sequence))
-        if err != nil {
-            serv.Errorf("GetMessageDetails: Message ID: " + string(rune(msgId)) + ": " + err.Error())
-            c.AbortWithStatusJSON(500, gin.H{"message": "Server error"})
-            return
-        }
-
-        for i, cg := range poisonedCgs {
-            cgInfo, err := sh.S.GetCgInfo(stationName, cg.CgName)
-            if err != nil {
-                serv.Errorf("GetMessageDetails: Message ID: " + string(rune(msgId)) + ": " + err.Error())
-                c.AbortWithStatusJSON(500, gin.H{"message": "Server error"})
-                return
-            }
-
-            cgMembers, err := GetConsumerGroupMembers(cg.CgName, station)
-            if err != nil {
-                serv.Errorf("GetMessageDetails: Message ID: " + string(rune(msgId)) + ": " + err.Error())
-                c.AbortWithStatusJSON(500, gin.H{"message": "Server error"})
-                return
-            }
-
-            isActive, isDeleted := getCgStatus(cgMembers)
-
-            poisonedCgs[i].MaxAckTimeMs = cgMembers[0].MaxAckTimeMs
-            poisonedCgs[i].MaxMsgDeliveries = cgMembers[0].MaxMsgDeliveries
-            poisonedCgs[i].UnprocessedMessages = int(cgInfo.NumPending)
-            poisonedCgs[i].InProcessMessages = cgInfo.NumAckPending
-            poisonedCgs[i].TotalPoisonMessages = -1
-            poisonedCgs[i].IsActive = isActive
-            poisonedCgs[i].IsDeleted = isDeleted
-        }
-        sort.Slice(poisonedCgs, func(i, j int) bool {
-            return poisonedCgs[i].CgName < poisonedCgs[j].CgName
-        })
-    }
-
-    exist, producer, err := db.GetProducerByStationIDAndUsername(producedByHeader, station.ID, connectionId)
-    if err != nil {
-        serv.Errorf("GetMessageDetails: " + err.Error())
-        c.AbortWithStatusJSON(500, gin.H{"message": "Server error"})
-        return
-    }
-    if !exist {
-        errMsg := "Some parts of the message data are missing, probably the message/the station have been deleted"
-        serv.Warnf("GetMessageDetails: " + errMsg)
-        c.AbortWithStatusJSON(SHOWABLE_ERROR_STATUS_CODE, gin.H{"message": errMsg})
-        return
-    }
-
-    _, conn, err := db.GetConnectionByID(connectionId)
-    if err != nil {
-        serv.Errorf("GetMessageDetails: " + err.Error())
-        c.AbortWithStatusJSON(500, gin.H{"message": "Server error"})
-        return
-    }
-
-    msg := models.MessageResponse{
-        MessageSeq: body.MessageSeq,
-        Message: models.MessagePayload{
-            TimeSent: sm.Time,
-            Size:     len(sm.Subject) + len(sm.Data) + len(sm.Header),
-            Data:     hex.EncodeToString(sm.Data),
-            Headers:  headersJson,
-        },
-        Producer: models.ProducerDetails{
-            Name:              producedByHeader,
-            ConnectionId:      connectionId,
-            ClientAddress:     conn.ClientAddress,
-            CreatedBy:         producer.CreatedBy,
-            CreatedByUsername: producer.CreatedByUsername,
-            IsActive:          producer.IsActive,
-            IsDeleted:         producer.IsDeleted,
-        },
-        PoisonedCgs: poisonedCgs,
-    }
-    c.IndentedJSON(200, msg)
-=======
 	var body models.GetMessageDetailsSchemaPg
 	ok := utils.Validate(c, &body, false, nil)
 	if !ok {
@@ -1592,576 +1410,575 @@
 		PoisonedCgs: poisonedCgs,
 	}
 	c.IndentedJSON(200, msg)
->>>>>>> 41fcd657
 }
 
 func (sh StationsHandler) UseSchema(c *gin.Context) {
-    var body models.UseSchema
-    ok := utils.Validate(c, &body, false, nil)
-    if !ok {
-        return
-    }
-
-    schemaName := strings.ToLower(body.SchemaName)
-    exist, schema, err := db.GetSchemaByName(schemaName)
-    if err != nil {
-        serv.Errorf("UseSchema: Schema " + body.SchemaName + ": " + err.Error())
-        c.AbortWithStatusJSON(500, gin.H{"message": "Server Error"})
-        return
-    }
-    if !exist {
-        errMsg := "Schema " + schemaName + " does not exist"
-        serv.Warnf("UseSchema: " + errMsg)
-        c.AbortWithStatusJSON(SHOWABLE_ERROR_STATUS_CODE, gin.H{"message": errMsg})
-        return
-    }
-
-    schemaVersion, err := getActiveVersionBySchemaId(schema.ID)
-    if err != nil {
-        serv.Errorf("UseSchema: Schema " + body.SchemaName + ": " + err.Error())
-        c.AbortWithStatusJSON(500, gin.H{"message": err.Error()})
-        return
-    }
-    schemaDetailsResponse := models.StationOverviewSchemaDetails{
-        SchemaName:       schemaName,
-        VersionNumber:    schemaVersion.VersionNumber,
-        UpdatesAvailable: false,
-        SchemaType:       schema.Type,
-    }
-
-    user, err := getUserDetailsFromMiddleware(c)
-    if err != nil {
-        serv.Errorf("UseSchema: Schema " + body.SchemaName + ": " + err.Error())
-        c.AbortWithStatusJSON(401, gin.H{"message": "Unauthorized"})
-    }
-
-    shouldSendAnalytics, _ := shouldSendAnalytics()
-    for _, stationName := range body.StationNames {
-        stationName, err := StationNameFromStr(stationName)
-        if err != nil {
-            serv.Warnf("UseSchema: Schema " + body.SchemaName + " at station " + stationName.Ext() + ": " + err.Error())
-            c.AbortWithStatusJSON(SHOWABLE_ERROR_STATUS_CODE, gin.H{"message": err.Error()})
-            return
-        }
-
-        exist, station, err := db.GetStationByName(stationName.Ext())
-        if err != nil {
-            serv.Errorf("UseSchema: Schema " + body.SchemaName + " at station " + stationName.Ext() + ": " + err.Error())
-            c.AbortWithStatusJSON(500, gin.H{"message": "Server error"})
-            return
-        }
-        if !exist {
-            errMsg := "Station " + station.Name + " does not exist"
-            serv.Warnf("UseSchema: Schema " + body.SchemaName + ": " + errMsg)
-            c.AbortWithStatusJSON(SHOWABLE_ERROR_STATUS_CODE, gin.H{"message": errMsg})
-            return
-        }
-
-        err = db.AttachSchemaToStation(stationName.Ext(), schemaName, schemaVersion.VersionNumber)
-        if err != nil {
-            serv.Errorf("UseSchema: Schema " + body.SchemaName + " at station " + stationName.Ext() + ": " + err.Error())
-            c.AbortWithStatusJSON(500, gin.H{"message": err.Error()})
-            return
-        }
-
-        message := "Schema " + schemaName + " has been attached to station " + stationName.Ext() + " by user " + user.Username
-        serv.Noticef(message)
-
-        var auditLogs []interface{}
-        newAuditLog := models.AuditLog{
-            StationName:       stationName.Intern(),
-            Message:           message,
-            CreatedBy:         user.ID,
-            CreatedByUsername: user.Username,
-            CreatedAt:         time.Now(),
-            UserType:          user.UserType,
-        }
-        auditLogs = append(auditLogs, newAuditLog)
-        err = CreateAuditLogs(auditLogs)
-        if err != nil {
-            serv.Errorf("UseSchema: Schema " + body.SchemaName + " at station " + stationName.Ext() + " - create audit logs: " + err.Error())
-        }
-
-        updateContent, err := generateSchemaUpdateInit(schema)
-        if err != nil {
-            serv.Errorf("UseSchema: Schema " + body.SchemaName + " at station " + stationName.Ext() + ": " + err.Error())
-            return
-        }
-        update := models.ProducerSchemaUpdate{
-            UpdateType: models.SchemaUpdateTypeInit,
-            Init:       *updateContent,
-        }
-        sh.S.updateStationProducersOfSchemaChange(stationName, update)
-
-        if shouldSendAnalytics {
-            user, _ := getUserDetailsFromMiddleware(c)
-            param1 := analytics.EventParam{
-                Name:  "station-name",
-                Value: stationName.Ext(),
-            }
-            param2 := analytics.EventParam{
-                Name:  "schema-name",
-                Value: schemaName,
-            }
-            analyticsParams := []analytics.EventParam{param1, param2}
-            analytics.SendEventWithParams(user.Username, analyticsParams, "user-attach-schema-to-station")
-        }
-    }
-
-    c.IndentedJSON(200, schemaDetailsResponse)
+	var body models.UseSchema
+	ok := utils.Validate(c, &body, false, nil)
+	if !ok {
+		return
+	}
+
+	schemaName := strings.ToLower(body.SchemaName)
+	exist, schema, err := db.GetSchemaByName(schemaName)
+	if err != nil {
+		serv.Errorf("UseSchema: Schema " + body.SchemaName + ": " + err.Error())
+		c.AbortWithStatusJSON(500, gin.H{"message": "Server Error"})
+		return
+	}
+	if !exist {
+		errMsg := "Schema " + schemaName + " does not exist"
+		serv.Warnf("UseSchema: " + errMsg)
+		c.AbortWithStatusJSON(SHOWABLE_ERROR_STATUS_CODE, gin.H{"message": errMsg})
+		return
+	}
+
+	schemaVersion, err := getActiveVersionBySchemaId(schema.ID)
+	if err != nil {
+		serv.Errorf("UseSchema: Schema " + body.SchemaName + ": " + err.Error())
+		c.AbortWithStatusJSON(500, gin.H{"message": err.Error()})
+		return
+	}
+	schemaDetailsResponse := models.StationOverviewSchemaDetails{
+		SchemaName:       schemaName,
+		VersionNumber:    schemaVersion.VersionNumber,
+		UpdatesAvailable: false,
+		SchemaType:       schema.Type,
+	}
+
+	user, err := getUserDetailsFromMiddleware(c)
+	if err != nil {
+		serv.Errorf("UseSchema: Schema " + body.SchemaName + ": " + err.Error())
+		c.AbortWithStatusJSON(401, gin.H{"message": "Unauthorized"})
+	}
+
+	shouldSendAnalytics, _ := shouldSendAnalytics()
+	for _, stationName := range body.StationNames {
+		stationName, err := StationNameFromStr(stationName)
+		if err != nil {
+			serv.Warnf("UseSchema: Schema " + body.SchemaName + " at station " + stationName.Ext() + ": " + err.Error())
+			c.AbortWithStatusJSON(SHOWABLE_ERROR_STATUS_CODE, gin.H{"message": err.Error()})
+			return
+		}
+
+		exist, station, err := db.GetStationByName(stationName.Ext())
+		if err != nil {
+			serv.Errorf("UseSchema: Schema " + body.SchemaName + " at station " + stationName.Ext() + ": " + err.Error())
+			c.AbortWithStatusJSON(500, gin.H{"message": "Server error"})
+			return
+		}
+		if !exist {
+			errMsg := "Station " + station.Name + " does not exist"
+			serv.Warnf("UseSchema: Schema " + body.SchemaName + ": " + errMsg)
+			c.AbortWithStatusJSON(SHOWABLE_ERROR_STATUS_CODE, gin.H{"message": errMsg})
+			return
+		}
+
+		err = db.AttachSchemaToStation(stationName.Ext(), schemaName, schemaVersion.VersionNumber)
+		if err != nil {
+			serv.Errorf("UseSchema: Schema " + body.SchemaName + " at station " + stationName.Ext() + ": " + err.Error())
+			c.AbortWithStatusJSON(500, gin.H{"message": err.Error()})
+			return
+		}
+
+		message := "Schema " + schemaName + " has been attached to station " + stationName.Ext() + " by user " + user.Username
+		serv.Noticef(message)
+
+		var auditLogs []interface{}
+		newAuditLog := models.AuditLog{
+			StationName:       stationName.Intern(),
+			Message:           message,
+			CreatedBy:         user.ID,
+			CreatedByUsername: user.Username,
+			CreatedAt:         time.Now(),
+			UserType:          user.UserType,
+		}
+		auditLogs = append(auditLogs, newAuditLog)
+		err = CreateAuditLogs(auditLogs)
+		if err != nil {
+			serv.Errorf("UseSchema: Schema " + body.SchemaName + " at station " + stationName.Ext() + " - create audit logs: " + err.Error())
+		}
+
+		updateContent, err := generateSchemaUpdateInit(schema)
+		if err != nil {
+			serv.Errorf("UseSchema: Schema " + body.SchemaName + " at station " + stationName.Ext() + ": " + err.Error())
+			return
+		}
+		update := models.ProducerSchemaUpdate{
+			UpdateType: models.SchemaUpdateTypeInit,
+			Init:       *updateContent,
+		}
+		sh.S.updateStationProducersOfSchemaChange(stationName, update)
+
+		if shouldSendAnalytics {
+			user, _ := getUserDetailsFromMiddleware(c)
+			param1 := analytics.EventParam{
+				Name:  "station-name",
+				Value: stationName.Ext(),
+			}
+			param2 := analytics.EventParam{
+				Name:  "schema-name",
+				Value: schemaName,
+			}
+			analyticsParams := []analytics.EventParam{param1, param2}
+			analytics.SendEventWithParams(user.Username, analyticsParams, "user-attach-schema-to-station")
+		}
+	}
+
+	c.IndentedJSON(200, schemaDetailsResponse)
 }
 
 func (s *Server) useSchemaDirect(c *client, reply string, msg []byte) {
-    var asr attachSchemaRequest
-    if err := json.Unmarshal(msg, &asr); err != nil {
-        errMsg := "failed attaching schema " + asr.Name + ": " + err.Error()
-        s.Errorf("useSchemaDirect: At station " + asr.StationName + " " + errMsg)
-        respondWithErr(s, reply, errors.New(errMsg))
-        return
-    }
-    stationName, err := StationNameFromStr(asr.StationName)
-    if err != nil {
-        serv.Warnf("useSchemaDirect: Schema " + asr.Name + " at station " + asr.StationName + ": " + err.Error())
-        respondWithErr(s, reply, err)
-        return
-    }
-
-    exist, _, err := db.GetStationByName(stationName.Ext())
-    if err != nil {
-        serv.Errorf("useSchemaDirect: Schema " + asr.Name + " at station " + asr.StationName + ": " + err.Error())
-        respondWithErr(s, reply, err)
-        return
-    }
-
-    if !exist {
-        errMsg := "Station " + stationName.external + " does not exist"
-        serv.Warnf("useSchemaDirect: " + errMsg)
-        respondWithErr(s, reply, errors.New("memphis: "+errMsg))
-        return
-    }
-    schemaName := strings.ToLower(asr.Name)
-    exist, schema, err := db.GetSchemaByName(schemaName)
-    if err != nil {
-        serv.Errorf("useSchemaDirect: Schema " + asr.Name + " at station " + asr.StationName + ": " + err.Error())
-        respondWithErr(s, reply, err)
-        return
-    }
-    if !exist {
-        errMsg := "Schema " + schemaName + " does not exist"
-        serv.Warnf("useSchemaDirect: " + errMsg)
-        respondWithErr(s, reply, errors.New(errMsg))
-        return
-    }
-
-    schemaVersion, err := getActiveVersionBySchemaId(schema.ID)
-    if err != nil {
-        serv.Errorf("useSchemaDirect: Schema " + asr.Name + " at station " + asr.StationName + ": " + err.Error())
-        respondWithErr(s, reply, err)
-        return
-    }
-
-    err = db.AttachSchemaToStation(stationName.Ext(), schemaName, schemaVersion.VersionNumber)
-    if err != nil {
-        serv.Errorf("useSchemaDirect: Schema " + asr.Name + " at station " + asr.StationName + ": " + err.Error())
-        respondWithErr(s, reply, err)
-        return
-    }
-
-    username := c.getClientInfo(true).Name
-    message := "Schema " + schemaName + " has been attached to station " + stationName.Ext() + " by user " + username
-    serv.Noticef(message)
-    _, user, err := db.GetUserByUsername(username)
-    if err != nil {
-        serv.Errorf("useSchemaDirect: Schema " + asr.Name + " at station " + asr.StationName + ": " + err.Error())
-        respondWithErr(s, reply, err)
-        return
-    }
-    var auditLogs []interface{}
-    newAuditLog := models.AuditLog{
-        StationName:       stationName.Intern(),
-        Message:           message,
-        CreatedBy:         user.ID,
-        CreatedByUsername: user.Username,
-        CreatedAt:         time.Now(),
-        UserType:          "sdk",
-    }
-    auditLogs = append(auditLogs, newAuditLog)
-    err = CreateAuditLogs(auditLogs)
-    if err != nil {
-        serv.Errorf("useSchemaDirect : Schema " + asr.Name + " at station " + asr.StationName + " - create audit logs: " + err.Error())
-    }
-
-    shouldSendAnalytics, _ := shouldSendAnalytics()
-    if shouldSendAnalytics {
-        param1 := analytics.EventParam{
-            Name:  "station-name",
-            Value: stationName.Ext(),
-        }
-        param2 := analytics.EventParam{
-            Name:  "schema-name",
-            Value: schemaName,
-        }
-        analyticsParams := []analytics.EventParam{param1, param2}
-        analytics.SendEventWithParams(username, analyticsParams, "user-attach-schema-to-station")
-    }
-
-    updateContent, err := generateSchemaUpdateInit(schema)
-    if err != nil {
-        serv.Errorf("useSchemaDirect: Schema " + asr.Name + " at station " + asr.StationName + ": " + err.Error())
-        return
-    }
-
-    update := models.ProducerSchemaUpdate{
-        UpdateType: models.SchemaUpdateTypeInit,
-        Init:       *updateContent,
-    }
-
-    serv.updateStationProducersOfSchemaChange(stationName, update)
-    respondWithErr(s, reply, nil)
+	var asr attachSchemaRequest
+	if err := json.Unmarshal(msg, &asr); err != nil {
+		errMsg := "failed attaching schema " + asr.Name + ": " + err.Error()
+		s.Errorf("useSchemaDirect: At station " + asr.StationName + " " + errMsg)
+		respondWithErr(s, reply, errors.New(errMsg))
+		return
+	}
+	stationName, err := StationNameFromStr(asr.StationName)
+	if err != nil {
+		serv.Warnf("useSchemaDirect: Schema " + asr.Name + " at station " + asr.StationName + ": " + err.Error())
+		respondWithErr(s, reply, err)
+		return
+	}
+
+	exist, _, err := db.GetStationByName(stationName.Ext())
+	if err != nil {
+		serv.Errorf("useSchemaDirect: Schema " + asr.Name + " at station " + asr.StationName + ": " + err.Error())
+		respondWithErr(s, reply, err)
+		return
+	}
+
+	if !exist {
+		errMsg := "Station " + stationName.external + " does not exist"
+		serv.Warnf("useSchemaDirect: " + errMsg)
+		respondWithErr(s, reply, errors.New("memphis: "+errMsg))
+		return
+	}
+	schemaName := strings.ToLower(asr.Name)
+	exist, schema, err := db.GetSchemaByName(schemaName)
+	if err != nil {
+		serv.Errorf("useSchemaDirect: Schema " + asr.Name + " at station " + asr.StationName + ": " + err.Error())
+		respondWithErr(s, reply, err)
+		return
+	}
+	if !exist {
+		errMsg := "Schema " + schemaName + " does not exist"
+		serv.Warnf("useSchemaDirect: " + errMsg)
+		respondWithErr(s, reply, errors.New(errMsg))
+		return
+	}
+
+	schemaVersion, err := getActiveVersionBySchemaId(schema.ID)
+	if err != nil {
+		serv.Errorf("useSchemaDirect: Schema " + asr.Name + " at station " + asr.StationName + ": " + err.Error())
+		respondWithErr(s, reply, err)
+		return
+	}
+
+	err = db.AttachSchemaToStation(stationName.Ext(), schemaName, schemaVersion.VersionNumber)
+	if err != nil {
+		serv.Errorf("useSchemaDirect: Schema " + asr.Name + " at station " + asr.StationName + ": " + err.Error())
+		respondWithErr(s, reply, err)
+		return
+	}
+
+	username := c.getClientInfo(true).Name
+	message := "Schema " + schemaName + " has been attached to station " + stationName.Ext() + " by user " + username
+	serv.Noticef(message)
+	_, user, err := db.GetUserByUsername(username)
+	if err != nil {
+		serv.Errorf("useSchemaDirect: Schema " + asr.Name + " at station " + asr.StationName + ": " + err.Error())
+		respondWithErr(s, reply, err)
+		return
+	}
+	var auditLogs []interface{}
+	newAuditLog := models.AuditLog{
+		StationName:       stationName.Intern(),
+		Message:           message,
+		CreatedBy:         user.ID,
+		CreatedByUsername: user.Username,
+		CreatedAt:         time.Now(),
+		UserType:          "sdk",
+	}
+	auditLogs = append(auditLogs, newAuditLog)
+	err = CreateAuditLogs(auditLogs)
+	if err != nil {
+		serv.Errorf("useSchemaDirect : Schema " + asr.Name + " at station " + asr.StationName + " - create audit logs: " + err.Error())
+	}
+
+	shouldSendAnalytics, _ := shouldSendAnalytics()
+	if shouldSendAnalytics {
+		param1 := analytics.EventParam{
+			Name:  "station-name",
+			Value: stationName.Ext(),
+		}
+		param2 := analytics.EventParam{
+			Name:  "schema-name",
+			Value: schemaName,
+		}
+		analyticsParams := []analytics.EventParam{param1, param2}
+		analytics.SendEventWithParams(username, analyticsParams, "user-attach-schema-to-station")
+	}
+
+	updateContent, err := generateSchemaUpdateInit(schema)
+	if err != nil {
+		serv.Errorf("useSchemaDirect: Schema " + asr.Name + " at station " + asr.StationName + ": " + err.Error())
+		return
+	}
+
+	update := models.ProducerSchemaUpdate{
+		UpdateType: models.SchemaUpdateTypeInit,
+		Init:       *updateContent,
+	}
+
+	serv.updateStationProducersOfSchemaChange(stationName, update)
+	respondWithErr(s, reply, nil)
 }
 
 func removeSchemaFromStation(s *Server, sn StationName, updateDB bool) error {
-    exist, _, err := db.GetStationByName(sn.Ext())
-    if err != nil {
-        return err
-    }
-    if !exist {
-        return errors.New("Station " + sn.external + " does not exist")
-    }
-
-    if updateDB {
-        err = db.DetachSchemaFromStation(sn.Ext())
-        if err != nil {
-            return err
-        }
-    }
-
-    update := models.ProducerSchemaUpdate{
-        UpdateType: models.SchemaUpdateTypeDrop,
-    }
-
-    s.updateStationProducersOfSchemaChange(sn, update)
-    return nil
+	exist, _, err := db.GetStationByName(sn.Ext())
+	if err != nil {
+		return err
+	}
+	if !exist {
+		return errors.New("Station " + sn.external + " does not exist")
+	}
+
+	if updateDB {
+		err = db.DetachSchemaFromStation(sn.Ext())
+		if err != nil {
+			return err
+		}
+	}
+
+	update := models.ProducerSchemaUpdate{
+		UpdateType: models.SchemaUpdateTypeDrop,
+	}
+
+	s.updateStationProducersOfSchemaChange(sn, update)
+	return nil
 }
 
 func (s *Server) removeSchemaFromStationDirect(c *client, reply string, msg []byte) {
-    var dsr detachSchemaRequest
-    if err := json.Unmarshal(msg, &dsr); err != nil {
-        s.Errorf("removeSchemaFromStationDirect: failed removing schema at station " + dsr.StationName + ": " + err.Error())
-        respondWithErr(s, reply, err)
-        return
-    }
-    stationName, err := StationNameFromStr(dsr.StationName)
-    if err != nil {
-        serv.Warnf("removeSchemaFromStationDirect: At station " + dsr.StationName + ": " + err.Error())
-        respondWithErr(s, reply, err)
-        return
-    }
-
-    err = removeSchemaFromStation(serv, stationName, true)
-    if err != nil {
-        serv.Errorf("removeSchemaFromStationDirect: At station " + dsr.StationName + ": " + err.Error())
-        respondWithErr(s, reply, err)
-        return
-    }
-
-    shouldSendAnalytics, _ := shouldSendAnalytics()
-    if shouldSendAnalytics {
-        analytics.SendEvent(dsr.Username, "user-detach-schema-from-station-sdk")
-    }
-
-    respondWithErr(s, reply, nil)
+	var dsr detachSchemaRequest
+	if err := json.Unmarshal(msg, &dsr); err != nil {
+		s.Errorf("removeSchemaFromStationDirect: failed removing schema at station " + dsr.StationName + ": " + err.Error())
+		respondWithErr(s, reply, err)
+		return
+	}
+	stationName, err := StationNameFromStr(dsr.StationName)
+	if err != nil {
+		serv.Warnf("removeSchemaFromStationDirect: At station " + dsr.StationName + ": " + err.Error())
+		respondWithErr(s, reply, err)
+		return
+	}
+
+	err = removeSchemaFromStation(serv, stationName, true)
+	if err != nil {
+		serv.Errorf("removeSchemaFromStationDirect: At station " + dsr.StationName + ": " + err.Error())
+		respondWithErr(s, reply, err)
+		return
+	}
+
+	shouldSendAnalytics, _ := shouldSendAnalytics()
+	if shouldSendAnalytics {
+		analytics.SendEvent(dsr.Username, "user-detach-schema-from-station-sdk")
+	}
+
+	respondWithErr(s, reply, nil)
 }
 
 func (sh StationsHandler) RemoveSchemaFromStation(c *gin.Context) {
-    // if err := DenyForSandboxEnv(c); err != nil {
-    //  return
-    // }
-
-    var body models.RemoveSchemaFromStation
-    ok := utils.Validate(c, &body, false, nil)
-    if !ok {
-        return
-    }
-
-    stationName, err := StationNameFromStr(body.StationName)
-    if err != nil {
-        serv.Warnf("RemoveSchemaFromStation: At station" + body.StationName + ": " + err.Error())
-        c.AbortWithStatusJSON(SHOWABLE_ERROR_STATUS_CODE, gin.H{"message": err.Error()})
-        return
-    }
-    exist, station, err := db.GetStationByName(stationName.Ext())
-    if err != nil {
-        serv.Errorf("RemoveSchemaFromStation: At station" + body.StationName + ": " + err.Error())
-        c.AbortWithStatusJSON(500, gin.H{"message": "Server error"})
-        return
-    }
-    if !exist {
-        errMsg := "Station " + body.StationName + " does not exist"
-        serv.Warnf("RemoveSchemaFromStation: " + errMsg)
-        c.AbortWithStatusJSON(SHOWABLE_ERROR_STATUS_CODE, gin.H{"message": errMsg})
-        return
-    }
-
-    err = removeSchemaFromStation(sh.S, stationName, true)
-    if err != nil {
-        serv.Errorf("RemoveSchemaFromStation: At station" + body.StationName + ": " + err.Error())
-        c.AbortWithStatusJSON(500, gin.H{"message": "Server error"})
-        return
-    }
-
-    user, err := getUserDetailsFromMiddleware(c)
-    if err != nil {
-        serv.Errorf("RemoveSchemaFromStation: At station" + body.StationName + ": " + err.Error())
-        c.AbortWithStatusJSON(401, gin.H{"message": "Unauthorized"})
-    }
-    message := "Schema " + station.SchemaName + " has been deleted from station " + stationName.Ext() + " by user " + user.Username
-    serv.Noticef(message)
-    var auditLogs []interface{}
-    newAuditLog := models.AuditLog{
-        StationName:       stationName.Intern(),
-        Message:           message,
-        CreatedBy:         user.ID,
-        CreatedByUsername: user.Username,
-        CreatedAt:         time.Now(),
-        UserType:          user.UserType,
-    }
-    auditLogs = append(auditLogs, newAuditLog)
-    err = CreateAuditLogs(auditLogs)
-    if err != nil {
-        serv.Errorf("RemoveSchemaFromStation: At station" + body.StationName + " - create audit logs error: " + err.Error())
-    }
-
-    shouldSendAnalytics, _ := shouldSendAnalytics()
-    if shouldSendAnalytics {
-        analytics.SendEvent(user.Username, "user-remove-schema-from-station")
-    }
-
-    c.IndentedJSON(200, gin.H{})
+	// if err := DenyForSandboxEnv(c); err != nil {
+	//  return
+	// }
+
+	var body models.RemoveSchemaFromStation
+	ok := utils.Validate(c, &body, false, nil)
+	if !ok {
+		return
+	}
+
+	stationName, err := StationNameFromStr(body.StationName)
+	if err != nil {
+		serv.Warnf("RemoveSchemaFromStation: At station" + body.StationName + ": " + err.Error())
+		c.AbortWithStatusJSON(SHOWABLE_ERROR_STATUS_CODE, gin.H{"message": err.Error()})
+		return
+	}
+	exist, station, err := db.GetStationByName(stationName.Ext())
+	if err != nil {
+		serv.Errorf("RemoveSchemaFromStation: At station" + body.StationName + ": " + err.Error())
+		c.AbortWithStatusJSON(500, gin.H{"message": "Server error"})
+		return
+	}
+	if !exist {
+		errMsg := "Station " + body.StationName + " does not exist"
+		serv.Warnf("RemoveSchemaFromStation: " + errMsg)
+		c.AbortWithStatusJSON(SHOWABLE_ERROR_STATUS_CODE, gin.H{"message": errMsg})
+		return
+	}
+
+	err = removeSchemaFromStation(sh.S, stationName, true)
+	if err != nil {
+		serv.Errorf("RemoveSchemaFromStation: At station" + body.StationName + ": " + err.Error())
+		c.AbortWithStatusJSON(500, gin.H{"message": "Server error"})
+		return
+	}
+
+	user, err := getUserDetailsFromMiddleware(c)
+	if err != nil {
+		serv.Errorf("RemoveSchemaFromStation: At station" + body.StationName + ": " + err.Error())
+		c.AbortWithStatusJSON(401, gin.H{"message": "Unauthorized"})
+	}
+	message := "Schema " + station.SchemaName + " has been deleted from station " + stationName.Ext() + " by user " + user.Username
+	serv.Noticef(message)
+	var auditLogs []interface{}
+	newAuditLog := models.AuditLog{
+		StationName:       stationName.Intern(),
+		Message:           message,
+		CreatedBy:         user.ID,
+		CreatedByUsername: user.Username,
+		CreatedAt:         time.Now(),
+		UserType:          user.UserType,
+	}
+	auditLogs = append(auditLogs, newAuditLog)
+	err = CreateAuditLogs(auditLogs)
+	if err != nil {
+		serv.Errorf("RemoveSchemaFromStation: At station" + body.StationName + " - create audit logs error: " + err.Error())
+	}
+
+	shouldSendAnalytics, _ := shouldSendAnalytics()
+	if shouldSendAnalytics {
+		analytics.SendEvent(user.Username, "user-remove-schema-from-station")
+	}
+
+	c.IndentedJSON(200, gin.H{})
 }
 
 func (sh StationsHandler) GetUpdatesForSchemaByStation(c *gin.Context) {
-    var body models.GetUpdatesForSchema
-    ok := utils.Validate(c, &body, false, nil)
-    if !ok {
-        return
-    }
-
-    stationName, err := StationNameFromStr(body.StationName)
-    if err != nil {
-        serv.Warnf("GetUpdatesForSchemaByStation: At station" + body.StationName + ": " + err.Error())
-        c.AbortWithStatusJSON(SHOWABLE_ERROR_STATUS_CODE, gin.H{"message": err.Error()})
-        return
-    }
-
-    exist, station, err := db.GetStationByName(stationName.Ext())
-    if err != nil {
-        serv.Errorf("GetUpdatesForSchemaByStation: At station" + body.StationName + ": " + err.Error())
-        c.AbortWithStatusJSON(500, gin.H{"message": "Server error"})
-        return
-    }
-    if !exist {
-        errMsg := "Station " + body.StationName + " does not exist"
-        serv.Warnf("GetUpdatesForSchemaByStation: " + errMsg)
-        c.AbortWithStatusJSON(SHOWABLE_ERROR_STATUS_CODE, gin.H{"message": errMsg})
-        return
-    }
-
-    exist, schema, err := db.GetSchemaByName(station.SchemaName)
-    if err != nil {
-        serv.Errorf("GetUpdatesForSchemaByStation: At station" + body.StationName + ": " + err.Error())
-        c.AbortWithStatusJSON(500, gin.H{"message": "Server error"})
-        return
-    }
-
-    if !exist {
-        errMsg := "Schema " + station.SchemaName + " does not exist"
-        serv.Warnf("GetUpdatesForSchemaByStation: " + errMsg)
-        c.AbortWithStatusJSON(SHOWABLE_ERROR_STATUS_CODE, gin.H{"message": errMsg})
-        return
-    }
-
-    schemasHandler := SchemasHandler{S: sh.S}
-    extedndedSchemaDetails, err := schemasHandler.getExtendedSchemaDetailsUpdateAvailable(station.SchemaVersionNumber, schema)
-
-    if err != nil {
-        serv.Errorf("GetUpdatesForSchemaByStation: At station" + body.StationName + ": " + err.Error())
-        c.AbortWithStatusJSON(500, gin.H{"message": err.Error()})
-        return
-    }
-
-    shouldSendAnalytics, _ := shouldSendAnalytics()
-    if shouldSendAnalytics {
-        user, _ := getUserDetailsFromMiddleware(c)
-        analytics.SendEvent(user.Username, "user-apply-schema-updates-on-station")
-    }
-
-    c.IndentedJSON(200, extedndedSchemaDetails)
+	var body models.GetUpdatesForSchema
+	ok := utils.Validate(c, &body, false, nil)
+	if !ok {
+		return
+	}
+
+	stationName, err := StationNameFromStr(body.StationName)
+	if err != nil {
+		serv.Warnf("GetUpdatesForSchemaByStation: At station" + body.StationName + ": " + err.Error())
+		c.AbortWithStatusJSON(SHOWABLE_ERROR_STATUS_CODE, gin.H{"message": err.Error()})
+		return
+	}
+
+	exist, station, err := db.GetStationByName(stationName.Ext())
+	if err != nil {
+		serv.Errorf("GetUpdatesForSchemaByStation: At station" + body.StationName + ": " + err.Error())
+		c.AbortWithStatusJSON(500, gin.H{"message": "Server error"})
+		return
+	}
+	if !exist {
+		errMsg := "Station " + body.StationName + " does not exist"
+		serv.Warnf("GetUpdatesForSchemaByStation: " + errMsg)
+		c.AbortWithStatusJSON(SHOWABLE_ERROR_STATUS_CODE, gin.H{"message": errMsg})
+		return
+	}
+
+	exist, schema, err := db.GetSchemaByName(station.SchemaName)
+	if err != nil {
+		serv.Errorf("GetUpdatesForSchemaByStation: At station" + body.StationName + ": " + err.Error())
+		c.AbortWithStatusJSON(500, gin.H{"message": "Server error"})
+		return
+	}
+
+	if !exist {
+		errMsg := "Schema " + station.SchemaName + " does not exist"
+		serv.Warnf("GetUpdatesForSchemaByStation: " + errMsg)
+		c.AbortWithStatusJSON(SHOWABLE_ERROR_STATUS_CODE, gin.H{"message": errMsg})
+		return
+	}
+
+	schemasHandler := SchemasHandler{S: sh.S}
+	extedndedSchemaDetails, err := schemasHandler.getExtendedSchemaDetailsUpdateAvailable(station.SchemaVersionNumber, schema)
+
+	if err != nil {
+		serv.Errorf("GetUpdatesForSchemaByStation: At station" + body.StationName + ": " + err.Error())
+		c.AbortWithStatusJSON(500, gin.H{"message": err.Error()})
+		return
+	}
+
+	shouldSendAnalytics, _ := shouldSendAnalytics()
+	if shouldSendAnalytics {
+		user, _ := getUserDetailsFromMiddleware(c)
+		analytics.SendEvent(user.Username, "user-apply-schema-updates-on-station")
+	}
+
+	c.IndentedJSON(200, extedndedSchemaDetails)
 }
 
 func (sh StationsHandler) TierdStorageClicked(c *gin.Context) {
-    shouldSendAnalytics, _ := shouldSendAnalytics()
-    if shouldSendAnalytics {
-        user, _ := getUserDetailsFromMiddleware(c)
-        analytics.SendEvent(user.Username, "user-pushed-tierd-storage-button")
-    }
-
-    c.IndentedJSON(200, gin.H{})
+	shouldSendAnalytics, _ := shouldSendAnalytics()
+	if shouldSendAnalytics {
+		user, _ := getUserDetailsFromMiddleware(c)
+		analytics.SendEvent(user.Username, "user-pushed-tierd-storage-button")
+	}
+
+	c.IndentedJSON(200, gin.H{})
 }
 
 func (sh StationsHandler) UpdateDlsConfig(c *gin.Context) {
-    var body models.UpdateDlsConfigSchema
-    ok := utils.Validate(c, &body, false, nil)
-    if !ok {
-        return
-    }
-
-    stationName, err := StationNameFromStr(body.StationName)
-    if err != nil {
-        serv.Warnf("DlsConfiguration: At station" + body.StationName + ": " + err.Error())
-        c.AbortWithStatusJSON(SHOWABLE_ERROR_STATUS_CODE, gin.H{"message": err.Error()})
-        return
-    }
-
-    exist, station, err := db.GetStationByName(stationName.Ext())
-    if err != nil {
-        serv.Errorf("DlsConfiguration: At station" + body.StationName + ": " + err.Error())
-        c.AbortWithStatusJSON(500, gin.H{"message": "Server error"})
-        return
-    }
-    if !exist {
-        errMsg := "Station " + body.StationName + " does not exist"
-        serv.Warnf("DlsConfiguration: " + errMsg)
-        c.AbortWithStatusJSON(SHOWABLE_ERROR_STATUS_CODE, gin.H{"message": errMsg})
-        return
-    }
-
-    poisonConfigChanged := station.DlsConfigurationPoison != body.Poison
-    schemaverseConfigChanged := station.DlsConfigurationSchemaverse != body.Schemaverse
-    if poisonConfigChanged || schemaverseConfigChanged {
-        err = db.UpdateStationDlsConfig(body.StationName, body.Poison, body.Schemaverse)
-        if err != nil {
-            serv.Errorf("DlsConfiguration: At station" + body.StationName + ": " + err.Error())
-            c.AbortWithStatusJSON(500, gin.H{"message": "Server error"})
-            return
-        }
-    }
-    configUpdate := models.SdkClientsUpdates{
-        StationName: stationName.Intern(),
-        Type:        schemaToDlsUpdateType,
-        Update:      station.DlsConfigurationSchemaverse,
-    }
-    serv.SendUpdateToClients(configUpdate)
-
-    c.IndentedJSON(200, gin.H{"poison": body.Poison, "schemaverse": body.Schemaverse})
+	var body models.UpdateDlsConfigSchema
+	ok := utils.Validate(c, &body, false, nil)
+	if !ok {
+		return
+	}
+
+	stationName, err := StationNameFromStr(body.StationName)
+	if err != nil {
+		serv.Warnf("DlsConfiguration: At station" + body.StationName + ": " + err.Error())
+		c.AbortWithStatusJSON(SHOWABLE_ERROR_STATUS_CODE, gin.H{"message": err.Error()})
+		return
+	}
+
+	exist, station, err := db.GetStationByName(stationName.Ext())
+	if err != nil {
+		serv.Errorf("DlsConfiguration: At station" + body.StationName + ": " + err.Error())
+		c.AbortWithStatusJSON(500, gin.H{"message": "Server error"})
+		return
+	}
+	if !exist {
+		errMsg := "Station " + body.StationName + " does not exist"
+		serv.Warnf("DlsConfiguration: " + errMsg)
+		c.AbortWithStatusJSON(SHOWABLE_ERROR_STATUS_CODE, gin.H{"message": errMsg})
+		return
+	}
+
+	poisonConfigChanged := station.DlsConfigurationPoison != body.Poison
+	schemaverseConfigChanged := station.DlsConfigurationSchemaverse != body.Schemaverse
+	if poisonConfigChanged || schemaverseConfigChanged {
+		err = db.UpdateStationDlsConfig(body.StationName, body.Poison, body.Schemaverse)
+		if err != nil {
+			serv.Errorf("DlsConfiguration: At station" + body.StationName + ": " + err.Error())
+			c.AbortWithStatusJSON(500, gin.H{"message": "Server error"})
+			return
+		}
+	}
+	configUpdate := models.SdkClientsUpdates{
+		StationName: stationName.Intern(),
+		Type:        schemaToDlsUpdateType,
+		Update:      station.DlsConfigurationSchemaverse,
+	}
+	serv.SendUpdateToClients(configUpdate)
+
+	c.IndentedJSON(200, gin.H{"poison": body.Poison, "schemaverse": body.Schemaverse})
 }
 
 func (sh StationsHandler) PurgeStation(c *gin.Context) {
-    // if err := DenyForSandboxEnv(c); err != nil {
-    //  return
-    // }
-
-    var body models.PurgeStationSchema
-    ok := utils.Validate(c, &body, false, nil)
-    if !ok {
-        return
-    }
-
-    stationName, err := StationNameFromStr(body.StationName)
-    if err != nil {
-        serv.Warnf("PurgeStation: station name: " + body.StationName + ": " + err.Error())
-        c.AbortWithStatusJSON(SHOWABLE_ERROR_STATUS_CODE, gin.H{"message": err.Error()})
-        return
-    }
-
-    exist, _, err := db.GetStationByName(stationName.Ext())
-    if err != nil {
-        serv.Errorf("PurgeStation: " + err.Error())
-        c.AbortWithStatusJSON(500, gin.H{"message": "Server error"})
-        return
-    }
-    if !exist {
-        errMsg := "Station " + stationName.external + " does not exist"
-        serv.Warnf("PurgeStation: " + errMsg)
-        c.AbortWithStatusJSON(SHOWABLE_ERROR_STATUS_CODE, gin.H{"message": errMsg})
-        return
-    }
-
-    if body.PurgeStation {
-        err = sh.S.PurgeStream(stationName.Intern())
-        if err != nil && !IsNatsErr(err, JSStreamNotFoundErr) {
-            serv.Errorf("PurgeStation: " + err.Error())
-            c.AbortWithStatusJSON(500, gin.H{"message": "Server error"})
-            return
-        }
-    }
-
-    if body.PurgeDls {
-        streamName := fmt.Sprintf(dlsStreamName, stationName.Intern())
-        err = sh.S.PurgeStream(streamName)
-        if err != nil && !IsNatsErr(err, JSStreamNotFoundErr) {
-            serv.Errorf("PurgeStation dls: " + err.Error())
-            c.AbortWithStatusJSON(500, gin.H{"message": "Server error"})
-            return
-        }
-    }
-
-    shouldSendAnalytics, _ := shouldSendAnalytics()
-    if shouldSendAnalytics {
-        user, _ := getUserDetailsFromMiddleware(c)
-        analytics.SendEvent(user.Username, "user-purge-station")
-    }
-    c.IndentedJSON(200, gin.H{})
+	// if err := DenyForSandboxEnv(c); err != nil {
+	//  return
+	// }
+
+	var body models.PurgeStationSchema
+	ok := utils.Validate(c, &body, false, nil)
+	if !ok {
+		return
+	}
+
+	stationName, err := StationNameFromStr(body.StationName)
+	if err != nil {
+		serv.Warnf("PurgeStation: station name: " + body.StationName + ": " + err.Error())
+		c.AbortWithStatusJSON(SHOWABLE_ERROR_STATUS_CODE, gin.H{"message": err.Error()})
+		return
+	}
+
+	exist, _, err := db.GetStationByName(stationName.Ext())
+	if err != nil {
+		serv.Errorf("PurgeStation: " + err.Error())
+		c.AbortWithStatusJSON(500, gin.H{"message": "Server error"})
+		return
+	}
+	if !exist {
+		errMsg := "Station " + stationName.external + " does not exist"
+		serv.Warnf("PurgeStation: " + errMsg)
+		c.AbortWithStatusJSON(SHOWABLE_ERROR_STATUS_CODE, gin.H{"message": errMsg})
+		return
+	}
+
+	if body.PurgeStation {
+		err = sh.S.PurgeStream(stationName.Intern())
+		if err != nil && !IsNatsErr(err, JSStreamNotFoundErr) {
+			serv.Errorf("PurgeStation: " + err.Error())
+			c.AbortWithStatusJSON(500, gin.H{"message": "Server error"})
+			return
+		}
+	}
+
+	if body.PurgeDls {
+		streamName := fmt.Sprintf(dlsStreamName, stationName.Intern())
+		err = sh.S.PurgeStream(streamName)
+		if err != nil && !IsNatsErr(err, JSStreamNotFoundErr) {
+			serv.Errorf("PurgeStation dls: " + err.Error())
+			c.AbortWithStatusJSON(500, gin.H{"message": "Server error"})
+			return
+		}
+	}
+
+	shouldSendAnalytics, _ := shouldSendAnalytics()
+	if shouldSendAnalytics {
+		user, _ := getUserDetailsFromMiddleware(c)
+		analytics.SendEvent(user.Username, "user-purge-station")
+	}
+	c.IndentedJSON(200, gin.H{})
 }
 
 func (sh StationsHandler) RemoveMessages(c *gin.Context) {
-    // if err := DenyForSandboxEnv(c); err != nil {
-    //  return
-    // }
-
-    var body models.RemoveMessagesSchema
-    ok := utils.Validate(c, &body, false, nil)
-    if !ok {
-        return
-    }
-
-    stationName, err := StationNameFromStr(body.StationName)
-    if err != nil {
-        serv.Warnf("RemoveMessages: station name: " + body.StationName + ": " + err.Error())
-        c.AbortWithStatusJSON(SHOWABLE_ERROR_STATUS_CODE, gin.H{"message": err.Error()})
-        return
-    }
-
-    exist, _, err := db.GetStationByName(stationName.Ext())
-    if err != nil {
-        serv.Errorf("RemoveMessages: " + err.Error())
-        c.AbortWithStatusJSON(500, gin.H{"message": "Server error"})
-        return
-    }
-    if !exist {
-        errMsg := "Station " + stationName.external + " does not exist"
-        serv.Warnf("RemoveMessages: " + errMsg)
-        c.AbortWithStatusJSON(SHOWABLE_ERROR_STATUS_CODE, gin.H{"message": errMsg})
-        return
-    }
-
-    for _, msg := range body.MessageSeqs {
-        err = sh.S.RemoveMsg(stationName, msg)
-        if err != nil {
-            if IsNatsErr(err, JSStreamNotFoundErr) || IsNatsErr(err, JSStreamMsgDeleteFailedF) {
-                continue
-            }
-            serv.Errorf("RemoveMessages: " + err.Error())
-            c.AbortWithStatusJSON(500, gin.H{"message": "Server error"})
-            return
-        }
-    }
-
-    shouldSendAnalytics, _ := shouldSendAnalytics()
-    if shouldSendAnalytics {
-        user, _ := getUserDetailsFromMiddleware(c)
-        analytics.SendEvent(user.Username, "user-remove-messages")
-    }
-
-    c.IndentedJSON(200, gin.H{})
-}
+	// if err := DenyForSandboxEnv(c); err != nil {
+	//  return
+	// }
+
+	var body models.RemoveMessagesSchema
+	ok := utils.Validate(c, &body, false, nil)
+	if !ok {
+		return
+	}
+
+	stationName, err := StationNameFromStr(body.StationName)
+	if err != nil {
+		serv.Warnf("RemoveMessages: station name: " + body.StationName + ": " + err.Error())
+		c.AbortWithStatusJSON(SHOWABLE_ERROR_STATUS_CODE, gin.H{"message": err.Error()})
+		return
+	}
+
+	exist, _, err := db.GetStationByName(stationName.Ext())
+	if err != nil {
+		serv.Errorf("RemoveMessages: " + err.Error())
+		c.AbortWithStatusJSON(500, gin.H{"message": "Server error"})
+		return
+	}
+	if !exist {
+		errMsg := "Station " + stationName.external + " does not exist"
+		serv.Warnf("RemoveMessages: " + errMsg)
+		c.AbortWithStatusJSON(SHOWABLE_ERROR_STATUS_CODE, gin.H{"message": errMsg})
+		return
+	}
+
+	for _, msg := range body.MessageSeqs {
+		err = sh.S.RemoveMsg(stationName, msg)
+		if err != nil {
+			if IsNatsErr(err, JSStreamNotFoundErr) || IsNatsErr(err, JSStreamMsgDeleteFailedF) {
+				continue
+			}
+			serv.Errorf("RemoveMessages: " + err.Error())
+			c.AbortWithStatusJSON(500, gin.H{"message": "Server error"})
+			return
+		}
+	}
+
+	shouldSendAnalytics, _ := shouldSendAnalytics()
+	if shouldSendAnalytics {
+		user, _ := getUserDetailsFromMiddleware(c)
+		analytics.SendEvent(user.Username, "user-remove-messages")
+	}
+
+	c.IndentedJSON(200, gin.H{})
+}