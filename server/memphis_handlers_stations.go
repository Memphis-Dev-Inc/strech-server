// Credit for The NATS.IO Authors
// Copyright 2021-2022 The Memphis Authors
// Licensed under the Apache License, Version 2.0 (the “License”);
// you may not use this file except in compliance with the License.
// You may obtain a copy of the License at
//
// http://www.apache.org/licenses/LICENSE-2.0
//
// Unless required by applicable law or agreed to in writing, software
// distributed under the License is distributed on an “AS IS” BASIS,
// WITHOUT WARRANTIES OR CONDITIONS OF ANY KIND, either express or implied.
// See the License for the specific language governing permissions and
// limitations under the License.
package server

import (
	"context"
	"encoding/json"
	"errors"
	"memphis-broker/analytics"
	"memphis-broker/models"
	"memphis-broker/utils"
	"strings"
	"time"

	"github.com/gin-gonic/gin"
	"go.mongodb.org/mongo-driver/bson"
	"go.mongodb.org/mongo-driver/bson/primitive"
	"go.mongodb.org/mongo-driver/mongo"
	"go.mongodb.org/mongo-driver/mongo/options"
)

type StationsHandler struct{ S *Server }

const (
	stationObjectName = "Station"
)

type StationName struct {
	internal string
	external string
}

func (sn StationName) Ext() string {
	return sn.external
}

func (sn StationName) Intern() string {
	return sn.internal
}

func StationNameFromStr(name string) (StationName, error) {
	extern := strings.ToLower(name)

	err := validateName(extern, stationObjectName)
	if err != nil {
		return StationName{}, err
	}

	intern := replaceDelimiters(name)
	intern = strings.ToLower(intern)

	return StationName{internal: intern, external: extern}, nil
}

func StationNameFromStreamName(streamName string) StationName {
	intern := streamName
	extern := revertDelimiters(intern)

	return StationName{internal: intern, external: extern}
}

func validateRetentionType(retentionType string) error {
	if retentionType != "message_age_sec" && retentionType != "messages" && retentionType != "bytes" {
		return errors.New("retention type can be one of the following message_age_sec/messages/bytes")
	}

	return nil
}

func validateStorageType(storageType string) error {
	if storageType != "file" && storageType != "memory" {
		return errors.New("storage type can be one of the following file/memory")
	}

	return nil
}

func validateReplicas(replicas int) error {
	if replicas > 5 {
		return errors.New("max replicas in a cluster is 5")
	}

	return nil
}

// TODO remove the station resources - functions, connectors
func removeStationResources(s *Server, station models.Station) error {
	stationName, err := StationNameFromStr(station.Name)
<<<<<<< HEAD
	if err != nil {
		return err
	}
	err = s.RemoveStream(stationName.Intern())
=======
>>>>>>> 439a9116
	if err != nil {
		return err
	}
	err = s.RemoveStream(stationName.Intern())
	if err != nil {
		return err
	}

	DeleteTagsFromStation(station.ID)

	DeleteTagsFromStation(station.ID)

	_, err = producersCollection.UpdateMany(context.TODO(),
		bson.M{"station_id": station.ID},
		bson.M{"$set": bson.M{"is_active": false, "is_deleted": true}},
	)
	if err != nil {
		return err
	}

	_, err = consumersCollection.UpdateMany(context.TODO(),
		bson.M{"station_id": station.ID},
		bson.M{"$set": bson.M{"is_active": false, "is_deleted": true}},
	)
	if err != nil {
		return err
	}

	err = RemovePoisonMsgsByStation(station.Name)
	if err != nil {
		serv.Warnf("removeStationResources error: " + err.Error())
	}

	err = RemoveAllAuditLogsByStation(station.Name)
	if err != nil {
		serv.Warnf("removeStationResources error: " + err.Error())
	}

	return nil
}

func (s *Server) createStationDirect(c *client, reply string, msg []byte) {
	var csr createStationRequest
	if err := json.Unmarshal(msg, &csr); err != nil {
		s.Warnf("failed creating station: %v", err.Error())
		respondWithErr(s, reply, err)
		return
	}
	stationName, err := StationNameFromStr(csr.StationName)
	if err != nil {
		serv.Warnf(err.Error())
		respondWithErr(s, reply, err)
		return
	}

	exist, _, err := IsStationExist(stationName)
	if err != nil {
		serv.Errorf("CreateStation error: " + err.Error())
		respondWithErr(s, reply, err)
		return
	}

	if exist {
		serv.Warnf("Station with that name already exists")
		respondWithErr(s, reply, errors.New("memphis: station with that name already exists"))
		return
	}

	var retentionType string
	var retentionValue int
	if csr.RetentionType != "" {
		retentionType = strings.ToLower(csr.RetentionType)
		err = validateRetentionType(retentionType)
		if err != nil {
			serv.Warnf(err.Error())
			respondWithErr(s, reply, err)
			return
		}
		retentionValue = csr.RetentionValue
	} else {
		retentionType = "message_age_sec"
		retentionValue = 604800 // 1 week
	}

	var storageType string
	if csr.StorageType != "" {
		storageType = strings.ToLower(csr.StorageType)
		err = validateStorageType(storageType)
		if err != nil {
			serv.Warnf(err.Error())
			respondWithErr(s, reply, err)
			return
		}
	} else {
		storageType = "file"
	}

	replicas := csr.Replicas
	if replicas > 0 {
		err = validateReplicas(replicas)
		if err != nil {
			serv.Warnf(err.Error())
			respondWithErr(s, reply, err)
			return
		}
	} else {
		replicas = 1
	}
	newStation := models.Station{
		ID:              primitive.NewObjectID(),
		Name:            stationName.Ext(),
		CreatedByUser:   c.memphisInfo.username,
		CreationDate:    time.Now(),
		IsDeleted:       false,
		RetentionType:   retentionType,
		RetentionValue:  retentionValue,
		StorageType:     storageType,
		Replicas:        replicas,
		DedupEnabled:    csr.DedupEnabled,
		DedupWindowInMs: csr.DedupWindowMillis,
		LastUpdate:      time.Now(),
		Functions:       []models.Function{},
	}

	err = s.CreateStream(stationName, newStation)
	if err != nil {
		serv.Warnf(err.Error())
		respondWithErr(s, reply, err)
		return
	}

	_, err = stationsCollection.InsertOne(context.TODO(), newStation)
	if err != nil {
		serv.Errorf("CreateStation error: " + err.Error())
		respondWithErr(s, reply, err)
		return
	}
	message := "Station " + stationName.Ext() + " has been created"
	serv.Noticef(message)

	var auditLogs []interface{}
	newAuditLog := models.AuditLog{
		ID:            primitive.NewObjectID(),
		StationName:   stationName.Ext(),
		Message:       message,
		CreatedByUser: c.memphisInfo.username,
		CreationDate:  time.Now(),
		UserType:      "application",
	}
	auditLogs = append(auditLogs, newAuditLog)
	err = CreateAuditLogs(auditLogs)
	if err != nil {
		serv.Warnf("create audit logs error: " + err.Error())
	}

	shouldSendAnalytics, _ := shouldSendAnalytics()
	if shouldSendAnalytics {
		analytics.SendEvent(c.memphisInfo.username, "user-create-station")
	}

	respondWithErr(s, reply, nil)
}

func (sh StationsHandler) GetStation(c *gin.Context) {
	var body models.GetStationSchema
	ok := utils.Validate(c, &body, false, nil)
	if !ok {
		return
	}
	tagsHandler := TagsHandler{S: sh.S}

	var station models.GetStationResponseSchema
	err := stationsCollection.FindOne(context.TODO(), bson.M{
		"name": body.StationName,
		"$or": []interface{}{
			bson.M{"is_deleted": false},
			bson.M{"is_deleted": bson.M{"$exists": false}},
		},
	}).Decode(&station)
	if err == mongo.ErrNoDocuments {
		c.AbortWithStatusJSON(configuration.SHOWABLE_ERROR_STATUS_CODE, gin.H{"message": "Station does not exist"})
		return
	} else if err != nil {
		serv.Errorf("GetStationById error: " + err.Error())
		c.AbortWithStatusJSON(500, gin.H{"message": "Server error"})
		return
	}
	tags, err := tagsHandler.GetTagsByStation(station.ID)
	if err != nil {
		serv.Errorf("GetStation error: " + err.Error())
		c.AbortWithStatusJSON(500, gin.H{"message": "Server error"})
		return
	}
	station.Tags = tags

	c.IndentedJSON(200, station)
}

func (sh StationsHandler) GetStationsDetails() ([]models.ExtendedStationDetails, error) {
	var exStations []models.ExtendedStationDetails
	var stations []models.Station

	poisonMsgsHandler := PoisonMessagesHandler{S: sh.S}
	cursor, err := stationsCollection.Aggregate(context.TODO(), mongo.Pipeline{
		bson.D{{"$match", bson.D{{"$or", []interface{}{
			bson.D{{"is_deleted", false}},
			bson.D{{"is_deleted", bson.D{{"$exists", false}}}},
		}}}}},
	})
	if err != nil {
		return []models.ExtendedStationDetails{}, err
	}

	if err = cursor.All(context.TODO(), &stations); err != nil {
		return []models.ExtendedStationDetails{}, err
	}

	if len(stations) == 0 {
		return []models.ExtendedStationDetails{}, nil
	} else {
		tagsHandler := TagsHandler{S: sh.S}
		for _, station := range stations {
			totalMessages, err := sh.GetTotalMessages(station.Name)
			if err != nil {
				if IsNatsErr(err, JSStreamNotFoundErr) {
					continue
				} else {
					return []models.ExtendedStationDetails{}, err
				}
			}
			poisonMessages, err := poisonMsgsHandler.GetTotalPoisonMsgsByStation(station.Name)
			if err != nil {
				if IsNatsErr(err, JSStreamNotFoundErr) {
					continue
				} else {
					return []models.ExtendedStationDetails{}, err
				}
			}
			tags, err := tagsHandler.GetTagsByStation(station.ID)
			if err != nil {
				return []models.ExtendedStationDetails{}, err
			}
			exStations = append(exStations, models.ExtendedStationDetails{Station: station, PoisonMessages: poisonMessages, TotalMessages: totalMessages, Tags: tags})
		}
		return exStations, nil
	}
}

func (sh StationsHandler) GetAllStationsDetails() ([]models.ExtendedStation, error) {
	var stations []models.ExtendedStation
	cursor, err := stationsCollection.Aggregate(context.TODO(), mongo.Pipeline{
		bson.D{{"$match", bson.D{{"$or", []interface{}{
			bson.D{{"is_deleted", false}},
			bson.D{{"is_deleted", bson.D{{"$exists", false}}}},
		}}}}},
		bson.D{{"$project", bson.D{{"_id", 1}, {"name", 1}, {"retention_type", 1}, {"retention_value", 1}, {"storage_type", 1}, {"replicas", 1}, {"dedup_enabled", 1}, {"dedup_window_in_ms", 1}, {"created_by_user", 1}, {"creation_date", 1}, {"last_update", 1}, {"functions", 1}}}},
	})
	if err != nil {
		return stations, err
	}

	if err = cursor.All(context.TODO(), &stations); err != nil {
		return stations, err
	}

	if len(stations) == 0 {
		return []models.ExtendedStation{}, nil
	} else {
		poisonMsgsHandler := PoisonMessagesHandler{S: sh.S}
		tagsHandler := TagsHandler{S: sh.S}
		var extStations []models.ExtendedStation
		for i := 0; i < len(stations); i++ {
			totalMessages, err := sh.GetTotalMessages(stations[i].Name)
			if err != nil {
				if IsNatsErr(err, JSStreamNotFoundErr) {
					continue
				} else {
					return []models.ExtendedStation{}, err
				}
			}
			poisonMessages, err := poisonMsgsHandler.GetTotalPoisonMsgsByStation(stations[i].Name)
			if err != nil {
				if IsNatsErr(err, JSStreamNotFoundErr) {
					continue
				} else {
					return []models.ExtendedStation{}, err
				}
			}
			tags, err := tagsHandler.GetTagsByStation(stations[i].ID)
			if err != nil {
				return []models.ExtendedStation{}, err
			}

			stations[i].TotalMessages = totalMessages
			stations[i].PoisonMessages = poisonMessages
			stations[i].Tags = tags
			extStations = append(extStations, stations[i])
		}
		return extStations, nil
	}
}

func (sh StationsHandler) GetStations(c *gin.Context) {
	stations, err := sh.GetStationsDetails()
	if err != nil {
		serv.Errorf("GetStations error: " + err.Error())
		c.AbortWithStatusJSON(500, gin.H{"message": "Server error"})
		return
	}
	c.IndentedJSON(200, gin.H{
		"stations": stations,
	})
}

func (sh StationsHandler) GetAllStations(c *gin.Context) {
	stations, err := sh.GetAllStationsDetails()
	if err != nil {
		serv.Errorf("GetAllStations error: " + err.Error())
		c.AbortWithStatusJSON(500, gin.H{"message": "Server error"})
		return
	}

	c.IndentedJSON(200, stations)
}

func (sh StationsHandler) CreateStation(c *gin.Context) {
	var body models.CreateStationSchema
	ok := utils.Validate(c, &body, false, nil)
	if !ok {
		return
	}

	stationName, err := StationNameFromStr(body.Name)
	if err != nil {
		serv.Warnf(err.Error())
		c.AbortWithStatusJSON(configuration.SHOWABLE_ERROR_STATUS_CODE, gin.H{"message": err.Error()})
		return
	}

	exist, _, err := IsStationExist(stationName)
	if err != nil {
		serv.Errorf("CreateStation error: " + err.Error())
		c.AbortWithStatusJSON(500, gin.H{"message": "Server error"})
		return
	}
	if exist {
		serv.Warnf("Station with the same name is already exist")
		c.AbortWithStatusJSON(configuration.SHOWABLE_ERROR_STATUS_CODE, gin.H{"message": "Station with the same name is already exist"})
		return
	}

	user, err := getUserDetailsFromMiddleware(c)
	if err != nil {
		serv.Errorf("CreateStation error: " + err.Error())
		c.AbortWithStatusJSON(401, gin.H{"message": "Unauthorized"})
	}

	schemaName := body.SchemaName
	var schemaDetails models.SchemaDetails
	var schemaDetailsResponse models.StationOverviewSchemaDetails
	if schemaName != "" {
		schemaName = strings.ToLower(body.SchemaName)
		exist, schema, err := IsSchemaExist(schemaName)
		if err != nil {
			serv.Errorf("CreateStation error: " + err.Error())
			c.AbortWithStatusJSON(500, gin.H{"message": "Server Error"})
			return
		}
		if !exist {
			serv.Warnf("Schema does not exist")
			c.AbortWithStatusJSON(configuration.SHOWABLE_ERROR_STATUS_CODE, gin.H{"message": "Schema does not exist"})
			return
		}

		schemaVersion, err := getActiveVersionBySchemaId(schema.ID)
		if err != nil {
			serv.Errorf("CreateStation error: " + err.Error())
			c.AbortWithStatusJSON(500, gin.H{"message": err.Error()})
			return
		}

		schemaDetailsResponse = models.StationOverviewSchemaDetails{SchemaName: schemaName, VersionNumber: schemaVersion.VersionNumber, UpdatesAvailable: true}
		schemaDetails = models.SchemaDetails{SchemaName: schemaName, VersionNumber: schemaVersion.VersionNumber}
	}

	var retentionType string
	if body.RetentionType != "" && body.RetentionValue > 0 {
		retentionType = strings.ToLower(body.RetentionType)
		err = validateRetentionType(retentionType)
		if err != nil {
			serv.Warnf(err.Error())
			c.AbortWithStatusJSON(configuration.SHOWABLE_ERROR_STATUS_CODE, gin.H{"message": err.Error()})
			return
		}
	} else {
		retentionType = "message_age_sec"
		body.RetentionValue = 604800 // 1 week
	}

	if body.StorageType != "" {
		body.StorageType = strings.ToLower(body.StorageType)
		err = validateStorageType(body.StorageType)
		if err != nil {
			serv.Warnf(err.Error())
			c.AbortWithStatusJSON(configuration.SHOWABLE_ERROR_STATUS_CODE, gin.H{"message": err.Error()})
			return
		}
	} else {
		body.StorageType = "file"
	}

	if body.Replicas > 0 {
		err = validateReplicas(body.Replicas)
		if err != nil {
			serv.Warnf(err.Error())
			c.AbortWithStatusJSON(configuration.SHOWABLE_ERROR_STATUS_CODE, gin.H{"message": err.Error()})
			return
		}
	} else {
		body.Replicas = 1
	}

	newStation := models.Station{
		ID:              primitive.NewObjectID(),
		Name:            stationName.Ext(),
		RetentionType:   retentionType,
		RetentionValue:  body.RetentionValue,
		StorageType:     body.StorageType,
		Replicas:        body.Replicas,
		DedupEnabled:    body.DedupEnabled,
		DedupWindowInMs: body.DedupWindowInMs,
		CreatedByUser:   user.Username,
		CreationDate:    time.Now(),
		LastUpdate:      time.Now(),
		Functions:       []models.Function{},
		IsDeleted:       false,
		Schema:          schemaDetails,
	}

	err = sh.S.CreateStream(stationName, newStation)
	if err != nil {
		serv.Errorf("CreateStation error: " + err.Error())
		c.AbortWithStatusJSON(500, gin.H{"message": "Server error"})
		return
	}

	var emptySchemaDetailsResponse struct{}
	var update bson.M
	filter := bson.M{"name": newStation.Name, "is_deleted": false}
	if schemaName != "" {
		update = bson.M{
			"$setOnInsert": bson.M{
				"_id":                newStation.ID,
				"retention_type":     newStation.RetentionType,
				"retention_value":    newStation.RetentionValue,
				"storage_type":       newStation.StorageType,
				"replicas":           newStation.Replicas,
				"dedup_enabled":      newStation.DedupEnabled,
				"dedup_window_in_ms": newStation.DedupWindowInMs,
				"created_by_user":    newStation.CreatedByUser,
				"creation_date":      newStation.CreationDate,
				"last_update":        newStation.LastUpdate,
				"functions":          newStation.Functions,
				"schema":             newStation.Schema,
			},
		}
	} else {
		update = bson.M{
			"$setOnInsert": bson.M{
				"_id":                newStation.ID,
				"retention_type":     newStation.RetentionType,
				"retention_value":    newStation.RetentionValue,
				"storage_type":       newStation.StorageType,
				"replicas":           newStation.Replicas,
				"dedup_enabled":      newStation.DedupEnabled,
				"dedup_window_in_ms": newStation.DedupWindowInMs,
				"created_by_user":    newStation.CreatedByUser,
				"creation_date":      newStation.CreationDate,
				"last_update":        newStation.LastUpdate,
				"functions":          newStation.Functions,
				"schema":             emptySchemaDetailsResponse,
			},
		}
	}
	opts := options.Update().SetUpsert(true)
	updateResults, err := stationsCollection.UpdateOne(context.TODO(), filter, update, opts)
	if err != nil {
		serv.Errorf("CreateStation error: " + err.Error())
		c.AbortWithStatusJSON(500, gin.H{"message": "Server error"})
		return
	}
	if updateResults.MatchedCount > 0 {
		serv.Warnf("Station with the same name is already exist")
		c.AbortWithStatusJSON(configuration.SHOWABLE_ERROR_STATUS_CODE, gin.H{"message": "Station with the same name is already exist"})
		return
	}

	if len(body.Tags) > 0 {
		err = AddTagsToEntity(body.Tags, "station", newStation.ID)
		if err != nil {
			serv.Errorf("Failed creating tag: %v", err.Error())
			c.AbortWithStatusJSON(500, gin.H{"message": "Server error"})
			return
		}
	}

	message := "Station " + stationName.Ext() + " has been created"
	serv.Noticef(message)
	var auditLogs []interface{}
	newAuditLog := models.AuditLog{
		ID:            primitive.NewObjectID(),
		StationName:   stationName.Ext(),
		Message:       message,
		CreatedByUser: user.Username,
		CreationDate:  time.Now(),
		UserType:      user.UserType,
	}
	auditLogs = append(auditLogs, newAuditLog)
	err = CreateAuditLogs(auditLogs)
	if err != nil {
		serv.Warnf("CreateStation error: " + err.Error())
	}

	shouldSendAnalytics, _ := shouldSendAnalytics()
	if shouldSendAnalytics {
		analytics.SendEvent(user.Username, "user-create-station")
	}

	if schemaName != "" {
		c.IndentedJSON(200, gin.H{
			"id":                 primitive.NewObjectID(),
			"name":               stationName.Ext(),
			"retention_type":     retentionType,
			"retention_value":    body.RetentionValue,
			"storage_type":       body.StorageType,
			"replicas":           body.Replicas,
			"dedup_enabled":      body.DedupEnabled,
			"dedup_window_in_ms": body.DedupWindowInMs,
			"created_by_user":    user.Username,
			"creation_date":      time.Now(),
			"last_update":        time.Now(),
			"functions":          []models.Function{},
			"is_deleted":         false,
			"schema":             schemaDetailsResponse,
		})
	} else {
		c.IndentedJSON(200, gin.H{
			"id":                 primitive.NewObjectID(),
			"name":               stationName.Ext(),
			"retention_type":     retentionType,
			"retention_value":    body.RetentionValue,
			"storage_type":       body.StorageType,
			"replicas":           body.Replicas,
			"dedup_enabled":      body.DedupEnabled,
			"dedup_window_in_ms": body.DedupWindowInMs,
			"created_by_user":    user.Username,
			"creation_date":      time.Now(),
			"last_update":        time.Now(),
			"functions":          []models.Function{},
			"is_deleted":         false,
			"schema":             emptySchemaDetailsResponse,
		})
	}
}

func (sh StationsHandler) RemoveStation(c *gin.Context) {
	if err := DenyForSandboxEnv(c); err != nil {
		return
	}
	var body models.RemoveStationSchema
	ok := utils.Validate(c, &body, false, nil)
	if !ok {
		return
	}

	var stationNames []string
	for _, stationName := range body.StationNames {
		stationName, err := StationNameFromStr(stationName)
		if err != nil {
			serv.Warnf(err.Error())
			c.AbortWithStatusJSON(configuration.SHOWABLE_ERROR_STATUS_CODE, gin.H{"message": err.Error()})
			return
		}

		stationNames = append(stationNames, stationName.Ext())

		exist, station, err := IsStationExist(stationName)
		if err != nil {
			serv.Errorf("RemoveStation error: " + err.Error())
			c.AbortWithStatusJSON(500, gin.H{"message": "Server error"})
			return
		}
		if !exist {
			serv.Warnf("Station does not exist")
			c.AbortWithStatusJSON(configuration.SHOWABLE_ERROR_STATUS_CODE, gin.H{"message": "Station does not exist"})
			return
		}

		err = removeStationResources(sh.S, station)
		if err != nil {
			serv.Errorf("RemoveStation error: " + err.Error())
			c.AbortWithStatusJSON(500, gin.H{"message": "Server error"})
			return
		}
	}

	_, err := stationsCollection.UpdateMany(context.TODO(),
		bson.M{
			"name": bson.M{"$in": stationNames},
			"$or": []interface{}{
				bson.M{"is_deleted": false},
				bson.M{"is_deleted": bson.M{"$exists": false}},
			},
		},
		bson.M{"$set": bson.M{"is_deleted": true}},
	)
	if err != nil {
		serv.Errorf("RemoveStation error: " + err.Error())
		c.AbortWithStatusJSON(500, gin.H{"message": "Server error"})
		return
	}

	shouldSendAnalytics, _ := shouldSendAnalytics()
	if shouldSendAnalytics {
		user, _ := getUserDetailsFromMiddleware(c)
		analytics.SendEvent(user.Username, "user-remove-station")
	}

	for _, name := range stationNames {
		serv.Noticef("Station " + name + " has been deleted")
	}
	c.IndentedJSON(200, gin.H{})
}

func (s *Server) removeStationDirect(reply string, msg []byte) {
	var dsr destroyStationRequest
	if err := json.Unmarshal(msg, &dsr); err != nil {
		s.Warnf("failed destroying station: %v", err.Error())
		respondWithErr(s, reply, err)
		return
	}
	stationName, err := StationNameFromStr(dsr.StationName)
	if err != nil {
		serv.Warnf("RemoveStation error: " + err.Error())
		respondWithErr(s, reply, err)
		return
	}

	exist, station, err := IsStationExist(stationName)
	if err != nil {
		serv.Errorf("RemoveStation error: " + err.Error())
		respondWithErr(s, reply, err)
		return
	}
	if !exist {
		serv.Warnf("Station does not exist")
		respondWithErr(s, reply, err)
		return
	}

	err = removeStationResources(s, station)
	if err != nil {
		serv.Errorf("RemoveStation error: " + err.Error())
		respondWithErr(s, reply, err)
		return
	}

	_, err = stationsCollection.UpdateOne(context.TODO(),
		bson.M{
			"name": stationName.Ext(),
			"$or": []interface{}{
				bson.M{"is_deleted": false},
				bson.M{"is_deleted": bson.M{"$exists": false}},
			},
		},
		bson.M{"$set": bson.M{"is_deleted": true}},
	)
	if err != nil {
		serv.Errorf("RemoveStation error: " + err.Error())
		respondWithErr(s, reply, err)
		return
	}

	serv.Noticef("Station " + stationName.Ext() + " has been deleted")
	respondWithErr(s, reply, nil)
	return
}

func (sh StationsHandler) GetTotalMessages(stationNameExt string) (int, error) {
	stationName, err := StationNameFromStr(stationNameExt)
	if err != nil {
		return 0, err
	}
	totalMessages, err := sh.S.GetTotalMessagesInStation(stationName)
	return totalMessages, err
}

func (sh StationsHandler) GetTotalMessagesAcrossAllStations() (int, error) {
	totalMessages, err := sh.S.GetTotalMessagesAcrossAllStations()
	return totalMessages, err
}

func (sh StationsHandler) GetAvgMsgSize(station models.Station) (int64, error) {
	avgMsgSize, err := sh.S.GetAvgMsgSizeInStation(station)
	return avgMsgSize, err
}

func (sh StationsHandler) GetMessages(station models.Station, messagesToFetch int) ([]models.MessageDetails, error) {
	messages, err := sh.S.GetMessages(station, messagesToFetch)
	if err != nil {
		return messages, err
	}

	return messages, nil
}

func (sh StationsHandler) GetLeaderAndFollowers(station models.Station) (string, []string, error) {
	if sh.S.JetStreamIsClustered() {
		leader, followers, err := sh.S.GetLeaderAndFollowers(station)
		if err != nil {
			return "", []string{}, err
		}

		return leader, followers, nil
	} else {
		return "broker-0", []string{}, nil
	}
}

func getCgStatus(members []models.CgMember) (bool, bool) {
	deletedCount := 0
	for _, member := range members {
		if member.IsActive {
			return true, false
		}

		if member.IsDeleted {
			deletedCount++
		}
	}

	if len(members) == deletedCount {
		return false, true
	}

	return false, false
}

func (sh StationsHandler) GetPoisonMessageJourneyDetails(poisonMsgId string) (models.PoisonMessageResponse, error) {
	messageId, _ := primitive.ObjectIDFromHex(poisonMsgId)
	poisonMessage, err := GetPoisonMsgById(messageId)
	var results models.PoisonMessageResponse
	if err != nil {
		return results, err
	}

	stationName, err := StationNameFromStr(poisonMessage.StationName)
<<<<<<< HEAD
	if err != nil {
		return results, err
	}
	exist, station, err := IsStationExist(stationName)
	if err != nil {
		return results, err
=======
	if err != nil {
		return results, err
	}
	exist, station, err := IsStationExist(stationName)
	if err != nil {
		return results, err
>>>>>>> 439a9116
	}
	if !exist {
		return results, errors.New("Station does not exist")
	}

	filter := bson.M{"name": poisonMessage.Producer.Name, "station_id": station.ID, "connection_id": poisonMessage.Producer.ConnectionId}
	var producer models.Producer
	err = producersCollection.FindOne(context.TODO(), filter).Decode(&producer)
	if err == mongo.ErrNoDocuments {
		return results, errors.New("Producer does not exist")
	} else if err != nil {
		return results, err
	}

	poisonMessage.Producer.CreatedByUser = producer.CreatedByUser
	poisonMessage.Producer.IsActive = producer.IsActive
	poisonMessage.Producer.IsDeleted = producer.IsDeleted

	for i, _ := range poisonMessage.PoisonedCgs {
		cgMembers, err := GetConsumerGroupMembers(poisonMessage.PoisonedCgs[i].CgName, station)
		if err != nil {
			return results, err
		}

		isActive, isDeleted := getCgStatus(cgMembers)

		stationName, err := StationNameFromStr(poisonMessage.StationName)
<<<<<<< HEAD
		if err != nil {
			return results, err
		}
		cgInfo, err := sh.S.GetCgInfo(stationName, poisonMessage.PoisonedCgs[i].CgName)
		if err != nil {
			return results, err
=======
		if err != nil {
			return results, err
		}
		cgInfo, err := sh.S.GetCgInfo(stationName, poisonMessage.PoisonedCgs[i].CgName)
		if err != nil {
			return results, err
>>>>>>> 439a9116
		}

		totalPoisonMsgs, err := GetTotalPoisonMsgsByCg(poisonMessage.StationName, poisonMessage.PoisonedCgs[i].CgName)
		if err != nil {
			return results, err
		}

		poisonMessage.PoisonedCgs[i].MaxAckTimeMs = cgMembers[0].MaxAckTimeMs
		poisonMessage.PoisonedCgs[i].MaxMsgDeliveries = cgMembers[0].MaxMsgDeliveries
		poisonMessage.PoisonedCgs[i].UnprocessedMessages = int(cgInfo.NumPending)
		poisonMessage.PoisonedCgs[i].InProcessMessages = cgInfo.NumAckPending
		poisonMessage.PoisonedCgs[i].TotalPoisonMessages = totalPoisonMsgs
		poisonMessage.PoisonedCgs[i].CgMembers = cgMembers
		poisonMessage.PoisonedCgs[i].IsActive = isActive
		poisonMessage.PoisonedCgs[i].IsDeleted = isDeleted
	}

	headers := map[string]string{}
	for _, value := range poisonMessage.Message.Headers {
<<<<<<< HEAD
		if strings.HasPrefix(value.HeaderKey, "$memphis") {
			continue
		}
=======
>>>>>>> 439a9116
		headers[value.HeaderKey] = value.HeaderValue
	}

	msg := models.MessagePayload{
		TimeSent: poisonMessage.Message.TimeSent,
		Size:     poisonMessage.Message.Size,
		Data:     poisonMessage.Message.Data,
		Headers:  headers,
	}
	results = models.PoisonMessageResponse{
		ID:           poisonMessage.ID,
		StationName:  poisonMessage.StationName,
		MessageSeq:   poisonMessage.MessageSeq,
		Producer:     poisonMessage.Producer,
		PoisonedCgs:  poisonMessage.PoisonedCgs,
		Message:      msg,
		CreationDate: poisonMessage.CreationDate,
	}

	return results, nil
}

func (sh StationsHandler) GetPoisonMessageJourney(c *gin.Context) {
	var body models.GetPoisonMessageJourneySchema
	ok := utils.Validate(c, &body, false, nil)
	if !ok {
		return
	}

	poisonMessage, err := sh.GetPoisonMessageJourneyDetails(body.MessageId)
	if err == mongo.ErrNoDocuments {
		serv.Warnf("GetPoisonMessageJourney error: " + err.Error())
		c.AbortWithStatusJSON(configuration.SHOWABLE_ERROR_STATUS_CODE, gin.H{"message": "Poison message does not exist"})
		return
	}
	if err != nil {
		serv.Errorf("GetPoisonMessageJourney error: " + err.Error())
		c.AbortWithStatusJSON(500, gin.H{"message": "Server error"})
		return
	}

	shouldSendAnalytics, _ := shouldSendAnalytics()
	if shouldSendAnalytics {
		user, _ := getUserDetailsFromMiddleware(c)
		analytics.SendEvent(user.Username, "user-enter-message-journey")
	}

	c.IndentedJSON(200, poisonMessage)
}

func (sh StationsHandler) AckPoisonMessages(c *gin.Context) {
	var body models.AckPoisonMessagesSchema
	ok := utils.Validate(c, &body, false, nil)
	if !ok {
		return
	}

	_, err := poisonMessagesCollection.DeleteMany(context.TODO(), bson.M{"_id": bson.M{"$in": body.PoisonMessageIds}})
	if err != nil {
		serv.Errorf("AckPoisonMessage error: " + err.Error())
		c.AbortWithStatusJSON(500, gin.H{"message": "Server error"})
		return
	}

	shouldSendAnalytics, _ := shouldSendAnalytics()
	if shouldSendAnalytics {
		user, _ := getUserDetailsFromMiddleware(c)
		analytics.SendEvent(user.Username, "user-ack-poison-message")
	}

	c.IndentedJSON(200, gin.H{})
}

func (sh StationsHandler) ResendPoisonMessages(c *gin.Context) {
	var body models.ResendPoisonMessagesSchema
	ok := utils.Validate(c, &body, false, nil)
	if !ok {
		return
	}

	var msgs []models.PoisonMessage
	cursor, err := poisonMessagesCollection.Find(context.TODO(), bson.M{"_id": bson.M{"$in": body.PoisonMessageIds}})
	if err != nil {
		serv.Errorf("ResendPoisonMessages error: " + err.Error())
		c.AbortWithStatusJSON(500, gin.H{"message": "Server error"})
		return
	}
	if err = cursor.All(context.TODO(), &msgs); err != nil {
		serv.Errorf("ResendPoisonMessages error: " + err.Error())
		c.AbortWithStatusJSON(500, gin.H{"message": "Server error"})
		return
	}

	for _, msg := range msgs {
		stationName := replaceDelimiters(msg.StationName)
		for _, cg := range msg.PoisonedCgs {
			cgName := replaceDelimiters(cg.CgName)
			headersJson := map[string]string{}
			for _, value := range msg.Message.Headers {
				headersJson[value.HeaderKey] = value.HeaderValue
			}
			headers, err := json.Marshal(headersJson)
			if err != nil {
				serv.Errorf("ResendPoisonMessages error: " + err.Error())
				c.AbortWithStatusJSON(500, gin.H{"message": "Server error"})
				return
			}
			err = sh.S.ResendPoisonMessage("$memphis_dlq_"+stationName+"_"+cgName, []byte(msg.Message.Data), headers)
			if err != nil {
				serv.Errorf("ResendPoisonMessages error: " + err.Error())
				c.AbortWithStatusJSON(500, gin.H{"message": "Server error"})
				return
			}
		}
	}

	shouldSendAnalytics, _ := shouldSendAnalytics()
	if shouldSendAnalytics {
		user, _ := getUserDetailsFromMiddleware(c)
		analytics.SendEvent(user.Username, "user-resend-poison-message")
	}

	c.IndentedJSON(200, gin.H{})
}

func (sh StationsHandler) GetMessageDetails(c *gin.Context) {
	var body models.GetMessageDetailsSchema
	ok := utils.Validate(c, &body, false, nil)
	if !ok {
		return
	}

	if body.IsPoisonMessage {
		poisonMessage, err := sh.GetPoisonMessageJourneyDetails(body.MessageId)
		if err == mongo.ErrNoDocuments {
			serv.Warnf("GetMessageDetails error: " + err.Error())
			c.AbortWithStatusJSON(configuration.SHOWABLE_ERROR_STATUS_CODE, gin.H{"message": "Poison message does not exist"})
			return
		}
		if err != nil {
			serv.Errorf("GetMessageDetails error: " + err.Error())
			c.AbortWithStatusJSON(500, gin.H{"message": "Server error"})
			return
		}

		c.IndentedJSON(200, poisonMessage)
		return
	}

	stationName, err := StationNameFromStr(body.StationName)
	if err != nil {
		serv.Warnf("GetMessageDetails error: " + err.Error())
		c.AbortWithStatusJSON(configuration.SHOWABLE_ERROR_STATUS_CODE, gin.H{"message": err.Error()})
		return
	}

	exist, station, err := IsStationExist(stationName)
	if !exist {
		c.AbortWithStatusJSON(configuration.SHOWABLE_ERROR_STATUS_CODE, gin.H{"message": "Station does not exist"})
		return
	}
	if err != nil {
		serv.Errorf("GetMessageDetails error: " + err.Error())
		c.AbortWithStatusJSON(500, gin.H{"message": "Server error"})
		return
	}

	sm, err := sh.S.GetMessage(stationName, uint64(body.MessageSeq))
	if err != nil {
		serv.Errorf("GetMessageDetails error: " + err.Error())
		c.AbortWithStatusJSON(500, gin.H{"message": "Server error"})
		return
	}

	headersJson, err := DecodeHeader(sm.Header)
	if err != nil {
		serv.Errorf("GetMessageDetails error: " + err.Error())
		c.AbortWithStatusJSON(500, gin.H{"message": "Server error"})
		return
	}

	connectionIdHeader := headersJson["$memphis_connectionId"]
	producedByHeader := strings.ToLower(headersJson["$memphis_producedBy"])

	//This check for backward compatability
	if connectionIdHeader == "" || producedByHeader == "" {
		connectionIdHeader = headersJson["connectionId"]
		producedByHeader = strings.ToLower(headersJson["producedBy"])
		if connectionIdHeader == "" || producedByHeader == "" {
			serv.Warnf("Error while getting notified about a poison message: Missing mandatory message headers, please upgrade the SDK version you are using")
			c.AbortWithStatusJSON(configuration.SHOWABLE_ERROR_STATUS_CODE, gin.H{"message": "Error while getting notified about a poison message: Missing mandatory message headers, please upgrade the SDK version you are using"})
			return
		}
<<<<<<< HEAD
	}

	for header := range headersJson {
		if strings.HasPrefix(header, "$memphis") {
			delete(headersJson, header)
		}
=======
>>>>>>> 439a9116
	}

	connectionId, _ := primitive.ObjectIDFromHex(connectionIdHeader)
	poisonedCgs, err := GetPoisonedCgsByMessage(stationName.Ext(), models.MessageDetails{MessageSeq: int(sm.Sequence), ProducedBy: producedByHeader, TimeSent: sm.Time})
	if err != nil {
		serv.Errorf("GetMessageDetails error: " + err.Error())
		c.AbortWithStatusJSON(500, gin.H{"message": "Server error"})
		return
	}

	for i, cg := range poisonedCgs {
		cgInfo, err := sh.S.GetCgInfo(stationName, cg.CgName)
		if err != nil {
			serv.Errorf("GetMessageDetails error: " + err.Error())
			c.AbortWithStatusJSON(500, gin.H{"message": "Server error"})
			return
		}

		totalPoisonMsgs, err := GetTotalPoisonMsgsByCg(stationName.Ext(), cg.CgName)
		if err != nil {
			serv.Errorf("GetMessageDetails error: " + err.Error())
			c.AbortWithStatusJSON(500, gin.H{"message": "Server error"})
			return
		}

		cgMembers, err := GetConsumerGroupMembers(cg.CgName, station)
		if err != nil {
			serv.Errorf("GetMessageDetails error: " + err.Error())
			c.AbortWithStatusJSON(500, gin.H{"message": "Server error"})
			return
		}

		isActive, isDeleted := getCgStatus(cgMembers)

		poisonedCgs[i].MaxAckTimeMs = cgMembers[0].MaxAckTimeMs
		poisonedCgs[i].MaxMsgDeliveries = cgMembers[0].MaxMsgDeliveries
		poisonedCgs[i].UnprocessedMessages = int(cgInfo.NumPending)
		poisonedCgs[i].InProcessMessages = cgInfo.NumAckPending
		poisonedCgs[i].TotalPoisonMessages = totalPoisonMsgs
		poisonedCgs[i].IsActive = isActive
		poisonedCgs[i].IsDeleted = isDeleted
	}

	filter := bson.M{"name": producedByHeader, "station_id": station.ID, "connection_id": connectionId}
	var producer models.Producer
	err = producersCollection.FindOne(context.TODO(), filter).Decode(&producer)
	if err != nil {
		serv.Errorf("GetMessageDetails error: " + err.Error())
		c.AbortWithStatusJSON(500, gin.H{"message": "Server error"})
		return
	}

	_, conn, err := IsConnectionExist(connectionId)
	if err != nil {
		serv.Errorf("GetMessageDetails error: " + err.Error())
		c.AbortWithStatusJSON(500, gin.H{"message": "Server error"})
		return
	}

	msg := models.MessageResponse{
		MessageSeq: body.MessageSeq,
		Message: models.MessagePayload{
			TimeSent: sm.Time,
			Size:     len(sm.Subject) + len(sm.Data) + len(sm.Header),
			Data:     string(sm.Data),
			Headers:  headersJson,
		},
		Producer: models.ProducerDetails{
			Name:          producedByHeader,
			ConnectionId:  connectionId,
			ClientAddress: conn.ClientAddress,
			CreatedByUser: producer.CreatedByUser,
			IsActive:      producer.IsActive,
			IsDeleted:     producer.IsDeleted,
		},
		PoisonedCgs: poisonedCgs,
	}
	c.IndentedJSON(200, msg)
}

func (sh StationsHandler) UseSchema(c *gin.Context) {
	var body models.UseSchema
	ok := utils.Validate(c, &body, false, nil)
	if !ok {
		return
	}

	stationName, err := StationNameFromStr(body.StationName)
	if err != nil {
		serv.Warnf(err.Error())
		c.AbortWithStatusJSON(configuration.SHOWABLE_ERROR_STATUS_CODE, gin.H{"message": err.Error()})
		return
	}

	exist, _, err := IsStationExist(stationName)
	if err != nil {
		serv.Errorf("UseSchema error: " + err.Error())
		c.AbortWithStatusJSON(500, gin.H{"message": "Server error"})
		return
	}
	if !exist {
		serv.Warnf("Station does not exist")
		c.AbortWithStatusJSON(configuration.SHOWABLE_ERROR_STATUS_CODE, gin.H{"message": "Station does not exist"})
		return
	}

	schemaName := strings.ToLower(body.SchemaName)
	exist, schema, err := IsSchemaExist(schemaName)
	if err != nil {
		serv.Errorf("UseSchema error: " + err.Error())
		c.AbortWithStatusJSON(500, gin.H{"message": "Server Error"})
		return
	}
	if !exist {
		serv.Warnf("Schema does not exist")
		c.AbortWithStatusJSON(configuration.SHOWABLE_ERROR_STATUS_CODE, gin.H{"message": "Schema does not exist"})
		return
	}

	schemaVersion, err := getActiveVersionBySchemaId(schema.ID)

	if err != nil {
		serv.Errorf("UseSchema error: " + err.Error())
		c.AbortWithStatusJSON(500, gin.H{"message": err.Error()})
		return
	}
	schemaDetailsResponse := models.StationOverviewSchemaDetails{SchemaName: schemaName, VersionNumber: schemaVersion.VersionNumber, UpdatesAvailable: false}
	schemaDetails := models.SchemaDetails{SchemaName: schemaName, VersionNumber: schemaVersion.VersionNumber}

	_, err = stationsCollection.UpdateOne(context.TODO(), bson.M{"name": stationName.Ext(), "is_deleted": false}, bson.M{"$set": bson.M{"schema": schemaDetails}})

	if err != nil {
		serv.Errorf("UseSchema error: " + err.Error())
		c.AbortWithStatusJSON(500, gin.H{"message": err.Error()})
		return
	}

	shouldSendAnalytics, _ := shouldSendAnalytics()
	if shouldSendAnalytics {
		user, _ := getUserDetailsFromMiddleware(c)
		analytics.SendEvent(user.Username, "user-attach-schema-to-station")
	}

	c.IndentedJSON(200, schemaDetailsResponse)

	updateContent, err := generateSchemaUpdateInit(schema)
	if err != nil {
		serv.Errorf("UseSchema error: %v", err)
		return
	}

	update := models.ProducerSchemaUpdate{
		UpdateType: models.SchemaUpdateTypeInit,
		Init:       *updateContent,
	}

	sh.S.updateStationProducersOfSchemaChange(stationName, update)
}

func removeSchemaFromStation(s *Server, sn StationName, updateDB bool) error {
	exist, _, err := IsStationExist(sn)
	if err != nil {
		return err
	}
	if !exist {
		return errors.New("Station does not exit")
	}

	if updateDB {
		_, err = stationsCollection.UpdateOne(context.TODO(),
			bson.M{
				"name": sn.Ext(),
				"$or": []interface{}{
					bson.M{"is_deleted": false},
					bson.M{"is_deleted": bson.M{"$exists": false}},
				},
			},
			bson.M{"$set": bson.M{"schema": bson.M{}}},
		)
		if err != nil {
			return err
		}
	}

	update := models.ProducerSchemaUpdate{
		UpdateType: models.SchemaUpdateTypeDrop,
	}

	s.updateStationProducersOfSchemaChange(sn, update)
	return nil
}

func (sh StationsHandler) RemoveSchemaFromStation(c *gin.Context) {
	if err := DenyForSandboxEnv(c); err != nil {
		return
	}
<<<<<<< HEAD

=======
	
>>>>>>> 439a9116
	var body models.RemoveSchemaFromStation
	ok := utils.Validate(c, &body, false, nil)
	if !ok {
		return
	}

	stationName, err := StationNameFromStr(body.StationName)
	if err != nil {
		serv.Warnf(err.Error())
		c.AbortWithStatusJSON(configuration.SHOWABLE_ERROR_STATUS_CODE, gin.H{"message": err.Error()})
		return
	}
	exist, _, err := IsStationExist(stationName)
	if err != nil {
		serv.Errorf("RemoveSchemaFromStation error: " + err.Error())
		c.AbortWithStatusJSON(500, gin.H{"message": "Server error"})
		return
	}
	if !exist {
		serv.Warnf("Station does not exist")
		c.AbortWithStatusJSON(configuration.SHOWABLE_ERROR_STATUS_CODE, gin.H{"message": "Station does not exist"})
		return
	}

	err = removeSchemaFromStation(sh.S, stationName, true)
	if err != nil {
		serv.Errorf("RemoveSchemaFromStation error: " + err.Error())
		c.AbortWithStatusJSON(500, gin.H{"message": "Server error"})
		return
	}

	shouldSendAnalytics, _ := shouldSendAnalytics()
	if shouldSendAnalytics {
		user, _ := getUserDetailsFromMiddleware(c)
		analytics.SendEvent(user.Username, "user-remove-schema-from-station")
	}

	c.IndentedJSON(200, gin.H{})
}

func (sh StationsHandler) GetUpdatesForSchemaByStation(c *gin.Context) {
	var body models.GetUpdatesForSchema
	ok := utils.Validate(c, &body, false, nil)
	if !ok {
		return
	}

	stationName, err := StationNameFromStr(body.StationName)
	if err != nil {
		serv.Warnf(err.Error())
		c.AbortWithStatusJSON(configuration.SHOWABLE_ERROR_STATUS_CODE, gin.H{"message": err.Error()})
		return
	}

	exist, station, err := IsStationExist(stationName)
	if err != nil {
		serv.Errorf("GetUpdatesForSchemaByStation error: " + err.Error())
		c.AbortWithStatusJSON(500, gin.H{"message": "Server error"})
		return
	}
	if !exist {
		serv.Warnf("Station does not exist")
		c.AbortWithStatusJSON(configuration.SHOWABLE_ERROR_STATUS_CODE, gin.H{"message": "Station does not exist"})
		return
	}

	var schema models.Schema
	err = schemasCollection.FindOne(context.TODO(), bson.M{"name": station.Schema.SchemaName}).Decode(&schema)
	if err != nil {
		serv.Errorf("GetUpdatesForSchemaByStation error: " + err.Error())
		c.AbortWithStatusJSON(500, gin.H{"message": "Server error"})
		return
	}

	schemasHandler := SchemasHandler{S: sh.S}
	extedndedSchemaDetails, err := schemasHandler.getExtendedSchemaDetailsUpdateAvailable(station.Schema.VersionNumber, schema)

	if err != nil {
		serv.Errorf("GetUpdatesForSchemaByStation error: " + err.Error())
		c.AbortWithStatusJSON(500, gin.H{"message": err.Error()})
		return
	}

	shouldSendAnalytics, _ := shouldSendAnalytics()
	if shouldSendAnalytics {
		user, _ := getUserDetailsFromMiddleware(c)
		analytics.SendEvent(user.Username, "user-apply-schema-updates-on-station")
	}

	c.IndentedJSON(200, extedndedSchemaDetails)
}<|MERGE_RESOLUTION|>--- conflicted
+++ resolved
@@ -97,22 +97,13 @@
 // TODO remove the station resources - functions, connectors
 func removeStationResources(s *Server, station models.Station) error {
 	stationName, err := StationNameFromStr(station.Name)
-<<<<<<< HEAD
 	if err != nil {
 		return err
 	}
 	err = s.RemoveStream(stationName.Intern())
-=======
->>>>>>> 439a9116
 	if err != nil {
 		return err
 	}
-	err = s.RemoveStream(stationName.Intern())
-	if err != nil {
-		return err
-	}
-
-	DeleteTagsFromStation(station.ID)
 
 	DeleteTagsFromStation(station.ID)
 
@@ -861,21 +852,12 @@
 	}
 
 	stationName, err := StationNameFromStr(poisonMessage.StationName)
-<<<<<<< HEAD
 	if err != nil {
 		return results, err
 	}
 	exist, station, err := IsStationExist(stationName)
 	if err != nil {
 		return results, err
-=======
-	if err != nil {
-		return results, err
-	}
-	exist, station, err := IsStationExist(stationName)
-	if err != nil {
-		return results, err
->>>>>>> 439a9116
 	}
 	if !exist {
 		return results, errors.New("Station does not exist")
@@ -903,21 +885,12 @@
 		isActive, isDeleted := getCgStatus(cgMembers)
 
 		stationName, err := StationNameFromStr(poisonMessage.StationName)
-<<<<<<< HEAD
 		if err != nil {
 			return results, err
 		}
 		cgInfo, err := sh.S.GetCgInfo(stationName, poisonMessage.PoisonedCgs[i].CgName)
 		if err != nil {
 			return results, err
-=======
-		if err != nil {
-			return results, err
-		}
-		cgInfo, err := sh.S.GetCgInfo(stationName, poisonMessage.PoisonedCgs[i].CgName)
-		if err != nil {
-			return results, err
->>>>>>> 439a9116
 		}
 
 		totalPoisonMsgs, err := GetTotalPoisonMsgsByCg(poisonMessage.StationName, poisonMessage.PoisonedCgs[i].CgName)
@@ -937,12 +910,9 @@
 
 	headers := map[string]string{}
 	for _, value := range poisonMessage.Message.Headers {
-<<<<<<< HEAD
 		if strings.HasPrefix(value.HeaderKey, "$memphis") {
 			continue
 		}
-=======
->>>>>>> 439a9116
 		headers[value.HeaderKey] = value.HeaderValue
 	}
 
@@ -1136,15 +1106,12 @@
 			c.AbortWithStatusJSON(configuration.SHOWABLE_ERROR_STATUS_CODE, gin.H{"message": "Error while getting notified about a poison message: Missing mandatory message headers, please upgrade the SDK version you are using"})
 			return
 		}
-<<<<<<< HEAD
 	}
 
 	for header := range headersJson {
 		if strings.HasPrefix(header, "$memphis") {
 			delete(headersJson, header)
 		}
-=======
->>>>>>> 439a9116
 	}
 
 	connectionId, _ := primitive.ObjectIDFromHex(connectionIdHeader)
@@ -1341,11 +1308,6 @@
 	if err := DenyForSandboxEnv(c); err != nil {
 		return
 	}
-<<<<<<< HEAD
-
-=======
-	
->>>>>>> 439a9116
 	var body models.RemoveSchemaFromStation
 	ok := utils.Validate(c, &body, false, nil)
 	if !ok {
