// Credit for The NATS.IO Authors
// Copyright 2021-2022 The Memphis Authors
// Licensed under the MIT License (the "License");
// Permission is hereby granted, free of charge, to any person obtaining a copy
// of this software and associated documentation files (the "Software"), to deal
// in the Software without restriction, including without limitation the rights
// to use, copy, modify, merge, publish, distribute, sublicense, and to permit persons to whom the Software is
// furnished to do so, subject to the following conditions:

// The above copyright notice and this permission notice shall be included in all
// copies or substantial portions of the Software.

// This license limiting reselling the software itself "AS IS".

// THE SOFTWARE IS PROVIDED "AS IS", WITHOUT WARRANTY OF ANY KIND, EXPRESS OR
// IMPLIED, INCLUDING BUT NOT LIMITED TO THE WARRANTIES OF MERCHANTABILITY,
// FITNESS FOR A PARTICULAR PURPOSE AND NONINFRINGEMENT. IN NO EVENT SHALL THE
// AUTHORS OR COPYRIGHT HOLDERS BE LIABLE FOR ANY CLAIM, DAMAGES OR OTHER
// LIABILITY, WHETHER IN AN ACTION OF CONTRACT, TORT OR OTHERWISE, ARISING FROM,
// OUT OF OR IN CONNECTION WITH THE SOFTWARE OR THE USE OR OTHER DEALINGS IN THE
// SOFTWARE.
package server

import (
	"context"
	"encoding/json"
	"errors"
	"memphis-broker/analytics"
	"memphis-broker/models"
	"memphis-broker/utils"
	"strings"
	"time"

	"github.com/gin-gonic/gin"
	"go.mongodb.org/mongo-driver/bson"
	"go.mongodb.org/mongo-driver/bson/primitive"
	"go.mongodb.org/mongo-driver/mongo"
	"go.mongodb.org/mongo-driver/mongo/options"
)

type StationsHandler struct{ S *Server }

const (
	stationObjectName = "Station"
)

type StationName struct {
	internal string
	external string
}

func (sn StationName) Ext() string {
	return sn.external
}

func (sn StationName) Intern() string {
	return sn.internal
}

func StationNameFromStr(name string) (StationName, error) {
	extern := strings.ToLower(name)

	err := validateName(extern, stationObjectName)
	if err != nil {
		return StationName{}, err
	}

	intern := replaceDelimiters(name)

	return StationName{internal: intern, external: extern}, nil
}

func StationNameFromStreamName(streamName string) StationName {
	intern := streamName
	extern := revertDelimiters(intern)

	return StationName{internal: intern, external: extern}
}

func validateRetentionType(retentionType string) error {
	if retentionType != "message_age_sec" && retentionType != "messages" && retentionType != "bytes" {
		return errors.New("retention type can be one of the following message_age_sec/messages/bytes")
	}

	return nil
}

func validateStorageType(storageType string) error {
	if storageType != "file" && storageType != "memory" {
		return errors.New("storage type can be one of the following file/memory")
	}

	return nil
}

func validateReplicas(replicas int) error {
	if replicas > 5 {
		return errors.New("max replicas in a cluster is 5")
	}

	return nil
}

// TODO remove the station resources - functions, connectors
func removeStationResources(s *Server, station models.Station) error {
	stationName, err := StationNameFromStr(station.Name)
<<<<<<< HEAD
=======
	if err != nil {
		return err
	}
	err = s.RemoveStream(stationName.Intern())
>>>>>>> 84e1d809
	if err != nil {
		return err
	}
	err = s.RemoveStream(stationName.Intern())
	if err != nil {
		return err
	}

	DeleteTagsByStation(station.ID)

	_, err = producersCollection.UpdateMany(context.TODO(),
		bson.M{"station_id": station.ID},
		bson.M{"$set": bson.M{"is_active": false, "is_deleted": true}},
	)
	if err != nil {
		return err
	}

	_, err = consumersCollection.UpdateMany(context.TODO(),
		bson.M{"station_id": station.ID},
		bson.M{"$set": bson.M{"is_active": false, "is_deleted": true}},
	)
	if err != nil {
		return err
	}

	err = RemovePoisonMsgsByStation(station.Name)
	if err != nil {
		serv.Warnf("removeStationResources error: " + err.Error())
	}

	err = RemoveAllAuditLogsByStation(station.Name)
	if err != nil {
		serv.Warnf("removeStationResources error: " + err.Error())
	}

	return nil
}

func (s *Server) createStationDirect(c *client, reply string, msg []byte) {
	var csr createStationRequest
	if err := json.Unmarshal(msg, &csr); err != nil {
		s.Warnf("failed creating station: %v", err.Error())
		respondWithErr(s, reply, err)
		return
	}
	stationName, err := StationNameFromStr(csr.StationName)
	if err != nil {
		serv.Warnf(err.Error())
		respondWithErr(s, reply, err)
		return
	}

	exist, _, err := IsStationExist(stationName)
	if err != nil {
		serv.Errorf("CreateStation error: " + err.Error())
		respondWithErr(s, reply, err)
		return
	}

	if exist {
		serv.Warnf("Station with that name already exists")
		respondWithErr(s, reply, errors.New("memphis: station with that name already exists"))
		return
	}

	var retentionType string
	var retentionValue int
	if csr.RetentionType != "" {
		retentionType = strings.ToLower(csr.RetentionType)
		err = validateRetentionType(retentionType)
		if err != nil {
			serv.Warnf(err.Error())
			respondWithErr(s, reply, err)
			return
		}
		retentionValue = csr.RetentionValue
	} else {
		retentionType = "message_age_sec"
		retentionValue = 604800 // 1 week
	}

	var storageType string
	if csr.StorageType != "" {
		storageType = strings.ToLower(csr.StorageType)
		err = validateStorageType(storageType)
		if err != nil {
			serv.Warnf(err.Error())
			respondWithErr(s, reply, err)
			return
		}
	} else {
		storageType = "file"
	}

	replicas := csr.Replicas
	if replicas > 0 {
		err = validateReplicas(replicas)
		if err != nil {
			serv.Warnf(err.Error())
			respondWithErr(s, reply, err)
			return
		}
	} else {
		replicas = 1
	}
	newStation := models.Station{
		ID:              primitive.NewObjectID(),
		Name:            stationName.Ext(),
		CreatedByUser:   c.memphisInfo.username,
		CreationDate:    time.Now(),
		IsDeleted:       false,
		RetentionType:   retentionType,
		RetentionValue:  retentionValue,
		StorageType:     storageType,
		Replicas:        replicas,
		DedupEnabled:    csr.DedupEnabled,
		DedupWindowInMs: csr.DedupWindowMillis,
		LastUpdate:      time.Now(),
		Functions:       []models.Function{},
	}

	err = s.CreateStream(stationName, newStation)
	if err != nil {
		serv.Warnf(err.Error())
		respondWithErr(s, reply, err)
		return
	}

	_, err = stationsCollection.InsertOne(context.TODO(), newStation)
	if err != nil {
		serv.Errorf("CreateStation error: " + err.Error())
		respondWithErr(s, reply, err)
		return
	}
	message := "Station " + stationName.Ext() + " has been created"
	serv.Noticef(message)

	var auditLogs []interface{}
	newAuditLog := models.AuditLog{
		ID:            primitive.NewObjectID(),
		StationName:   stationName.Ext(),
		Message:       message,
		CreatedByUser: c.memphisInfo.username,
		CreationDate:  time.Now(),
		UserType:      "application",
	}
	auditLogs = append(auditLogs, newAuditLog)
	err = CreateAuditLogs(auditLogs)
	if err != nil {
		serv.Warnf("create audit logs error: " + err.Error())
	}

	shouldSendAnalytics, _ := shouldSendAnalytics()
	if shouldSendAnalytics {
		analytics.SendEvent(c.memphisInfo.username, "user-create-station")
	}

	respondWithErr(s, reply, nil)
	return
}

func (sh StationsHandler) GetStation(c *gin.Context) {
	var body models.GetStationSchema
	ok := utils.Validate(c, &body, false, nil)
	if !ok {
		return
	}
	tagsHandler := TagsHandler{S: sh.S}

	var station models.GetStationResponseSchema
	err := stationsCollection.FindOne(context.TODO(), bson.M{
		"name": body.StationName,
		"$or": []interface{}{
			bson.M{"is_deleted": false},
			bson.M{"is_deleted": bson.M{"$exists": false}},
		},
	}).Decode(&station)
	if err == mongo.ErrNoDocuments {
		c.AbortWithStatusJSON(configuration.SHOWABLE_ERROR_STATUS_CODE, gin.H{"message": "Station does not exist"})
		return
	} else if err != nil {
		serv.Errorf("GetStationById error: " + err.Error())
		c.AbortWithStatusJSON(500, gin.H{"message": "Server error"})
		return
	}
	tags, err := tagsHandler.GetTagsByStation(station.ID)
	if err != nil {
		serv.Errorf("GetStation error: " + err.Error())
		c.AbortWithStatusJSON(500, gin.H{"message": "Server error"})
		return
	}
	station.Tags = tags

	c.IndentedJSON(200, station)
}

func (sh StationsHandler) GetStationsDetails() ([]models.ExtendedStationDetails, error) {
	var exStations []models.ExtendedStationDetails
	var stations []models.Station

	poisonMsgsHandler := PoisonMessagesHandler{S: sh.S}
	cursor, err := stationsCollection.Aggregate(context.TODO(), mongo.Pipeline{
		bson.D{{"$match", bson.D{{"$or", []interface{}{
			bson.D{{"is_deleted", false}},
			bson.D{{"is_deleted", bson.D{{"$exists", false}}}},
		}}}}},
	})

	if err != nil {
		return []models.ExtendedStationDetails{}, err
	}

	if err = cursor.All(context.TODO(), &stations); err != nil {
		return []models.ExtendedStationDetails{}, err
	}

	if len(stations) == 0 {
		return []models.ExtendedStationDetails{}, nil
	} else {
		tagsHandler := TagsHandler{S: sh.S}
		for _, station := range stations {
			totalMessages, err := sh.GetTotalMessages(station.Name)
			if err != nil {
				if IsNatsErr(err, JSStreamNotFoundErr) {
					continue
				} else {
					return []models.ExtendedStationDetails{}, err
				}
			}
			poisonMessages, err := poisonMsgsHandler.GetTotalPoisonMsgsByStation(station.Name)
			if err != nil {
				if IsNatsErr(err, JSStreamNotFoundErr) {
					continue
				} else {
					return []models.ExtendedStationDetails{}, err
				}
<<<<<<< HEAD
			}
			tags, err := tagsHandler.GetTagsByStation(station.ID)
			if err != nil {
				return []models.ExtendedStationDetails{}, err
=======
>>>>>>> 84e1d809
			}
			exStations = append(exStations, models.ExtendedStationDetails{Station: station, PoisonMessages: poisonMessages, TotalMessages: totalMessages, Tags: tags})
		}
		return exStations, nil
	}
}

func (sh StationsHandler) GetAllStationsDetails() ([]models.ExtendedStation, error) {
	var stations []models.ExtendedStation
	cursor, err := stationsCollection.Aggregate(context.TODO(), mongo.Pipeline{
		bson.D{{"$match", bson.D{{"$or", []interface{}{
			bson.D{{"is_deleted", false}},
			bson.D{{"is_deleted", bson.D{{"$exists", false}}}},
		}}}}},
		bson.D{{"$project", bson.D{{"_id", 1}, {"name", 1}, {"retention_type", 1}, {"retention_value", 1}, {"storage_type", 1}, {"replicas", 1}, {"dedup_enabled", 1}, {"dedup_window_in_ms", 1}, {"created_by_user", 1}, {"creation_date", 1}, {"last_update", 1}, {"functions", 1}}}},
	})

	if err != nil {
		return stations, err
	}

	if err = cursor.All(context.TODO(), &stations); err != nil {
		return stations, err
	}

	if len(stations) == 0 {
		return []models.ExtendedStation{}, nil
	} else {
		poisonMsgsHandler := PoisonMessagesHandler{S: sh.S}
<<<<<<< HEAD
		tagsHandler := TagsHandler{S: sh.S}
=======
>>>>>>> 84e1d809
		var extStations []models.ExtendedStation
		for i := 0; i < len(stations); i++ {
			totalMessages, err := sh.GetTotalMessages(stations[i].Name)
			if err != nil {
				if IsNatsErr(err, JSStreamNotFoundErr) {
					continue
				} else {
					return []models.ExtendedStation{}, err
				}
			}
			poisonMessages, err := poisonMsgsHandler.GetTotalPoisonMsgsByStation(stations[i].Name)
			if err != nil {
				if IsNatsErr(err, JSStreamNotFoundErr) {
					continue
				} else {
					return []models.ExtendedStation{}, err
				}
<<<<<<< HEAD
			}
			tags, err := tagsHandler.GetTagsByStation(stations[i].ID)
			if err != nil {
				return []models.ExtendedStation{}, err
=======
>>>>>>> 84e1d809
			}

			stations[i].TotalMessages = totalMessages
			stations[i].PoisonMessages = poisonMessages
<<<<<<< HEAD
			stations[i].Tags = tags
=======
>>>>>>> 84e1d809
			extStations = append(extStations, stations[i])
		}
		return extStations, nil
	}
}

func (sh StationsHandler) GetStations(c *gin.Context) {
	stations, err := sh.GetStationsDetails()
	if err != nil {
		serv.Errorf("GetStations error: " + err.Error())
		c.AbortWithStatusJSON(500, gin.H{"message": "Server error"})
		return
	}
	c.IndentedJSON(200, gin.H{
		"stations": stations,
	})
}

func (sh StationsHandler) GetAllStations(c *gin.Context) {
	stations, err := sh.GetAllStationsDetails()
	if err != nil {
		serv.Errorf("GetAllStations error: " + err.Error())
		c.AbortWithStatusJSON(500, gin.H{"message": "Server error"})
		return
	}

	c.IndentedJSON(200, stations)
}

func (sh StationsHandler) CreateStation(c *gin.Context) {
	var body models.CreateStationSchema
	ok := utils.Validate(c, &body, false, nil)
	if !ok {
		return
	}

	stationName, err := StationNameFromStr(body.Name)
	if err != nil {
		serv.Warnf(err.Error())
		c.AbortWithStatusJSON(configuration.SHOWABLE_ERROR_STATUS_CODE, gin.H{"message": err.Error()})
		return
	}

	exist, _, err := IsStationExist(stationName)
	if err != nil {
		c.AbortWithStatusJSON(500, gin.H{"message": "Server error"})
		return
	}
	if exist {
		serv.Warnf("Station with the same name is already exist")
		c.AbortWithStatusJSON(configuration.SHOWABLE_ERROR_STATUS_CODE, gin.H{"message": "Station with the same name is already exist"})
		return
	}

	user, err := getUserDetailsFromMiddleware(c)
	if err != nil {
		serv.Errorf("CreateStation error: " + err.Error())
		c.AbortWithStatusJSON(401, gin.H{"message": "Unauthorized"})
	}

	var retentionType string
	if body.RetentionType != "" && body.RetentionValue > 0 {
		retentionType = strings.ToLower(body.RetentionType)
		err = validateRetentionType(retentionType)
		if err != nil {
			serv.Warnf(err.Error())
			c.AbortWithStatusJSON(configuration.SHOWABLE_ERROR_STATUS_CODE, gin.H{"message": err.Error()})
			return
		}
	} else {
		retentionType = "message_age_sec"
		body.RetentionValue = 604800 // 1 week
	}

	if body.StorageType != "" {
		body.StorageType = strings.ToLower(body.StorageType)
		err = validateStorageType(body.StorageType)
		if err != nil {
			serv.Warnf(err.Error())
			c.AbortWithStatusJSON(configuration.SHOWABLE_ERROR_STATUS_CODE, gin.H{"message": err.Error()})
			return
		}
	} else {
		body.StorageType = "file"
	}

	if body.Replicas > 0 {
		err = validateReplicas(body.Replicas)
		if err != nil {
			serv.Warnf(err.Error())
			c.AbortWithStatusJSON(configuration.SHOWABLE_ERROR_STATUS_CODE, gin.H{"message": err.Error()})
			return
		}
	} else {
		body.Replicas = 1
	}

	newStation := models.Station{
		ID:              primitive.NewObjectID(),
		Name:            stationName.Ext(),
		RetentionType:   retentionType,
		RetentionValue:  body.RetentionValue,
		StorageType:     body.StorageType,
		Replicas:        body.Replicas,
		DedupEnabled:    body.DedupEnabled,
		DedupWindowInMs: body.DedupWindowInMs,
		CreatedByUser:   user.Username,
		CreationDate:    time.Now(),
		LastUpdate:      time.Now(),
		Functions:       []models.Function{},
		IsDeleted:       false,
	}

	err = sh.S.CreateStream(stationName, newStation)
	if err != nil {
		serv.Warnf(err.Error())
		c.AbortWithStatusJSON(configuration.SHOWABLE_ERROR_STATUS_CODE, gin.H{"message": err.Error()})
		return
	}

	filter := bson.M{"name": newStation.Name, "is_deleted": false}
	update := bson.M{
		"$setOnInsert": bson.M{
			"_id":                newStation.ID,
			"retention_type":     newStation.RetentionType,
			"retention_value":    newStation.RetentionValue,
			"storage_type":       newStation.StorageType,
			"replicas":           newStation.Replicas,
			"dedup_enabled":      newStation.DedupEnabled,
			"dedup_window_in_ms": newStation.DedupWindowInMs,
			"created_by_user":    newStation.CreatedByUser,
			"creation_date":      newStation.CreationDate,
			"last_update":        newStation.LastUpdate,
			"functions":          newStation.Functions,
		},
	}
	opts := options.Update().SetUpsert(true)
	updateResults, err := stationsCollection.UpdateOne(context.TODO(), filter, update, opts)
	if err != nil {
		serv.Errorf("CreateStation error: " + err.Error())
		c.AbortWithStatusJSON(500, gin.H{"message": "Server error"})
		return
	}
	if updateResults.MatchedCount > 0 {
		serv.Warnf("Station with the same name is already exist")
		c.AbortWithStatusJSON(configuration.SHOWABLE_ERROR_STATUS_CODE, gin.H{"message": "Station with the same name is already exist"})
		return
	}

	if len(body.Tags) > 0 {
		err = AddTagsToEntity(body.Tags, "station", newStation.ID)
		if err != nil {
			serv.Errorf("Failed creating tag: %v", err.Error())
			c.AbortWithStatusJSON(500, gin.H{"message": "Server error"})
			return
		}
	}

	message := "Station " + stationName.Ext() + " has been created"
	serv.Noticef(message)
	var auditLogs []interface{}
	newAuditLog := models.AuditLog{
		ID:            primitive.NewObjectID(),
		StationName:   stationName.Ext(),
		Message:       message,
		CreatedByUser: user.Username,
		CreationDate:  time.Now(),
		UserType:      user.UserType,
	}
	auditLogs = append(auditLogs, newAuditLog)
	err = CreateAuditLogs(auditLogs)
	if err != nil {
		serv.Warnf("CreateStation error: " + err.Error())
	}

	shouldSendAnalytics, _ := shouldSendAnalytics()
	if shouldSendAnalytics {
		analytics.SendEvent(user.Username, "user-create-station")
	}

	c.IndentedJSON(200, newStation)
}

func (sh StationsHandler) RemoveStation(c *gin.Context) {
	if err := DenyForSandboxEnv(c); err != nil {
		return
	}
	var body models.RemoveStationSchema
	ok := utils.Validate(c, &body, false, nil)
	if !ok {
		return
	}

	stationName, err := StationNameFromStr(body.StationName)
	if err != nil {
		serv.Warnf(err.Error())
		c.AbortWithStatusJSON(configuration.SHOWABLE_ERROR_STATUS_CODE, gin.H{"message": err.Error()})
		return
	}

	exist, station, err := IsStationExist(stationName)
	if err != nil {
		serv.Errorf("RemoveStation error: " + err.Error())
		c.AbortWithStatusJSON(500, gin.H{"message": "Server error"})
		return
	}
	if !exist {
		serv.Warnf("Station does not exist")
		c.AbortWithStatusJSON(configuration.SHOWABLE_ERROR_STATUS_CODE, gin.H{"message": "Station does not exist"})
		return
	}

	err = removeStationResources(sh.S, station)
	if err != nil {
		serv.Errorf("RemoveStation error: " + err.Error())
		c.AbortWithStatusJSON(500, gin.H{"message": "Server error"})
		return
	}

	_, err = stationsCollection.UpdateMany(context.TODO(),
		bson.M{
			"name": stationName,
			"$or": []interface{}{
				bson.M{"is_deleted": false},
				bson.M{"is_deleted": bson.M{"$exists": false}},
			},
		},
		bson.M{"$set": bson.M{"is_deleted": true}},
	)
	if err != nil {
		serv.Errorf("RemoveStation error: " + err.Error())
		c.AbortWithStatusJSON(500, gin.H{"message": "Server error"})
		return
	}

	shouldSendAnalytics, _ := shouldSendAnalytics()
	if shouldSendAnalytics {
		user, _ := getUserDetailsFromMiddleware(c)
		analytics.SendEvent(user.Username, "user-remove-station")
	}

	serv.Noticef("Station " + stationName.Ext() + " has been deleted")
	c.IndentedJSON(200, gin.H{})
}

func (s *Server) removeStationDirect(reply string, msg []byte) {
	var dsr destroyStationRequest
	if err := json.Unmarshal(msg, &dsr); err != nil {
		s.Warnf("failed destroying station: %v", err.Error())
		respondWithErr(s, reply, err)
		return
	}
	stationName, err := StationNameFromStr(dsr.StationName)
	if err != nil {
		serv.Errorf("RemoveStation error: " + err.Error())
		respondWithErr(s, reply, err)
		return
	}

	exist, station, err := IsStationExist(stationName)
	if err != nil {
		serv.Errorf("RemoveStation error: " + err.Error())
		respondWithErr(s, reply, err)
		return
	}
	if !exist {
		serv.Warnf("Station does not exist")
		respondWithErr(s, reply, err)
		return
	}

	err = removeStationResources(s, station)
	if err != nil {
		serv.Errorf("RemoveStation error: " + err.Error())
		respondWithErr(s, reply, err)
		return
	}

	_, err = stationsCollection.UpdateOne(context.TODO(),
		bson.M{
			"name": stationName.Ext(),
			"$or": []interface{}{
				bson.M{"is_deleted": false},
				bson.M{"is_deleted": bson.M{"$exists": false}},
			},
		},
		bson.M{"$set": bson.M{"is_deleted": true}},
	)
	if err != nil {
		serv.Errorf("RemoveStation error: " + err.Error())
		respondWithErr(s, reply, err)
		return
	}

	serv.Noticef("Station " + stationName.Ext() + " has been deleted")
	respondWithErr(s, reply, nil)
	return
}

func (sh StationsHandler) GetTotalMessages(stationNameExt string) (int, error) {
	stationName, err := StationNameFromStr(stationNameExt)
	if err != nil {
		return 0, err
	}
	totalMessages, err := sh.S.GetTotalMessagesInStation(stationName)
	return totalMessages, err
}

func (sh StationsHandler) GetTotalMessagesAcrossAllStations() (int, error) {
	totalMessages, err := sh.S.GetTotalMessagesAcrossAllStations()
	return totalMessages, err
}

func (sh StationsHandler) GetAvgMsgSize(station models.Station) (int64, error) {
	avgMsgSize, err := sh.S.GetAvgMsgSizeInStation(station)
	return avgMsgSize, err
}

func (sh StationsHandler) GetMessages(station models.Station, messagesToFetch int) ([]models.MessageDetails, error) {
	messages, err := sh.S.GetMessages(station, messagesToFetch)
	if err != nil {
		return messages, err
	}

	return messages, nil
}

func (sh StationsHandler) GetLeaderAndFollowers(station models.Station) (string, []string, error) {
	if sh.S.JetStreamIsClustered() {
		leader, followers, err := sh.S.GetLeaderAndFollowers(station)
		if err != nil {
			return "", []string{}, err
		}

		return leader, followers, nil
	} else {
		return "broker-0", []string{}, nil
	}
}

func getCgStatus(members []models.CgMember) (bool, bool) {
	deletedCount := 0
	for _, member := range members {
		if member.IsActive {
			return true, false
		}

		if member.IsDeleted {
			deletedCount++
		}
	}

	if len(members) == deletedCount {
		return false, true
	}

	return false, false
}

func (sh StationsHandler) GetPoisonMessageJourneyDetails(poisonMsgId string) (models.PoisonMessage, error) {
	messageId, _ := primitive.ObjectIDFromHex(poisonMsgId)
	poisonMessage, err := GetPoisonMsgById(messageId)
	if err != nil {
		return poisonMessage, err
	}

	stationName, err := StationNameFromStr(poisonMessage.StationName)
	if err != nil {
		return poisonMessage, err
	}
	exist, station, err := IsStationExist(stationName)
	if err != nil {
		return poisonMessage, err
	}
	if !exist {
		return poisonMessage, errors.New("Station does not exist")
	}

	filter := bson.M{"name": poisonMessage.Producer.Name, "station_id": station.ID, "connection_id": poisonMessage.Producer.ConnectionId}
	var producer models.Producer
	err = producersCollection.FindOne(context.TODO(), filter).Decode(&producer)
	if err == mongo.ErrNoDocuments {
		return poisonMessage, errors.New("Producer does not exist")
	} else if err != nil {
		return poisonMessage, err
	}

	poisonMessage.Producer.CreatedByUser = producer.CreatedByUser
	poisonMessage.Producer.IsActive = producer.IsActive
	poisonMessage.Producer.IsDeleted = producer.IsDeleted

	for i, _ := range poisonMessage.PoisonedCgs {
		cgMembers, err := GetConsumerGroupMembers(poisonMessage.PoisonedCgs[i].CgName, station)
		if err != nil {
			return poisonMessage, err
		}

		isActive, isDeleted := getCgStatus(cgMembers)

		stationName, err := StationNameFromStr(poisonMessage.StationName)
		if err != nil {
			return poisonMessage, err
		}
		cgInfo, err := sh.S.GetCgInfo(stationName, poisonMessage.PoisonedCgs[i].CgName)
		if err != nil {
			return poisonMessage, err
		}

		totalPoisonMsgs, err := GetTotalPoisonMsgsByCg(poisonMessage.StationName, poisonMessage.PoisonedCgs[i].CgName)
		if err != nil {
			return poisonMessage, err
		}

		poisonMessage.PoisonedCgs[i].MaxAckTimeMs = cgMembers[0].MaxAckTimeMs
		poisonMessage.PoisonedCgs[i].MaxMsgDeliveries = cgMembers[0].MaxMsgDeliveries
		poisonMessage.PoisonedCgs[i].UnprocessedMessages = int(cgInfo.NumPending)
		poisonMessage.PoisonedCgs[i].InProcessMessages = cgInfo.NumAckPending
		poisonMessage.PoisonedCgs[i].TotalPoisonMessages = totalPoisonMsgs
		poisonMessage.PoisonedCgs[i].CgMembers = cgMembers
		poisonMessage.PoisonedCgs[i].IsActive = isActive
		poisonMessage.PoisonedCgs[i].IsDeleted = isDeleted
	}

	return poisonMessage, nil
}

func (sh StationsHandler) GetPoisonMessageJourney(c *gin.Context) {
	var body models.GetPoisonMessageJourneySchema
	ok := utils.Validate(c, &body, false, nil)
	if !ok {
		return
	}

	poisonMessage, err := sh.GetPoisonMessageJourneyDetails(body.MessageId)
	if err == mongo.ErrNoDocuments {
		serv.Warnf("GetPoisonMessageJourney error: " + err.Error())
		c.AbortWithStatusJSON(configuration.SHOWABLE_ERROR_STATUS_CODE, gin.H{"message": "Poison message does not exist"})
		return
	}
	if err != nil {
		serv.Errorf("GetPoisonMessageJourney error: " + err.Error())
		c.AbortWithStatusJSON(500, gin.H{"message": "Server error"})
		return
	}

	shouldSendAnalytics, _ := shouldSendAnalytics()
	if shouldSendAnalytics {
		user, _ := getUserDetailsFromMiddleware(c)
		analytics.SendEvent(user.Username, "user-enter-message-journey")
	}

	c.IndentedJSON(200, poisonMessage)
}

func (sh StationsHandler) AckPoisonMessages(c *gin.Context) {
	var body models.AckPoisonMessagesSchema
	ok := utils.Validate(c, &body, false, nil)
	if !ok {
		return
	}

	_, err := poisonMessagesCollection.DeleteMany(context.TODO(), bson.M{"_id": bson.M{"$in": body.PoisonMessageIds}})
	if err != nil {
		serv.Errorf("AckPoisonMessage error: " + err.Error())
		c.AbortWithStatusJSON(500, gin.H{"message": "Server error"})
		return
	}

	shouldSendAnalytics, _ := shouldSendAnalytics()
	if shouldSendAnalytics {
		user, _ := getUserDetailsFromMiddleware(c)
		analytics.SendEvent(user.Username, "user-ack-poison-message")
	}

	c.IndentedJSON(200, gin.H{})
}

func (sh StationsHandler) ResendPoisonMessages(c *gin.Context) {
	var body models.ResendPoisonMessagesSchema
	ok := utils.Validate(c, &body, false, nil)
	if !ok {
		return
	}

	var msgs []models.PoisonMessage
	cursor, err := poisonMessagesCollection.Find(context.TODO(), bson.M{"_id": bson.M{"$in": body.PoisonMessageIds}})
	if err != nil {
		serv.Errorf("ResendPoisonMessages error: " + err.Error())
		c.AbortWithStatusJSON(500, gin.H{"message": "Server error"})
		return
	}
	if err = cursor.All(context.TODO(), &msgs); err != nil {
		serv.Errorf("ResendPoisonMessages error: " + err.Error())
		c.AbortWithStatusJSON(500, gin.H{"message": "Server error"})
		return
	}

	for _, msg := range msgs {
		stationName := replaceDelimiters(msg.StationName)
		for _, cg := range msg.PoisonedCgs {
			cgName := replaceDelimiters(cg.CgName)
			err := sh.S.ResendPoisonMessage("$memphis_dlq_"+stationName+"_"+cgName, []byte(msg.Message.Data))
			if err != nil {
				serv.Errorf("ResendPoisonMessages error: " + err.Error())
				c.AbortWithStatusJSON(500, gin.H{"message": "Server error"})
				return
			}
		}
	}

	if err != nil {
		serv.Errorf("ResendPoisonMessages error: " + err.Error())
		c.AbortWithStatusJSON(500, gin.H{"message": "Server error"})
		return
	}

	shouldSendAnalytics, _ := shouldSendAnalytics()
	if shouldSendAnalytics {
		user, _ := getUserDetailsFromMiddleware(c)
		analytics.SendEvent(user.Username, "user-resend-poison-message")
	}

	c.IndentedJSON(200, gin.H{})
}

func (sh StationsHandler) GetMessageDetails(c *gin.Context) {
	var body models.GetMessageDetailsSchema
	ok := utils.Validate(c, &body, false, nil)
	if !ok {
		return
	}

	if body.IsPoisonMessage {
		poisonMessage, err := sh.GetPoisonMessageJourneyDetails(body.MessageId)
		if err == mongo.ErrNoDocuments {
			serv.Warnf("GetMessageDetails error: " + err.Error())
			c.AbortWithStatusJSON(configuration.SHOWABLE_ERROR_STATUS_CODE, gin.H{"message": "Poison message does not exist"})
			return
		}
		if err != nil {
			serv.Errorf("GetMessageDetails error: " + err.Error())
			c.AbortWithStatusJSON(500, gin.H{"message": "Server error"})
			return
		}

		c.IndentedJSON(200, poisonMessage)
		return
	}

	stationName, err := StationNameFromStr(body.StationName)
	if err != nil {
		serv.Errorf("GetMessageDetails error: " + err.Error())
		c.AbortWithStatusJSON(500, gin.H{"message": "Server error"})
		return
	}

	exist, station, err := IsStationExist(stationName)
	if !exist {
		c.AbortWithStatusJSON(configuration.SHOWABLE_ERROR_STATUS_CODE, gin.H{"message": "Station does not exist"})
		return
	}
	if err != nil {
		serv.Errorf("GetMessageDetails error: " + err.Error())
		c.AbortWithStatusJSON(500, gin.H{"message": "Server error"})
		return
	}

	sm, err := sh.S.GetMessage(stationName, uint64(body.MessageSeq))

	if err != nil {
		serv.Errorf("GetMessageDetails error: " + err.Error())
		c.AbortWithStatusJSON(500, gin.H{"message": "Server error"})
		return
	}

	hdr, err := DecodeHeader(sm.Header)
	if err != nil {
		serv.Errorf("GetMessageDetails error: " + err.Error())
		c.AbortWithStatusJSON(500, gin.H{"message": "Server error"})
		return
	}

	connectionIdHeader := hdr["connectionId"]
	producedByHeader := strings.ToLower(hdr["producedBy"])

	if connectionIdHeader == "" || producedByHeader == "" {
		serv.Errorf("Error while getting notified about a poison message: Missing mandatory message headers, please upgrade the SDK version you are using")
		c.AbortWithStatusJSON(configuration.SHOWABLE_ERROR_STATUS_CODE, gin.H{"message": "Error while getting notified about a poison message: Missing mandatory message headers, please upgrade the SDK version you are using"})
		return
	}

	connectionId, _ := primitive.ObjectIDFromHex(connectionIdHeader)
	poisonedCgs, err := GetPoisonedCgsByMessage(stationName.Ext(), models.MessageDetails{MessageSeq: int(sm.Sequence), ProducedBy: producedByHeader, TimeSent: sm.Time})
	if err != nil {
		serv.Errorf("GetMessageDetails error: " + err.Error())
		c.AbortWithStatusJSON(500, gin.H{"message": "Server error"})
		return
	}

	for i, cg := range poisonedCgs {
		cgInfo, err := sh.S.GetCgInfo(stationName, cg.CgName)
		if err != nil {
			serv.Errorf("GetMessageDetails error: " + err.Error())
			c.AbortWithStatusJSON(500, gin.H{"message": "Server error"})
			return
		}

		totalPoisonMsgs, err := GetTotalPoisonMsgsByCg(stationName.Ext(), cg.CgName)
		if err != nil {
			serv.Errorf("GetMessageDetails error: " + err.Error())
			c.AbortWithStatusJSON(500, gin.H{"message": "Server error"})
			return
		}

		cgMembers, err := GetConsumerGroupMembers(cg.CgName, station)
		if err != nil {
			serv.Errorf("GetMessageDetails error: " + err.Error())
			c.AbortWithStatusJSON(500, gin.H{"message": "Server error"})
			return
		}

		isActive, isDeleted := getCgStatus(cgMembers)

		poisonedCgs[i].MaxAckTimeMs = cgMembers[0].MaxAckTimeMs
		poisonedCgs[i].MaxMsgDeliveries = cgMembers[0].MaxMsgDeliveries
		poisonedCgs[i].UnprocessedMessages = int(cgInfo.NumPending)
		poisonedCgs[i].InProcessMessages = cgInfo.NumAckPending
		poisonedCgs[i].TotalPoisonMessages = totalPoisonMsgs
		poisonedCgs[i].IsActive = isActive
		poisonedCgs[i].IsDeleted = isDeleted
	}

	filter := bson.M{"name": producedByHeader, "station_id": station.ID, "connection_id": connectionId}
	var producer models.Producer
	err = producersCollection.FindOne(context.TODO(), filter).Decode(&producer)
	if err != nil {
		serv.Errorf("GetMessageDetails error: " + err.Error())
		c.AbortWithStatusJSON(500, gin.H{"message": "Server error"})
		return
	}

	_, conn, err := IsConnectionExist(connectionId)
	if err != nil {
		serv.Errorf("GetMessageDetails error: " + err.Error())
		c.AbortWithStatusJSON(500, gin.H{"message": "Server error"})
		return
	}

	msg := models.Message{
		MessageSeq: body.MessageSeq,
		Message: models.MessagePayload{
			TimeSent: sm.Time,
			Size:     len(sm.Subject) + len(sm.Data) + len(sm.Header),
			Data:     string(sm.Data),
		},
		Producer: models.ProducerDetails{
			Name:          producedByHeader,
			ConnectionId:  connectionId,
			ClientAddress: conn.ClientAddress,
			CreatedByUser: producer.CreatedByUser,
			IsActive:      producer.IsActive,
			IsDeleted:     producer.IsDeleted,
		},
		PoisonedCgs: poisonedCgs,
	}
	c.IndentedJSON(200, msg)
}<|MERGE_RESOLUTION|>--- conflicted
+++ resolved
@@ -104,13 +104,10 @@
 // TODO remove the station resources - functions, connectors
 func removeStationResources(s *Server, station models.Station) error {
 	stationName, err := StationNameFromStr(station.Name)
-<<<<<<< HEAD
-=======
 	if err != nil {
 		return err
 	}
 	err = s.RemoveStream(stationName.Intern())
->>>>>>> 84e1d809
 	if err != nil {
 		return err
 	}
@@ -348,13 +345,10 @@
 				} else {
 					return []models.ExtendedStationDetails{}, err
 				}
-<<<<<<< HEAD
 			}
 			tags, err := tagsHandler.GetTagsByStation(station.ID)
 			if err != nil {
 				return []models.ExtendedStationDetails{}, err
-=======
->>>>>>> 84e1d809
 			}
 			exStations = append(exStations, models.ExtendedStationDetails{Station: station, PoisonMessages: poisonMessages, TotalMessages: totalMessages, Tags: tags})
 		}
@@ -384,10 +378,7 @@
 		return []models.ExtendedStation{}, nil
 	} else {
 		poisonMsgsHandler := PoisonMessagesHandler{S: sh.S}
-<<<<<<< HEAD
 		tagsHandler := TagsHandler{S: sh.S}
-=======
->>>>>>> 84e1d809
 		var extStations []models.ExtendedStation
 		for i := 0; i < len(stations); i++ {
 			totalMessages, err := sh.GetTotalMessages(stations[i].Name)
@@ -405,21 +396,15 @@
 				} else {
 					return []models.ExtendedStation{}, err
 				}
-<<<<<<< HEAD
 			}
 			tags, err := tagsHandler.GetTagsByStation(stations[i].ID)
 			if err != nil {
 				return []models.ExtendedStation{}, err
-=======
->>>>>>> 84e1d809
 			}
 
 			stations[i].TotalMessages = totalMessages
 			stations[i].PoisonMessages = poisonMessages
-<<<<<<< HEAD
 			stations[i].Tags = tags
-=======
->>>>>>> 84e1d809
 			extStations = append(extStations, stations[i])
 		}
 		return extStations, nil
