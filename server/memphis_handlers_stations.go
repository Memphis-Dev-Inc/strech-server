// Credit for The NATS.IO Authors
// Copyright 2021-2022 The Memphis Authors
// Licensed under the Apache License, Version 2.0 (the “License”);
// you may not use this file except in compliance with the License.
// You may obtain a copy of the License at
//
// http://www.apache.org/licenses/LICENSE-2.0
//
// Unless required by applicable law or agreed to in writing, software
// distributed under the License is distributed on an “AS IS” BASIS,
// WITHOUT WARRANTIES OR CONDITIONS OF ANY KIND, either express or implied.
// See the License for the specific language governing permissions and
// limitations under the License.
package server

import (
	"context"
	"encoding/hex"
	"encoding/json"
	"errors"
	"memphis-broker/analytics"
	"memphis-broker/models"
	"memphis-broker/utils"
	"strings"
	"time"

	"github.com/gin-gonic/gin"
	"go.mongodb.org/mongo-driver/bson"
	"go.mongodb.org/mongo-driver/bson/primitive"
	"go.mongodb.org/mongo-driver/mongo"
	"go.mongodb.org/mongo-driver/mongo/options"
)

type StationsHandler struct{ S *Server }

const (
	stationObjectName = "Station"
)

type StationName struct {
	internal string
	external string
}

func (sn StationName) Ext() string {
	return sn.external
}

func (sn StationName) Intern() string {
	return sn.internal
}

func StationNameFromStr(name string) (StationName, error) {
	extern := strings.ToLower(name)

	err := validateName(extern, stationObjectName)
	if err != nil {
		return StationName{}, err
	}

	intern := replaceDelimiters(name)
	intern = strings.ToLower(intern)

	return StationName{internal: intern, external: extern}, nil
}

func StationNameFromStreamName(streamName string) StationName {
	intern := streamName
	extern := revertDelimiters(intern)

	return StationName{internal: intern, external: extern}
}

func validateRetentionType(retentionType string) error {
	if retentionType != "message_age_sec" && retentionType != "messages" && retentionType != "bytes" {
		return errors.New("retention type can be one of the following message_age_sec/messages/bytes")
	}

	return nil
}

func validateStorageType(storageType string) error {
	if storageType != "file" && storageType != "memory" {
		return errors.New("storage type can be one of the following file/memory")
	}

	return nil
}

func validateReplicas(replicas int) error {
	if replicas > 5 {
		return errors.New("max replicas in a cluster is 5")
	}

	return nil
}

// TODO remove the station resources - functions, connectors
func removeStationResources(s *Server, station models.Station) error {
	stationName, err := StationNameFromStr(station.Name)
	if err != nil {
		return err
	}
	err = s.RemoveStream(stationName.Intern())
	if err != nil {
		return err
	}

	DeleteTagsFromStation(station.ID)

	_, err = producersCollection.UpdateMany(context.TODO(),
		bson.M{"station_id": station.ID},
		bson.M{"$set": bson.M{"is_active": false, "is_deleted": true}},
	)
	if err != nil {
		return err
	}

	_, err = consumersCollection.UpdateMany(context.TODO(),
		bson.M{"station_id": station.ID},
		bson.M{"$set": bson.M{"is_active": false, "is_deleted": true}},
	)
	if err != nil {
		return err
	}

	err = RemovePoisonMsgsByStation(station.Name)
	if err != nil {
<<<<<<< HEAD
		serv.Warnf("removeStationResources: " + err.Error())
=======
		serv.Errorf("removeStationResources error: " + err.Error())
>>>>>>> 90934713
	}

	err = RemoveAllAuditLogsByStation(station.Name)
	if err != nil {
<<<<<<< HEAD
		serv.Warnf("removeStationResources: " + err.Error())
=======
		serv.Errorf("removeStationResources error: " + err.Error())
>>>>>>> 90934713
	}

	return nil
}

func (s *Server) createStationDirect(c *client, reply string, msg []byte) {
	var csr createStationRequest
	if err := json.Unmarshal(msg, &csr); err != nil {
<<<<<<< HEAD
		s.Warnf("createStationDirect: failed creating station: %v", err.Error())
=======
		s.Errorf("createStationDirect: failed creating station: %v", err.Error())
>>>>>>> 90934713
		respondWithErr(s, reply, err)
		return
	}
	stationName, err := StationNameFromStr(csr.StationName)
	if err != nil {
		serv.Warnf("createStationDirect: " + err.Error())
		respondWithErr(s, reply, err)
		return
	}

	exist, _, err := IsStationExist(stationName)
	if err != nil {
		serv.Errorf("createStationDirect error: " + err.Error())
		respondWithErr(s, reply, err)
		return
	}

	if exist {
		errMsg := "Station " + stationName.Ext() + " already exists"
		serv.Warnf("createStationDirect: " + errMsg)
		respondWithErr(s, reply, errors.New(errMsg))
		return
	}

	schemaName := csr.SchemaName
	var schemaDetails models.SchemaDetails
	if schemaName != "" {
		schemaName = strings.ToLower(csr.SchemaName)
		exist, schema, err := IsSchemaExist(schemaName)
		if err != nil {
			serv.Errorf("createStationDirect error: " + err.Error())
			respondWithErr(s, reply, err)
			return
		}
		if !exist {
			errMsg := "Schema " + csr.SchemaName + " does not exist"
			serv.Warnf("createStationDirect: " + errMsg)
			respondWithErr(s, reply, errors.New(errMsg))
			return
		}

		schemaVersion, err := getActiveVersionBySchemaId(schema.ID)
		if err != nil {
			serv.Errorf("createStationDirect error: " + err.Error())
			respondWithErr(s, reply, err)
			return
		}
		schemaDetails = models.SchemaDetails{SchemaName: schemaName, VersionNumber: schemaVersion.VersionNumber}
	}

	var retentionType string
	var retentionValue int
	if csr.RetentionType != "" {
		retentionType = strings.ToLower(csr.RetentionType)
		err = validateRetentionType(retentionType)
		if err != nil {
			serv.Warnf("createStationDirect: " + err.Error())
			respondWithErr(s, reply, err)
			return
		}
		retentionValue = csr.RetentionValue
	} else {
		retentionType = "message_age_sec"
		retentionValue = 604800 // 1 week
	}

	var storageType string
	if csr.StorageType != "" {
		storageType = strings.ToLower(csr.StorageType)
		err = validateStorageType(storageType)
		if err != nil {
			serv.Warnf("createStationDirect: " + err.Error())
			respondWithErr(s, reply, err)
			return
		}
	} else {
		storageType = "file"
	}

	replicas := csr.Replicas
	if replicas > 0 {
		err = validateReplicas(replicas)
		if err != nil {
			serv.Warnf("createStationDirect: " + err.Error())
			respondWithErr(s, reply, err)
			return
		}
	} else {
		replicas = 1
	}

	if csr.IdempotencyWindow <= 0 {
		csr.IdempotencyWindow = 120000 // default
	} else if csr.IdempotencyWindow < 100 {
		csr.IdempotencyWindow = 100 // minimum is 100 millis
	}

	newStation := models.Station{
		ID:                primitive.NewObjectID(),
		Name:              stationName.Ext(),
		CreatedByUser:     c.memphisInfo.username,
		CreationDate:      time.Now(),
		IsDeleted:         false,
		RetentionType:     retentionType,
		RetentionValue:    retentionValue,
		StorageType:       storageType,
		Replicas:          replicas,
		DedupEnabled:      csr.DedupEnabled,      // TODO deprecated
		DedupWindowInMs:   csr.DedupWindowMillis, // TODO deprecated
		LastUpdate:        time.Now(),
		Schema:            schemaDetails,
		Functions:         []models.Function{},
		IdempotencyWindow: csr.IdempotencyWindow,
	}

	err = s.CreateStream(stationName, newStation)
	if err != nil {
		serv.Errorf("createStationDirect error: " + err.Error())
		respondWithErr(s, reply, err)
		return
	}

	_, err = stationsCollection.InsertOne(context.TODO(), newStation)
	if err != nil {
		serv.Errorf("createStationDirect error: " + err.Error())
		respondWithErr(s, reply, err)
		return
	}
	message := "Station " + stationName.Ext() + " has been created by user " + c.memphisInfo.username
	serv.Noticef(message)

	var auditLogs []interface{}
	newAuditLog := models.AuditLog{
		ID:            primitive.NewObjectID(),
		StationName:   stationName.Ext(),
		Message:       message,
		CreatedByUser: c.memphisInfo.username,
		CreationDate:  time.Now(),
		UserType:      "application",
	}
	auditLogs = append(auditLogs, newAuditLog)
	err = CreateAuditLogs(auditLogs)
	if err != nil {
		serv.Errorf("createStationDirect error: create audit logs error: " + err.Error())
	}

	shouldSendAnalytics, _ := shouldSendAnalytics()
	if shouldSendAnalytics {
		param := analytics.EventParam{
			Name:  "station-name",
			Value: stationName.Ext(),
		}
		analyticsParams := []analytics.EventParam{param}
		analytics.SendEventWithParams(c.memphisInfo.username, analyticsParams, "user-create-station")
	}

	respondWithErr(s, reply, nil)
}

func (sh StationsHandler) GetStation(c *gin.Context) {
	var body models.GetStationSchema
	ok := utils.Validate(c, &body, false, nil)
	if !ok {
		return
	}
	tagsHandler := TagsHandler{S: sh.S}

	var station models.GetStationResponseSchema
	err := stationsCollection.FindOne(context.TODO(), bson.M{
		"name": body.StationName,
		"$or": []interface{}{
			bson.M{"is_deleted": false},
			bson.M{"is_deleted": bson.M{"$exists": false}},
		},
	}).Decode(&station)
	if err == mongo.ErrNoDocuments {
		errMsg := "Station " + body.StationName + " does not exist"
		serv.Warnf("GetStation: " + errMsg)
		c.AbortWithStatusJSON(configuration.SHOWABLE_ERROR_STATUS_CODE, gin.H{"message": errMsg})
		return
	} else if err != nil {
		serv.Errorf("GetStation error: " + err.Error())
		c.AbortWithStatusJSON(500, gin.H{"message": "Server error"})
		return
	}
	tags, err := tagsHandler.GetTagsByStation(station.ID)
	if err != nil {
		serv.Errorf("GetStation error: " + err.Error())
		c.AbortWithStatusJSON(500, gin.H{"message": "Server error"})
		return
	}
	station.Tags = tags
	if station.StorageType == "file" {
		station.StorageType = "disk"
	}

	c.IndentedJSON(200, station)
}

func (sh StationsHandler) GetStationsDetails() ([]models.ExtendedStationDetails, error) {
	var exStations []models.ExtendedStationDetails
	var stations []models.Station

	poisonMsgsHandler := PoisonMessagesHandler{S: sh.S}
	cursor, err := stationsCollection.Aggregate(context.TODO(), mongo.Pipeline{
		bson.D{{"$match", bson.D{{"$or", []interface{}{
			bson.D{{"is_deleted", false}},
			bson.D{{"is_deleted", bson.D{{"$exists", false}}}},
		}}}}},
	})
	if err != nil {
		return []models.ExtendedStationDetails{}, err
	}

	if err = cursor.All(context.TODO(), &stations); err != nil {
		return []models.ExtendedStationDetails{}, err
	}

	if len(stations) == 0 {
		return []models.ExtendedStationDetails{}, nil
	} else {
		tagsHandler := TagsHandler{S: sh.S}
		for _, station := range stations {
			totalMessages, err := sh.GetTotalMessages(station.Name)
			if err != nil {
				if IsNatsErr(err, JSStreamNotFoundErr) {
					continue
				} else {
					return []models.ExtendedStationDetails{}, err
				}
			}
			poisonMessages, err := poisonMsgsHandler.GetTotalPoisonMsgsByStation(station.Name)
			if err != nil {
				if IsNatsErr(err, JSStreamNotFoundErr) {
					continue
				} else {
					return []models.ExtendedStationDetails{}, err
				}
			}
			tags, err := tagsHandler.GetTagsByStation(station.ID)
			if err != nil {
				return []models.ExtendedStationDetails{}, err
			}
			if station.StorageType == "file" {
				station.StorageType = "disk"
			}
			exStations = append(exStations, models.ExtendedStationDetails{Station: station, PoisonMessages: poisonMessages, TotalMessages: totalMessages, Tags: tags})
		}
		return exStations, nil
	}
}

func (sh StationsHandler) GetAllStationsDetails() ([]models.ExtendedStation, error) {
	var stations []models.ExtendedStation
	cursor, err := stationsCollection.Aggregate(context.TODO(), mongo.Pipeline{
		bson.D{{"$match", bson.D{{"$or", []interface{}{
			bson.D{{"is_deleted", false}},
			bson.D{{"is_deleted", bson.D{{"$exists", false}}}},
		}}}}},
		bson.D{{"$project", bson.D{{"_id", 1}, {"name", 1}, {"retention_type", 1}, {"retention_value", 1}, {"storage_type", 1}, {"replicas", 1}, {"idempotency_window_in_ms", 1}, {"created_by_user", 1}, {"creation_date", 1}, {"last_update", 1}, {"functions", 1}}}},
	})
	if err != nil {
		return stations, err
	}

	if err = cursor.All(context.TODO(), &stations); err != nil {
		return stations, err
	}

	if len(stations) == 0 {
		return []models.ExtendedStation{}, nil
	} else {
		poisonMsgsHandler := PoisonMessagesHandler{S: sh.S}
		tagsHandler := TagsHandler{S: sh.S}
		var extStations []models.ExtendedStation
		for i := 0; i < len(stations); i++ {
			totalMessages, err := sh.GetTotalMessages(stations[i].Name)
			if err != nil {
				if IsNatsErr(err, JSStreamNotFoundErr) {
					continue
				} else {
					return []models.ExtendedStation{}, err
				}
			}
			poisonMessages, err := poisonMsgsHandler.GetTotalPoisonMsgsByStation(stations[i].Name)
			if err != nil {
				if IsNatsErr(err, JSStreamNotFoundErr) {
					continue
				} else {
					return []models.ExtendedStation{}, err
				}
			}
			tags, err := tagsHandler.GetTagsByStation(stations[i].ID)
			if err != nil {
				return []models.ExtendedStation{}, err
			}

			stations[i].TotalMessages = totalMessages
			stations[i].PoisonMessages = poisonMessages
			stations[i].Tags = tags
			extStations = append(extStations, stations[i])
		}
		return extStations, nil
	}
}

func (sh StationsHandler) GetStations(c *gin.Context) {
	stations, err := sh.GetStationsDetails()
	if err != nil {
		serv.Errorf("GetStations error: " + err.Error())
		c.AbortWithStatusJSON(500, gin.H{"message": "Server error"})
		return
	}
	c.IndentedJSON(200, gin.H{
		"stations": stations,
	})
}

func (sh StationsHandler) GetAllStations(c *gin.Context) {
	stations, err := sh.GetAllStationsDetails()
	if err != nil {
		serv.Errorf("GetAllStations error: " + err.Error())
		c.AbortWithStatusJSON(500, gin.H{"message": "Server error"})
		return
	}

	c.IndentedJSON(200, stations)
}

func (sh StationsHandler) CreateStation(c *gin.Context) {
	var body models.CreateStationSchema
	ok := utils.Validate(c, &body, false, nil)
	if !ok {
		return
	}

	stationName, err := StationNameFromStr(body.Name)
	if err != nil {
		serv.Warnf("CreateStation: " + err.Error())
		c.AbortWithStatusJSON(configuration.SHOWABLE_ERROR_STATUS_CODE, gin.H{"message": err.Error()})
		return
	}

	exist, _, err := IsStationExist(stationName)
	if err != nil {
		serv.Errorf("CreateStation error: " + err.Error())
		c.AbortWithStatusJSON(500, gin.H{"message": "Server error"})
		return
	}
	if exist {
		errMsg := "Station " + stationName.external + " already exists"
		serv.Warnf("CreateStation: " + errMsg)
		c.AbortWithStatusJSON(configuration.SHOWABLE_ERROR_STATUS_CODE, gin.H{"message": errMsg})
		return
	}

	user, err := getUserDetailsFromMiddleware(c)
	if err != nil {
		serv.Errorf("CreateStation error: " + err.Error())
		c.AbortWithStatusJSON(401, gin.H{"message": "Unauthorized"})
	}

	schemaName := body.SchemaName
	var schemaDetails models.SchemaDetails
	var schemaDetailsResponse models.StationOverviewSchemaDetails
	if schemaName != "" {
		schemaName = strings.ToLower(body.SchemaName)
		exist, schema, err := IsSchemaExist(schemaName)
		if err != nil {
			serv.Errorf("CreateStation error: " + err.Error())
			c.AbortWithStatusJSON(500, gin.H{"message": "Server Error"})
			return
		}
		if !exist {
			errMsg := "Schema " + schemaName + " does not exist"
			serv.Warnf("CreateStation: " + errMsg)
			c.AbortWithStatusJSON(configuration.SHOWABLE_ERROR_STATUS_CODE, gin.H{"message": errMsg})
			return
		}

		schemaVersion, err := getActiveVersionBySchemaId(schema.ID)
		if err != nil {
			serv.Errorf("CreateStation error: " + err.Error())
			c.AbortWithStatusJSON(500, gin.H{"message": err.Error()})
			return
		}

		schemaDetailsResponse = models.StationOverviewSchemaDetails{SchemaName: schemaName, VersionNumber: schemaVersion.VersionNumber, UpdatesAvailable: true}
		schemaDetails = models.SchemaDetails{SchemaName: schemaName, VersionNumber: schemaVersion.VersionNumber}
	}

	var retentionType string
	if body.RetentionType != "" && body.RetentionValue > 0 {
		retentionType = strings.ToLower(body.RetentionType)
		err = validateRetentionType(retentionType)
		if err != nil {
			serv.Warnf("CreateStation: " + err.Error())
			c.AbortWithStatusJSON(configuration.SHOWABLE_ERROR_STATUS_CODE, gin.H{"message": err.Error()})
			return
		}
	} else {
		retentionType = "message_age_sec"
		body.RetentionValue = 604800 // 1 week
	}

	if body.StorageType != "" {
		body.StorageType = strings.ToLower(body.StorageType)
		err = validateStorageType(body.StorageType)
		if err != nil {
			serv.Warnf("CreateStation: " + err.Error())
			c.AbortWithStatusJSON(configuration.SHOWABLE_ERROR_STATUS_CODE, gin.H{"message": err.Error()})
			return
		}
	} else {
		body.StorageType = "file"
	}

	storageTypeForResponse := "disk"
	if body.StorageType == "memory" {
		storageTypeForResponse = body.StorageType
	}

	if body.Replicas > 0 {
		err = validateReplicas(body.Replicas)
		if err != nil {
			serv.Warnf("CreateStation: " + err.Error())
			c.AbortWithStatusJSON(configuration.SHOWABLE_ERROR_STATUS_CODE, gin.H{"message": err.Error()})
			return
		}
	} else {
		body.Replicas = 1
	}

	if body.IdempotencyWindow <= 0 {
		body.IdempotencyWindow = 120000 // default
	} else if body.IdempotencyWindow < 100 {
		body.IdempotencyWindow = 100 // minimum is 100 millis
	}

	newStation := models.Station{
		ID:                primitive.NewObjectID(),
		Name:              stationName.Ext(),
		RetentionType:     retentionType,
		RetentionValue:    body.RetentionValue,
		StorageType:       body.StorageType,
		Replicas:          body.Replicas,
		DedupEnabled:      body.DedupEnabled,    // TODO deprecated
		DedupWindowInMs:   body.DedupWindowInMs, // TODO deprecated
		CreatedByUser:     user.Username,
		CreationDate:      time.Now(),
		LastUpdate:        time.Now(),
		Functions:         []models.Function{},
		IsDeleted:         false,
		Schema:            schemaDetails,
		IdempotencyWindow: body.IdempotencyWindow,
	}

	err = sh.S.CreateStream(stationName, newStation)
	if err != nil {
		serv.Errorf("CreateStation error: " + err.Error())
		c.AbortWithStatusJSON(500, gin.H{"message": "Server error"})
		return
	}

	var emptySchemaDetailsResponse struct{}
	var update bson.M
	filter := bson.M{"name": newStation.Name, "is_deleted": false}
	if schemaName != "" {
		update = bson.M{
			"$setOnInsert": bson.M{
				"_id":                      newStation.ID,
				"retention_type":           newStation.RetentionType,
				"retention_value":          newStation.RetentionValue,
				"storage_type":             newStation.StorageType,
				"replicas":                 newStation.Replicas,
				"dedup_enabled":            newStation.DedupEnabled,    // TODO deprecated
				"dedup_window_in_ms":       newStation.DedupWindowInMs, // TODO deprecated
				"created_by_user":          newStation.CreatedByUser,
				"creation_date":            newStation.CreationDate,
				"last_update":              newStation.LastUpdate,
				"functions":                newStation.Functions,
				"schema":                   newStation.Schema,
				"idempotency_window_in_ms": newStation.IdempotencyWindow,
			},
		}
	} else {
		update = bson.M{
			"$setOnInsert": bson.M{
				"_id":                      newStation.ID,
				"retention_type":           newStation.RetentionType,
				"retention_value":          newStation.RetentionValue,
				"storage_type":             newStation.StorageType,
				"replicas":                 newStation.Replicas,
				"dedup_enabled":            newStation.DedupEnabled,    // TODO deprecated
				"dedup_window_in_ms":       newStation.DedupWindowInMs, // TODO deprecated
				"created_by_user":          newStation.CreatedByUser,
				"creation_date":            newStation.CreationDate,
				"last_update":              newStation.LastUpdate,
				"functions":                newStation.Functions,
				"schema":                   emptySchemaDetailsResponse,
				"idempotency_window_in_ms": newStation.IdempotencyWindow,
			},
		}
	}
	opts := options.Update().SetUpsert(true)
	updateResults, err := stationsCollection.UpdateOne(context.TODO(), filter, update, opts)
	if err != nil {
		serv.Errorf("CreateStation error: " + err.Error())
		c.AbortWithStatusJSON(500, gin.H{"message": "Server error"})
		return
	}
	if updateResults.MatchedCount > 0 {
		errMsg := "Station " + newStation.Name + " already exists"
		serv.Warnf("CreateStation: " + errMsg)
		c.AbortWithStatusJSON(configuration.SHOWABLE_ERROR_STATUS_CODE, gin.H{"message": errMsg})
		return
	}

	if len(body.Tags) > 0 {
		err = AddTagsToEntity(body.Tags, "station", newStation.ID)
		if err != nil {
			serv.Errorf("CreateStation error: Failed creating tag: %v", err.Error())
			c.AbortWithStatusJSON(500, gin.H{"message": "Server error"})
			return
		}
	}

	message := "Station " + stationName.Ext() + " has been created by " + user.Username
	serv.Noticef(message)
	var auditLogs []interface{}
	newAuditLog := models.AuditLog{
		ID:            primitive.NewObjectID(),
		StationName:   stationName.Ext(),
		Message:       message,
		CreatedByUser: user.Username,
		CreationDate:  time.Now(),
		UserType:      user.UserType,
	}
	auditLogs = append(auditLogs, newAuditLog)
	err = CreateAuditLogs(auditLogs)
	if err != nil {
<<<<<<< HEAD
		serv.Warnf("CreateStation: " + err.Error())
=======
		serv.Errorf("CreateStation error: " + err.Error())
>>>>>>> 90934713
	}

	shouldSendAnalytics, _ := shouldSendAnalytics()
	if shouldSendAnalytics {
		param := analytics.EventParam{
			Name:  "station-name",
			Value: stationName.Ext(),
		}
		analyticsParams := []analytics.EventParam{param}
		analytics.SendEventWithParams(user.Username, analyticsParams, "user-create-station")
	}

	if schemaName != "" {
		c.IndentedJSON(200, gin.H{
			"id":                       primitive.NewObjectID(),
			"name":                     stationName.Ext(),
			"retention_type":           retentionType,
			"retention_value":          body.RetentionValue,
			"storage_type":             storageTypeForResponse,
			"replicas":                 body.Replicas,
			"dedup_enabled":            body.DedupEnabled,    // TODO deprecated
			"dedup_window_in_ms":       body.DedupWindowInMs, // TODO deprecated
			"created_by_user":          user.Username,
			"creation_date":            time.Now(),
			"last_update":              time.Now(),
			"functions":                []models.Function{},
			"is_deleted":               false,
			"schema":                   schemaDetailsResponse,
			"idempotency_window_in_ms": newStation.IdempotencyWindow,
		})
	} else {
		c.IndentedJSON(200, gin.H{
			"id":                       primitive.NewObjectID(),
			"name":                     stationName.Ext(),
			"retention_type":           retentionType,
			"retention_value":          body.RetentionValue,
			"storage_type":             storageTypeForResponse,
			"replicas":                 body.Replicas,
			"dedup_enabled":            body.DedupEnabled,    // TODO deprecated
			"dedup_window_in_ms":       body.DedupWindowInMs, // TODO deprecated
			"created_by_user":          user.Username,
			"creation_date":            time.Now(),
			"last_update":              time.Now(),
			"functions":                []models.Function{},
			"is_deleted":               false,
			"schema":                   emptySchemaDetailsResponse,
			"idempotency_window_in_ms": newStation.IdempotencyWindow,
		})
	}
}

func (sh StationsHandler) RemoveStation(c *gin.Context) {
	if err := DenyForSandboxEnv(c); err != nil {
		return
	}
	var body models.RemoveStationSchema
	ok := utils.Validate(c, &body, false, nil)
	if !ok {
		return
	}

	var stationNames []string
	for _, stationName := range body.StationNames {
		stationName, err := StationNameFromStr(stationName)
		if err != nil {
			serv.Warnf("RemoveStation: " + err.Error())
			c.AbortWithStatusJSON(configuration.SHOWABLE_ERROR_STATUS_CODE, gin.H{"message": err.Error()})
			return
		}

		stationNames = append(stationNames, stationName.Ext())

		exist, station, err := IsStationExist(stationName)
		if err != nil {
			serv.Errorf("RemoveStation error: " + err.Error())
			c.AbortWithStatusJSON(500, gin.H{"message": "Server error"})
			return
		}
		if !exist {
			errMsg := "Station " + station.Name + " does not exist"
			serv.Warnf("RemoveStation: " + errMsg)
			c.AbortWithStatusJSON(configuration.SHOWABLE_ERROR_STATUS_CODE, gin.H{"message": errMsg})
			return
		}

		err = removeStationResources(sh.S, station)
		if err != nil {
			serv.Errorf("RemoveStation error: " + err.Error())
			c.AbortWithStatusJSON(500, gin.H{"message": "Server error"})
			return
		}
	}

	_, err := stationsCollection.UpdateMany(context.TODO(),
		bson.M{
			"name": bson.M{"$in": stationNames},
			"$or": []interface{}{
				bson.M{"is_deleted": false},
				bson.M{"is_deleted": bson.M{"$exists": false}},
			},
		},
		bson.M{"$set": bson.M{"is_deleted": true}},
	)
	if err != nil {
		serv.Errorf("RemoveStation error: " + err.Error())
		c.AbortWithStatusJSON(500, gin.H{"message": "Server error"})
		return
	}

	shouldSendAnalytics, _ := shouldSendAnalytics()
	if shouldSendAnalytics {
		user, _ := getUserDetailsFromMiddleware(c)
		analytics.SendEvent(user.Username, "user-remove-station")
	}

	for _, name := range body.StationNames {
		stationName, err := StationNameFromStr(name)

		user, err := getUserDetailsFromMiddleware(c)
		if err != nil {
			serv.Errorf("RemoveStation error: " + err.Error())
			c.AbortWithStatusJSON(401, gin.H{"message": "Unauthorized"})
		}

		message := "Station " + stationName.Ext() + " has been deleted" + " by user " + user.Username
		serv.Noticef(message)

		var auditLogs []interface{}
		newAuditLog := models.AuditLog{
			ID:            primitive.NewObjectID(),
			StationName:   stationName.Ext(),
			Message:       message,
			CreatedByUser: user.Username,
			CreationDate:  time.Now(),
			UserType:      user.UserType,
		}
		auditLogs = append(auditLogs, newAuditLog)
		err = CreateAuditLogs(auditLogs)
		if err != nil {
			serv.Warnf("RemoveStation: create audit logs error: " + err.Error())
		}
	}
	c.IndentedJSON(200, gin.H{})
}

func (s *Server) removeStationDirect(c *client, reply string, msg []byte) {
	var dsr destroyStationRequest
	if err := json.Unmarshal(msg, &dsr); err != nil {
<<<<<<< HEAD
		s.Warnf("removeStationDirect: failed destroying station: %v", err.Error())
=======
		s.Errorf("removeStationDirect error: failed destroying station: %v", err.Error())
>>>>>>> 90934713
		respondWithErr(s, reply, err)
		return
	}
	stationName, err := StationNameFromStr(dsr.StationName)
	if err != nil {
		serv.Warnf("removeStationDirect: " + err.Error())
		respondWithErr(s, reply, err)
		return
	}

	exist, station, err := IsStationExist(stationName)
	if err != nil {
		serv.Errorf("removeStationDirect error: " + err.Error())
		respondWithErr(s, reply, err)
		return
	}
	if !exist {
		errMsg := "Station " + station.Name + " does not exist"
		serv.Warnf("removeStationDirect: " + errMsg)
		respondWithErr(s, reply, errors.New(errMsg))
		return
	}

	err = removeStationResources(s, station)
	if err != nil {
		serv.Errorf("RemoveStation error: " + err.Error())
		respondWithErr(s, reply, err)
		return
	}

	_, err = stationsCollection.UpdateOne(context.TODO(),
		bson.M{
			"name": stationName.Ext(),
			"$or": []interface{}{
				bson.M{"is_deleted": false},
				bson.M{"is_deleted": bson.M{"$exists": false}},
			},
		},
		bson.M{"$set": bson.M{"is_deleted": true}},
	)
	if err != nil {
		serv.Errorf("RemoveStation error: " + err.Error())
		respondWithErr(s, reply, err)
		return
	}

	message := "Station " + stationName.Ext() + " has been deleted by user " + c.memphisInfo.username
	serv.Noticef(message)
	var auditLogs []interface{}
	newAuditLog := models.AuditLog{
		ID:            primitive.NewObjectID(),
		StationName:   stationName.Ext(),
		Message:       message,
		CreatedByUser: c.memphisInfo.username,
		CreationDate:  time.Now(),
		UserType:      "application",
	}
	auditLogs = append(auditLogs, newAuditLog)
	err = CreateAuditLogs(auditLogs)
	if err != nil {
		serv.Warnf("removeStationDirect: create audit logs error: " + err.Error())
	}
	respondWithErr(s, reply, nil)
	return
}

func (sh StationsHandler) GetTotalMessages(stationNameExt string) (int, error) {
	stationName, err := StationNameFromStr(stationNameExt)
	if err != nil {
		return 0, err
	}
	totalMessages, err := sh.S.GetTotalMessagesInStation(stationName)
	return totalMessages, err
}

func (sh StationsHandler) GetTotalMessagesAcrossAllStations() (int, error) {
	totalMessages, err := sh.S.GetTotalMessagesAcrossAllStations()
	return totalMessages, err
}

func (sh StationsHandler) GetAvgMsgSize(station models.Station) (int64, error) {
	avgMsgSize, err := sh.S.GetAvgMsgSizeInStation(station)
	return avgMsgSize, err
}

func (sh StationsHandler) GetMessages(station models.Station, messagesToFetch int) ([]models.MessageDetails, error) {
	messages, err := sh.S.GetMessages(station, messagesToFetch)
	if err != nil {
		return messages, err
	}

	return messages, nil
}

func (sh StationsHandler) GetLeaderAndFollowers(station models.Station) (string, []string, error) {
	if sh.S.JetStreamIsClustered() {
		leader, followers, err := sh.S.GetLeaderAndFollowers(station)
		if err != nil {
			return "", []string{}, err
		}

		return leader, followers, nil
	} else {
		return "broker-0", []string{}, nil
	}
}

func getCgStatus(members []models.CgMember) (bool, bool) {
	deletedCount := 0
	for _, member := range members {
		if member.IsActive {
			return true, false
		}

		if member.IsDeleted {
			deletedCount++
		}
	}

	if len(members) == deletedCount {
		return false, true
	}

	return false, false
}

func (sh StationsHandler) GetPoisonMessageJourneyDetails(poisonMsgId string) (models.PoisonMessageResponse, error) {
	messageId, _ := primitive.ObjectIDFromHex(poisonMsgId)
	poisonMessage, err := GetPoisonMsgById(messageId)
	var results models.PoisonMessageResponse
	if err != nil {
		return results, err
	}

	stationName, err := StationNameFromStr(poisonMessage.StationName)
	if err != nil {
		return results, err
	}
	exist, station, err := IsStationExist(stationName)
	if err != nil {
		return results, err
	}
	if !exist {
		return results, errors.New("Station " + station.Name + " does not exist")
	}

	filter := bson.M{"name": poisonMessage.Producer.Name, "station_id": station.ID, "connection_id": poisonMessage.Producer.ConnectionId}
	var producer models.Producer
	err = producersCollection.FindOne(context.TODO(), filter).Decode(&producer)
	if err == mongo.ErrNoDocuments {
		return results, errors.New("Producer does not exist")
	} else if err != nil {
		return results, err
	}

	poisonMessage.Producer.CreatedByUser = producer.CreatedByUser
	poisonMessage.Producer.IsActive = producer.IsActive
	poisonMessage.Producer.IsDeleted = producer.IsDeleted

	for i, _ := range poisonMessage.PoisonedCgs {
		cgMembers, err := GetConsumerGroupMembers(poisonMessage.PoisonedCgs[i].CgName, station)
		if err != nil {
			return results, err
		}

		isActive, isDeleted := getCgStatus(cgMembers)

		stationName, err := StationNameFromStr(poisonMessage.StationName)
		if err != nil {
			return results, err
		}
		cgInfo, err := sh.S.GetCgInfo(stationName, poisonMessage.PoisonedCgs[i].CgName)
		if err != nil {
			return results, err
		}

		totalPoisonMsgs, err := GetTotalPoisonMsgsByCg(poisonMessage.StationName, poisonMessage.PoisonedCgs[i].CgName)
		if err != nil {
			return results, err
		}

		poisonMessage.PoisonedCgs[i].MaxAckTimeMs = cgMembers[0].MaxAckTimeMs
		poisonMessage.PoisonedCgs[i].MaxMsgDeliveries = cgMembers[0].MaxMsgDeliveries
		poisonMessage.PoisonedCgs[i].UnprocessedMessages = int(cgInfo.NumPending)
		poisonMessage.PoisonedCgs[i].InProcessMessages = cgInfo.NumAckPending
		poisonMessage.PoisonedCgs[i].TotalPoisonMessages = totalPoisonMsgs
		poisonMessage.PoisonedCgs[i].CgMembers = cgMembers
		poisonMessage.PoisonedCgs[i].IsActive = isActive
		poisonMessage.PoisonedCgs[i].IsDeleted = isDeleted
	}

	headers := map[string]string{}
	for _, value := range poisonMessage.Message.Headers {
		if strings.HasPrefix(value.HeaderKey, "$memphis") {
			continue
		}
		headers[value.HeaderKey] = value.HeaderValue
	}

	msg := models.MessagePayload{
		TimeSent: poisonMessage.Message.TimeSent,
		Size:     poisonMessage.Message.Size,
		Data:     hex.EncodeToString([]byte(poisonMessage.Message.Data)),
		Headers:  headers,
	}
	results = models.PoisonMessageResponse{
		ID:           poisonMessage.ID,
		StationName:  poisonMessage.StationName,
		MessageSeq:   poisonMessage.MessageSeq,
		Producer:     poisonMessage.Producer,
		PoisonedCgs:  poisonMessage.PoisonedCgs,
		Message:      msg,
		CreationDate: poisonMessage.CreationDate,
	}

	return results, nil
}

func (sh StationsHandler) GetPoisonMessageJourney(c *gin.Context) {
	var body models.GetPoisonMessageJourneySchema
	ok := utils.Validate(c, &body, false, nil)
	if !ok {
		return
	}

	poisonMessage, err := sh.GetPoisonMessageJourneyDetails(body.MessageId)
	if err == mongo.ErrNoDocuments {
		errMsg := "Poison message with ID: " + body.MessageId + " does not exist"
		serv.Warnf("GetPoisonMessageJourney: " + errMsg)
		c.AbortWithStatusJSON(configuration.SHOWABLE_ERROR_STATUS_CODE, gin.H{"message": errMsg})
		return
	}
	if err != nil {
		serv.Errorf("GetPoisonMessageJourney error: " + err.Error())
		c.AbortWithStatusJSON(500, gin.H{"message": "Server error"})
		return
	}

	shouldSendAnalytics, _ := shouldSendAnalytics()
	if shouldSendAnalytics {
		user, _ := getUserDetailsFromMiddleware(c)
		analytics.SendEvent(user.Username, "user-enter-message-journey")
	}

	c.IndentedJSON(200, poisonMessage)
}

func (sh StationsHandler) AckPoisonMessages(c *gin.Context) {
	var body models.AckPoisonMessagesSchema
	ok := utils.Validate(c, &body, false, nil)
	if !ok {
		return
	}

	_, err := poisonMessagesCollection.DeleteMany(context.TODO(), bson.M{"_id": bson.M{"$in": body.PoisonMessageIds}})
	if err != nil {
		serv.Errorf("AckPoisonMessage error: " + err.Error())
		c.AbortWithStatusJSON(500, gin.H{"message": "Server error"})
		return
	}

	shouldSendAnalytics, _ := shouldSendAnalytics()
	if shouldSendAnalytics {
		user, _ := getUserDetailsFromMiddleware(c)
		analytics.SendEvent(user.Username, "user-ack-poison-message")
	}

	c.IndentedJSON(200, gin.H{})
}

func (sh StationsHandler) ResendPoisonMessages(c *gin.Context) {
	var body models.ResendPoisonMessagesSchema
	ok := utils.Validate(c, &body, false, nil)
	if !ok {
		return
	}

	var msgs []models.PoisonMessage
	cursor, err := poisonMessagesCollection.Find(context.TODO(), bson.M{"_id": bson.M{"$in": body.PoisonMessageIds}})
	if err != nil {
		serv.Errorf("ResendPoisonMessages error: " + err.Error())
		c.AbortWithStatusJSON(500, gin.H{"message": "Server error"})
		return
	}
	if err = cursor.All(context.TODO(), &msgs); err != nil {
		serv.Errorf("ResendPoisonMessages error: " + err.Error())
		c.AbortWithStatusJSON(500, gin.H{"message": "Server error"})
		return
	}

	for _, msg := range msgs {
		stationName := replaceDelimiters(msg.StationName)
		for _, cg := range msg.PoisonedCgs {
			cgName := replaceDelimiters(cg.CgName)
			headersJson := map[string]string{}
			for _, value := range msg.Message.Headers {
				headersJson[value.HeaderKey] = value.HeaderValue
			}
			headersJson["$memphis_pm_id"] = msg.ID.Hex()
			headers, err := json.Marshal(headersJson)
			if err != nil {
				serv.Errorf("ResendPoisonMessages error: " + err.Error())
				c.AbortWithStatusJSON(500, gin.H{"message": "Server error"})
				return
			}
			err = sh.S.ResendPoisonMessage("$memphis_dlq_"+stationName+"_"+cgName, []byte(msg.Message.Data), headers)
			if err != nil {
				serv.Errorf("ResendPoisonMessages error: " + err.Error())
				c.AbortWithStatusJSON(500, gin.H{"message": "Server error"})
				return
			}
		}
	}

	shouldSendAnalytics, _ := shouldSendAnalytics()
	if shouldSendAnalytics {
		user, _ := getUserDetailsFromMiddleware(c)
		analytics.SendEvent(user.Username, "user-resend-poison-message")
	}

	c.IndentedJSON(200, gin.H{})
}

func (sh StationsHandler) GetMessageDetails(c *gin.Context) {
	var body models.GetMessageDetailsSchema
	ok := utils.Validate(c, &body, false, nil)
	if !ok {
		return
	}

	if body.IsPoisonMessage {
		poisonMessage, err := sh.GetPoisonMessageJourneyDetails(body.MessageId)
		if err == mongo.ErrNoDocuments {
			errMsg := "Poison message with ID: " + body.MessageId + " does not exist"
			serv.Warnf("GetMessageDetails: " + errMsg)
			c.AbortWithStatusJSON(configuration.SHOWABLE_ERROR_STATUS_CODE, gin.H{"message": errMsg})
			return
		}
		if err != nil {
			serv.Errorf("GetMessageDetails error: " + err.Error())
			c.AbortWithStatusJSON(500, gin.H{"message": "Server error"})
			return
		}

		c.IndentedJSON(200, poisonMessage)
		return
	}

	stationName, err := StationNameFromStr(body.StationName)
	if err != nil {
		serv.Warnf("GetMessageDetails: " + err.Error())
		c.AbortWithStatusJSON(configuration.SHOWABLE_ERROR_STATUS_CODE, gin.H{"message": err.Error()})
		return
	}

	exist, station, err := IsStationExist(stationName)
	if !exist {
		errMsg := "Station " + stationName.external + " does not exist"
		serv.Warnf("GetMessageDetails: " + errMsg)
		c.AbortWithStatusJSON(configuration.SHOWABLE_ERROR_STATUS_CODE, gin.H{"message": errMsg})
		return
	}
	if err != nil {
		serv.Errorf("GetMessageDetails error: " + err.Error())
		c.AbortWithStatusJSON(500, gin.H{"message": "Server error"})
		return
	}

	sm, err := sh.S.GetMessage(stationName, uint64(body.MessageSeq))
	if err != nil {
		serv.Errorf("GetMessageDetails error: " + err.Error())
		c.AbortWithStatusJSON(500, gin.H{"message": "Server error"})
		return
	}

	headersJson, err := DecodeHeader(sm.Header)
	if err != nil {
		serv.Errorf("GetMessageDetails error: " + err.Error())
		c.AbortWithStatusJSON(500, gin.H{"message": "Server error"})
		return
	}

	connectionIdHeader := headersJson["$memphis_connectionId"]
	producedByHeader := strings.ToLower(headersJson["$memphis_producedBy"])

	//This check for backward compatability
	if connectionIdHeader == "" || producedByHeader == "" {
		connectionIdHeader = headersJson["connectionId"]
		producedByHeader = strings.ToLower(headersJson["producedBy"])
		if connectionIdHeader == "" || producedByHeader == "" {
			serv.Warnf("Error while getting notified about a poison message: Missing mandatory message headers, please upgrade the SDK version you are using")
			c.AbortWithStatusJSON(configuration.SHOWABLE_ERROR_STATUS_CODE, gin.H{"message": "Error while getting notified about a poison message: Missing mandatory message headers, please upgrade the SDK version you are using"})
			return
		}
	}

	for header := range headersJson {
		if strings.HasPrefix(header, "$memphis") {
			delete(headersJson, header)
		}
	}

	connectionId, _ := primitive.ObjectIDFromHex(connectionIdHeader)
	poisonedCgs, err := GetPoisonedCgsByMessage(stationName.Ext(), models.MessageDetails{MessageSeq: int(sm.Sequence), ProducedBy: producedByHeader, TimeSent: sm.Time})
	if err != nil {
		serv.Errorf("GetMessageDetails error: " + err.Error())
		c.AbortWithStatusJSON(500, gin.H{"message": "Server error"})
		return
	}

	for i, cg := range poisonedCgs {
		cgInfo, err := sh.S.GetCgInfo(stationName, cg.CgName)
		if err != nil {
			serv.Errorf("GetMessageDetails error: " + err.Error())
			c.AbortWithStatusJSON(500, gin.H{"message": "Server error"})
			return
		}

		totalPoisonMsgs, err := GetTotalPoisonMsgsByCg(stationName.Ext(), cg.CgName)
		if err != nil {
			serv.Errorf("GetMessageDetails error: " + err.Error())
			c.AbortWithStatusJSON(500, gin.H{"message": "Server error"})
			return
		}

		cgMembers, err := GetConsumerGroupMembers(cg.CgName, station)
		if err != nil {
			serv.Errorf("GetMessageDetails error: " + err.Error())
			c.AbortWithStatusJSON(500, gin.H{"message": "Server error"})
			return
		}

		isActive, isDeleted := getCgStatus(cgMembers)

		poisonedCgs[i].MaxAckTimeMs = cgMembers[0].MaxAckTimeMs
		poisonedCgs[i].MaxMsgDeliveries = cgMembers[0].MaxMsgDeliveries
		poisonedCgs[i].UnprocessedMessages = int(cgInfo.NumPending)
		poisonedCgs[i].InProcessMessages = cgInfo.NumAckPending
		poisonedCgs[i].TotalPoisonMessages = totalPoisonMsgs
		poisonedCgs[i].IsActive = isActive
		poisonedCgs[i].IsDeleted = isDeleted
	}

	filter := bson.M{"name": producedByHeader, "station_id": station.ID, "connection_id": connectionId}
	var producer models.Producer
	err = producersCollection.FindOne(context.TODO(), filter).Decode(&producer)
	if err != nil {
		serv.Errorf("GetMessageDetails error: " + err.Error())
		c.AbortWithStatusJSON(500, gin.H{"message": "Server error"})
		return
	}

	_, conn, err := IsConnectionExist(connectionId)
	if err != nil {
		serv.Errorf("GetMessageDetails error: " + err.Error())
		c.AbortWithStatusJSON(500, gin.H{"message": "Server error"})
		return
	}

	msg := models.MessageResponse{
		MessageSeq: body.MessageSeq,
		Message: models.MessagePayload{
			TimeSent: sm.Time,
			Size:     len(sm.Subject) + len(sm.Data) + len(sm.Header),
			Data:     hex.EncodeToString(sm.Data),
			Headers:  headersJson,
		},
		Producer: models.ProducerDetails{
			Name:          producedByHeader,
			ConnectionId:  connectionId,
			ClientAddress: conn.ClientAddress,
			CreatedByUser: producer.CreatedByUser,
			IsActive:      producer.IsActive,
			IsDeleted:     producer.IsDeleted,
		},
		PoisonedCgs: poisonedCgs,
	}
	c.IndentedJSON(200, msg)
}

func (sh StationsHandler) UseSchema(c *gin.Context) {
	var body models.UseSchema
	ok := utils.Validate(c, &body, false, nil)
	if !ok {
		return
	}

	stationName, err := StationNameFromStr(body.StationName)
	if err != nil {
		serv.Warnf("UseSchema: " + err.Error())
		c.AbortWithStatusJSON(configuration.SHOWABLE_ERROR_STATUS_CODE, gin.H{"message": err.Error()})
		return
	}

	exist, station, err := IsStationExist(stationName)
	if err != nil {
		serv.Errorf("UseSchema error: " + err.Error())
		c.AbortWithStatusJSON(500, gin.H{"message": "Server error"})
		return
	}
	if !exist {
		errMsg := "Station " + station.Name + " does not exist"
		serv.Warnf("UseSchema: " + errMsg)
		c.AbortWithStatusJSON(configuration.SHOWABLE_ERROR_STATUS_CODE, gin.H{"message": errMsg})
		return
	}

	schemaName := strings.ToLower(body.SchemaName)
	exist, schema, err := IsSchemaExist(schemaName)
	if err != nil {
		serv.Errorf("UseSchema error: " + err.Error())
		c.AbortWithStatusJSON(500, gin.H{"message": "Server Error"})
		return
	}
	if !exist {
		errMsg := "Schema " + schemaName + " does not exist"
		serv.Warnf("CreateStation: " + errMsg)
		c.AbortWithStatusJSON(configuration.SHOWABLE_ERROR_STATUS_CODE, gin.H{"message": errMsg})
		return
	}

	schemaVersion, err := getActiveVersionBySchemaId(schema.ID)

	if err != nil {
		serv.Errorf("UseSchema error: " + err.Error())
		c.AbortWithStatusJSON(500, gin.H{"message": err.Error()})
		return
	}
	schemaDetailsResponse := models.StationOverviewSchemaDetails{SchemaName: schemaName, VersionNumber: schemaVersion.VersionNumber, UpdatesAvailable: false}
	schemaDetails := models.SchemaDetails{SchemaName: schemaName, VersionNumber: schemaVersion.VersionNumber}

	_, err = stationsCollection.UpdateOne(context.TODO(), bson.M{"name": stationName.Ext(), "is_deleted": false}, bson.M{"$set": bson.M{"schema": schemaDetails}})

	if err != nil {
		serv.Errorf("UseSchema error: " + err.Error())
		c.AbortWithStatusJSON(500, gin.H{"message": err.Error()})
		return
	}

	user, err := getUserDetailsFromMiddleware(c)
	if err != nil {
		serv.Errorf("UseSchema error: " + err.Error())
		c.AbortWithStatusJSON(401, gin.H{"message": "Unauthorized"})
	}

	message := "Schema " + schemaName + " has been attached to station " + stationName.Ext() + " by user " + user.Username
	serv.Noticef(message)

	var auditLogs []interface{}
	newAuditLog := models.AuditLog{
		ID:            primitive.NewObjectID(),
		StationName:   stationName.Intern(),
		Message:       message,
		CreatedByUser: user.Username,
		CreationDate:  time.Now(),
		UserType:      user.UserType,
	}
	auditLogs = append(auditLogs, newAuditLog)
	err = CreateAuditLogs(auditLogs)
	if err != nil {
<<<<<<< HEAD
		serv.Warnf("UseSchema: create audit logs: " + err.Error())
=======
		serv.Errorf("UseSchema error: create audit logs: " + err.Error())
>>>>>>> 90934713
	}

	shouldSendAnalytics, _ := shouldSendAnalytics()
	if shouldSendAnalytics {
		user, _ := getUserDetailsFromMiddleware(c)
		analytics.SendEvent(user.Username, "user-attach-schema-to-station")
	}

	c.IndentedJSON(200, schemaDetailsResponse)

	updateContent, err := generateSchemaUpdateInit(schema)
	if err != nil {
		serv.Errorf("UseSchema error: %v", err)
		return
	}

	update := models.ProducerSchemaUpdate{
		UpdateType: models.SchemaUpdateTypeInit,
		Init:       *updateContent,
	}

	sh.S.updateStationProducersOfSchemaChange(stationName, update)
}

func (s *Server) useSchemaDirect(c *client, reply string, msg []byte) {
	var asr attachSchemaRequest
	if err := json.Unmarshal(msg, &asr); err != nil {
		errMsg := "failed attaching schema: " + err.Error()
		s.Errorf("useSchemaDirect error: " + errMsg)
		respondWithErr(s, reply, errors.New(errMsg))
		return
	}
	stationName, err := StationNameFromStr(asr.StationName)
	if err != nil {
		serv.Warnf("useSchemaDirect: " + err.Error())
		respondWithErr(s, reply, err)
		return
	}

	exist, _, err := IsStationExist(stationName)
	if err != nil {
		serv.Errorf("useSchemaDirect error: " + err.Error())
		respondWithErr(s, reply, err)
		return
	}

	if !exist {
		errMsg := "Station " + stationName.external + " does not exist"
		serv.Warnf("useSchemaDirect: " + errMsg)
		respondWithErr(s, reply, errors.New("memphis: "+errMsg))
		return
	}

	var schemaDetails models.SchemaDetails
	schemaName := strings.ToLower(asr.Name)
	exist, schema, err := IsSchemaExist(schemaName)
	if err != nil {
		serv.Errorf("useSchemaDirect error: " + err.Error())
		respondWithErr(s, reply, err)
		return
	}
	if !exist {
		errMsg := "Schema " + schemaName + " does not exist" + err.Error()
		serv.Warnf("useSchemaDirect: " + errMsg)
		respondWithErr(s, reply, errors.New(errMsg))
		return
	}

	schemaVersion, err := getActiveVersionBySchemaId(schema.ID)
	if err != nil {
		serv.Errorf("useSchemaDirect error: " + err.Error())
		respondWithErr(s, reply, err)
		return
	}
	schemaDetails = models.SchemaDetails{SchemaName: schemaName, VersionNumber: schemaVersion.VersionNumber}

	_, err = stationsCollection.UpdateOne(context.TODO(), bson.M{"name": stationName.Ext(), "is_deleted": false}, bson.M{"$set": bson.M{"schema": schemaDetails}})
	if err != nil {
		serv.Errorf("useSchemaDirect error: " + err.Error())
		respondWithErr(s, reply, err)
		return
	}

	username := c.getClientInfo(true).Name
	message := "Schema " + schemaName + " has been attached to station " + stationName.Ext() + " by user " + username
	serv.Noticef(message)

	var auditLogs []interface{}
	newAuditLog := models.AuditLog{
		ID:            primitive.NewObjectID(),
		StationName:   stationName.Intern(),
		Message:       message,
		CreatedByUser: username,
		CreationDate:  time.Now(),
		UserType:      "sdk",
	}
	auditLogs = append(auditLogs, newAuditLog)
	err = CreateAuditLogs(auditLogs)
	if err != nil {
<<<<<<< HEAD
		serv.Warnf("useSchemaDirect: create audit logs: " + err.Error())
=======
		serv.Errorf("useSchemaDirect error: create audit logs: " + err.Error())
>>>>>>> 90934713
	}

	shouldSendAnalytics, _ := shouldSendAnalytics()
	if shouldSendAnalytics {
		analytics.SendEvent("sdk", "user-attach-schema-to-station")
	}

	updateContent, err := generateSchemaUpdateInit(schema)
	if err != nil {
		serv.Errorf("useSchemaDirect error: %v", err)
		return
	}

	update := models.ProducerSchemaUpdate{
		UpdateType: models.SchemaUpdateTypeInit,
		Init:       *updateContent,
	}

	serv.updateStationProducersOfSchemaChange(stationName, update)
	respondWithErr(s, reply, nil)
}

func removeSchemaFromStation(s *Server, sn StationName, updateDB bool) error {
	exist, _, err := IsStationExist(sn)
	if err != nil {
		return err
	}
	if !exist {
		return errors.New("Station " + sn.external + " does not exist")
	}

	if updateDB {
		_, err = stationsCollection.UpdateOne(context.TODO(),
			bson.M{
				"name": sn.Ext(),
				"$or": []interface{}{
					bson.M{"is_deleted": false},
					bson.M{"is_deleted": bson.M{"$exists": false}},
				},
			},
			bson.M{"$set": bson.M{"schema": bson.M{}}},
		)
		if err != nil {
			return err
		}
	}

	update := models.ProducerSchemaUpdate{
		UpdateType: models.SchemaUpdateTypeDrop,
	}

	s.updateStationProducersOfSchemaChange(sn, update)
	return nil
}

func (s *Server) removeSchemaFromStationDirect(c *client, reply string, msg []byte) {
	var asr detachSchemaRequest
	if err := json.Unmarshal(msg, &asr); err != nil {
		s.Errorf("removeSchemaFromStationDirect error: failed removing schema: %v", err.Error())
		respondWithErr(s, reply, err)
		return
	}
	stationName, err := StationNameFromStr(asr.StationName)
	if err != nil {
		serv.Warnf("removeSchemaFromStationDirect: " + err.Error())
		respondWithErr(s, reply, err)
		return
	}

	err = removeSchemaFromStation(serv, stationName, true)
	if err != nil {
		serv.Errorf("removeSchemaFromStationDirect error: " + err.Error())
		respondWithErr(s, reply, err)
		return
	}
	respondWithErr(s, reply, nil)
}

func (sh StationsHandler) RemoveSchemaFromStation(c *gin.Context) {
	if err := DenyForSandboxEnv(c); err != nil {
		return
	}

	var body models.RemoveSchemaFromStation
	ok := utils.Validate(c, &body, false, nil)
	if !ok {
		return
	}

	stationName, err := StationNameFromStr(body.StationName)
	if err != nil {
		serv.Warnf("RemoveSchemaFromStation: " + err.Error())
		c.AbortWithStatusJSON(configuration.SHOWABLE_ERROR_STATUS_CODE, gin.H{"message": err.Error()})
		return
	}
	exist, station, err := IsStationExist(stationName)
	if err != nil {
		serv.Errorf("RemoveSchemaFromStation error: " + err.Error())
		c.AbortWithStatusJSON(500, gin.H{"message": "Server error"})
		return
	}
	if !exist {
		errMsg := "Station " + stationName.external + " does not exist"
		serv.Warnf("RemoveSchemaFromStation: " + errMsg)
		c.AbortWithStatusJSON(configuration.SHOWABLE_ERROR_STATUS_CODE, gin.H{"message": errMsg})
		return
	}

	err = removeSchemaFromStation(sh.S, stationName, true)
	if err != nil {
		serv.Errorf("RemoveSchemaFromStation error: " + err.Error())
		c.AbortWithStatusJSON(500, gin.H{"message": "Server error"})
		return
	}

	user, err := getUserDetailsFromMiddleware(c)
	if err != nil {
		serv.Errorf("RemoveSchemaFromStation error: " + err.Error())
		c.AbortWithStatusJSON(401, gin.H{"message": "Unauthorized"})
	}
	message := "Schema " + station.Schema.SchemaName + " has been deleted from station " + stationName.Ext() + " by user " + user.Username
	serv.Noticef(message)
	var auditLogs []interface{}
	newAuditLog := models.AuditLog{
		ID:            primitive.NewObjectID(),
		StationName:   stationName.Intern(),
		Message:       message,
		CreatedByUser: user.Username,
		CreationDate:  time.Now(),
		UserType:      user.UserType,
	}
	auditLogs = append(auditLogs, newAuditLog)
	err = CreateAuditLogs(auditLogs)
	if err != nil {
<<<<<<< HEAD
		serv.Warnf("RemoveSchemaFromStation: create audit logs error: " + err.Error())
=======
		serv.Errorf("RemoveSchemaFromStation error: create audit logs error: " + err.Error())
>>>>>>> 90934713
	}

	shouldSendAnalytics, _ := shouldSendAnalytics()
	if shouldSendAnalytics {
		analytics.SendEvent(user.Username, "user-remove-schema-from-station")
	}

	c.IndentedJSON(200, gin.H{})
}

func (sh StationsHandler) GetUpdatesForSchemaByStation(c *gin.Context) {
	var body models.GetUpdatesForSchema
	ok := utils.Validate(c, &body, false, nil)
	if !ok {
		return
	}

	stationName, err := StationNameFromStr(body.StationName)
	if err != nil {
		serv.Warnf("GetUpdatesForSchemaByStation: " + err.Error())
		c.AbortWithStatusJSON(configuration.SHOWABLE_ERROR_STATUS_CODE, gin.H{"message": err.Error()})
		return
	}

	exist, station, err := IsStationExist(stationName)
	if err != nil {
		serv.Errorf("GetUpdatesForSchemaByStation error: " + err.Error())
		c.AbortWithStatusJSON(500, gin.H{"message": "Server error"})
		return
	}
	if !exist {
		errMsg := "Station " + stationName.external + " does not exist"
		serv.Warnf("GetUpdatesForSchemaByStation: " + errMsg)
		c.AbortWithStatusJSON(configuration.SHOWABLE_ERROR_STATUS_CODE, gin.H{"message": errMsg})
		return
	}

	var schema models.Schema
	err = schemasCollection.FindOne(context.TODO(), bson.M{"name": station.Schema.SchemaName}).Decode(&schema)
	if err != nil {
		serv.Errorf("GetUpdatesForSchemaByStation error: " + err.Error())
		c.AbortWithStatusJSON(500, gin.H{"message": "Server error"})
		return
	}

	schemasHandler := SchemasHandler{S: sh.S}
	extedndedSchemaDetails, err := schemasHandler.getExtendedSchemaDetailsUpdateAvailable(station.Schema.VersionNumber, schema)

	if err != nil {
		serv.Errorf("GetUpdatesForSchemaByStation error: " + err.Error())
		c.AbortWithStatusJSON(500, gin.H{"message": err.Error()})
		return
	}

	shouldSendAnalytics, _ := shouldSendAnalytics()
	if shouldSendAnalytics {
		user, _ := getUserDetailsFromMiddleware(c)
		analytics.SendEvent(user.Username, "user-apply-schema-updates-on-station")
	}

	c.IndentedJSON(200, extedndedSchemaDetails)
}

func (sh StationsHandler) TierdStorageClicked(c *gin.Context) {
	shouldSendAnalytics, _ := shouldSendAnalytics()
	if shouldSendAnalytics {
		user, _ := getUserDetailsFromMiddleware(c)
		analytics.SendEvent(user.Username, "user-pushed-tierd-storage-button")
	}

	c.IndentedJSON(200, gin.H{})
}<|MERGE_RESOLUTION|>--- conflicted
+++ resolved
@@ -126,20 +126,12 @@
 
 	err = RemovePoisonMsgsByStation(station.Name)
 	if err != nil {
-<<<<<<< HEAD
-		serv.Warnf("removeStationResources: " + err.Error())
-=======
 		serv.Errorf("removeStationResources error: " + err.Error())
->>>>>>> 90934713
 	}
 
 	err = RemoveAllAuditLogsByStation(station.Name)
 	if err != nil {
-<<<<<<< HEAD
-		serv.Warnf("removeStationResources: " + err.Error())
-=======
 		serv.Errorf("removeStationResources error: " + err.Error())
->>>>>>> 90934713
 	}
 
 	return nil
@@ -148,11 +140,7 @@
 func (s *Server) createStationDirect(c *client, reply string, msg []byte) {
 	var csr createStationRequest
 	if err := json.Unmarshal(msg, &csr); err != nil {
-<<<<<<< HEAD
-		s.Warnf("createStationDirect: failed creating station: %v", err.Error())
-=======
 		s.Errorf("createStationDirect: failed creating station: %v", err.Error())
->>>>>>> 90934713
 		respondWithErr(s, reply, err)
 		return
 	}
@@ -694,11 +682,7 @@
 	auditLogs = append(auditLogs, newAuditLog)
 	err = CreateAuditLogs(auditLogs)
 	if err != nil {
-<<<<<<< HEAD
-		serv.Warnf("CreateStation: " + err.Error())
-=======
 		serv.Errorf("CreateStation error: " + err.Error())
->>>>>>> 90934713
 	}
 
 	shouldSendAnalytics, _ := shouldSendAnalytics()
@@ -847,11 +831,7 @@
 func (s *Server) removeStationDirect(c *client, reply string, msg []byte) {
 	var dsr destroyStationRequest
 	if err := json.Unmarshal(msg, &dsr); err != nil {
-<<<<<<< HEAD
-		s.Warnf("removeStationDirect: failed destroying station: %v", err.Error())
-=======
 		s.Errorf("removeStationDirect error: failed destroying station: %v", err.Error())
->>>>>>> 90934713
 		respondWithErr(s, reply, err)
 		return
 	}
@@ -1412,11 +1392,7 @@
 	auditLogs = append(auditLogs, newAuditLog)
 	err = CreateAuditLogs(auditLogs)
 	if err != nil {
-<<<<<<< HEAD
-		serv.Warnf("UseSchema: create audit logs: " + err.Error())
-=======
 		serv.Errorf("UseSchema error: create audit logs: " + err.Error())
->>>>>>> 90934713
 	}
 
 	shouldSendAnalytics, _ := shouldSendAnalytics()
@@ -1516,11 +1492,7 @@
 	auditLogs = append(auditLogs, newAuditLog)
 	err = CreateAuditLogs(auditLogs)
 	if err != nil {
-<<<<<<< HEAD
-		serv.Warnf("useSchemaDirect: create audit logs: " + err.Error())
-=======
 		serv.Errorf("useSchemaDirect error: create audit logs: " + err.Error())
->>>>>>> 90934713
 	}
 
 	shouldSendAnalytics, _ := shouldSendAnalytics()
@@ -1655,11 +1627,7 @@
 	auditLogs = append(auditLogs, newAuditLog)
 	err = CreateAuditLogs(auditLogs)
 	if err != nil {
-<<<<<<< HEAD
-		serv.Warnf("RemoveSchemaFromStation: create audit logs error: " + err.Error())
-=======
 		serv.Errorf("RemoveSchemaFromStation error: create audit logs error: " + err.Error())
->>>>>>> 90934713
 	}
 
 	shouldSendAnalytics, _ := shouldSendAnalytics()
