--- conflicted
+++ resolved
@@ -314,11 +314,7 @@
 		serv.Warnf("createStationDirect: " + err.Error())
 		respondWithErr(s, reply, err)
 	}
-<<<<<<< HEAD
-	_, rowsUpdated, err := db.UpsertNewStation(stationName.Ext(), user.ID, user.Username, retentionType, retentionValue, storageType, replicas, schemaDetails.SchemaName, schemaDetails.VersionNumber, csr.IdempotencyWindow, isNative, csr.DlsConfiguration, csr.TieredStorageEnabled)
-=======
 	_, rowsUpdated, err := db.InsertNewStation(stationName.Ext(), user.ID, user.Username, retentionType, retentionValue, storageType, replicas, schemaDetails.SchemaName, schemaDetails.VersionNumber, csr.IdempotencyWindow, isNative, csr.DlsConfiguration, csr.TieredStorageEnabled)
->>>>>>> 3e51606c
 	if err != nil {
 		serv.Errorf("createStationDirect: Station " + csr.StationName + ": " + err.Error())
 		respondWithErr(s, reply, err)
@@ -584,11 +580,6 @@
 				stations[i].TieredStorageEnabled = false
 			}
 
-<<<<<<< HEAD
-			// stations[i].Producers = []models.Producer{}
-			// stations[i].Consumers = []models.Consumer{}
-=======
->>>>>>> 3e51606c
 			extStations = append(extStations, stations[i])
 		}
 		return extStations, totalMessages, totalDlsMessages, nil
@@ -762,11 +753,7 @@
 		c.AbortWithStatusJSON(500, gin.H{"message": "Server error"})
 		return
 	}
-<<<<<<< HEAD
-	newStation, rowsUpdated, err := db.UpsertNewStation(stationName.Ext(), user.ID, user.Username, retentionType, body.RetentionValue, body.StorageType, body.Replicas, schemaName, schemaVersionNumber, body.IdempotencyWindow, true, body.DlsConfiguration, body.TieredStorageEnabled)
-=======
 	newStation, rowsUpdated, err := db.InsertNewStation(stationName.Ext(), user.ID, user.Username, retentionType, body.RetentionValue, body.StorageType, body.Replicas, schemaName, schemaVersionNumber, body.IdempotencyWindow, true, body.DlsConfiguration, body.TieredStorageEnabled)
->>>>>>> 3e51606c
 	if err != nil {
 		serv.Errorf("CreateStation: Station " + body.Name + ": " + err.Error())
 		c.AbortWithStatusJSON(500, gin.H{"message": "Server error"})
