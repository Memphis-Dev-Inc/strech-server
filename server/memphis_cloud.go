--- conflicted
+++ resolved
@@ -1369,9 +1369,6 @@
 	c.IndentedJSON(200, gin.H{})
 }
 
-<<<<<<< HEAD
-// TODO: Change the name to remove tenant
-=======
 func validateUsername(username string) error {
 	re := regexp.MustCompile("^[a-z0-9_.-]*$")
 
@@ -1382,7 +1379,6 @@
 	return nil
 }
 
->>>>>>> 88995f48
 func (umh UserMgmtHandler) RemoveMyUser(c *gin.Context) {
 	user, err := getUserDetailsFromMiddleware(c)
 	if err != nil {
@@ -1396,7 +1392,6 @@
 		return
 	}
 
-<<<<<<< HEAD
 	username := strings.ToLower(user.Username)
 	tenantName := user.TenantName
 	if user.TenantName != conf.GlobalAccountName {
@@ -1405,11 +1400,6 @@
 	err = removeDeletedUsersResources(tenantName)
 	if err != nil {
 		serv.Errorf("RemoveTenant: User " + username + ": " + err.Error())
-=======
-	err = updateDeletedUserResources(user)
-	if err != nil {
-		serv.Errorf("RemoveMyUser: User " + user.Username + ": " + err.Error())
->>>>>>> 88995f48
 		c.AbortWithStatusJSON(500, gin.H{"message": err.Error()})
 		return
 	}
