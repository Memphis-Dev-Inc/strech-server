// Copyright 2022-2023 The Memphis.dev Authors
// Licensed under the Memphis Business Source License 1.0 (the "License");
// you may not use this file except in compliance with the License.
// You may obtain a copy of the License at
//
// Changed License: [Apache License, Version 2.0 (https://www.apache.org/licenses/LICENSE-2.0), as published by the Apache Foundation.
//
// https://github.com/memphisdev/memphis/blob/master/LICENSE
//
// Additional Use Grant: You may make use of the Licensed Work (i) only as part of your own product or service, provided it is not a message broker or a message queue product or service; and (ii) provided that you do not use, provide, distribute, or make available the Licensed Work as a Service.
// A "Service" is a commercial offering, product, hosted, or managed service, that allows third parties (other than your own employees and contractors acting on your behalf) to access and/or use the Licensed Work or a substantial set of the features or functionality of the Licensed Work to third parties as a software-as-a-service, platform-as-a-service, infrastructure-as-a-service or other similar services that compete with Licensor products or services.

package server

import (
	"bufio"
	"bytes"
	"context"
	"encoding/json"
	"errors"
	"fmt"
	"io"
	"math"
	"memphis/analytics"
	"memphis/conf"
	"memphis/db"
	"memphis/models"
	"memphis/utils"
	"net/http"
	"regexp"
	"runtime"
	"strings"
	"time"

	dockerClient "github.com/docker/docker/client"
	"github.com/gin-contrib/cors"

	"github.com/docker/docker/api/types"
	"github.com/gin-gonic/gin"
	"golang.org/x/crypto/bcrypt"
	v1 "k8s.io/api/core/v1"
	metav1 "k8s.io/apimachinery/pkg/apis/meta/v1"
)

type BillingHandler struct{ S *Server }
type TenantHandler struct{ S *Server }
<<<<<<< HEAD
type LoginSchema struct {
	Username string `json:"username" binding:"required"`
	Password string `json:"password" binding:"required"`
}
=======
>>>>>>> 035511fa

func InitializeBillingRoutes(router *gin.RouterGroup, h *Handlers) {
}

func InitializeTenantsRoutes(router *gin.RouterGroup, h *Handlers) {
}

func AddUsrMgmtCloudRoutes(userMgmtRoutes *gin.RouterGroup, userMgmtHandler UserMgmtHandler) {
}

func getStationStorageType(storageType string) string {
	return strings.ToLower(storageType)
}

func GetStationMaxAge(retentionType string, retentionValue int) time.Duration {
	if retentionType == "message_age_sec" && retentionValue > 0 {
		return time.Duration(retentionValue) * time.Second
	}
	return time.Duration(0)
}

func CreateRootUserOnFirstSystemLoad() error {
	password := configuration.ROOT_PASSWORD
	hashedPwd, err := bcrypt.GenerateFromPassword([]byte(password), bcrypt.MinCost)
	if err != nil {
		return err
	}
	hashedPwdString := string(hashedPwd)

	created, err := db.UpsertUserUpdatePassword(ROOT_USERNAME, "root", hashedPwdString, "", false, 1, globalAccountName)
	if err != nil {
		return err
	}

	if created && configuration.ANALYTICS == "true" {
		time.AfterFunc(5*time.Second, func() {
			var deviceIdValue string
			installationType := "stand-alone-k8s"
			if serv.JetStreamIsClustered() {
				installationType = "cluster"
				k8sClusterTimestamp, err := getK8sClusterTimestamp()
				if err == nil {
					deviceIdValue = k8sClusterTimestamp
				} else {
					serv.Errorf("Generate host unique id failed: %s", err.Error())
				}
			} else if configuration.DOCKER_ENV == "true" {
				installationType = "stand-alone-docker"
				dockerMacAddress, err := getDockerMacAddress()
				if err == nil {
					deviceIdValue = dockerMacAddress
				} else {
					serv.Errorf("Generate host unique id failed: %s", err.Error())
				}
			}

			param := analytics.EventParam{
				Name:  "installation-type",
				Value: installationType,
			}
			analyticsParams := []analytics.EventParam{param}
			analyticsParams = append(analyticsParams, analytics.EventParam{Name: "device-id", Value: deviceIdValue})
			analytics.SendEventWithParams("", analyticsParams, "installation")

			if configuration.EXPORTER {
				analytics.SendEventWithParams("", analyticsParams, "enable-exporter")
			}
		})
	}

	return nil
}

func (mh MonitoringHandler) GetSystemComponents() ([]models.SystemComponents, bool, error) {
	components := []models.SystemComponents{}
	allComponents := []models.SysComponent{}
	portsMap := map[string][]int{}
	hosts := []string{}
	metricsEnabled := true
	defaultStat := models.CompStats{
		Total:      0,
		Current:    0,
		Percentage: 0,
	}
	if configuration.DOCKER_ENV == "true" { // docker env
		metricsEnabled = true
		hosts = []string{"localhost"}
		if configuration.DEV_ENV == "true" {
			maxCpu := float64(runtime.GOMAXPROCS(0))
			v, err := serv.Varz(nil)
			if err != nil {
				return components, metricsEnabled, err
			}
			var storageComp models.CompStats
			memUsage := float64(0)
			os := runtime.GOOS
			storage_size := float64(0)
			isWindows := false
			switch os {
			case "windows":
				isWindows = true
				storageComp = defaultStat // TODO: add support for windows
			default:
				storage_size, err = getUnixStorageSize()
				if err != nil {
					return components, metricsEnabled, err
				}
				storageComp = models.CompStats{
					Total:      shortenFloat(storage_size),
					Current:    shortenFloat(float64(v.JetStream.Stats.Store)),
					Percentage: int(math.Ceil((float64(v.JetStream.Stats.Store) / storage_size) * 100)),
				}
				memUsage, err = getUnixMemoryUsage()
				if err != nil {
					return components, metricsEnabled, err
				}
			}
			memPerc := (memUsage / float64(v.JetStream.Config.MaxMemory)) * 100
			comp := models.SysComponent{
				Name: "memphis-0",
				CPU: models.CompStats{
					Total:      shortenFloat(maxCpu),
					Current:    shortenFloat((v.CPU / 100) * maxCpu),
					Percentage: int(math.Ceil(v.CPU)),
				},
				Memory: models.CompStats{
					Total:      shortenFloat(float64(v.JetStream.Config.MaxMemory)),
					Current:    shortenFloat(memUsage),
					Percentage: int(math.Ceil(memPerc)),
				},
				Storage: storageComp,
				Healthy: true,
			}
			comp.Status = checkPodStatus(comp.CPU.Percentage, comp.Memory.Percentage, comp.Storage.Percentage)
			components = append(components, models.SystemComponents{
				Name:        "memphis",
				Components:  getComponentsStructByOneComp(comp),
				Status:      comp.Status,
				Ports:       []int{mh.S.opts.UiPort, mh.S.opts.Port, mh.S.opts.Websocket.Port, mh.S.opts.HTTPPort},
				DesiredPods: 1,
				ActualPods:  1,
				Hosts:       hosts,
			})
			healthy := false
			restGwComp := defaultSystemComp("memphis-rest-gateway", healthy)
			resp, err := http.Get(fmt.Sprintf("http://localhost:%v/monitoring/getResourcesUtilization", mh.S.opts.RestGwPort))
			if err == nil {
				healthy = true
				var restGwMonitorInfo models.RestGwMonitoringResponse
				defer resp.Body.Close()
				err = json.NewDecoder(resp.Body).Decode(&restGwMonitorInfo)
				if err != nil {
					return components, metricsEnabled, err
				}
				if !isWindows {
					storageComp = models.CompStats{
						Total:      shortenFloat(storage_size),
						Current:    shortenFloat((restGwMonitorInfo.Storage / 100) * storage_size),
						Percentage: int(math.Ceil(float64(restGwMonitorInfo.Storage))),
					}
				}
				restGwComp = models.SysComponent{
					Name: "memphis-rest-gateway",
					CPU: models.CompStats{
						Total:      shortenFloat(maxCpu),
						Current:    shortenFloat((restGwMonitorInfo.CPU / 100) * maxCpu),
						Percentage: int(math.Ceil(restGwMonitorInfo.CPU)),
					},
					Memory: models.CompStats{
						Total:      shortenFloat(float64(v.JetStream.Config.MaxMemory)),
						Current:    shortenFloat((restGwMonitorInfo.Memory / 100) * float64(v.JetStream.Config.MaxMemory)),
						Percentage: int(math.Ceil(float64(restGwMonitorInfo.Memory))),
					},
					Storage: storageComp,
					Healthy: healthy,
				}
				restGwComp.Status = checkPodStatus(restGwComp.CPU.Percentage, restGwComp.Memory.Percentage, restGwComp.Storage.Percentage)
			}
			actualRestGw := 1
			if !healthy {
				actualRestGw = 0
			}
			components = append(components, models.SystemComponents{
				Name:        "memphis-rest-gateway",
				Components:  getComponentsStructByOneComp(restGwComp),
				Status:      restGwComp.Status,
				Ports:       []int{mh.S.opts.RestGwPort},
				DesiredPods: 1,
				ActualPods:  actualRestGw,
				Hosts:       hosts,
			})
		}

		ctx := context.Background()
		dockerCli, err := dockerClient.NewClientWithOpts(dockerClient.FromEnv)
		if err != nil {
			return components, metricsEnabled, err
		}
		containers, err := dockerCli.ContainerList(ctx, types.ContainerListOptions{})
		if err != nil {
			return components, metricsEnabled, err
		}

		for _, container := range containers {
			containerName := container.Names[0]
			if !strings.Contains(containerName, "memphis") {
				continue
			}
			containerName = strings.TrimPrefix(containerName, "/")
			if container.State != "running" {
				comp := defaultSystemComp(containerName, false)
				allComponents = append(allComponents, comp)
				continue
			}
			containerStats, err := dockerCli.ContainerStats(ctx, container.ID, false)
			if err != nil {
				return components, metricsEnabled, err
			}
			defer containerStats.Body.Close()

			body, err := io.ReadAll(containerStats.Body)
			if err != nil {
				return components, metricsEnabled, err
			}
			var dockerStats types.Stats
			err = json.Unmarshal(body, &dockerStats)
			if err != nil {
				return components, metricsEnabled, err
			}
			cpuLimit := float64(runtime.GOMAXPROCS(0))
			cpuPercentage := math.Ceil((float64(dockerStats.CPUStats.CPUUsage.TotalUsage) / float64(dockerStats.CPUStats.SystemUsage)) * 100)
			totalCpuUsage := (cpuPercentage / 100) * cpuLimit
			totalMemoryUsage := float64(dockerStats.MemoryStats.Usage)
			memoryLimit := float64(dockerStats.MemoryStats.Limit)
			memoryPercentage := math.Ceil((float64(totalMemoryUsage) / float64(memoryLimit)) * 100)
			storage_size, err := getUnixStorageSize()
			if err != nil {
				return components, metricsEnabled, err
			}
			cpuStat := models.CompStats{
				Total:      shortenFloat(cpuLimit),
				Current:    shortenFloat(totalCpuUsage),
				Percentage: int(cpuPercentage),
			}
			memoryStat := models.CompStats{
				Total:      shortenFloat(memoryLimit),
				Current:    shortenFloat(totalMemoryUsage),
				Percentage: int(memoryPercentage),
			}
			storageStat := defaultStat
			dockerPorts := []int{}
			if strings.Contains(containerName, "metadata") {
				dbStorageSize, totalSize, err := getDbStorageSize()
				if err != nil {
					return components, metricsEnabled, err
				}
				storageStat = models.CompStats{
					Total:      shortenFloat(totalSize),
					Current:    shortenFloat(dbStorageSize),
					Percentage: int(math.Ceil(float64(dbStorageSize) / float64(totalSize))),
				}
				containerName = strings.TrimPrefix(containerName, "memphis-")
			} else if strings.Contains(containerName, "cluster") {
				v, err := serv.Varz(nil)
				if err != nil {
					return components, metricsEnabled, err
				}
				storageStat = models.CompStats{
					Total:      shortenFloat(storage_size),
					Current:    shortenFloat(float64(v.JetStream.Stats.Store)),
					Percentage: int(math.Ceil(float64(v.JetStream.Stats.Store) / storage_size)),
				}
			}
			for _, port := range container.Ports {
				if int(port.PublicPort) != 0 {
					dockerPorts = append(dockerPorts, int(port.PublicPort))
				}
			}
			comp := models.SysComponent{
				Name:    containerName,
				CPU:     cpuStat,
				Memory:  memoryStat,
				Storage: storageStat,
				Healthy: true,
			}
			comp.Status = checkPodStatus(comp.CPU.Percentage, comp.Memory.Percentage, comp.Storage.Percentage)
			components = append(components, models.SystemComponents{
				Name:        strings.TrimSuffix(containerName, "-1"),
				Components:  getComponentsStructByOneComp(comp),
				Status:      comp.Status,
				Ports:       dockerPorts,
				DesiredPods: 1,
				ActualPods:  1,
				Hosts:       hosts,
			})
		}
	} else if configuration.LOCAL_CLUSTER_ENV { // TODO not fully supported - currently shows the current broker stats only
		metricsEnabled = true
		hosts = []string{"localhost"}
		maxCpu := float64(runtime.GOMAXPROCS(0))
		v, err := serv.Varz(nil)
		if err != nil {
			return components, metricsEnabled, err
		}
		var storageComp models.CompStats
		memUsage := float64(0)
		os := runtime.GOOS
		storage_size := float64(0)
		isWindows := false
		switch os {
		case "windows":
			isWindows = true
			storageComp = defaultStat // TODO: add support for windows
		default:
			storage_size, err = getUnixStorageSize()
			if err != nil {
				return components, metricsEnabled, err
			}
			storageComp = models.CompStats{
				Total:      shortenFloat(storage_size),
				Current:    shortenFloat(float64(v.JetStream.Stats.Store)),
				Percentage: int(math.Ceil((float64(v.JetStream.Stats.Store) / storage_size) * 100)),
			}
			memUsage, err = getUnixMemoryUsage()
			if err != nil {
				return components, metricsEnabled, err
			}
		}
		memPerc := (memUsage / float64(v.JetStream.Config.MaxMemory)) * 100
		comp := models.SysComponent{
			Name: "memphis-0",
			CPU: models.CompStats{
				Total:      shortenFloat(maxCpu),
				Current:    shortenFloat((v.CPU / 100) * maxCpu),
				Percentage: int(math.Ceil(v.CPU)),
			},
			Memory: models.CompStats{
				Total:      shortenFloat(float64(v.JetStream.Config.MaxMemory)),
				Current:    shortenFloat(memUsage),
				Percentage: int(math.Ceil(memPerc)),
			},
			Storage: storageComp,
			Healthy: true,
		}
		comp.Status = checkPodStatus(comp.CPU.Percentage, comp.Memory.Percentage, comp.Storage.Percentage)
		components = append(components, models.SystemComponents{
			Name:        "memphis",
			Components:  getComponentsStructByOneComp(comp),
			Status:      comp.Status,
			Ports:       []int{mh.S.opts.UiPort, mh.S.opts.Port, mh.S.opts.Websocket.Port, mh.S.opts.HTTPPort},
			DesiredPods: 1,
			ActualPods:  1,
			Hosts:       hosts,
		})
		resp, err := http.Get(fmt.Sprintf("http://localhost:%v/monitoring/getResourcesUtilization", mh.S.opts.RestGwPort))
		healthy := false
		restGwComp := defaultSystemComp("memphis-rest-gateway", healthy)
		if err == nil {
			healthy = true
			var restGwMonitorInfo models.RestGwMonitoringResponse
			defer resp.Body.Close()
			err = json.NewDecoder(resp.Body).Decode(&restGwMonitorInfo)
			if err != nil {
				return components, metricsEnabled, err
			}
			if !isWindows {
				storageComp = models.CompStats{
					Total:      shortenFloat(storage_size),
					Current:    shortenFloat((restGwMonitorInfo.Storage / 100) * storage_size),
					Percentage: int(math.Ceil(float64(restGwMonitorInfo.Storage))),
				}
			}
			restGwComp := models.SysComponent{
				Name: "memphis-rest-gateway",
				CPU: models.CompStats{
					Total:      shortenFloat(maxCpu),
					Current:    shortenFloat((restGwMonitorInfo.CPU / 100) * maxCpu),
					Percentage: int(math.Ceil(restGwMonitorInfo.CPU)),
				},
				Memory: models.CompStats{
					Total:      shortenFloat(float64(v.JetStream.Config.MaxMemory)),
					Current:    shortenFloat((restGwMonitorInfo.Memory / 100) * float64(v.JetStream.Config.MaxMemory)),
					Percentage: int(math.Ceil(float64(restGwMonitorInfo.Memory))),
				},
				Storage: storageComp,
				Healthy: healthy,
			}
			restGwComp.Status = checkPodStatus(restGwComp.CPU.Percentage, restGwComp.Memory.Percentage, restGwComp.Storage.Percentage)
		}
		actualRestGw := 1
		if !healthy {
			actualRestGw = 0
		}
		components = append(components, models.SystemComponents{
			Name:        "memphis-rest-gateway",
			Components:  getComponentsStructByOneComp(restGwComp),
			Status:      restGwComp.Status,
			Ports:       []int{mh.S.opts.RestGwPort},
			DesiredPods: 1,
			ActualPods:  actualRestGw,
			Hosts:       hosts,
		})

		ctx := context.Background()
		dockerCli, err := dockerClient.NewClientWithOpts(dockerClient.FromEnv)
		if err != nil {
			return components, metricsEnabled, err
		}
		containers, err := dockerCli.ContainerList(ctx, types.ContainerListOptions{})
		if err != nil {
			return components, metricsEnabled, err
		}

		for _, container := range containers {
			containerName := container.Names[0]
			if !strings.Contains(containerName, "memphis") {
				continue
			}
			containerName = strings.TrimPrefix(containerName, "/")
			if container.State != "running" {
				comp := defaultSystemComp(containerName, false)
				allComponents = append(allComponents, comp)
				continue
			}
			containerStats, err := dockerCli.ContainerStats(ctx, container.ID, false)
			if err != nil {
				return components, metricsEnabled, err
			}
			defer containerStats.Body.Close()

			body, err := io.ReadAll(containerStats.Body)
			if err != nil {
				return components, metricsEnabled, err
			}
			var dockerStats types.Stats
			err = json.Unmarshal(body, &dockerStats)
			if err != nil {
				return components, metricsEnabled, err
			}
			cpuLimit := float64(runtime.GOMAXPROCS(0))
			cpuPercentage := math.Ceil((float64(dockerStats.CPUStats.CPUUsage.TotalUsage) / float64(dockerStats.CPUStats.SystemUsage)) * 100)
			totalCpuUsage := (cpuPercentage / 100) * cpuLimit
			totalMemoryUsage := float64(dockerStats.MemoryStats.Usage)
			memoryLimit := float64(dockerStats.MemoryStats.Limit)
			memoryPercentage := math.Ceil((float64(totalMemoryUsage) / float64(memoryLimit)) * 100)
			storage_size, err := getUnixStorageSize()
			if err != nil {
				return components, metricsEnabled, err
			}
			cpuStat := models.CompStats{
				Total:      shortenFloat(cpuLimit),
				Current:    shortenFloat(totalCpuUsage),
				Percentage: int(cpuPercentage),
			}
			memoryStat := models.CompStats{
				Total:      shortenFloat(memoryLimit),
				Current:    shortenFloat(totalMemoryUsage),
				Percentage: int(memoryPercentage),
			}
			storageStat := defaultStat
			dockerPorts := []int{}
			if strings.Contains(containerName, "metadata") && !strings.Contains(containerName, "coordinator") {
				dbStorageSize, totalSize, err := getDbStorageSize()
				if err != nil {
					return components, metricsEnabled, err
				}
				storageStat = models.CompStats{
					Total:      shortenFloat(totalSize),
					Current:    shortenFloat(dbStorageSize),
					Percentage: int(math.Ceil(float64(dbStorageSize) / float64(totalSize))),
				}

			} else if strings.Contains(containerName, "cluster") {
				v, err := serv.Varz(nil)
				if err != nil {
					return components, metricsEnabled, err
				}
				storageStat = models.CompStats{
					Total:      shortenFloat(storage_size),
					Current:    shortenFloat(float64(v.JetStream.Stats.Store)),
					Percentage: int(math.Ceil(float64(v.JetStream.Stats.Store) / storage_size)),
				}
			}
			for _, port := range container.Ports {
				if int(port.PublicPort) != 0 {
					dockerPorts = append(dockerPorts, int(port.PublicPort))
				}
			}
			comp := models.SysComponent{
				Name:    containerName,
				CPU:     cpuStat,
				Memory:  memoryStat,
				Storage: storageStat,
				Healthy: true,
			}
			comp.Status = checkPodStatus(comp.CPU.Percentage, comp.Memory.Percentage, comp.Storage.Percentage)
			components = append(components, models.SystemComponents{
				Name:        containerName,
				Components:  getComponentsStructByOneComp(comp),
				Status:      comp.Status,
				Ports:       dockerPorts,
				DesiredPods: 1,
				ActualPods:  1,
				Hosts:       hosts,
			})
		}
	} else { // k8s env
		if clientset == nil {
			err := clientSetClusterConfig()
			if err != nil {
				return components, metricsEnabled, err
			}
		}
		deploymentsClient := clientset.AppsV1().Deployments(mh.S.opts.K8sNamespace)
		deploymentsList, err := deploymentsClient.List(context.TODO(), metav1.ListOptions{})
		if err != nil {
			return components, metricsEnabled, err
		}

		pods, err := clientset.CoreV1().Pods(mh.S.opts.K8sNamespace).List(context.TODO(), metav1.ListOptions{})
		if err != nil {
			return components, metricsEnabled, err
		}
		minikubeCheck := false
		isMinikube := false
		for _, pod := range pods.Items {
			if pod.Status.Phase != v1.PodRunning {
				allComponents = append(allComponents, defaultSystemComp(pod.Name, false))
				continue
			}
			var ports []int
			podMetrics, err := metricsclientset.MetricsV1beta1().PodMetricses(mh.S.opts.K8sNamespace).Get(context.TODO(), pod.Name, metav1.GetOptions{})
			if err != nil {
				if strings.Contains(err.Error(), "could not find the requested resource") {
					metricsEnabled = false
					allComponents = append(allComponents, defaultSystemComp(pod.Name, true))
					if !noMetricsInstalledLog {
						serv.Warnf("GetSystemComponents: k8s metrics not installed: " + err.Error())
						noMetricsInstalledLog = true
					}
					continue
				} else if strings.Contains(err.Error(), "is forbidden") {
					metricsEnabled = false
					allComponents = append(allComponents, defaultSystemComp(pod.Name, true))
					if !noMetricsPermissionLog {
						serv.Warnf("GetSystemComponents: No permissions for k8s metrics: " + err.Error())
						noMetricsPermissionLog = true
					}
					continue
				}
				return components, metricsEnabled, err
			}
			node, err := clientset.CoreV1().Nodes().Get(context.TODO(), pod.Spec.NodeName, metav1.GetOptions{})
			if err != nil {
				return components, metricsEnabled, err
			}
			if !minikubeCheck {
				isMinikube = checkIsMinikube(node.Labels)
			}
			pvcClient := clientset.CoreV1().PersistentVolumeClaims(mh.S.opts.K8sNamespace)
			pvcList, err := pvcClient.List(context.TODO(), metav1.ListOptions{})
			if err != nil {
				return components, metricsEnabled, err
			}
			cpuLimit := pod.Spec.Containers[0].Resources.Limits.Cpu().AsApproximateFloat64()
			if cpuLimit == float64(0) {
				cpuLimit = node.Status.Capacity.Cpu().AsApproximateFloat64()
			}
			memLimit := pod.Spec.Containers[0].Resources.Limits.Memory().AsApproximateFloat64()
			if memLimit == float64(0) {
				memLimit = node.Status.Capacity.Memory().AsApproximateFloat64()
			}
			storageLimit := float64(0)
			if len(pvcList.Items) == 1 {
				size := pvcList.Items[0].Status.Capacity[v1.ResourceStorage]
				floatSize := size.AsApproximateFloat64()
				if floatSize != float64(0) {
					storageLimit = floatSize
				}
			} else {
				for _, pvc := range pvcList.Items {
					if strings.Contains(pvc.Name, pod.Name) {
						size := pvc.Status.Capacity[v1.ResourceStorage]
						floatSize := size.AsApproximateFloat64()
						if floatSize != float64(0) {
							storageLimit = floatSize
						}
						break
					}
				}
			}
			mountpath := ""
			containerForExec := ""
			for _, container := range pod.Spec.Containers {
				for _, port := range container.Ports {
					if int(port.ContainerPort) != 0 {
						ports = append(ports, int(port.ContainerPort))
					}
				}
				if strings.Contains(container.Name, "memphis") || strings.Contains(container.Name, "postgresql") {
					for _, mount := range pod.Spec.Containers[0].VolumeMounts {
						if strings.Contains(mount.Name, "memphis") || strings.Contains(mount.Name, "data") { // data is for postgres mount name
							mountpath = mount.MountPath
							break
						}
					}
					containerForExec = container.Name
				}
			}

			cpuUsage := float64(0)
			memUsage := float64(0)
			for _, container := range podMetrics.Containers {
				cpuUsage += container.Usage.Cpu().AsApproximateFloat64()
				memUsage += container.Usage.Memory().AsApproximateFloat64()
			}
			storageUsage := float64(0)
			if isMinikube {
				if strings.Contains(strings.ToLower(pod.Name), "metadata") {
					storageUsage, _, err = getDbStorageSize()
					if err != nil {
						return components, metricsEnabled, err
					}
				} else if strings.Contains(strings.ToLower(pod.Name), "cluster") {
					v, err := serv.Varz(nil)
					if err != nil {
						return components, metricsEnabled, err
					}
					storageUsage = shortenFloat(float64(v.JetStream.Stats.Store))
				}
			} else if containerForExec != "" && mountpath != "" {
				storageUsage, err = getContainerStorageUsage(config, mountpath, containerForExec, pod.Name, mh.S.opts.K8sNamespace)
				if err != nil {
					return components, metricsEnabled, err
				}
			}
			storagePercentage := 0
			if storageUsage > float64(0) && storageLimit > float64(0) {
				storagePercentage = int(math.Ceil((storageUsage / storageLimit) * 100))
			}

			comp := models.SysComponent{
				Name: pod.Name,
				CPU: models.CompStats{
					Total:      shortenFloat(cpuLimit),
					Current:    shortenFloat(cpuUsage),
					Percentage: int(math.Ceil((float64(cpuUsage) / float64(cpuLimit)) * 100)),
				},
				Memory: models.CompStats{
					Total:      shortenFloat(memLimit),
					Current:    shortenFloat(memUsage),
					Percentage: int(math.Ceil((float64(memUsage) / float64(memLimit)) * 100)),
				},
				Storage: models.CompStats{
					Total:      shortenFloat(storageLimit),
					Current:    shortenFloat(storageUsage),
					Percentage: storagePercentage,
				},
				Healthy: true,
			}
			comp.Status = checkPodStatus(comp.CPU.Percentage, comp.Memory.Percentage, comp.Storage.Percentage)
			allComponents = append(allComponents, comp)
			portsMap[pod.Name] = ports
		}

		for _, d := range deploymentsList.Items {
			desired := int(*d.Spec.Replicas)
			actual := int(d.Status.ReadyReplicas)
			relevantComponents := getRelevantComponents(d.Name, allComponents, desired)
			var relevantPorts []int
			var status string
			if metricsEnabled {
				relevantPorts = getRelevantPorts(d.Name, portsMap)
				status = checkCompStatus(relevantComponents)
			} else {
				for _, container := range d.Spec.Template.Spec.Containers {
					for _, port := range container.Ports {
						if int(port.ContainerPort) != 0 {
							relevantPorts = append(relevantPorts, int(port.ContainerPort))
						}
					}
				}
				if desired == actual {
					status = healthyStatus
				} else {
					status = unhealthyStatus
				}
			}
			if d.Name == "memphis-rest-gateway" {
				if mh.S.opts.RestGwHost != "" {
					hosts = []string{mh.S.opts.RestGwHost}
				}
			} else if d.Name == "memphis" {
				if mh.S.opts.BrokerHost == "" {
					hosts = []string{}
				} else {
					hosts = []string{mh.S.opts.BrokerHost}
				}
				if mh.S.opts.UiHost != "" {
					hosts = append(hosts, mh.S.opts.UiHost)
				}
			} else if strings.Contains(d.Name, "metadata") {
				hosts = []string{}
			}
			components = append(components, models.SystemComponents{
				Name:        d.Name,
				Components:  relevantComponents,
				Status:      status,
				Ports:       relevantPorts,
				DesiredPods: desired,
				ActualPods:  actual,
				Hosts:       hosts,
			})
		}

		statefulsetsClient := clientset.AppsV1().StatefulSets(mh.S.opts.K8sNamespace)
		statefulsetsList, err := statefulsetsClient.List(context.TODO(), metav1.ListOptions{})
		if err != nil {
			return components, metricsEnabled, err
		}
		for _, s := range statefulsetsList.Items {
			desired := int(*s.Spec.Replicas)
			actual := int(s.Status.ReadyReplicas)
			relevantComponents := getRelevantComponents(s.Name, allComponents, desired)
			var relevantPorts []int
			var status string
			if metricsEnabled {
				relevantPorts = getRelevantPorts(s.Name, portsMap)
				status = checkCompStatus(relevantComponents)
			} else {
				for _, container := range s.Spec.Template.Spec.Containers {
					for _, port := range container.Ports {
						if int(port.ContainerPort) != 0 {
							relevantPorts = append(relevantPorts, int(port.ContainerPort))
						}
					}
				}
				if desired == actual {
					status = healthyStatus
				} else {
					status = unhealthyStatus
				}
			}
			if s.Name == "memphis-rest-gateway" {
				if mh.S.opts.RestGwHost != "" {
					hosts = []string{mh.S.opts.RestGwHost}
				}
			} else if s.Name == "memphis" {
				if mh.S.opts.BrokerHost == "" {
					hosts = []string{}
				} else {
					hosts = []string{mh.S.opts.BrokerHost}
				}
				if mh.S.opts.UiHost != "" {
					hosts = append(hosts, mh.S.opts.UiHost)
				}
			} else if strings.Contains(s.Name, "metadata") {
				hosts = []string{}
			}
			components = append(components, models.SystemComponents{
				Name:        s.Name,
				Components:  relevantComponents,
				Status:      status,
				Ports:       relevantPorts,
				DesiredPods: desired,
				ActualPods:  actual,
				Hosts:       hosts,
			})
		}
	}
	return components, metricsEnabled, nil
}

func (mh MonitoringHandler) GetSystemLogs(c *gin.Context) {
	const amount = 100
	const timeout = 500 * time.Millisecond

	var request models.SystemLogsRequest
	ok := utils.Validate(c, &request, false, nil)
	if !ok {
		return
	}

	startSeq := uint64(request.StartIdx)
	getLast := false
	if request.StartIdx == -1 {
		getLast = true
	}

	filterSubject, filterSubjectSuffix := _EMPTY_, _EMPTY_
	switch request.LogType {
	case "err":
		filterSubjectSuffix = syslogsErrSubject
	case "warn":
		filterSubjectSuffix = syslogsWarnSubject
	case "info":
		filterSubjectSuffix = syslogsInfoSubject
	case "sys":
		filterSubjectSuffix = syslogsSysSubject
	case "external":
		filterSubjectSuffix = syslogsExternalSubject
	}

	logSource := request.LogSource
	if filterSubjectSuffix != _EMPTY_ {
		if request.LogSource != "empty" && request.LogType != "external" {
			filterSubject = fmt.Sprintf("%s.%s.%s", syslogsStreamName, logSource, filterSubjectSuffix)
		} else if request.LogSource != "empty" && request.LogType == "external" {
			filterSubject = fmt.Sprintf("%s.%s.%s.%s", syslogsStreamName, logSource, "extern", ">")
		} else {
			filterSubject = fmt.Sprintf("%s.%s.%s", syslogsStreamName, "*", filterSubjectSuffix)
		}
	}

	response, err := mh.S.GetSystemLogs(amount, timeout, getLast, startSeq, filterSubject, false)
	if err != nil {
		serv.Errorf("GetSystemLogs: " + err.Error())
		c.AbortWithStatusJSON(500, gin.H{"message": "Server error"})
		return
	}

	shouldSendAnalytics, _ := shouldSendAnalytics()
	if shouldSendAnalytics {
		user, _ := getUserDetailsFromMiddleware(c)
		analytics.SendEvent(user.Username, "user-enter-syslogs-page")
	}

	c.IndentedJSON(200, response)
}

func (mh MonitoringHandler) DownloadSystemLogs(c *gin.Context) {
	const timeout = 20 * time.Second
	response, err := mh.S.GetSystemLogs(100, timeout, false, 0, _EMPTY_, true)
	if err != nil {
		serv.Errorf("DownloadSystemLogs: " + err.Error())
		c.AbortWithStatusJSON(500, gin.H{"message": "Server error"})
		return
	}

	b := new(bytes.Buffer)
	datawriter := bufio.NewWriter(b)

	for _, log := range response.Logs {
		_, _ = datawriter.WriteString(log.Source + ": " + log.Data + "\n")
	}

	datawriter.Flush()
	c.Writer.Write(b.Bytes())
}

func memphisWSGetSystemLogs(h *Handlers, logLevel, logSource string) (models.SystemLogsResponse, error) {
	const amount = 100
	const timeout = 3 * time.Second
	filterSubjectSuffix := ""
	switch logLevel {
	case "err":
		filterSubjectSuffix = syslogsErrSubject
	case "warn":
		filterSubjectSuffix = syslogsWarnSubject
	case "info":
		filterSubjectSuffix = syslogsInfoSubject
	default:
		filterSubjectSuffix = syslogsExternalSubject
	}

	filterSubject := "$memphis_syslogs.*." + filterSubjectSuffix

	if filterSubjectSuffix != _EMPTY_ {
		if logSource != "empty" && logLevel != "external" {
			filterSubject = fmt.Sprintf("%s.%s.%s", syslogsStreamName, logSource, filterSubjectSuffix)
		} else if logSource != "empty" && logLevel == "external" {
			filterSubject = fmt.Sprintf("%s.%s.%s.%s", syslogsStreamName, logSource, "extern", ">")
		} else {
			filterSubject = fmt.Sprintf("%s.%s.%s", syslogsStreamName, "*", filterSubjectSuffix)
		}
	}
	return h.Monitoring.S.GetSystemLogs(amount, timeout, true, 0, filterSubject, false)
}

func (s *Server) InitializeEventCounter() error {
	return nil
}

func (s *Server) InitializeFirestore() error {
	return nil
}

func (s *Server) UploadTenantUsageToDB() error {
	return nil
}

func IncrementEventCounter(tenantName string, counterType string, amount int64) {}

func (ch ConfigurationsHandler) EditClusterConfig(c *gin.Context) {
	var body models.EditClusterConfigSchema
	ok := utils.Validate(c, &body, false, nil)
	if !ok {
		return
	}
	if ch.S.opts.DlsRetentionHours != body.DlsRetention {
		err := changeDlsRetention(body.DlsRetention)
		if err != nil {
			serv.Errorf("EditConfigurations: " + err.Error())
			c.AbortWithStatusJSON(500, gin.H{"message": "Server error"})
			return
		}
	}
	if ch.S.opts.LogsRetentionDays != body.LogsRetention {
		err := changeLogsRetention(body.LogsRetention)
		if err != nil {
			serv.Errorf("EditConfigurations: " + err.Error())
			c.AbortWithStatusJSON(500, gin.H{"message": "Server error"})
			return
		}
	}
	if ch.S.opts.TieredStorageUploadIntervalSec != body.TSTimeSec {
		if body.TSTimeSec > 3600 || body.TSTimeSec < 5 {
			serv.Errorf("EditConfigurations: Tiered storage time can't be less than 5 seconds or more than 60 minutes")
			c.AbortWithStatusJSON(SHOWABLE_ERROR_STATUS_CODE, gin.H{"message": "Tiered storage time can't be less than 5 seconds or more than 60 minutes"})
		} else {
			err := changeTSTime(body.TSTimeSec)
			if err != nil {
				serv.Errorf("EditConfigurations: " + err.Error())
				c.AbortWithStatusJSON(500, gin.H{"message": "Server error"})
				return
			}
		}
	}

	brokerHost := strings.ToLower(body.BrokerHost)
	if ch.S.opts.BrokerHost != brokerHost {
		err := EditClusterCompHost("broker_host", brokerHost)
		if err != nil {
			serv.Errorf("EditConfigurations: " + err.Error())
			c.AbortWithStatusJSON(500, gin.H{"message": "Server error"})
			return
		}
	}

	uiHost := strings.ToLower(body.UiHost)
	if ch.S.opts.UiHost != uiHost {
		err := EditClusterCompHost("ui_host", uiHost)
		if err != nil {
			serv.Errorf("EditConfigurations: " + err.Error())
			c.AbortWithStatusJSON(500, gin.H{"message": "Server error"})
			return
		}
	}

	restGWHost := strings.ToLower(body.RestGWHost)
	if ch.S.opts.RestGwHost != restGWHost {
		err := EditClusterCompHost("rest_gw_host", restGWHost)
		if err != nil {
			serv.Errorf("EditConfigurations: " + err.Error())
			c.AbortWithStatusJSON(500, gin.H{"message": "Server error"})
			return
		}
	}

	if ch.S.opts.MaxPayload != int32(body.MaxMsgSizeMb) {
		err := changeMaxMsgSize(body.MaxMsgSizeMb)
		if err != nil {
			serv.Errorf("EditConfigurations: " + err.Error())
			c.AbortWithStatusJSON(500, gin.H{"message": "Server error"})
			return
		}
	}

	// send signal to reload config
	err := serv.sendInternalAccountMsgWithReply(serv.GlobalAccount(), CONFIGURATIONS_RELOAD_SIGNAL_SUBJ, _EMPTY_, nil, _EMPTY_, true)
	if err != nil {
		serv.Errorf("EditConfigurations: " + err.Error())
		c.AbortWithStatusJSON(500, gin.H{"message": "Server error"})
		return
	}

	shouldSendAnalytics, _ := shouldSendAnalytics()
	if shouldSendAnalytics {
		user, _ := getUserDetailsFromMiddleware(c)
		analytics.SendEvent(user.Username, "user-update-cluster-config")
	}

	c.IndentedJSON(200, gin.H{
		"dls_retention":           ch.S.opts.DlsRetentionHours,
		"logs_retention":          ch.S.opts.LogsRetentionDays,
		"broker_host":             ch.S.opts.BrokerHost,
		"ui_host":                 ch.S.opts.UiHost,
		"rest_gw_host":            ch.S.opts.RestGwHost,
		"tiered_storage_time_sec": ch.S.opts.TieredStorageUploadIntervalSec,
		"max_msg_size_mb":         ch.S.opts.MaxPayload / 1024 / 1024,
	})
}

func (ch ConfigurationsHandler) GetClusterConfig(c *gin.Context) {
	shouldSendAnalytics, _ := shouldSendAnalytics()
	if shouldSendAnalytics {
		user, _ := getUserDetailsFromMiddleware(c)
		analytics.SendEvent(user.Username, "user-enter-cluster-config-page")
	}
	c.IndentedJSON(200, gin.H{
		"dls_retention":           ch.S.opts.DlsRetentionHours,
		"logs_retention":          ch.S.opts.LogsRetentionDays,
		"broker_host":             ch.S.opts.BrokerHost,
		"ui_host":                 ch.S.opts.UiHost,
		"rest_gw_host":            ch.S.opts.RestGwHost,
		"tiered_storage_time_sec": ch.S.opts.TieredStorageUploadIntervalSec,
		"max_msg_size_mb":         ch.S.opts.MaxPayload / 1024 / 1024,
	})
}

<<<<<<< HEAD
func SetCors(router *gin.Engine) {
	router.Use(cors.New(cors.Config{
		AllowOriginFunc: func(origin string) bool {
			return true
		},
		AllowMethods:     []string{"GET", "POST", "PUT", "DELETE", "OPTIONS"},
		AllowHeaders:     []string{"Origin", "Content-Length", "Content-Type", "Authorization"},
		ExposeHeaders:    []string{"Content-Length"},
		AllowCredentials: true,
		AllowWildcard:    true,
		AllowWebSockets:  true,
		AllowFiles:       true,
	}))
=======
func SetCors() cors.Config {
	config := cors.Config{}
	config.AllowAllOrigins = true
	return config
>>>>>>> 035511fa
}

func validateTenantName(tenantName string) error {
	return nil
}

func (th TenantHandler) CreateTenant(c *gin.Context) {
	c.IndentedJSON(404, gin.H{})
}

func (umh UserMgmtHandler) Login(c *gin.Context) {
<<<<<<< HEAD
	var body LoginSchema
=======
	var body models.LoginSchema
>>>>>>> 035511fa
	ok := utils.Validate(c, &body, false, nil)
	if !ok {
		return
	}

	username := strings.ToLower(body.Username)
	authenticated, user, err := authenticateUser(username, body.Password)
	if err != nil {
		serv.Errorf("Login : User " + body.Username + ": " + err.Error())
		c.AbortWithStatusJSON(500, gin.H{"message": "Server error"})
		return
	}
	if !authenticated || user.UserType == "application" {
		c.AbortWithStatusJSON(401, gin.H{"message": "Unauthorized"})
		return
	}

	token, refreshToken, err := CreateTokens(user)
	if err != nil {
		serv.Errorf("Login: User " + body.Username + ": " + err.Error())
		c.AbortWithStatusJSON(500, gin.H{"message": "Server error"})
		return
	}

	if !user.AlreadyLoggedIn {
		err = db.UpdateUserAlreadyLoggedIn(user.ID)
		if err != nil {
			serv.Errorf("Login: User " + body.Username + ": " + err.Error())
			c.AbortWithStatusJSON(500, gin.H{"message": "Server error"})
			return
		}
	}

	shouldSendAnalytics, _ := shouldSendAnalytics()
	if shouldSendAnalytics {
		analytics.SendEvent(user.Username, "user-login")
	}

	env := "K8S"
	if configuration.DOCKER_ENV != "" || configuration.LOCAL_CLUSTER_ENV {
		env = "docker"
	}
	exist, tenant, err := db.GetTenantByName(user.TenantName)
	if err != nil {
		serv.Errorf("Login: User " + body.Username + ": " + err.Error())
		c.AbortWithStatusJSON(500, gin.H{"message": "Server error"})
		return
	}
	if !exist {
		serv.Warnf("Login: User " + body.Username + ": tenant " + user.TenantName + " does not exist")
		c.AbortWithStatusJSON(500, gin.H{"message": "Server error"})
		return
	}

	domain := ""
	secure := false
	c.SetCookie("jwt-refresh-token", refreshToken, REFRESH_JWT_EXPIRES_IN_MINUTES*60*1000, "/", domain, secure, true)
	c.IndentedJSON(200, gin.H{
		"jwt":                     token,
		"expires_in":              JWT_EXPIRES_IN_MINUTES * 60 * 1000,
		"user_id":                 user.ID,
		"username":                user.Username,
		"user_type":               user.UserType,
		"created_at":              user.CreatedAt,
		"already_logged_in":       user.AlreadyLoggedIn,
		"avatar_id":               user.AvatarId,
		"send_analytics":          shouldSendAnalytics,
		"env":                     env,
		"full_name":               user.FullName,
		"skip_get_started":        user.SkipGetStarted,
		"broker_host":             serv.opts.BrokerHost,
		"rest_gw_host":            serv.opts.RestGwHost,
		"ui_host":                 serv.opts.UiHost,
		"tiered_storage_time_sec": serv.opts.TieredStorageUploadIntervalSec,
		"ws_port":                 serv.opts.Websocket.Port,
		"http_port":               serv.opts.UiPort,
		"clients_port":            serv.opts.Port,
		"rest_gw_port":            serv.opts.RestGwPort,
		"user_pass_based_auth":    configuration.USER_PASS_BASED_AUTH,
		"connection_token":        configuration.CONNECTION_TOKEN,
		"account_id":              tenant.ID,
	})
}

func (umh UserMgmtHandler) AddUser(c *gin.Context) {
	var body models.AddUserSchema
	ok := utils.Validate(c, &body, false, nil)
	if !ok {
		return
	}

<<<<<<< HEAD
	var subscription, pending bool
	team := strings.ToLower(body.Team)
	position := strings.ToLower(body.Position)
	fullName := strings.ToLower(body.FullName)
	owner := strings.ToLower(body.Owner)
	description := strings.ToLower(body.Description)

=======
>>>>>>> 035511fa
	user, err := getUserDetailsFromMiddleware(c)
	if err != nil {
		serv.Errorf("AddUser: " + err.Error())
		c.AbortWithStatusJSON(401, gin.H{"message": "Unauthorized"})
		return
	}

<<<<<<< HEAD
=======
	var subscription, pending bool
	team := strings.ToLower(body.Team)
	position := strings.ToLower(body.Position)
	fullName := strings.ToLower(body.FullName)
	owner := user.Username
	description := strings.ToLower(body.Description)

>>>>>>> 035511fa
	if user.TenantName != conf.GlobalAccountName {
		user.TenantName = strings.ToLower(user.TenantName)
	}

	username := strings.ToLower(body.Username)
	usernameError := validateUsername(username)
	if usernameError != nil {
		serv.Warnf("AddUser: " + usernameError.Error())
		c.AbortWithStatusJSON(SHOWABLE_ERROR_STATUS_CODE, gin.H{"message": usernameError.Error()})
		return
	}
	exist, _, err := db.GetUserByUsername(username, user.TenantName)
	if err != nil {
		serv.Errorf("AddUser: User " + body.Username + ": " + err.Error())
		c.AbortWithStatusJSON(500, gin.H{"message": "Server error"})
		return
	}
	if exist {
		errMsg := "A user with the name " + body.Username + " already exists"
		serv.Warnf("CreateUser: " + errMsg)
		c.AbortWithStatusJSON(SHOWABLE_ERROR_STATUS_CODE, gin.H{"message": errMsg})
		return
	}

	userType := strings.ToLower(body.UserType)
	userTypeError := validateUserType(userType)
	if userTypeError != nil {
		serv.Warnf("AddUser: " + userTypeError.Error())
		c.AbortWithStatusJSON(SHOWABLE_ERROR_STATUS_CODE, gin.H{"message": userTypeError.Error()})
		return
	}

	var password string
	var avatarId int
	if userType == "management" {
		if body.Password == "" {
			serv.Warnf("AddUser: Password was not provided for user " + username)
			c.AbortWithStatusJSON(SHOWABLE_ERROR_STATUS_CODE, gin.H{"message": "Password was not provided"})
			return
		}

		hashedPwd, err := bcrypt.GenerateFromPassword([]byte(body.Password), bcrypt.MinCost)
		if err != nil {
			serv.Errorf("AddUser: User " + body.Username + ": " + err.Error())
			c.AbortWithStatusJSON(500, gin.H{"message": "Server error"})
			return
		}
		password = string(hashedPwd)

		avatarId = 1
		if body.AvatarId > 0 {
			avatarId = body.AvatarId
		}
	}

	var brokerConnectionCreds string
	if userType == "application" {
		fullName = ""
		subscription = false
		pending = false
		if configuration.USER_PASS_BASED_AUTH {
			if body.Password == "" {
				serv.Warnf("AddUser: Password was not provided for user " + username)
				c.AbortWithStatusJSON(SHOWABLE_ERROR_STATUS_CODE, gin.H{"message": "Password was not provided"})
				return
			}
			password, err = EncryptAES([]byte(body.Password))
			if err != nil {
				serv.Errorf("AddUser: User " + body.Username + ": " + err.Error())
				c.AbortWithStatusJSON(500, gin.H{"message": "Server error"})
				return
			}
			avatarId = 1
			if body.AvatarId > 0 {
				avatarId = body.AvatarId
			}
		} else {
			brokerConnectionCreds = configuration.CONNECTION_TOKEN
		}
	}
	newUser, err := db.CreateUser(username, userType, password, fullName, subscription, avatarId, user.TenantName, pending, team, position, owner, description)
	if err != nil {
		if strings.Contains(err.Error(), "already exist") {
			serv.Warnf("CreateUserManagement: " + err.Error())
			c.AbortWithStatusJSON(SHOWABLE_ERROR_STATUS_CODE, gin.H{"message": err.Error()})
			return
		}
		serv.Errorf("AddUser: User " + body.Username + ": " + err.Error())
		c.AbortWithStatusJSON(500, gin.H{"message": "Server error"})
		return
	}

	shouldSendAnalytics, _ := shouldSendAnalytics()
	if shouldSendAnalytics {
		analytics.SendEvent(user.Username, "user-add-user")
	}

	if userType == "application" && configuration.USER_PASS_BASED_AUTH {
		// send signal to reload config
		err = serv.sendInternalAccountMsgWithReply(serv.GlobalAccount(), CONFIGURATIONS_RELOAD_SIGNAL_SUBJ, _EMPTY_, nil, _EMPTY_, true)
		if err != nil {
			serv.Errorf("AddUser: User " + body.Username + ": " + err.Error())
			c.AbortWithStatusJSON(500, gin.H{"message": "Server error"})
			return
		}
	}

	serv.Noticef("User " + username + " has been created")
	c.IndentedJSON(200, gin.H{
		"id":                      newUser.ID,
		"username":                username,
		"user_type":               userType,
		"created_at":              newUser.CreatedAt,
		"already_logged_in":       false,
		"avatar_id":               body.AvatarId,
		"broker_connection_creds": brokerConnectionCreds,
		"position":                newUser.Position,
		"team":                    newUser.Team,
		"pending":                 newUser.Pending,
		"owner":                   newUser.Owner,
		"description":             newUser.Description,
	})
}

func (umh UserMgmtHandler) RemoveUser(c *gin.Context) {
	var body models.RemoveUserSchema
	ok := utils.Validate(c, &body, false, nil)
	if !ok {
		return
	}

	username := strings.ToLower(body.Username)
	user, err := getUserDetailsFromMiddleware(c)
	if err != nil {
		serv.Errorf("RemoveUser: User " + body.Username + ": " + err.Error())
		c.AbortWithStatusJSON(401, gin.H{"message": "Unauthorized"})
		return
	}
	if user.Username == username {
		serv.Warnf("RemoveUser: You can not remove your own user")
		c.AbortWithStatusJSON(SHOWABLE_ERROR_STATUS_CODE, gin.H{"message": "You can not remove your own user"})
		return
	}

	exist, userToRemove, err := db.GetUserByUsername(username, user.TenantName)
	if err != nil {
		serv.Errorf("RemoveUser: User " + body.Username + ": " + err.Error())
		c.AbortWithStatusJSON(500, gin.H{"message": "Server error"})
		return
	}
	if !exist {
		serv.Warnf("RemoveUser: User does not exist")
		c.AbortWithStatusJSON(SHOWABLE_ERROR_STATUS_CODE, gin.H{"message": "User does not exist"})
		return
	}
	if userToRemove.UserType == "root" {
		serv.Warnf("RemoveUser: You can not remove the root user")
		c.AbortWithStatusJSON(SHOWABLE_ERROR_STATUS_CODE, gin.H{"message": "You can not remove the root user"})
		return
	}

	err = updateDeletedUserResources(userToRemove)
	if err != nil {
		serv.Errorf("RemoveUser: User " + body.Username + ": " + err.Error())
		c.AbortWithStatusJSON(500, gin.H{"message": err.Error()})
		return
	}

	err = db.DeleteUser(username, userToRemove.TenantName)
	if err != nil {
		serv.Errorf("RemoveUser: User " + body.Username + ": " + err.Error())
		c.AbortWithStatusJSON(500, gin.H{"message": "Server error"})
		return
	}

	if userToRemove.UserType == "application" && configuration.USER_PASS_BASED_AUTH {
		// send signal to reload config
		err = serv.sendInternalAccountMsgWithReply(serv.GlobalAccount(), CONFIGURATIONS_RELOAD_SIGNAL_SUBJ, _EMPTY_, nil, _EMPTY_, true)
		if err != nil {
			serv.Errorf("RemoveUser: User " + body.Username + ": " + err.Error())
			c.AbortWithStatusJSON(500, gin.H{"message": "Server error"})
			return
		}
	}

	shouldSendAnalytics, _ := shouldSendAnalytics()
	if shouldSendAnalytics {
		analytics.SendEvent(user.Username, "user-remove-user")
	}

	serv.Noticef("User " + username + " has been deleted by user " + user.Username)
	c.IndentedJSON(200, gin.H{})
<<<<<<< HEAD
}

func validateUsername(username string) error {
	re := regexp.MustCompile("^[a-z0-9_.-]*$")

	validName := re.MatchString(username)
	if !validName || len(username) == 0 {
		return errors.New("username has to include only letters/numbers/./_/- ")
	}
	return nil
}

func (umh UserMgmtHandler) RemoveMyUser(c *gin.Context) {
	user, err := getUserDetailsFromMiddleware(c)
	if err != nil {
		serv.Errorf("RemoveMyUser: " + err.Error())
		c.AbortWithStatusJSON(401, gin.H{"message": "Unauthorized"})
		return
	}

	if user.UserType == "root" {
		c.AbortWithStatusJSON(500, gin.H{"message": "Root user can not be deleted"})
		return
	}

	username := strings.ToLower(user.Username)
	tenantName := user.TenantName
	if user.TenantName != conf.GlobalAccountName {
		user.TenantName = strings.ToLower(user.TenantName)
	}
	err = removeDeletedUsersResources(tenantName)
	if err != nil {
		serv.Errorf("RemoveMyUser: User " + username + ": " + err.Error())
		c.AbortWithStatusJSON(500, gin.H{"message": err.Error()})
		return
	}

	err = db.DeleteUser(user.Username, user.TenantName)
	if err != nil {
		serv.Errorf("RemoveMyUser: User " + user.Username + ": " + err.Error())
		c.AbortWithStatusJSON(500, gin.H{"message": "Server error"})
		return
	}

	shouldSendAnalytics, _ := shouldSendAnalytics()
	if shouldSendAnalytics {
		analytics.SendEvent(user.Username, "user-remove-himself")
	}

	serv.Noticef("Tenant " + user.TenantName + " has been deleted")
	c.IndentedJSON(200, gin.H{})
}

func (s *Server) ConnectToFirebaseFunction() {
=======
>>>>>>> 035511fa
}<|MERGE_RESOLUTION|>--- conflicted
+++ resolved
@@ -44,13 +44,10 @@
 
 type BillingHandler struct{ S *Server }
 type TenantHandler struct{ S *Server }
-<<<<<<< HEAD
 type LoginSchema struct {
 	Username string `json:"username" binding:"required"`
 	Password string `json:"password" binding:"required"`
 }
-=======
->>>>>>> 035511fa
 
 func InitializeBillingRoutes(router *gin.RouterGroup, h *Handlers) {
 }
@@ -1061,7 +1058,6 @@
 	})
 }
 
-<<<<<<< HEAD
 func SetCors(router *gin.Engine) {
 	router.Use(cors.New(cors.Config{
 		AllowOriginFunc: func(origin string) bool {
@@ -1075,12 +1071,6 @@
 		AllowWebSockets:  true,
 		AllowFiles:       true,
 	}))
-=======
-func SetCors() cors.Config {
-	config := cors.Config{}
-	config.AllowAllOrigins = true
-	return config
->>>>>>> 035511fa
 }
 
 func validateTenantName(tenantName string) error {
@@ -1092,11 +1082,7 @@
 }
 
 func (umh UserMgmtHandler) Login(c *gin.Context) {
-<<<<<<< HEAD
 	var body LoginSchema
-=======
-	var body models.LoginSchema
->>>>>>> 035511fa
 	ok := utils.Validate(c, &body, false, nil)
 	if !ok {
 		return
@@ -1188,16 +1174,6 @@
 		return
 	}
 
-<<<<<<< HEAD
-	var subscription, pending bool
-	team := strings.ToLower(body.Team)
-	position := strings.ToLower(body.Position)
-	fullName := strings.ToLower(body.FullName)
-	owner := strings.ToLower(body.Owner)
-	description := strings.ToLower(body.Description)
-
-=======
->>>>>>> 035511fa
 	user, err := getUserDetailsFromMiddleware(c)
 	if err != nil {
 		serv.Errorf("AddUser: " + err.Error())
@@ -1205,8 +1181,6 @@
 		return
 	}
 
-<<<<<<< HEAD
-=======
 	var subscription, pending bool
 	team := strings.ToLower(body.Team)
 	position := strings.ToLower(body.Position)
@@ -1214,7 +1188,6 @@
 	owner := user.Username
 	description := strings.ToLower(body.Description)
 
->>>>>>> 035511fa
 	if user.TenantName != conf.GlobalAccountName {
 		user.TenantName = strings.ToLower(user.TenantName)
 	}
@@ -1407,7 +1380,6 @@
 
 	serv.Noticef("User " + username + " has been deleted by user " + user.Username)
 	c.IndentedJSON(200, gin.H{})
-<<<<<<< HEAD
 }
 
 func validateUsername(username string) error {
@@ -1462,6 +1434,4 @@
 }
 
 func (s *Server) ConnectToFirebaseFunction() {
-=======
->>>>>>> 035511fa
 }