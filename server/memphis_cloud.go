// Copyright 2022-2023 The Memphis.dev Authors
// Licensed under the Memphis Business Source License 1.0 (the "License");
// you may not use this file except in compliance with the License.
// You may obtain a copy of the License at
//
// Changed License: [Apache License, Version 2.0 (https://www.apache.org/licenses/LICENSE-2.0), as published by the Apache Foundation.
//
// https://github.com/memphisdev/memphis/blob/master/LICENSE
//
// Additional Use Grant: You may make use of the Licensed Work (i) only as part of your own product or service, provided it is not a message broker or a message queue product or service; and (ii) provided that you do not use, provide, distribute, or make available the Licensed Work as a Service.
// A "Service" is a commercial offering, product, hosted, or managed service, that allows third parties (other than your own employees and contractors acting on your behalf) to access and/or use the Licensed Work or a substantial set of the features or functionality of the Licensed Work to third parties as a software-as-a-service, platform-as-a-service, infrastructure-as-a-service or other similar services that compete with Licensor products or services.

package server

import (
	"bufio"
	"bytes"
	"context"
	"encoding/json"
	"errors"
	"fmt"
	"io"
	"math"
	"math/rand"
	"net/http"
	"runtime"
	"sort"
	"strconv"
	"strings"
	"sync"
	"time"

	"github.com/memphisdev/memphis/analytics"
	"github.com/memphisdev/memphis/db"
	"github.com/memphisdev/memphis/memphis_cache"
	"github.com/memphisdev/memphis/models"
	"github.com/memphisdev/memphis/utils"

	dockerClient "github.com/docker/docker/client"
	"github.com/gin-contrib/cors"

	"github.com/docker/docker/api/types"
	"github.com/gin-gonic/gin"
	"golang.org/x/crypto/bcrypt"
	v1 "k8s.io/api/core/v1"
	metav1 "k8s.io/apimachinery/pkg/apis/meta/v1"
)

const shouldCreateRootUserforGlobalAcc = true
const TENANT_SEQUENCE_START_ID = 2
const MAX_PARTITIONS = 10000

type BillingHandler struct{ S *Server }
type TenantHandler struct{ S *Server }
type LoginSchema struct {
	Username string `json:"username" binding:"required"`
	Password string `json:"password" binding:"required"`
}

var ErrUpgradePlan = errors.New("to continue using Memphis, please upgrade your plan to a paid plan")

type MainOverviewData struct {
	TotalStations     int                               `json:"total_stations"`
	TotalMessages     uint64                            `json:"total_messages"`
	TotalDlsMessages  uint64                            `json:"total_dls_messages"`
	SystemComponents  []models.SystemComponents         `json:"system_components"`
	Stations          []models.ExtendedStationLight     `json:"stations"`
	K8sEnv            bool                              `json:"k8s_env"`
	BrokersThroughput []models.BrokerThroughputResponse `json:"brokers_throughput"`
	MetricsEnabled    bool                              `json:"metrics_enabled"`
	DelayedCgs        []models.DelayedCgResp            `json:"delayed_cgs"`
}

type SystemMessage struct {
	Id             string    `json:"id"`
	MessageType    string    `firestore:"message_type" json:"message_type"`
	MessagePayload string    `firestore:"message_payload" json:"message_payload"`
	StartTime      time.Time `firestore:"start_time" json:"start_time"`
	EndTime        time.Time `firestore:"end_time" json:"end_time"`
	UiPage         string    `firestore:"ui_page" json:"ui_page"`
}

type ProduceSchema struct {
	StationName     string            `json:"station_name" binding:"required"`
	PartitionNumber int               `json:"partition_number"`
	MsgPayload      string            `json:"message_payload" binding:"required"`
	MsgHdrs         map[string]string `json:"message_headers"`
	Amount          int               `json:"amount" binding:"required"`
	BypassSchema    bool              `json:"bypass_schema"`
	DataFormat      string            `json:"data_format"`
}

func InitializeBillingRoutes(router *gin.RouterGroup, h *Handlers) {
}

func InitializeTenantsRoutes(router *gin.RouterGroup, h *Handlers) {
}

func AddUsrMgmtCloudRoutes(userMgmtRoutes *gin.RouterGroup, userMgmtHandler UserMgmtHandler) {
}

func AddMonitoringCloudRoutes(monitoringRoutes *gin.RouterGroup, monitoringHandler MonitoringHandler) {
}

func getStationStorageType(storageType string) string {
	return strings.ToLower(storageType)
}

func GetStationMaxAge(retentionType, tenantName string, retentionValue int) time.Duration {
	if retentionType == "message_age_sec" && retentionValue > 0 {
		return time.Duration(retentionValue) * time.Second
	}
	return time.Duration(0)
}

func CreateRootUserOnFirstSystemLoad() error {
	password := configuration.ROOT_PASSWORD
	hashedPwd, err := bcrypt.GenerateFromPassword([]byte(password), bcrypt.MinCost)
	if err != nil {
		return err
	}
	hashedPwdString := string(hashedPwd)

	created, err := db.UpsertUserUpdatePassword(ROOT_USERNAME, "root", hashedPwdString, "", false, 1, serv.MemphisGlobalAccountString())
	if err != nil {
		return err
	}

	shouldSendAnalytics, _ := shouldSendAnalytics()
	if created && shouldSendAnalytics {
		time.AfterFunc(5*time.Second, func() {
			var deviceIdValue string
			installationType := "stand-alone-k8s"
			if serv.JetStreamIsClustered() {
				installationType = "cluster"
				k8sClusterTimestamp, err := getK8sClusterTimestamp()
				if err == nil {
					deviceIdValue = k8sClusterTimestamp
				} else {
					serv.Errorf("Generate host unique id failed: %s", err.Error())
				}
			} else if configuration.DOCKER_ENV == "true" {
				installationType = "stand-alone-docker"
				dockerMacAddress, err := getDockerMacAddress()
				if err == nil {
					deviceIdValue = dockerMacAddress
				} else {
					serv.Errorf("Generate host unique id failed: %s", err.Error())
				}
			}

			ip := serv.getIp()
			analyticsParams := map[string]interface{}{"installation-type": installationType, "device-id": deviceIdValue, "source": configuration.INSTALLATION_SOURCE, "ip": ip}
			analytics.SendEvent("", "", analyticsParams, "installation")

			if configuration.EXPORTER {
				analytics.SendEvent("", "", analyticsParams, "enable-exporter")
			}
		})
	}

	return nil
}

func (mh MonitoringHandler) GetSystemComponents() ([]models.SystemComponents, bool, error) {
	components := []models.SystemComponents{}
	allComponents := []models.SysComponent{}
	portsMap := map[string][]int{}
	hosts := []string{}
	metricsEnabled := true
	defaultStat := models.CompStats{
		Total:      0,
		Current:    0,
		Percentage: 0,
	}
	if configuration.DOCKER_ENV == "true" { // docker env
		metricsEnabled = true
		hosts = []string{"localhost"}
		if configuration.DEV_ENV == "true" {
			maxCpu := float64(runtime.GOMAXPROCS(0))
			v, err := serv.Varz(nil)
			if err != nil {
				return components, metricsEnabled, err
			}
			var storageComp models.CompStats
			memUsage := float64(0)
			os := runtime.GOOS
			storage_size := float64(0)
			isWindows := false
			switch os {
			case "windows":
				isWindows = true
				storageComp = defaultStat // TODO: add support for windows
			default:
				storage_size = getUnixStorageSize()
				perc := 0
				if storage_size > 0 {
					perc = int(math.Ceil((float64(v.JetStream.Stats.Store) / storage_size) * 100))
				}
				storageComp = models.CompStats{
					Total:      shortenFloat(storage_size),
					Current:    shortenFloat(float64(v.JetStream.Stats.Store)),
					Percentage: perc,
				}
				memUsage, err = getUnixMemoryUsage()
				if err != nil {
					return components, metricsEnabled, err
				}
			}
			memPerc := (memUsage / float64(v.JetStream.Config.MaxMemory)) * 100
			comp := models.SysComponent{
				Name: "memphis-0",
				CPU: models.CompStats{
					Total:      shortenFloat(maxCpu),
					Current:    shortenFloat((v.CPU / 100) * maxCpu),
					Percentage: int(math.Ceil(v.CPU)),
				},
				Memory: models.CompStats{
					Total:      shortenFloat(float64(v.JetStream.Config.MaxMemory)),
					Current:    shortenFloat(memUsage),
					Percentage: int(math.Ceil(memPerc)),
				},
				Storage: storageComp,
				Healthy: true,
			}
			comp.Status = checkPodStatus(comp.CPU.Percentage, comp.Memory.Percentage, comp.Storage.Percentage)
			components = append(components, models.SystemComponents{
				Name:        "memphis",
				Components:  getComponentsStructByOneComp(comp),
				Status:      comp.Status,
				Ports:       []int{mh.S.opts.UiPort, mh.S.opts.Port, mh.S.opts.Websocket.Port, mh.S.opts.HTTPPort},
				DesiredPods: 1,
				ActualPods:  1,
				Hosts:       hosts,
			})
			healthy := false
			restGwComp := defaultSystemComp("memphis-rest-gateway", healthy)
			resp, err := http.Get(fmt.Sprintf("http://localhost:%v/monitoring/getResourcesUtilization", mh.S.opts.RestGwPort))
			if err == nil {
				healthy = true
				var restGwMonitorInfo models.RestGwMonitoringResponse
				defer resp.Body.Close()
				err = json.NewDecoder(resp.Body).Decode(&restGwMonitorInfo)
				if err != nil {
					return components, metricsEnabled, err
				}
				if !isWindows {
					storageComp = models.CompStats{
						Total:      shortenFloat(storage_size),
						Current:    shortenFloat((restGwMonitorInfo.Storage / 100) * storage_size),
						Percentage: int(math.Ceil(float64(restGwMonitorInfo.Storage))),
					}
				}
				restGwComp = models.SysComponent{
					Name: "memphis-rest-gateway",
					CPU: models.CompStats{
						Total:      shortenFloat(maxCpu),
						Current:    shortenFloat((restGwMonitorInfo.CPU / 100) * maxCpu),
						Percentage: int(math.Ceil(restGwMonitorInfo.CPU)),
					},
					Memory: models.CompStats{
						Total:      shortenFloat(float64(v.JetStream.Config.MaxMemory)),
						Current:    shortenFloat((restGwMonitorInfo.Memory / 100) * float64(v.JetStream.Config.MaxMemory)),
						Percentage: int(math.Ceil(float64(restGwMonitorInfo.Memory))),
					},
					Storage: storageComp,
					Healthy: healthy,
				}
				restGwComp.Status = checkPodStatus(restGwComp.CPU.Percentage, restGwComp.Memory.Percentage, restGwComp.Storage.Percentage)
			}
			actualRestGw := 1
			if !healthy {
				actualRestGw = 0
			}
			components = append(components, models.SystemComponents{
				Name:        "memphis-rest-gateway",
				Components:  getComponentsStructByOneComp(restGwComp),
				Status:      restGwComp.Status,
				Ports:       []int{mh.S.opts.RestGwPort},
				DesiredPods: 1,
				ActualPods:  actualRestGw,
				Hosts:       hosts,
			})
		}

		ctx := context.Background()
		dockerCli, err := dockerClient.NewClientWithOpts(dockerClient.FromEnv)
		if err != nil {
			return components, metricsEnabled, err
		}
		containers, err := dockerCli.ContainerList(ctx, types.ContainerListOptions{})
		if err != nil {
			return components, metricsEnabled, err
		}

		for _, container := range containers {
			containerName := container.Names[0]
			if !strings.Contains(containerName, "memphis") {
				continue
			}
			containerName = strings.TrimPrefix(containerName, "/")
			if container.State != "running" {
				comp := defaultSystemComp(containerName, false)
				allComponents = append(allComponents, comp)
				continue
			}
			containerStats, err := dockerCli.ContainerStats(ctx, container.ID, false)
			if err != nil {
				return components, metricsEnabled, err
			}
			defer containerStats.Body.Close()

			body, err := io.ReadAll(containerStats.Body)
			if err != nil {
				return components, metricsEnabled, err
			}
			var dockerStats types.Stats
			err = json.Unmarshal(body, &dockerStats)
			if err != nil {
				return components, metricsEnabled, err
			}
			cpuLimit := float64(runtime.GOMAXPROCS(0))
			cpuPercentage := math.Ceil((float64(dockerStats.CPUStats.CPUUsage.TotalUsage) / float64(dockerStats.CPUStats.SystemUsage)) * 100)
			totalCpuUsage := (cpuPercentage / 100) * cpuLimit
			totalMemoryUsage := float64(dockerStats.MemoryStats.Usage)
			memoryLimit := float64(dockerStats.MemoryStats.Limit)
			memoryPercentage := math.Ceil((float64(totalMemoryUsage) / float64(memoryLimit)) * 100)
			cpuStat := models.CompStats{
				Total:      shortenFloat(cpuLimit),
				Current:    shortenFloat(totalCpuUsage),
				Percentage: int(cpuPercentage),
			}
			memoryStat := models.CompStats{
				Total:      shortenFloat(memoryLimit),
				Current:    shortenFloat(totalMemoryUsage),
				Percentage: int(memoryPercentage),
			}
			storageStat := defaultStat
			dockerPorts := []int{}
			storage_size := getUnixStorageSize()
			if strings.Contains(containerName, "metadata") {
				dbStorageUsage, err := getDbStorageUsage()
				if err != nil {
					return components, metricsEnabled, err
				}
				perc := 0
				if storage_size > 0 {
					perc = int(math.Ceil((float64(dbStorageUsage) / float64(storage_size)) * 100))
				}
				storageStat = models.CompStats{
					Total:      shortenFloat(storage_size),
					Current:    shortenFloat(dbStorageUsage),
					Percentage: perc,
				}
				containerName = strings.TrimPrefix(containerName, "memphis-")
			} else if strings.Contains(containerName, "memphis-1") {
				v, err := serv.Varz(nil)
				if err != nil {
					return components, metricsEnabled, err
				}

				perc := 0
				if storage_size > 0 {
					perc = int(math.Ceil((float64(v.JetStream.Stats.Store) / storage_size) * 100))
				}
				storageStat = models.CompStats{
					Total:      shortenFloat(storage_size),
					Current:    shortenFloat(float64(v.JetStream.Stats.Store)),
					Percentage: perc,
				}
			}
			for _, port := range container.Ports {
				if int(port.PublicPort) != 0 {
					dockerPorts = append(dockerPorts, int(port.PublicPort))
				}
			}
			comp := models.SysComponent{
				Name:    containerName,
				CPU:     cpuStat,
				Memory:  memoryStat,
				Storage: storageStat,
				Healthy: true,
			}
			comp.Status = checkPodStatus(comp.CPU.Percentage, comp.Memory.Percentage, comp.Storage.Percentage)
			components = append(components, models.SystemComponents{
				Name:        strings.TrimSuffix(containerName, "-1"),
				Components:  getComponentsStructByOneComp(comp),
				Status:      comp.Status,
				Ports:       dockerPorts,
				DesiredPods: 1,
				ActualPods:  1,
				Hosts:       hosts,
			})
		}
	} else if configuration.LOCAL_CLUSTER_ENV { // TODO not fully supported - currently shows the current broker stats only
		metricsEnabled = true
		hosts = []string{"localhost"}
		maxCpu := float64(runtime.GOMAXPROCS(0))
		v, err := serv.Varz(nil)
		if err != nil {
			return components, metricsEnabled, err
		}
		var storageComp models.CompStats
		memUsage := float64(0)
		os := runtime.GOOS
		storage_size := float64(0)
		isWindows := false
		switch os {
		case "windows":
			isWindows = true
			storageComp = defaultStat // TODO: add support for windows
		default:
			storage_size = getUnixStorageSize()
			perc := 0
			if storage_size > 0 {
				perc = int(math.Ceil((float64(v.JetStream.Stats.Store) / storage_size) * 100))
			}
			storageComp = models.CompStats{
				Total:      shortenFloat(storage_size),
				Current:    shortenFloat(float64(v.JetStream.Stats.Store)),
				Percentage: perc,
			}
			memUsage, err = getUnixMemoryUsage()
			if err != nil {
				return components, metricsEnabled, err
			}
		}
		memPerc := (memUsage / float64(v.JetStream.Config.MaxMemory)) * 100
		comp := models.SysComponent{
			Name: "memphis-0",
			CPU: models.CompStats{
				Total:      shortenFloat(maxCpu),
				Current:    shortenFloat((v.CPU / 100) * maxCpu),
				Percentage: int(math.Ceil(v.CPU)),
			},
			Memory: models.CompStats{
				Total:      shortenFloat(float64(v.JetStream.Config.MaxMemory)),
				Current:    shortenFloat(memUsage),
				Percentage: int(math.Ceil(memPerc)),
			},
			Storage: storageComp,
			Healthy: true,
		}
		comp.Status = checkPodStatus(comp.CPU.Percentage, comp.Memory.Percentage, comp.Storage.Percentage)
		components = append(components, models.SystemComponents{
			Name:        "memphis",
			Components:  getComponentsStructByOneComp(comp),
			Status:      comp.Status,
			Ports:       []int{mh.S.opts.UiPort, mh.S.opts.Port, mh.S.opts.Websocket.Port, mh.S.opts.HTTPPort},
			DesiredPods: 1,
			ActualPods:  1,
			Hosts:       hosts,
		})
		resp, err := http.Get(fmt.Sprintf("http://localhost:%v/monitoring/getResourcesUtilization", mh.S.opts.RestGwPort))
		healthy := false
		restGwComp := defaultSystemComp("memphis-rest-gateway", healthy)
		if err == nil {
			healthy = true
			var restGwMonitorInfo models.RestGwMonitoringResponse
			defer resp.Body.Close()
			err = json.NewDecoder(resp.Body).Decode(&restGwMonitorInfo)
			if err != nil {
				return components, metricsEnabled, err
			}
			if !isWindows {
				storageComp = models.CompStats{
					Total:      shortenFloat(storage_size),
					Current:    shortenFloat((restGwMonitorInfo.Storage / 100) * storage_size),
					Percentage: int(math.Ceil(float64(restGwMonitorInfo.Storage))),
				}
			}
			restGwComp := models.SysComponent{
				Name: "memphis-rest-gateway",
				CPU: models.CompStats{
					Total:      shortenFloat(maxCpu),
					Current:    shortenFloat((restGwMonitorInfo.CPU / 100) * maxCpu),
					Percentage: int(math.Ceil(restGwMonitorInfo.CPU)),
				},
				Memory: models.CompStats{
					Total:      shortenFloat(float64(v.JetStream.Config.MaxMemory)),
					Current:    shortenFloat((restGwMonitorInfo.Memory / 100) * float64(v.JetStream.Config.MaxMemory)),
					Percentage: int(math.Ceil(float64(restGwMonitorInfo.Memory))),
				},
				Storage: storageComp,
				Healthy: healthy,
			}
			restGwComp.Status = checkPodStatus(restGwComp.CPU.Percentage, restGwComp.Memory.Percentage, restGwComp.Storage.Percentage)
		}
		actualRestGw := 1
		if !healthy {
			actualRestGw = 0
		}
		components = append(components, models.SystemComponents{
			Name:        "memphis-rest-gateway",
			Components:  getComponentsStructByOneComp(restGwComp),
			Status:      restGwComp.Status,
			Ports:       []int{mh.S.opts.RestGwPort},
			DesiredPods: 1,
			ActualPods:  actualRestGw,
			Hosts:       hosts,
		})

		ctx := context.Background()
		dockerCli, err := dockerClient.NewClientWithOpts(dockerClient.FromEnv)
		if err != nil {
			return components, metricsEnabled, err
		}
		containers, err := dockerCli.ContainerList(ctx, types.ContainerListOptions{})
		if err != nil {
			return components, metricsEnabled, err
		}

		for _, container := range containers {
			containerName := container.Names[0]
			if !strings.Contains(containerName, "memphis") {
				continue
			}
			containerName = strings.TrimPrefix(containerName, "/")
			if container.State != "running" {
				comp := defaultSystemComp(containerName, false)
				allComponents = append(allComponents, comp)
				continue
			}
			containerStats, err := dockerCli.ContainerStats(ctx, container.ID, false)
			if err != nil {
				return components, metricsEnabled, err
			}
			defer containerStats.Body.Close()

			body, err := io.ReadAll(containerStats.Body)
			if err != nil {
				return components, metricsEnabled, err
			}
			var dockerStats types.Stats
			err = json.Unmarshal(body, &dockerStats)
			if err != nil {
				return components, metricsEnabled, err
			}
			cpuLimit := float64(runtime.GOMAXPROCS(0))
			cpuPercentage := math.Ceil((float64(dockerStats.CPUStats.CPUUsage.TotalUsage) / float64(dockerStats.CPUStats.SystemUsage)) * 100)
			totalCpuUsage := (cpuPercentage / 100) * cpuLimit
			totalMemoryUsage := float64(dockerStats.MemoryStats.Usage)
			memoryLimit := float64(dockerStats.MemoryStats.Limit)
			memoryPercentage := math.Ceil((float64(totalMemoryUsage) / float64(memoryLimit)) * 100)
			storage_size := getUnixStorageSize()
			cpuStat := models.CompStats{
				Total:      shortenFloat(cpuLimit),
				Current:    shortenFloat(totalCpuUsage),
				Percentage: int(cpuPercentage),
			}
			memoryStat := models.CompStats{
				Total:      shortenFloat(memoryLimit),
				Current:    shortenFloat(totalMemoryUsage),
				Percentage: int(memoryPercentage),
			}
			storageStat := defaultStat
			dockerPorts := []int{}
			if strings.Contains(containerName, "metadata") && !strings.Contains(containerName, "coordinator") {
				dbStorageUsage, err := getDbStorageUsage()
				if err != nil {
					return components, metricsEnabled, err
				}
				perc := 0
				if storage_size > 0 {
					perc = int(math.Ceil((float64(dbStorageUsage) / float64(storage_size)) * 100))
				}
				storageStat = models.CompStats{
					Total:      shortenFloat(storage_size),
					Current:    shortenFloat(dbStorageUsage),
					Percentage: perc,
				}

			} else if strings.Contains(containerName, "cluster") {
				v, err := serv.Varz(nil)
				if err != nil {
					return components, metricsEnabled, err
				}
				perc := 0
				if storage_size > 0 {
					perc = int(math.Ceil((float64(v.JetStream.Stats.Store) / storage_size) * 100))
				}
				storageStat = models.CompStats{
					Total:      shortenFloat(storage_size),
					Current:    shortenFloat(float64(v.JetStream.Stats.Store)),
					Percentage: perc,
				}
			}
			for _, port := range container.Ports {
				if int(port.PublicPort) != 0 {
					dockerPorts = append(dockerPorts, int(port.PublicPort))
				}
			}
			comp := models.SysComponent{
				Name:    containerName,
				CPU:     cpuStat,
				Memory:  memoryStat,
				Storage: storageStat,
				Healthy: true,
			}
			comp.Status = checkPodStatus(comp.CPU.Percentage, comp.Memory.Percentage, comp.Storage.Percentage)
			components = append(components, models.SystemComponents{
				Name:        containerName,
				Components:  getComponentsStructByOneComp(comp),
				Status:      comp.Status,
				Ports:       dockerPorts,
				DesiredPods: 1,
				ActualPods:  1,
				Hosts:       hosts,
			})
		}
	} else { // k8s env
		if clientset == nil {
			err := clientSetClusterConfig()
			if err != nil {
				return components, metricsEnabled, err
			}
		}
		deploymentsClient := clientset.AppsV1().Deployments(mh.S.opts.K8sNamespace)
		deploymentsList, err := deploymentsClient.List(context.TODO(), metav1.ListOptions{})
		if err != nil {
			return components, metricsEnabled, err
		}

		pods, err := clientset.CoreV1().Pods(mh.S.opts.K8sNamespace).List(context.TODO(), metav1.ListOptions{})
		if err != nil {
			return components, metricsEnabled, err
		}
		minikubeCheck := false
		isMinikube := false
		for _, pod := range pods.Items {
			if pod.Status.Phase != v1.PodRunning {
				allComponents = append(allComponents, defaultSystemComp(pod.Name, false))
				continue
			}
			var ports []int
			podMetrics, err := metricsclientset.MetricsV1beta1().PodMetricses(mh.S.opts.K8sNamespace).Get(context.TODO(), pod.Name, metav1.GetOptions{})
			if err != nil {
				if strings.Contains(err.Error(), "could not find the requested resource") {
					metricsEnabled = false
					allComponents = append(allComponents, defaultSystemComp(pod.Name, true))
					if !noMetricsInstalledLog {
						serv.Warnf("GetSystemComponents: k8s metrics not installed: %v", err.Error())
						noMetricsInstalledLog = true
					}
					continue
				} else if strings.Contains(err.Error(), "is forbidden") {
					metricsEnabled = false
					allComponents = append(allComponents, defaultSystemComp(pod.Name, true))
					if !noMetricsPermissionLog {
						serv.Warnf("GetSystemComponents: No permissions for k8s metrics: %v", err.Error())
						noMetricsPermissionLog = true
					}
					continue
				}
				return components, metricsEnabled, err
			}
			node, err := clientset.CoreV1().Nodes().Get(context.TODO(), pod.Spec.NodeName, metav1.GetOptions{})
			if err != nil {
				return components, metricsEnabled, err
			}
			if !minikubeCheck {
				isMinikube = checkIsMinikube(node.Labels)
			}
			pvcClient := clientset.CoreV1().PersistentVolumeClaims(mh.S.opts.K8sNamespace)
			pvcList, err := pvcClient.List(context.TODO(), metav1.ListOptions{})
			if err != nil {
				return components, metricsEnabled, err
			}
			cpuLimit := pod.Spec.Containers[0].Resources.Limits.Cpu().AsApproximateFloat64()
			if cpuLimit == float64(0) {
				cpuLimit = node.Status.Capacity.Cpu().AsApproximateFloat64()
			}
			memLimit := pod.Spec.Containers[0].Resources.Limits.Memory().AsApproximateFloat64()
			if memLimit == float64(0) {
				memLimit = node.Status.Capacity.Memory().AsApproximateFloat64()
			}
			storageLimit := float64(0)
			if len(pvcList.Items) == 1 {
				size := pvcList.Items[0].Status.Capacity[v1.ResourceStorage]
				floatSize := size.AsApproximateFloat64()
				if floatSize != float64(0) {
					storageLimit = floatSize
				}
			} else {
				for _, pvc := range pvcList.Items {
					if strings.Contains(pvc.Name, pod.Name) {
						size := pvc.Status.Capacity[v1.ResourceStorage]
						floatSize := size.AsApproximateFloat64()
						if floatSize != float64(0) {
							storageLimit = floatSize
						}
						break
					}
				}
			}
			mountpath := ""
			containerForExec := ""
			for _, container := range pod.Spec.Containers {
				for _, port := range container.Ports {
					if int(port.ContainerPort) != 0 {
						ports = append(ports, int(port.ContainerPort))
					}
				}
				if strings.Contains(container.Name, "memphis") || strings.Contains(container.Name, "postgresql") {
					for _, mount := range pod.Spec.Containers[0].VolumeMounts {
						if strings.Contains(mount.Name, "memphis") || strings.Contains(mount.Name, "data") { // data is for postgres mount name
							mountpath = mount.MountPath
							break
						}
					}
					containerForExec = container.Name
				}
			}

			cpuUsage := float64(0)
			memUsage := float64(0)
			for _, container := range podMetrics.Containers {
				cpuUsage += container.Usage.Cpu().AsApproximateFloat64()
				memUsage += container.Usage.Memory().AsApproximateFloat64()
			}
			storageUsage := float64(0)
			if isMinikube {
				if strings.Contains(strings.ToLower(pod.Name), "metadata") {
					storageUsage, err = getDbStorageUsage()
					if err != nil {
						return components, metricsEnabled, err
					}
				} else if strings.Contains(strings.ToLower(pod.Name), "memphis-0") {
					v, err := serv.Varz(nil)
					if err != nil {
						return components, metricsEnabled, err
					}
					storageUsage = shortenFloat(float64(v.JetStream.Stats.Store))
				}
			} else if containerForExec != "" && mountpath != "" {
				storageUsage, err = getContainerStorageUsage(config, mountpath, containerForExec, pod.Name, mh.S.opts.K8sNamespace)
				if err != nil {
					return components, metricsEnabled, err
				}
			}
			storagePercentage := 0
			if storageUsage > float64(0) && storageLimit > float64(0) {
				storagePercentage = int(math.Ceil((storageUsage / storageLimit) * 100))
			}

			comp := models.SysComponent{
				Name: pod.Name,
				CPU: models.CompStats{
					Total:      shortenFloat(cpuLimit),
					Current:    shortenFloat(cpuUsage),
					Percentage: int(math.Ceil((float64(cpuUsage) / float64(cpuLimit)) * 100)),
				},
				Memory: models.CompStats{
					Total:      shortenFloat(memLimit),
					Current:    shortenFloat(memUsage),
					Percentage: int(math.Ceil((float64(memUsage) / float64(memLimit)) * 100)),
				},
				Storage: models.CompStats{
					Total:      shortenFloat(storageLimit),
					Current:    shortenFloat(storageUsage),
					Percentage: storagePercentage,
				},
				Healthy: true,
			}
			comp.Status = checkPodStatus(comp.CPU.Percentage, comp.Memory.Percentage, comp.Storage.Percentage)
			allComponents = append(allComponents, comp)
			portsMap[pod.Name] = ports
		}

		for _, d := range deploymentsList.Items {
			desired := int(*d.Spec.Replicas)
			actual := int(d.Status.ReadyReplicas)
			relevantComponents := getRelevantComponents(d.Name, allComponents, desired)
			var relevantPorts []int
			var status string
			if metricsEnabled {
				relevantPorts = getRelevantPorts(d.Name, portsMap)
				status = checkCompStatus(relevantComponents)
			} else {
				for _, container := range d.Spec.Template.Spec.Containers {
					for _, port := range container.Ports {
						if int(port.ContainerPort) != 0 {
							relevantPorts = append(relevantPorts, int(port.ContainerPort))
						}
					}
				}
				if desired == actual {
					status = healthyStatus
				} else {
					status = unhealthyStatus
				}
			}
			if d.Name == "memphis-rest-gateway" {
				if mh.S.opts.RestGwHost != "" {
					hosts = []string{mh.S.opts.RestGwHost}
				}
			} else if d.Name == "memphis" {
				if mh.S.opts.BrokerHost == "" {
					hosts = []string{}
				} else {
					hosts = []string{mh.S.opts.BrokerHost}
				}
				if mh.S.opts.UiHost != "" {
					hosts = append(hosts, mh.S.opts.UiHost)
				}
			} else if strings.Contains(d.Name, "metadata") {
				hosts = []string{}
			}
			components = append(components, models.SystemComponents{
				Name:        d.Name,
				Components:  relevantComponents,
				Status:      status,
				Ports:       relevantPorts,
				DesiredPods: desired,
				ActualPods:  actual,
				Hosts:       hosts,
			})
		}

		statefulsetsClient := clientset.AppsV1().StatefulSets(mh.S.opts.K8sNamespace)
		statefulsetsList, err := statefulsetsClient.List(context.TODO(), metav1.ListOptions{})
		if err != nil {
			return components, metricsEnabled, err
		}
		for _, s := range statefulsetsList.Items {
			desired := int(*s.Spec.Replicas)
			actual := int(s.Status.ReadyReplicas)
			relevantComponents := getRelevantComponents(s.Name, allComponents, desired)
			var relevantPorts []int
			var status string
			if metricsEnabled {
				relevantPorts = getRelevantPorts(s.Name, portsMap)
				status = checkCompStatus(relevantComponents)
			} else {
				for _, container := range s.Spec.Template.Spec.Containers {
					for _, port := range container.Ports {
						if int(port.ContainerPort) != 0 {
							relevantPorts = append(relevantPorts, int(port.ContainerPort))
						}
					}
				}
				if desired == actual {
					status = healthyStatus
				} else {
					status = unhealthyStatus
				}
			}
			if s.Name == "memphis-rest-gateway" {
				if mh.S.opts.RestGwHost != "" {
					hosts = []string{mh.S.opts.RestGwHost}
				}
			} else if s.Name == "memphis" {
				if mh.S.opts.BrokerHost == "" {
					hosts = []string{}
				} else {
					hosts = []string{mh.S.opts.BrokerHost}
				}
				if mh.S.opts.UiHost != "" {
					hosts = append(hosts, mh.S.opts.UiHost)
				}
			} else if strings.Contains(s.Name, "metadata") {
				hosts = []string{}
			}
			components = append(components, models.SystemComponents{
				Name:        s.Name,
				Components:  relevantComponents,
				Status:      status,
				Ports:       relevantPorts,
				DesiredPods: desired,
				ActualPods:  actual,
				Hosts:       hosts,
			})
		}
	}
	return components, metricsEnabled, nil
}

func (mh MonitoringHandler) GetSystemLogs(c *gin.Context) {
	const amount = 100
	const timeout = 500 * time.Millisecond

	var request models.SystemLogsRequest
	ok := utils.Validate(c, &request, false, nil)
	if !ok {
		return
	}

	startSeq := uint64(request.StartIdx)
	getLast := false
	if request.StartIdx == -1 {
		getLast = true
	}

	filterSubject, filterSubjectSuffix := _EMPTY_, _EMPTY_
	switch request.LogType {
	case "err":
		filterSubjectSuffix = syslogsErrSubject
	case "warn":
		filterSubjectSuffix = syslogsWarnSubject
	case "info":
		filterSubjectSuffix = syslogsInfoSubject
	case "sys":
		filterSubjectSuffix = syslogsSysSubject
	case "external":
		filterSubjectSuffix = syslogsExternalSubject
	}

	logSource := request.LogSource
	if filterSubjectSuffix != _EMPTY_ {
		if request.LogSource == "empty" || request.LogSource == "" {
			filterSubject = fmt.Sprintf("%s.%s.%s", syslogsStreamName, "*", filterSubjectSuffix)
		} else if request.LogSource != "empty" && request.LogType != "external" {
			filterSubject = fmt.Sprintf("%s.%s.%s", syslogsStreamName, logSource, filterSubjectSuffix)
		} else if request.LogSource != "empty" && request.LogType == "external" {
			filterSubject = fmt.Sprintf("%s.%s.%s.%s", syslogsStreamName, logSource, "extern", ">")
		}
	}

	response, err := mh.S.GetSystemLogs(amount, timeout, getLast, startSeq, filterSubject, false)
	if err != nil {
		serv.Errorf("GetSystemLogs: " + err.Error())
		c.AbortWithStatusJSON(500, gin.H{"message": "Server error"})
		return
	}

	shouldSendAnalytics, _ := shouldSendAnalytics()
	if shouldSendAnalytics {
		user, _ := getUserDetailsFromMiddleware(c)
		analyticsParams := make(map[string]interface{})
		analytics.SendEvent(user.TenantName, user.Username, analyticsParams, "user-enter-syslogs-page")
	}

	c.IndentedJSON(200, response)
}

func (mh MonitoringHandler) DownloadSystemLogs(c *gin.Context) {
	const timeout = 20 * time.Second
	response, err := mh.S.GetSystemLogs(100, timeout, false, 0, _EMPTY_, true)
	if err != nil {
		serv.Errorf("DownloadSystemLogs: " + err.Error())
		c.AbortWithStatusJSON(500, gin.H{"message": "Server error"})
		return
	}

	b := new(bytes.Buffer)
	datawriter := bufio.NewWriter(b)

	for _, log := range response.Logs {
		_, _ = datawriter.WriteString(log.Source + ": " + log.Data + "\n")
	}

	datawriter.Flush()
	c.Writer.Write(b.Bytes())
}

func memphisWSGetSystemLogs(h *Handlers, logLevel, logSource string) (models.SystemLogsResponse, error) {
	const amount = 100
	const timeout = 3 * time.Second
	filterSubjectSuffix := ""
	switch logLevel {
	case "err":
		filterSubjectSuffix = syslogsErrSubject
	case "warn":
		filterSubjectSuffix = syslogsWarnSubject
	case "info":
		filterSubjectSuffix = syslogsInfoSubject
	default:
		filterSubjectSuffix = syslogsExternalSubject
	}

	filterSubject := "$memphis_syslogs.*." + filterSubjectSuffix

	if filterSubjectSuffix != _EMPTY_ {
		if logSource != "empty" && logLevel != "external" {
			filterSubject = fmt.Sprintf("%s.%s.%s", syslogsStreamName, logSource, filterSubjectSuffix)
		} else if logSource != "empty" && logLevel == "external" {
			filterSubject = fmt.Sprintf("%s.%s.%s.%s", syslogsStreamName, logSource, "extern", ">")
		} else {
			filterSubject = fmt.Sprintf("%s.%s.%s", syslogsStreamName, "*", filterSubjectSuffix)
		}
	}
	return h.Monitoring.S.GetSystemLogs(amount, timeout, true, 0, filterSubject, false)
}

func (s *Server) InitializeEventCounter() error {
	return nil
}

func (s *Server) InitializeCloudComponents() error {
	return nil
}

func (s *Server) UploadTenantUsageToDB() error {
	return nil
}

func IncrementEventCounter(tenantName string, eventType string, size int64, amount int64, subj string, msg []byte, hdr []byte) {
}

func (ch ConfigurationsHandler) EditClusterConfig(c *gin.Context) {
	user, err := getUserDetailsFromMiddleware(c)
	if err != nil {
		serv.Errorf("EditClusterConfig at getUserDetailsFromMiddleware: %v", err.Error())
		c.AbortWithStatusJSON(500, gin.H{"message": "Server error"})
		return
	}

	var body models.EditClusterConfigSchema
	ok := utils.Validate(c, &body, false, nil)
	if !ok {
		return
	}
	if ch.S.opts.DlsRetentionHours[user.TenantName] != body.DlsRetention {
		err := changeDlsRetention(body.DlsRetention, user.TenantName)
		if err != nil {
			serv.Errorf("[tenant: %v][user: %v]EditConfigurations at changeDlsRetention: %v", user.TenantName, user.Username, err.Error())
			c.AbortWithStatusJSON(500, gin.H{"message": "Server error"})
			return
		}
	}
	if ch.S.opts.GCProducersConsumersRetentionHours != body.GCProducersConsumersRetentionHours {
		err := changeGCProducersConsumersRetentionHours(body.GCProducersConsumersRetentionHours, user.TenantName)
		if err != nil {
			serv.Errorf("[tenant: %v][user: %v]EditConfigurations at changeGCProducersConsumersRetentionHours: %v", user.TenantName, user.Username, err.Error())
			c.AbortWithStatusJSON(500, gin.H{"message": "Server error"})
			return
		}
	}
	if ch.S.opts.LogsRetentionDays != body.LogsRetention {
		err := changeLogsRetention(body.LogsRetention)
		if err != nil {
			serv.Errorf("[tenant: %v][user: %v]EditConfigurations at changeLogsRetention: %v", user.TenantName, user.Username, err.Error())
			c.AbortWithStatusJSON(500, gin.H{"message": "Server error"})
			return
		}
	}
	if ch.S.opts.TieredStorageUploadIntervalSec != body.TSTimeSec {
		if body.TSTimeSec > 3600 || body.TSTimeSec < 5 {
			serv.Errorf("[tenant: %v][user: %v]EditConfigurations: Tiered storage time can't be less than 5 seconds or more than 60 minutes", user.TenantName, user.Username)
			c.AbortWithStatusJSON(SHOWABLE_ERROR_STATUS_CODE, gin.H{"message": "Tiered storage time can't be less than 5 seconds or more than 60 minutes"})
		} else {
			err := changeTSTime(body.TSTimeSec)
			if err != nil {
				serv.Errorf("[tenant: %v][user: %v]EditConfigurations at changeTSTime: %v", user.TenantName, user.Username, err.Error())
				c.AbortWithStatusJSON(500, gin.H{"message": "Server error"})
				return
			}
		}
	}

	brokerHost := strings.ToLower(body.BrokerHost)
	if ch.S.opts.BrokerHost != brokerHost {
		err := EditClusterCompHost("broker_host", brokerHost)
		if err != nil {
			serv.Errorf("[tenant: %v][user: %v]EditConfigurations at EditClusterCompHost broker_host: %v", user.TenantName, user.Username, err.Error())
			c.AbortWithStatusJSON(500, gin.H{"message": "Server error"})
			return
		}
	}

	uiHost := strings.ToLower(body.UiHost)
	if ch.S.opts.UiHost != uiHost {
		err := EditClusterCompHost("ui_host", uiHost)
		if err != nil {
			serv.Errorf("[tenant: %v][user: %v]EditConfigurations at EditClusterCompHost ui_host: %v", user.TenantName, user.Username, err.Error())
			c.AbortWithStatusJSON(500, gin.H{"message": "Server error"})
			return
		}
	}

	restGWHost := strings.ToLower(body.RestGWHost)
	if ch.S.opts.RestGwHost != restGWHost {
		err := EditClusterCompHost("rest_gw_host", restGWHost)
		if err != nil {
			serv.Errorf("[tenant: %v][user: %v]EditConfigurations at EditClusterCompHost rest_gw_host: %v", user.TenantName, user.Username, err.Error())
			c.AbortWithStatusJSON(500, gin.H{"message": "Server error"})
			return
		}
	}

	if ch.S.opts.MaxPayload != int32(body.MaxMsgSizeMb) {
		err := changeMaxMsgSize(body.MaxMsgSizeMb)
		if err != nil {
			serv.Errorf("[tenant: %v][user: %v]EditConfigurations at changeMaxMsgSize: %v", user.TenantName, user.Username, err.Error())
			c.AbortWithStatusJSON(500, gin.H{"message": "Server error"})
			return
		}
	}

	// send signal to reload config
	err = serv.sendInternalAccountMsgWithReply(serv.MemphisGlobalAccount(), CONFIGURATIONS_RELOAD_SIGNAL_SUBJ, _EMPTY_, nil, _EMPTY_, true)
	if err != nil {
		serv.Errorf("[tenant: %v][user: %v]EditConfigurations at sendInternalAccountMsgWithReply: %v", user.TenantName, user.Username, err.Error())
		c.AbortWithStatusJSON(500, gin.H{"message": "Server error"})
		return
	}

	shouldSendAnalytics, _ := shouldSendAnalytics()
	if shouldSendAnalytics {
		user, _ := getUserDetailsFromMiddleware(c)
		analyticsParams := make(map[string]interface{})
		analytics.SendEvent(user.TenantName, user.Username, analyticsParams, "user-update-cluster-config")
	}

	c.IndentedJSON(200, gin.H{
		"dls_retention":                        body.DlsRetention,
		"logs_retention":                       body.LogsRetention,
		"broker_host":                          brokerHost,
		"ui_host":                              uiHost,
		"rest_gw_host":                         restGWHost,
		"tiered_storage_time_sec":              body.TSTimeSec,
		"max_msg_size_mb":                      int32(body.MaxMsgSizeMb),
		"gc_producer_consumer_retention_hours": body.GCProducersConsumersRetentionHours,
	})
}

func (ch ConfigurationsHandler) GetClusterConfig(c *gin.Context) {
	user, err := getUserDetailsFromMiddleware(c)
	if err != nil {
		serv.Errorf("GetClusterConfig at getUserDetailsFromMiddleware: %v", err.Error())
		c.AbortWithStatusJSON(500, gin.H{"message": "Server error"})
		return
	}

	shouldSendAnalytics, _ := shouldSendAnalytics()
	if shouldSendAnalytics {
		analyticsParams := make(map[string]interface{})
		analytics.SendEvent(user.TenantName, user.Username, analyticsParams, "user-enter-cluster-config-page")
	}
	c.IndentedJSON(200, gin.H{
		"dls_retention":                        ch.S.opts.DlsRetentionHours[user.TenantName],
		"logs_retention":                       ch.S.opts.LogsRetentionDays,
		"broker_host":                          ch.S.opts.BrokerHost,
		"ui_host":                              ch.S.opts.UiHost,
		"rest_gw_host":                         ch.S.opts.RestGwHost,
		"tiered_storage_time_sec":              ch.S.opts.TieredStorageUploadIntervalSec,
		"max_msg_size_mb":                      ch.S.opts.MaxPayload / 1024 / 1024,
		"gc_producer_consumer_retention_hours": ch.S.opts.GCProducersConsumersRetentionHours,
	})
}

func SetCors(router *gin.Engine) {
	router.Use(cors.New(cors.Config{
		AllowOriginFunc: func(origin string) bool {
			return true
		},
		AllowMethods:     []string{"GET", "POST", "PUT", "DELETE", "OPTIONS"},
		AllowHeaders:     []string{"Origin", "Content-Length", "Content-Type", "Authorization"},
		ExposeHeaders:    []string{"Content-Length"},
		AllowCredentials: true,
		AllowWildcard:    true,
		AllowWebSockets:  true,
		AllowFiles:       true,
	}))
}

func (th TenantHandler) CreateTenant(c *gin.Context) {
	// use the func changeDlsRetention(DEFAULT_DLS_RETENTION_HOURS, tenantName) when creating a new tenant
	c.IndentedJSON(404, gin.H{})
}

func (umh UserMgmtHandler) Login(c *gin.Context) {
	var body LoginSchema
	ok := utils.Validate(c, &body, false, nil)
	if !ok {
		return
	}

	username := strings.ToLower(body.Username)
	authenticated, user, err := authenticateUser(username, body.Password)
	if err != nil {
		serv.Errorf("[tenant: %v][user: %v]Login at authenticateUser: User %v: %v", user.TenantName, user.Username, body.Username, err.Error())
		c.AbortWithStatusJSON(500, gin.H{"message": "Server error"})
		return
	}
	if !authenticated || user.UserType == "application" {
		c.AbortWithStatusJSON(401, gin.H{"message": "Unauthorized"})
		return
	}

	token, refreshToken, err := CreateTokens(user)
	if err != nil {
		serv.Errorf("[tenant: %v][user: %v]Login at CreateTokens: User %v: %v", user.TenantName, user.Username, body.Username, err.Error())
		c.AbortWithStatusJSON(500, gin.H{"message": "Server error"})
		return
	}

	if !user.AlreadyLoggedIn {
		err = db.UpdateUserAlreadyLoggedIn(user.ID)
		if err != nil {
			serv.Errorf("[tenant: %v][user: %v]Login at UpdateUserAlreadyLoggedIn: User %v: %v", user.TenantName, user.Username, body.Username, err.Error())
			c.AbortWithStatusJSON(500, gin.H{"message": "Server error"})
			return
		}
	}

	env := "K8S"
	if configuration.DOCKER_ENV != "" || configuration.LOCAL_CLUSTER_ENV {
		env = "docker"
	}
	exist, tenant, err := db.GetTenantByName(user.TenantName)
	if err != nil {
		serv.Errorf("[tenant: %v][user: %v]Login at GetTenantByName: User %v: %v", user.TenantName, user.Username, body.Username, err.Error())
		c.AbortWithStatusJSON(500, gin.H{"message": "Server error"})
		return
	}
	if !exist {
		serv.Warnf("[tenant: %v][user: %v]Login: User %v: tenant %v does not exist", user.TenantName, user.Username, body.Username, user.TenantName)
		c.AbortWithStatusJSON(500, gin.H{"message": "Server error"})
		return
	}
	decriptionKey := getAESKey()
	decryptedUserPassword, err := DecryptAES(decriptionKey, tenant.InternalWSPass)
	if err != nil {
		serv.Errorf("Login: User " + body.Username + ": " + err.Error())
		c.AbortWithStatusJSON(500, gin.H{"message": "Server error"})
		return
	}

	serv.Noticef("[tenant: %v][user: %v] has logged in", user.TenantName, user.Username)
	shouldSendAnalytics, _ := shouldSendAnalytics()
	if shouldSendAnalytics {
		analyticsParams := make(map[string]interface{})
		analytics.SendEvent(user.TenantName, user.Username, analyticsParams, "user-login")
	}

	domain := ""
	secure := false
	c.SetCookie("memphis-jwt-refresh-token", refreshToken, REFRESH_JWT_EXPIRES_IN_MINUTES*60*1000, "/", domain, secure, true)
	c.IndentedJSON(200, gin.H{
		"jwt":                     token,
		"expires_in":              JWT_EXPIRES_IN_MINUTES * 60 * 1000,
		"user_id":                 user.ID,
		"username":                user.Username,
		"user_type":               user.UserType,
		"created_at":              user.CreatedAt,
		"already_logged_in":       user.AlreadyLoggedIn,
		"avatar_id":               user.AvatarId,
		"send_analytics":          shouldSendAnalytics,
		"env":                     env,
		"full_name":               user.FullName,
		"skip_get_started":        user.SkipGetStarted,
		"broker_host":             serv.opts.BrokerHost,
		"rest_gw_host":            serv.opts.RestGwHost,
		"ui_host":                 serv.opts.UiHost,
		"tiered_storage_time_sec": serv.opts.TieredStorageUploadIntervalSec,
		"ws_port":                 serv.opts.Websocket.Port,
		"http_port":               serv.opts.UiPort,
		"clients_port":            serv.opts.Port,
		"rest_gw_port":            serv.opts.RestGwPort,
		"user_pass_based_auth":    configuration.USER_PASS_BASED_AUTH,
		"connection_token":        configuration.CONNECTION_TOKEN,
		"account_id":              tenant.ID,
		"internal_ws_pass":        decryptedUserPassword,
		"dls_retention":           serv.opts.DlsRetentionHours[user.TenantName],
		"logs_retention":          serv.opts.LogsRetentionDays,
		"max_msg_size_mb":         serv.opts.MaxPayload / 1024 / 1024,
	})
}

func (umh UserMgmtHandler) AddUser(c *gin.Context) {
	var body models.AddUserSchema
	ok := utils.Validate(c, &body, false, nil)
	if !ok {
		return
	}

	user, err := getUserDetailsFromMiddleware(c)
	if err != nil {
		serv.Errorf("AddUser: %v", err.Error())
		c.AbortWithStatusJSON(500, gin.H{"message": "Server error"})
		return
	}

	var subscription, pending bool
	team := strings.ToLower(body.Team)
	teamError := validateUserTeam(team)
	if teamError != nil {
		serv.Warnf("[tenant: %v][user: %v]AddUser at validateUserTeam: %v", user.TenantName, user.Username, teamError.Error())
		c.AbortWithStatusJSON(SHOWABLE_ERROR_STATUS_CODE, gin.H{"message": teamError.Error()})
		return
	}
	position := strings.ToLower(body.Position)
	positionError := validateUserPosition(position)
	if positionError != nil {
		serv.Warnf("[tenant: %v][user: %v]AddUser at validateUserPosition: %v", user.TenantName, user.Username, positionError.Error())
		c.AbortWithStatusJSON(SHOWABLE_ERROR_STATUS_CODE, gin.H{"message": positionError.Error()})
		return
	}
	fullName := strings.ToLower(body.FullName)
	fullNameError := validateUserFullName(fullName)
	if fullNameError != nil {
		serv.Warnf("[tenant: %v][user: %v]AddUser at validateUserFullName: %v", user.TenantName, user.Username, fullNameError.Error())
		c.AbortWithStatusJSON(SHOWABLE_ERROR_STATUS_CODE, gin.H{"message": fullNameError.Error()})
		return
	}
	owner := user.Username
	description := strings.ToLower(body.Description)
	descriptionError := validateUserDescription(description)
	if descriptionError != nil {
		serv.Warnf("[tenant: %v][user: %v]AddUser at validateUserDescription: %v", user.TenantName, user.Username, descriptionError.Error())
		c.AbortWithStatusJSON(SHOWABLE_ERROR_STATUS_CODE, gin.H{"message": descriptionError.Error()})
		return
	}

	if user.TenantName != DEFAULT_GLOBAL_ACCOUNT {
		user.TenantName = strings.ToLower(user.TenantName)
	}
	username := strings.ToLower(body.Username)
	usernameError := validateUsername(username)
	if usernameError != nil {
		serv.Warnf("[tenant: %v][user: %v]AddUser at validateUsername: %v", user.TenantName, user.Username, usernameError.Error())
		c.AbortWithStatusJSON(SHOWABLE_ERROR_STATUS_CODE, gin.H{"message": usernameError.Error()})
		return
	}
	exist, _, err := memphis_cache.GetUser(username, user.TenantName, false)
	if err != nil {
		serv.Errorf("[tenant: %v][user: %v]AddUser at GetUserByUsername: User %v: %v", user.TenantName, user.Username, body.Username, err.Error())
		c.AbortWithStatusJSON(500, gin.H{"message": "Server error"})
		return
	}
	if exist {
		errMsg := fmt.Sprintf("A user with the name %v already exists", body.Username)
		serv.Warnf("[tenant: %v][user: %v]CreateUser: %v", user.TenantName, user.Username, errMsg)
		c.AbortWithStatusJSON(SHOWABLE_ERROR_STATUS_CODE, gin.H{"message": errMsg})
		return
	}

	userType := strings.ToLower(body.UserType)
	userTypeError := validateUserType(userType)
	if userTypeError != nil {
		serv.Warnf("[tenant: %v][user: %v]AddUser at validateUserType: %v", user.TenantName, user.Username, userTypeError.Error())
		c.AbortWithStatusJSON(SHOWABLE_ERROR_STATUS_CODE, gin.H{"message": userTypeError.Error()})
		return
	}

	avatarId := 1
	if body.AvatarId > 0 {
		avatarId = body.AvatarId
	}

	if body.Password == "" {
		serv.Warnf("[tenant: %v][user: %v]AddUser: Password was not provided for user %v", user.TenantName, user.Username, username)
		c.AbortWithStatusJSON(SHOWABLE_ERROR_STATUS_CODE, gin.H{"message": "Password was not provided"})
		return
	}
	passwordErr := validatePassword(body.Password)
	if passwordErr != nil {
		serv.Warnf("[tenant: %v][user: %v]AddUser validate password : User %v: %v", user.TenantName, user.Username, body.Username, passwordErr.Error())
		c.AbortWithStatusJSON(SHOWABLE_ERROR_STATUS_CODE, gin.H{"message": passwordErr.Error()})
		return
	}

	var password string
	if userType == "management" {

		hashedPwd, err := bcrypt.GenerateFromPassword([]byte(body.Password), bcrypt.MinCost)
		if err != nil {
			serv.Errorf("[tenant: %v][user: %v]AddUser at GenerateFromPassword: User %v: %v", user.TenantName, user.Username, body.Username, err.Error())
			c.AbortWithStatusJSON(500, gin.H{"message": "Server error"})
			return
		}
		password = string(hashedPwd)
	}

	var brokerConnectionCreds string
	if userType == "application" {
		fullName = ""
		subscription = false
		pending = false
		if configuration.USER_PASS_BASED_AUTH {
			if body.Password == "" {
				serv.Warnf("[tenant: %v][user: %v]AddUser: Password was not provided for user %v", user.TenantName, user.Username, username)
				c.AbortWithStatusJSON(SHOWABLE_ERROR_STATUS_CODE, gin.H{"message": "Password was not provided"})
				return
			}
			password, err = EncryptAES([]byte(body.Password))
			if err != nil {
				serv.Errorf("[tenant: %v][user: %v]AddUser at EncryptAES: User %v: %v", user.TenantName, user.Username, body.Username, err.Error())
				c.AbortWithStatusJSON(500, gin.H{"message": "Server error"})
				return
			}
		} else {
			brokerConnectionCreds = configuration.CONNECTION_TOKEN
		}
	}
	newUser, err := db.CreateUser(username, userType, password, fullName, subscription, avatarId, user.TenantName, pending, team, position, owner, description)
	if err != nil {
		if strings.Contains(err.Error(), "already exist") {
			serv.Warnf("[tenant: %v][user: %v]CreateUserManagement user already exists: %v", user.TenantName, user.Username, err.Error())
			c.AbortWithStatusJSON(SHOWABLE_ERROR_STATUS_CODE, gin.H{"message": err.Error()})
			return
		}
		serv.Errorf("[tenant: %v][user: %v]AddUser at CreateUser: User %v: %v", user.TenantName, user.Username, body.Username, err.Error())
		c.AbortWithStatusJSON(500, gin.H{"message": "Server error"})
		return
	}

	err = memphis_cache.SetUser(newUser)
	if err != nil {
		serv.Errorf("[tenant: %v][user: %v]AddUser at writing to the user cache error: %v", user.TenantName, user.Username, err)
	}

	shouldSendAnalytics, _ := shouldSendAnalytics()
	if shouldSendAnalytics {
		analyticsParams := map[string]interface{}{
			"username": username,
		}
		analytics.SendEvent(user.TenantName, user.Username, analyticsParams, "user-add-user")
	}

	if userType == "application" && configuration.USER_PASS_BASED_AUTH {
		// send signal to reload config
		err = serv.sendInternalAccountMsgWithReply(serv.MemphisGlobalAccount(), CONFIGURATIONS_RELOAD_SIGNAL_SUBJ, _EMPTY_, nil, _EMPTY_, true)
		if err != nil {
			serv.Errorf("[tenant: %v][user: %v]AddUser at sendInternalAccountMsgWithReply: User %v: %v", user.TenantName, user.Username, body.Username, err.Error())
			c.AbortWithStatusJSON(500, gin.H{"message": "Server error"})
			return
		}
	}

	serv.Noticef("[tenant: %v][user: %v]User %v has been created", user.TenantName, user.Username, username)
	c.IndentedJSON(200, gin.H{
		"id":                      newUser.ID,
		"username":                username,
		"full_name":               fullName,
		"user_type":               userType,
		"created_at":              newUser.CreatedAt,
		"already_logged_in":       false,
		"avatar_id":               avatarId,
		"broker_connection_creds": brokerConnectionCreds,
		"position":                newUser.Position,
		"team":                    newUser.Team,
		"pending":                 newUser.Pending,
		"owner":                   newUser.Owner,
		"description":             newUser.Description,
	})
}

func (umh UserMgmtHandler) RemoveUser(c *gin.Context) {
	var body models.RemoveUserSchema
	ok := utils.Validate(c, &body, false, nil)
	if !ok {
		return
	}

	username := strings.ToLower(body.Username)
	user, err := getUserDetailsFromMiddleware(c)
	if err != nil {
		serv.Errorf("RemoveUser: User %v: %v", body.Username, err.Error())
		c.AbortWithStatusJSON(500, gin.H{"message": "Server error"})
		return
	}
	if user.Username == username {
		serv.Warnf("[tenant: %v][user: %v]RemoveUser: You can not remove your own user", user.TenantName, user.Username)
		c.AbortWithStatusJSON(SHOWABLE_ERROR_STATUS_CODE, gin.H{"message": "You can not remove your own user"})
		return
	}

	exist, userToRemove, err := memphis_cache.GetUser(username, user.TenantName, false)
	if err != nil {
		serv.Errorf("[tenant: %v][user: %v]RemoveUser at GetUserByUsername: User %v: %v", user.TenantName, user.Username, body.Username, err.Error())
		c.AbortWithStatusJSON(500, gin.H{"message": "Server error"})
		return
	}
	if !exist {
		serv.Warnf("[tenant: %v][user: %v]RemoveUser: User does not exist", user.TenantName, user.Username)
		c.AbortWithStatusJSON(SHOWABLE_ERROR_STATUS_CODE, gin.H{"message": "User does not exist"})
		return
	}
	if userToRemove.UserType == "root" {
		serv.Warnf("[tenant: %v][user: %v]RemoveUser: You can not remove the root user", user.TenantName, user.Username)
		c.AbortWithStatusJSON(SHOWABLE_ERROR_STATUS_CODE, gin.H{"message": "You can not remove the root user"})
		return
	}

	err = updateDeletedUserResources(userToRemove)
	if err != nil {
		serv.Errorf("[tenant: %v][user: %v]RemoveUser at updateDeletedUserResources: User %v: %v", user.TenantName, user.Username, body.Username, err.Error())
		c.AbortWithStatusJSON(500, gin.H{"message": err.Error()})
		return
	}

	err = db.DeleteUser(username, userToRemove.TenantName)
	if err != nil {
		serv.Errorf("[tenant: %v][user: %v]RemoveUser at DeleteUser: User %v: %v", user.TenantName, user.Username, body.Username, err.Error())
		c.AbortWithStatusJSON(500, gin.H{"message": "Server error"})
		return
	}

	SendUserDeleteCacheUpdate([]string{username}, user.TenantName)

	if userToRemove.UserType == "application" && configuration.USER_PASS_BASED_AUTH {
		// send signal to reload config
		err = serv.sendInternalAccountMsgWithReply(serv.MemphisGlobalAccount(), CONFIGURATIONS_RELOAD_SIGNAL_SUBJ, _EMPTY_, nil, _EMPTY_, true)
		if err != nil {
			serv.Errorf("[tenant: %v][user: %v]RemoveUser at sendInternalAccountMsgWithReply: User %v: %v", user.TenantName, user.Username, body.Username, err.Error())
			c.AbortWithStatusJSON(500, gin.H{"message": "Server error"})
			return
		}
	}

	shouldSendAnalytics, _ := shouldSendAnalytics()
	if shouldSendAnalytics {
		analyticsParams := map[string]interface{}{
			"username": username,
		}
		analytics.SendEvent(user.TenantName, user.Username, analyticsParams, "user-remove-user")
	}

	serv.Noticef("[tenant: %v][user: %v]User %v has been deleted by user %v", user.TenantName, user.Username, username, user.Username)
	c.IndentedJSON(200, gin.H{})
}

func (umh UserMgmtHandler) RemoveMyUser(c *gin.Context) {
	user, err := getUserDetailsFromMiddleware(c)
	if err != nil {
		serv.Errorf("RemoveMyUser at getUserDetailsFromMiddleware: %v", err.Error())
		c.AbortWithStatusJSON(500, gin.H{"message": "Server error"})
		return
	}

	if user.UserType != "root" {
		serv.Warnf("RemoveMyUser: Only root user can remove the entire account")
		c.AbortWithStatusJSON(SHOWABLE_ERROR_STATUS_CODE, gin.H{"message": "Only root user can remove the entire account"})
		return
	}

	username := strings.ToLower(user.Username)
	tenantName := user.TenantName
	if user.TenantName != DEFAULT_GLOBAL_ACCOUNT {
		user.TenantName = strings.ToLower(user.TenantName)
	}
	err = removeTenantResources(tenantName, user)
	if err != nil {
		serv.Errorf("[tenant: %v][user: %v]RemoveMyUser at removeTenantResources: User %v: %v", tenantName, username, username, err.Error())
		c.AbortWithStatusJSON(500, gin.H{"message": err.Error()})
		return
	}

	shouldSendAnalytics, _ := shouldSendAnalytics()
	if shouldSendAnalytics {
		analyticsParams := make(map[string]interface{})
		analytics.SendEvent(user.TenantName, user.Username, analyticsParams, "user-remove-himself")
	}

	serv.Noticef("[tenant: %v][user: %v]Tenant %v has been deleted", tenantName, username, user.TenantName)
	c.IndentedJSON(200, gin.H{})
}

func (s *Server) RefreshFirebaseFunctionsKey() {
}

func shouldPersistSysLogs() bool {
	return true
}

func (umh UserMgmtHandler) EditAnalytics(c *gin.Context) {
	var body models.EditAnalyticsSchema
	ok := utils.Validate(c, &body, false, nil)
	if !ok {
		return
	}

	flag := "false"
	if body.SendAnalytics {
		flag = "true"
	}

	err := db.EditConfigurationValue("analytics", flag, serv.MemphisGlobalAccountString())
	if err != nil {
		serv.Errorf("EditAnalytics: " + err.Error())
		c.AbortWithStatusJSON(500, gin.H{"message": "Server error"})
		return
	}

	if !body.SendAnalytics {
		user, _ := getUserDetailsFromMiddleware(c)
		analyticsParams := make(map[string]interface{})
		analytics.SendEvent(user.TenantName, user.Username, analyticsParams, "user-disable-analytics")
	}

	c.IndentedJSON(200, gin.H{})
}

func (s *Server) GetCustomDeploymentId() string {
	return ""
}

func (s *Server) sendLogToAnalytics(label string, log []byte) {
	switch label {
	case "ERR":
		shouldSend, err := shouldSendAnalytics()
		if err != nil || !shouldSend {
			return
		}
		analyticsParams := map[string]interface{}{"err_source": s.getLogSource(), "err_log": string(log)}
		analytics.SendEvent("", "", analyticsParams, "error")
	default:
		return
	}
}

func (mh MonitoringHandler) getMainOverviewDataDetails(tenantName string) (MainOverviewData, error) {
	var wg sync.WaitGroup
	var mu sync.Mutex
	mainOverviewData := &MainOverviewData{}
	generalErr := new(error)

	streams, err := serv.memphisAllStreamsInfo(tenantName)
	if err != nil {
		return MainOverviewData{}, err
	}

	wg.Add(4)
	go func(streamsInfo []*StreamInfo) {
		stationsHandler := StationsHandler{S: mh.S}
		stations, totalMessages, totalDlsMsgs, err := stationsHandler.GetAllStationsDetailsLight(false, tenantName, streamsInfo)
		if err != nil {
			*generalErr = err
			wg.Done()
			return
		}
		mu.Lock()
		mainOverviewData.TotalStations = len(stations)
		mainOverviewData.Stations = stations
		mainOverviewData.TotalMessages = totalMessages
		mainOverviewData.TotalDlsMessages = totalDlsMsgs
		mu.Unlock()
		wg.Done()
	}(streams)

	go func() {
		systemComponents, metricsEnabled, err := mh.GetSystemComponents()
		if err != nil {
			*generalErr = err
			wg.Done()
			return
		}
		mu.Lock()
		mainOverviewData.SystemComponents = systemComponents
		mainOverviewData.MetricsEnabled = metricsEnabled
		mu.Unlock()
		wg.Done()
	}()

	go func() {
		brokersThroughputs, err := mh.GetBrokersThroughputs(tenantName)
		if err != nil {
			*generalErr = err
			wg.Done()
			return
		}
		mu.Lock()
		mainOverviewData.BrokersThroughput = brokersThroughputs
		mu.Unlock()
		wg.Done()
	}()

	go func(streamsInfo []*StreamInfo) {
		consumersHandler := ConsumersHandler{S: mh.S}
		delayedConsumersMap, err := consumersHandler.GetDelayedCgsByTenant(tenantName, streamsInfo)
		if err != nil {
			*generalErr = err
			wg.Done()
			return
		}
		mu.Lock()
		mainOverviewData.DelayedCgs = delayedConsumersMap
		mu.Unlock()
		wg.Done()
	}(streams)
	wg.Wait()
	if *generalErr != nil {
		return MainOverviewData{}, *generalErr
	}

	k8sEnv := true
	if configuration.DOCKER_ENV == "true" || configuration.LOCAL_CLUSTER_ENV {
		k8sEnv = false
	}
	mainOverviewData.K8sEnv = k8sEnv
	return *mainOverviewData, nil
}

func (umh UserMgmtHandler) RefreshToken(c *gin.Context) {
	user, err := getUserDetailsFromMiddleware(c)
	if err != nil {
		serv.Errorf("RefreshToken: " + err.Error())
		c.AbortWithStatusJSON(500, gin.H{"message": "Server error"})
		return
	}
	username := user.Username
	_, systemKey, err := db.GetSystemKey("analytics", serv.MemphisGlobalAccountString())
	if err != nil {
		serv.Errorf("RefreshToken: User " + username + ": " + err.Error())
		c.AbortWithStatusJSON(500, gin.H{"message": "Server error"})
		return
	}
	sendAnalytics, _ := strconv.ParseBool(systemKey.Value)
	exist, user, err := memphis_cache.GetUser(username, user.TenantName, true)
	if err != nil {
		serv.Errorf("RefreshToken: User " + username + ": " + err.Error())
		c.AbortWithStatusJSON(500, gin.H{"message": "Server error"})
		return
	}
	if !exist {
		serv.Warnf("RefreshToken: user " + username + " does not exist")
		c.AbortWithStatusJSON(401, gin.H{"message": "Unauthorized"})
		return
	}

	token, refreshToken, err := CreateTokens(user)
	if err != nil {
		serv.Errorf("RefreshToken: User " + username + ": " + err.Error())
		c.AbortWithStatusJSON(500, gin.H{"message": "Server error"})
		return
	}

	env := "K8S"
	if configuration.DOCKER_ENV != "" || configuration.LOCAL_CLUSTER_ENV {
		env = "docker"
	}

	exist, tenant, err := db.GetTenantByName(user.TenantName)
	if err != nil {
		serv.Errorf("RefreshToken: User " + username + ": " + err.Error())
		c.AbortWithStatusJSON(500, gin.H{"message": "Server error"})
		return
	}
	if !exist {
		serv.Warnf("RefreshToken: User " + username + ": tenant " + user.TenantName + " does not exist")
		c.AbortWithStatusJSON(500, gin.H{"message": "Server error"})
		return
	}
	decriptionKey := getAESKey()
	decryptedUserPassword, err := DecryptAES(decriptionKey, tenant.InternalWSPass)
	if err != nil {
		serv.Errorf("RefreshToken: User " + username + ": " + err.Error())
		c.AbortWithStatusJSON(500, gin.H{"message": "Server error"})
		return
	}

	domain := ""
	secure := true
	c.SetCookie("memphis-jwt-refresh-token", refreshToken, REFRESH_JWT_EXPIRES_IN_MINUTES*60*1000, "/", domain, secure, true)
	c.IndentedJSON(200, gin.H{
		"jwt":                     token,
		"expires_in":              JWT_EXPIRES_IN_MINUTES * 60 * 1000,
		"user_id":                 user.ID,
		"username":                user.Username,
		"user_type":               user.UserType,
		"created_at":              user.CreatedAt,
		"already_logged_in":       user.AlreadyLoggedIn,
		"avatar_id":               user.AvatarId,
		"send_analytics":          sendAnalytics,
		"env":                     env,
		"namespace":               serv.opts.K8sNamespace,
		"full_name":               user.FullName,
		"skip_get_started":        user.SkipGetStarted,
		"broker_host":             serv.opts.BrokerHost,
		"rest_gw_host":            serv.opts.RestGwHost,
		"ui_host":                 serv.opts.UiHost,
		"tiered_storage_time_sec": serv.opts.TieredStorageUploadIntervalSec,
		"ws_port":                 serv.opts.Websocket.Port,
		"http_port":               serv.opts.UiPort,
		"clients_port":            serv.opts.Port,
		"rest_gw_port":            serv.opts.RestGwPort,
		"user_pass_based_auth":    configuration.USER_PASS_BASED_AUTH,
		"connection_token":        configuration.CONNECTION_TOKEN,
		"account_id":              tenant.ID,
		"internal_ws_pass":        decryptedUserPassword,
		"dls_retention":           serv.opts.DlsRetentionHours[user.TenantName],
		"logs_retention":          serv.opts.LogsRetentionDays,
		"max_msg_size_mb":         serv.opts.MaxPayload / 1024 / 1024,
	})
}

func (mh MonitoringHandler) GetBrokersThroughputs(tenantName string) ([]models.BrokerThroughputResponse, error) {
	uid := serv.memphis.nuid.Next()
	durableName := "$memphis_fetch_throughput_consumer_" + uid
	var msgs []StoredMsg
	var throughputs []models.BrokerThroughputResponse
	streamInfo, err := serv.memphisStreamInfo(serv.MemphisGlobalAccountString(), throughputStreamNameV1)
	if err != nil {
		return throughputs, err
	}

	amount := streamInfo.State.Msgs
	startSeq := uint64(1)
	if streamInfo.State.FirstSeq > 0 {
		startSeq = streamInfo.State.FirstSeq
	}

	cc := ConsumerConfig{
		OptStartSeq:   startSeq,
		DeliverPolicy: DeliverByStartSequence,
		AckPolicy:     AckExplicit,
		Durable:       durableName,
		Replicas:      1,
	}
	err = serv.memphisAddConsumer(serv.MemphisGlobalAccountString(), throughputStreamNameV1, &cc)
	if err != nil {
		return throughputs, err
	}

	responseChan := make(chan StoredMsg)
	subject := fmt.Sprintf(JSApiRequestNextT, throughputStreamNameV1, durableName)
	reply := durableName + "_reply"
	req := []byte(strconv.FormatUint(amount, 10))

	sub, err := serv.subscribeOnAcc(serv.MemphisGlobalAccount(), reply, reply+"_sid", func(_ *client, subject, reply string, msg []byte) {
		go func(respCh chan StoredMsg, subject, reply string, msg []byte) {
			// ack
			serv.sendInternalAccountMsg(serv.MemphisGlobalAccount(), reply, []byte(_EMPTY_))
			rawTs := tokenAt(reply, 8)
			seq, _, _ := ackReplyInfo(reply)

			intTs, err := strconv.Atoi(rawTs)
			if err != nil {
				serv.Errorf("[tenant: %v]GetBrokersThroughputs: %v", tenantName, err.Error())
			}

			respCh <- StoredMsg{
				Subject:  subject,
				Sequence: uint64(seq),
				Data:     msg,
				Time:     time.Unix(0, int64(intTs)),
			}
		}(responseChan, subject, reply, copyBytes(msg))
	})
	if err != nil {
		return throughputs, err
	}

	serv.sendInternalAccountMsgWithReply(serv.MemphisGlobalAccount(), subject, reply, nil, req, true)
	timeout := 300 * time.Millisecond
	timer := time.NewTimer(timeout)
	for i := uint64(0); i < amount; i++ {
		select {
		case <-timer.C:
			goto cleanup
		case msg := <-responseChan:
			msgs = append(msgs, msg)
		}
	}

cleanup:
	timer.Stop()
	serv.unsubscribeOnAcc(serv.MemphisGlobalAccount(), sub)
	time.AfterFunc(500*time.Millisecond, func() {
		serv.memphisRemoveConsumer(serv.MemphisGlobalAccountString(), throughputStreamNameV1, durableName)
	})

	sort.Slice(msgs, func(i, j int) bool { // old to new
		return msgs[i].Time.Before(msgs[j].Time)
	})

	m := make(map[string]models.BrokerThroughputResponse)
	for _, msg := range msgs {
		var brokerThroughput models.BrokerThroughput
		err = json.Unmarshal(msg.Data, &brokerThroughput)
		if err != nil {
			return throughputs, err
		}

		if _, ok := m[brokerThroughput.Name]; !ok {
			m[brokerThroughput.Name] = models.BrokerThroughputResponse{
				Name: brokerThroughput.Name,
			}
		}

		mapEntry := m[brokerThroughput.Name]
		mapEntry.Read = append(m[brokerThroughput.Name].Read, models.ThroughputReadResponse{
			Timestamp: msg.Time,
			Read:      brokerThroughput.ReadMap[tenantName],
		})
		mapEntry.Write = append(m[brokerThroughput.Name].Write, models.ThroughputWriteResponse{
			Timestamp: msg.Time,
			Write:     brokerThroughput.WriteMap[tenantName],
		})
		m[brokerThroughput.Name] = mapEntry
	}

	throughputs = make([]models.BrokerThroughputResponse, 0, len(m))
	totalRead := make([]models.ThroughputReadResponse, ws_updates_interval_sec)
	totalWrite := make([]models.ThroughputWriteResponse, ws_updates_interval_sec)
	for _, t := range m {
		throughputs = append(throughputs, t)
		for i, r := range t.Read {
			totalRead[i].Timestamp = r.Timestamp
			totalRead[i].Read += r.Read
		}
		for i, w := range t.Write {
			totalWrite[i].Timestamp = w.Timestamp
			totalWrite[i].Write += w.Write
		}
	}
	throughputs = append([]models.BrokerThroughputResponse{{
		Name:  "total",
		Read:  totalRead,
		Write: totalWrite,
	}}, throughputs...)

	return throughputs, nil
}

func (s *Server) validateAccIdInUsername(username string) bool {
	return true
}

func (s *Server) SendBillingAlertWhenNeeded() error {
	return nil
}

func shouldSendAnalytics() (bool, error) {
	if configuration.ENV == "staging" || configuration.ENV == "dev" {
		return false, nil
	}
	return true, nil
	// exist, systemKey, err := db.GetSystemKey("analytics", serv.MemphisGlobalAccountString())
	// if err != nil {
	// 	return false, err
	// }
	// if !exist {
	// 	return false, nil
	// }

	// if systemKey.Value == "true" {
	// 	return true, nil
	// } else {
	// 	return false, nil
	// }
}

func validateAmountOfMessagesToProduce(amount int) error {
	if amount <= 0 || amount > 1 {
		return errors.New("amount of messages to produce has to be positive and not larger than 1")
	}

	return nil
}

func validatePayloadLength(payload string) error {
	if len(payload) > 100 {
		return errors.New("max message payload length is 100 characters")
	}

	return nil
}

func validatePartitionToProduce(partitionNumber int) error {
	if partitionNumber > 0 {
		return errors.New("you can't produce to a specific partition")
	}

	return nil
}

func TenantSeqInitialize() error {
	err := db.SetTenantSequence(TENANT_SEQUENCE_START_ID)
	if err != nil {
		return err
	}
	return nil
}

func GetAvailableReplicas(replicas int) int {
	return replicas
}

func validateReplicas(replicas int) error {
	if replicas > 5 {
		return errors.New("max replicas in a cluster is 5")
	}

	return nil
}

func (s *Server) Force3ReplicationsForExistingStations() error {
	return nil
}

func getStationReplicas(replicas int) int {
	if replicas <= 0 {
		return 1
	} else if replicas == 2 || replicas == 4 {
		return 3
	} else if replicas > 5 {
		return 5
	}
	return replicas
}

func getDefaultReplicas() int {
	return 1
}

func updateSystemLiveness() {
	shouldSend, _ := shouldSendAnalytics()
	if shouldSend {
		stationsHandler := StationsHandler{S: serv}
		stations, totalMessages, totalDlsMsgs, err := stationsHandler.GetAllStationsDetailsLight(false, "", nil)
		if err != nil {
			serv.Warnf("updateSystemLiveness: %v", err.Error())
			return
		}

		producersCount, err := db.CountAllActiveProudcers()
		if err != nil {
			serv.Warnf("updateSystemLiveness: %v", err.Error())
			return
		}

		consumersCount, err := db.CountAllActiveConsumers()
		if err != nil {
			serv.Warnf("updateSystemLiveness: %v", err.Error())
			return
		}

		analyticsParams := map[string]interface{}{"total-messages": strconv.Itoa(int(totalMessages)), "total-dls-messages": strconv.Itoa(int(totalDlsMsgs)), "total-stations": strconv.Itoa(len(stations)), "active-producers": strconv.Itoa(int(producersCount)), "active-consumers": strconv.Itoa(int(consumersCount))}
		analytics.SendEvent("", "", analyticsParams, "system-is-up")
	}
}

func (umh UserMgmtHandler) GetRelevantSystemMessages() ([]SystemMessage, error) {
	return []SystemMessage{}, nil
}

func (s *Server) SetDlsRetentionForExistTenants() error {
	return nil
}

func (sh StationsHandler) Produce(c *gin.Context) {
	var body ProduceSchema
	ok := utils.Validate(c, &body, false, nil)
	if !ok {
		return
	}

	user, err := getUserDetailsFromMiddleware(c)
	if err != nil {
		serv.Errorf("Produce: could not get user from middleware: %v", err.Error())
		c.AbortWithStatusJSON(500, gin.H{"message": "Server error"})
		return
	}

	err = validateAmountOfMessagesToProduce(body.Amount)
	if err != nil {
		serv.Warnf("[tenant: %v][user: %v]Produce at validateAmountOfMessagesToProduce: Station %v: %v", user.TenantName, user.Username, body.StationName, err.Error())
		c.AbortWithStatusJSON(SHOWABLE_ERROR_STATUS_CODE, gin.H{"message": err.Error()})
		return
	}

	err = validatePayloadLength(body.MsgPayload)
	if err != nil {
		serv.Warnf("[tenant: %v][user: %v]Produce at validatePayloadLength: Station %v: %v", user.TenantName, user.Username, body.StationName, err.Error())
		c.AbortWithStatusJSON(SHOWABLE_ERROR_STATUS_CODE, gin.H{"message": err.Error()})
		return
	}

	err = validatePartitionToProduce(body.PartitionNumber)
	if err != nil {
		serv.Warnf("[tenant: %v][user: %v]Produce at validatePartitionToProduce: Station %v: %v", user.TenantName, user.Username, body.StationName, err.Error())
		c.AbortWithStatusJSON(SHOWABLE_ERROR_STATUS_CODE, gin.H{"message": err.Error()})
		return
	}

	stationName, err := StationNameFromStr(body.StationName)
	if err != nil {
		serv.Warnf("[tenant: %v][user: %v]Produce at StationNameFromStr: At station %v: %v", user.TenantName, user.Username, body.StationName, err.Error())
		c.AbortWithStatusJSON(500, gin.H{"message": "Server error"})
		return
	}

	exist, station, err := db.GetStationByName(stationName.Ext(), user.TenantName)
	if err != nil {
		serv.Errorf("[tenant: %v][user: %v]Produce at GetStationByName: At station %v: %v", user.TenantName, user.Username, body.StationName, err.Error())
		c.AbortWithStatusJSON(500, gin.H{"message": "Server error"})
		return
	}
	if !exist {
		errMsg := fmt.Sprintf("Station %v does not exist", body.StationName)
		serv.Warnf("[tenant: %v][user: %v]Produce: %v", user.TenantName, user.Username, errMsg)
		c.AbortWithStatusJSON(SHOWABLE_ERROR_STATUS_CODE, gin.H{"message": errMsg})
		return
	}

	subject := ""
	shouldRoundRobin := false
	if station.Version == 0 {
		subject = fmt.Sprintf("%s.final", stationName.Intern())
	} else {
		shouldRoundRobin = true
	}

	account, err := serv.lookupAccount(user.TenantName)
	if err != nil {
		serv.Errorf("[tenant: %v][user: %v]Produce at lookupAccount: %v", user.TenantName, user.Username, err.Error())
		c.AbortWithStatusJSON(500, gin.H{"message": "Server error"})
		return
	}

	if body.MsgHdrs == nil {
		body.MsgHdrs = make(map[string]string)
	}
	body.MsgHdrs["$memphis_producedBy"] = "UI"
	body.MsgHdrs["$memphis_connectionId"] = "UI"
	if shouldRoundRobin {
		rand.Seed(time.Now().UnixNano())
		randomIndex := rand.Intn(len(station.PartitionsList))
		subject = fmt.Sprintf("%s$%v.final", stationName.Intern(), station.PartitionsList[randomIndex])
	}
	serv.sendInternalAccountMsgWithHeadersWithEcho(account, subject, body.MsgPayload, body.MsgHdrs)

	c.IndentedJSON(200, gin.H{})
}

type GraphOverviewResponse struct {
	Stations map[int]models.StationLight `json:"stations"`
}

func (mh MonitoringHandler) getGraphOverview(tenantName string) (GraphOverviewResponse, error) {
	return GraphOverviewResponse{}, nil
}

func (s *Server) CreateDefaultEntitiesOnMemphisAccount() error {
	defaultStationName := "default"
	exist, user, err := db.GetRootUser(serv.MemphisGlobalAccountString())
	if err != nil {
		return err
	}
	if !exist {
		return errors.New("root user does not exist")
	}

	stationName, err := StationNameFromStr(defaultStationName)
	if err != nil {
		return err
	}

	schemaName, err := CreateDefaultSchema(user.Username, user.TenantName, user.ID)
	if err != nil {
		return err
	}

	_, _, err = CreateDefaultStation(serv.MemphisGlobalAccountString(), serv, stationName, user.ID, user.Username, schemaName, 1)
	if err != nil {
		return err
	}

	return nil
}

func ScheduledCloudCacheRefresh() {
	return
}

func ValidataAccessToFeature(tenantName, featureName string) bool {
	return true
}

func ValidataUsageLimitOfFeature(tenantName, featureName string, amount int) (bool, int) {
	return true, 10000 // this is the number of the max partitions
}

func validateRetentionPolicyUsage(tenantName, retentionType string, retentionValue int) bool {
	return true
}

func InitializeCloudComponents() error {
	return nil
}

func (s *Server) ListenForCloudCacheUpdates() error {
	return nil
}

func (c *client) AccountConnExceeded() {
	c.sendErrAndErr(ErrTooManyAccountConnections.Error())
}

func IsStorageLimitExceeded(tenantName string) bool {
	return false
}

func validateProducersCount(stationId int, tenantName string) error {
	return nil
}

<<<<<<< HEAD
// Integrations
func (it IntegrationsHandler) CreateIntegration(c *gin.Context) {
	var message string
	var body models.CreateIntegrationSchema
	ok := utils.Validate(c, &body, false, nil)
	if !ok {
		return
	}
	user, err := getUserDetailsFromMiddleware(c)
	if err != nil {
		serv.Errorf("CreateIntegration at getUserDetailsFromMiddleware: %v", err.Error())
		c.AbortWithStatusJSON(500, gin.H{"message": "Server error"})
		return
	}

	exist, _, err := db.GetTenantByName(user.TenantName)
	if err != nil {
		serv.Errorf("[tenant: %v][user: %v]CreateIntegration at GetTenantByName: %v", user.TenantName, user.Username, err.Error())
		c.AbortWithStatusJSON(500, gin.H{"message": "Server error"})
		return
	}
	if !exist {
		serv.Warnf("[tenant: %v][user: %v]CreateIntegration : tenant %v does not exist", user.TenantName, user.Username, user.TenantName)
		c.AbortWithStatusJSON(500, gin.H{"message": "Server error"})
		return
	}

	var integration models.Integration
	integrationType := strings.ToLower(body.Name)
	switch integrationType {
	case "slack":
		_, _, slackIntegration, errorCode, err := it.handleCreateSlackIntegration(user.TenantName, body)
		if err != nil {
			if errorCode == 500 {
				serv.Errorf("[tenant: %v][user: %v]CreateIntegration at handleCreateSlackIntegration: %v", user.TenantName, user.Username, err.Error())
				message = "Server error"
			} else {
				serv.Warnf("[tenant: %v][user: %v]CreateIntegration at handleCreateSlackIntegration: %v", user.TenantName, user.Username, err.Error())
				message = err.Error()
			}
			c.AbortWithStatusJSON(errorCode, gin.H{"message": message})
			return
		}
		integration = slackIntegration
	case "s3":
		if !ValidataAccessToFeature(user.TenantName, "feature-storage-tiering") {
			serv.Warnf("[tenant: %v][user: %v]CreateIntegration at ValidataAccessToFeature: %v", user.TenantName, user.Username, "feature-storage-tiering")
			c.AbortWithStatusJSON(SHOWABLE_ERROR_STATUS_CODE, gin.H{"message": "This feature is not available on your current pricing plan, in order to enjoy it you will have to upgrade your plan"})
			return
		}
		s3Integration, errorCode, err := it.handleCreateS3Integration(user.TenantName, body.Keys)
		if err != nil {
			if errorCode == 500 {
				serv.Errorf("[tenant: %v][user: %v]CreateIntegration at handleCreateS3Integration: %v", user.TenantName, user.Username, err.Error())
				message = "Server error"
			} else {
				serv.Warnf("[tenant: %v][user: %v]CreateIntegration at handleCreateS3Integration: %v", user.TenantName, user.Username, err.Error())
				message = err.Error()
			}
			c.AbortWithStatusJSON(errorCode, gin.H{"message": message})
			return
		}
		integration = s3Integration
	default:
		serv.Warnf("[tenant: %v][user: %v]CreateIntegration: Unsupported integration type - %v", user.TenantName, user.Username, integrationType)
		c.AbortWithStatusJSON(SHOWABLE_ERROR_STATUS_CODE, gin.H{"message": "Unsupported integration type - " + integrationType})
		return
	}

	shouldSendAnalytics, _ := shouldSendAnalytics()
	if shouldSendAnalytics {
		user, _ := getUserDetailsFromMiddleware(c)
		analyticsParams := make(map[string]interface{})
		analytics.SendEvent(user.TenantName, user.Username, analyticsParams, "user-create-integration-"+integrationType)
	}
	c.IndentedJSON(200, integration)
}

func (it IntegrationsHandler) UpdateIntegration(c *gin.Context) {
	var body models.CreateIntegrationSchema
	ok := utils.Validate(c, &body, false, nil)
	if !ok {
		return
	}
	user, err := getUserDetailsFromMiddleware(c)
	if err != nil {
		serv.Errorf("UpdateIntegration: %v", err.Error())
		c.AbortWithStatusJSON(500, gin.H{"message": "Server error"})
		return
	}

	exist, _, err := db.GetTenantByName(user.TenantName)
	if err != nil {
		serv.Errorf("[tenant: %v]UpdateIntegration at GetTenantByName: %v", user.TenantName, err.Error())
		c.AbortWithStatusJSON(500, gin.H{"message": "Server error"})
		return
	}
	if !exist {
		serv.Warnf("[tenant: %v]UpdateIntegration at GetTenantByName: tenant %v does not exist", user.TenantName, user.TenantName)
		c.AbortWithStatusJSON(500, gin.H{"message": "Server error"})
		return
	}
	var integration models.Integration
	var message string
	switch strings.ToLower(body.Name) {
	case "slack":
		slackIntegration, errorCode, err := it.handleUpdateSlackIntegration(user.TenantName, "slack", body)
		if err != nil {
			if errorCode == 500 {
				serv.Errorf("[tenant:%v][user: %v]UpdateIntegration at handleUpdateSlackIntegration: %v", user.TenantName, user.Username, err.Error())
				message = "Server error"
			} else {
				serv.Warnf("[tenant:%v][user: %v]UpdateIntegration at handleUpdateSlackIntegration: %v", user.TenantName, user.Username, err.Error())
				message = err.Error()
			}
			c.AbortWithStatusJSON(errorCode, gin.H{"message": message})
			return
		}
		integration = slackIntegration
	case "s3":
		s3Integration, errorCode, err := it.handleUpdateS3Integration(user.TenantName, body)
		if err != nil {
			if errorCode == 500 {
				serv.Errorf("[tenant: %v][user: %v]UpdateIntegration at handleUpdateS3Integration: %v", user.TenantName, user.Username, err.Error())
				message = "Server error"
			} else {
				serv.Warnf("[tenant: %v][user: %v]UpdateIntegration at handleUpdateS3Integration: %v", user.TenantName, user.Username, err.Error())
				message = err.Error()
			}
			c.AbortWithStatusJSON(errorCode, gin.H{"message": message})
			return
		}
		integration = s3Integration
	default:
		serv.Warnf("[tenant: %v]UpdateIntegration: Unsupported integration type - %v", user.TenantName, body.Name)
		c.AbortWithStatusJSON(SHOWABLE_ERROR_STATUS_CODE, gin.H{"message": "Unsupported integration type - " + body.Name})
		return
	}

	c.IndentedJSON(200, integration)
}

func (it IntegrationsHandler) DisconnectIntegration(c *gin.Context) {
	var body models.DisconnectIntegrationSchema
	ok := utils.Validate(c, &body, false, nil)
	if !ok {
		return
	}
	user, err := getUserDetailsFromMiddleware(c)
	if err != nil {
		serv.Errorf("DisconnectIntegration at getUserDetailsFromMiddleware: Integration %v: %v", err.Error())
		c.AbortWithStatusJSON(500, gin.H{"message": "Server error"})
		return
	}

	exist, _, err := db.GetTenantByName(user.TenantName)
	if err != nil {
		serv.Errorf("[tenant:%v]DisconnectIntegration at GetTenantByName: %v", user.TenantName, err.Error())
		c.AbortWithStatusJSON(500, gin.H{"message": "Server error"})
		return
	}
	if !exist {
		serv.Warnf("[tenant: %v]DisconnectIntegration : tenant %v does not exist", user.TenantName, user.TenantName)
		c.AbortWithStatusJSON(500, gin.H{"message": "Server error"})
		return
	}

	integrationType := strings.ToLower(body.Name)
	err = db.DeleteIntegration(integrationType, user.TenantName)
	if err != nil {
		serv.Errorf("[tenant: %v]DisconnectIntegration at db.DeleteIntegration: Integration %v: %v", user.TenantName, body.Name, err.Error())
		c.AbortWithStatusJSON(500, gin.H{"message": "Server error"})
		return
	}

	integrationUpdate := models.Integration{
		Name:       strings.ToLower(body.Name),
		Keys:       nil,
		Properties: nil,
		TenantName: user.TenantName,
	}

	msg, err := json.Marshal(integrationUpdate)
	if err != nil {
		serv.Errorf("[tenant: %v]DisconnectIntegration at json.Marshal: Integration %v: %v", user.TenantName, body.Name, err.Error())
		c.AbortWithStatusJSON(500, gin.H{"message": "Server error"})
		return
	}
	err = serv.sendInternalAccountMsgWithReply(serv.MemphisGlobalAccount(), INTEGRATIONS_UPDATES_SUBJ, _EMPTY_, nil, msg, true)
	if err != nil {
		serv.Errorf("[tenant: %v]DisconnectIntegration at sendInternalAccountMsgWithReply: Integration %v: %v", user.TenantName, body.Name, err.Error())
		c.AbortWithStatusJSON(500, gin.H{"message": "Server error"})
		return
	}

	switch body.Name {
	case "slack":
		update := models.SdkClientsUpdates{
			Type:   sendNotificationType,
			Update: false,
		}
		serv.SendUpdateToClients(update)
	}

	shouldSendAnalytics, _ := shouldSendAnalytics()
	if shouldSendAnalytics {
		user, _ := getUserDetailsFromMiddleware(c)
		analyticsParams := make(map[string]interface{})
		analytics.SendEvent(user.TenantName, user.Username, analyticsParams, "user-disconnect-integration-"+integrationType)
	}
	c.IndentedJSON(200, gin.H{})
}

func createIntegrationsKeysAndProperties(integrationType, authToken string, channelID string, pmAlert bool, svfAlert bool, disconnectAlert bool, accessKey, secretKey, bucketName, region, url, forceS3PathStyle, token, repo, branch, repoType, repoOwner string) (map[string]interface{}, map[string]bool) {
	keys := make(map[string]interface{})
	properties := make(map[string]bool)
	switch integrationType {
	case "slack":
		keys["auth_token"] = authToken
		keys["channel_id"] = channelID
		properties[PoisonMAlert] = pmAlert
		properties[SchemaVAlert] = svfAlert
		properties[DisconEAlert] = disconnectAlert
	case "s3":
		keys["access_key"] = accessKey
		keys["secret_key"] = secretKey
		keys["bucket_name"] = bucketName
		keys["s3_path_style"] = forceS3PathStyle
		keys["region"] = region
		keys["url"] = url
	}

	return keys, properties
}

func (it IntegrationsHandler) GetIntegrationDetails(c *gin.Context) {
	var body models.GetIntegrationDetailsSchema
	ok := utils.Validate(c, &body, false, nil)
	if !ok {
		return
	}
	user, err := getUserDetailsFromMiddleware(c)
	if err != nil {
		serv.Errorf("GetIntegrationDetails at getUserDetailsFromMiddleware: Integration %v: %v", body.Name, err.Error())
		c.AbortWithStatusJSON(500, gin.H{"message": "Server error"})
		return
	}

	exist, _, err := db.GetTenantByName(user.TenantName)
	if err != nil {
		serv.Errorf("[tenant: %v][user: %v]GetIntegrationDetails at GetTenantByName: %v", user.TenantName, user.Username, err.Error())
		c.AbortWithStatusJSON(500, gin.H{"message": "Server error"})
		return
	}
	if !exist {
		serv.Warnf("[tenant: %v][user: %v]GetIntegrationDetails : tenant %v does not exist", user.TenantName, user.Username, user.TenantName)
		c.AbortWithStatusJSON(500, gin.H{"message": "Server error"})
		return
	}
	exist, integration, err := db.GetIntegration(strings.ToLower(body.Name), user.TenantName)
	if err != nil {
		serv.Errorf("[tenant: %v][user: %v]GetIntegrationDetails at db.GetIntegration: Integration %v: %v", user.TenantName, user.Username, body.Name, err.Error())
		c.AbortWithStatusJSON(500, gin.H{"message": "Server error"})
		return
	} else if !exist {
		c.IndentedJSON(200, nil)
		return
	}

	if integration.Name == "slack" && integration.Keys["auth_token"] != "" {
		integration.Keys["auth_token"] = "xoxb-****"
	}

	if integration.Name == "s3" && integration.Keys["secret_key"] != "" {
		integration.Keys["secret_key"] = hideIntegrationSecretKey(integration.Keys["secret_key"].(string))
	}

	c.IndentedJSON(200, integration)
}

func (it IntegrationsHandler) GetSourecCodeBranches(c *gin.Context) {
	c.IndentedJSON(401, "Unautorized")
}

func (it IntegrationsHandler) GetAllIntegrations(c *gin.Context) {
	user, err := getUserDetailsFromMiddleware(c)
	if err != nil {
		message := fmt.Sprintf("GetAllIntegrations at getUserDetailsFromMiddleware: %v", err.Error())
		serv.Errorf(message)
		c.AbortWithStatusJSON(500, gin.H{"message": message})
		return
	}

	_, integrations, err := db.GetAllIntegrationsByTenant(user.TenantName)
	if err != nil {
		serv.Errorf("[tenant: %v][user: %v]GetAllIntegrations at db.GetAllIntegrationsByTenant: %v", user.TenantName, user.Username, err.Error())
		c.AbortWithStatusJSON(500, gin.H{"message": "Server error"})
		return
	}

	for i := 0; i < len(integrations); i++ {
		if integrations[i].Name == "slack" && integrations[i].Keys["auth_token"] != "" {
			integrations[i].Keys["auth_token"] = "xoxb-****"
		}
		if integrations[i].Name == "s3" && integrations[i].Keys["secret_key"] != "" {
			integrations[i].Keys["secret_key"] = hideIntegrationSecretKey(integrations[i].Keys["secret_key"].(string))
		}
	}

	shouldSendAnalytics, _ := shouldSendAnalytics()
	if shouldSendAnalytics {
		user, _ := getUserDetailsFromMiddleware(c)
		analyticsParams := make(map[string]interface{})
		analytics.SendEvent(user.TenantName, user.Username, analyticsParams, "user-enter-integration-page")
	}

	c.IndentedJSON(200, integrations)
}

func CacheDetails(integrationType string, keys map[string]interface{}, properties map[string]bool, tenantName string) {
	switch integrationType {
	case "slack":
		cacheDetailsSlack(keys, properties, tenantName)
	case "s3":
		cacheDetailsS3(keys, properties, tenantName)
	}
=======
func InitializeCloudFunctionRoutes(functionsHandler FunctionsHandler, functionsRoutes *gin.RouterGroup) {
>>>>>>> e2f4f44d
}<|MERGE_RESOLUTION|>--- conflicted
+++ resolved
@@ -2188,7 +2188,9 @@
 	return nil
 }
 
-<<<<<<< HEAD
+func InitializeCloudFunctionRoutes(functionsHandler FunctionsHandler, functionsRoutes *gin.RouterGroup) {
+}
+
 // Integrations
 func (it IntegrationsHandler) CreateIntegration(c *gin.Context) {
 	var message string
@@ -2515,7 +2517,4 @@
 	case "s3":
 		cacheDetailsS3(keys, properties, tenantName)
 	}
-=======
-func InitializeCloudFunctionRoutes(functionsHandler FunctionsHandler, functionsRoutes *gin.RouterGroup) {
->>>>>>> e2f4f44d
 }