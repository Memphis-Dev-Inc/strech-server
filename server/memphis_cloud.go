--- conflicted
+++ resolved
@@ -2221,10 +2221,7 @@
 
 func sendCloneFunctionReqToMS(connectedRepo interface{}, user models.User, scm string, bodyToUpdate models.CreateIntegrationSchema, index int) {
 }
-<<<<<<< HEAD
-=======
 
 func GetAllFirstActiveFunctionsIDByStationID(stationId int, tenantName string) (map[int]int, error) {
 	return map[int]int{}, nil
-}
->>>>>>> 1b394019
+}