// Copyright 2022-2023 The Memphis.dev Authors
// Licensed under the Memphis Business Source License 1.0 (the "License");
// you may not use this file except in compliance with the License.
// You may obtain a copy of the License at
//
// Changed License: [Apache License, Version 2.0 (https://www.apache.org/licenses/LICENSE-2.0), as published by the Apache Foundation.
//
// https://github.com/memphisdev/memphis/blob/master/LICENSE
//
// Additional Use Grant: You may make use of the Licensed Work (i) only as part of your own product or service, provided it is not a message broker or a message queue product or service; and (ii) provided that you do not use, provide, distribute, or make available the Licensed Work as a Service.
// A "Service" is a commercial offering, product, hosted, or managed service, that allows third parties (other than your own employees and contractors acting on your behalf) to access and/or use the Licensed Work or a substantial set of the features or functionality of the Licensed Work to third parties as a software-as-a-service, platform-as-a-service, infrastructure-as-a-service or other similar services that compete with Licensor products or services.

package server

import (
	"bufio"
	"bytes"
	"context"
	"encoding/json"
	"errors"
	"fmt"
	"io"
	"math"
	"memphis/analytics"
	"memphis/conf"
	"memphis/db"
	"memphis/models"
	"memphis/utils"
	"net/http"
	"regexp"
	"runtime"
	"strings"
	"time"

	dockerClient "github.com/docker/docker/client"
	"github.com/gin-contrib/cors"

	"github.com/docker/docker/api/types"
	"github.com/gin-gonic/gin"
	"golang.org/x/crypto/bcrypt"
	v1 "k8s.io/api/core/v1"
	metav1 "k8s.io/apimachinery/pkg/apis/meta/v1"
)

type BillingHandler struct{ S *Server }
type TenantHandler struct{ S *Server }
type LoginSchema struct {
	Username string `json:"username" binding:"required"`
	Password string `json:"password" binding:"required"`
}

func InitializeBillingRoutes(router *gin.RouterGroup, h *Handlers) {
}

func InitializeTenantsRoutes(router *gin.RouterGroup, h *Handlers) {
}

func AddUsrMgmtCloudRoutes(userMgmtRoutes *gin.RouterGroup, userMgmtHandler UserMgmtHandler) {
}

func getStationStorageType(storageType string) string {
	return strings.ToLower(storageType)
}

func GetStationMaxAge(retentionType string, retentionValue int) time.Duration {
	if retentionType == "message_age_sec" && retentionValue > 0 {
		return time.Duration(retentionValue) * time.Second
	}
	return time.Duration(0)
}

func CreateRootUserOnFirstSystemLoad() error {
	password := configuration.ROOT_PASSWORD
	hashedPwd, err := bcrypt.GenerateFromPassword([]byte(password), bcrypt.MinCost)
	if err != nil {
		return err
	}
	hashedPwdString := string(hashedPwd)

	created, err := db.UpsertUserUpdatePassword(ROOT_USERNAME, "root", hashedPwdString, "", false, 1, globalAccountName)
	if err != nil {
		return err
	}

	if created && configuration.ANALYTICS == "true" {
		time.AfterFunc(5*time.Second, func() {
			var deviceIdValue string
			installationType := "stand-alone-k8s"
			if serv.JetStreamIsClustered() {
				installationType = "cluster"
				k8sClusterTimestamp, err := getK8sClusterTimestamp()
				if err == nil {
					deviceIdValue = k8sClusterTimestamp
				} else {
					serv.Errorf("Generate host unique id failed: %s", err.Error())
				}
			} else if configuration.DOCKER_ENV == "true" {
				installationType = "stand-alone-docker"
				dockerMacAddress, err := getDockerMacAddress()
				if err == nil {
					deviceIdValue = dockerMacAddress
				} else {
					serv.Errorf("Generate host unique id failed: %s", err.Error())
				}
			}

			param := analytics.EventParam{
				Name:  "installation-type",
				Value: installationType,
			}
			analyticsParams := []analytics.EventParam{param}
			analyticsParams = append(analyticsParams, analytics.EventParam{Name: "device-id", Value: deviceIdValue})
			analytics.SendEventWithParams("", "", analyticsParams, "installation")

			if configuration.EXPORTER {
				analytics.SendEventWithParams("", "", analyticsParams, "enable-exporter")
			}
		})
	}

	return nil
}

func (mh MonitoringHandler) GetSystemComponents() ([]models.SystemComponents, bool, error) {
	components := []models.SystemComponents{}
	allComponents := []models.SysComponent{}
	portsMap := map[string][]int{}
	hosts := []string{}
	metricsEnabled := true
	defaultStat := models.CompStats{
		Total:      0,
		Current:    0,
		Percentage: 0,
	}
	if configuration.DOCKER_ENV == "true" { // docker env
		metricsEnabled = true
		hosts = []string{"localhost"}
		if configuration.DEV_ENV == "true" {
			maxCpu := float64(runtime.GOMAXPROCS(0))
			v, err := serv.Varz(nil)
			if err != nil {
				return components, metricsEnabled, err
			}
			var storageComp models.CompStats
			memUsage := float64(0)
			os := runtime.GOOS
			storage_size := float64(0)
			isWindows := false
			switch os {
			case "windows":
				isWindows = true
				storageComp = defaultStat // TODO: add support for windows
			default:
				storage_size, err = getUnixStorageSize()
				if err != nil {
					return components, metricsEnabled, err
				}
				storageComp = models.CompStats{
					Total:      shortenFloat(storage_size),
					Current:    shortenFloat(float64(v.JetStream.Stats.Store)),
					Percentage: int(math.Ceil((float64(v.JetStream.Stats.Store) / storage_size) * 100)),
				}
				memUsage, err = getUnixMemoryUsage()
				if err != nil {
					return components, metricsEnabled, err
				}
			}
			memPerc := (memUsage / float64(v.JetStream.Config.MaxMemory)) * 100
			comp := models.SysComponent{
				Name: "memphis-0",
				CPU: models.CompStats{
					Total:      shortenFloat(maxCpu),
					Current:    shortenFloat((v.CPU / 100) * maxCpu),
					Percentage: int(math.Ceil(v.CPU)),
				},
				Memory: models.CompStats{
					Total:      shortenFloat(float64(v.JetStream.Config.MaxMemory)),
					Current:    shortenFloat(memUsage),
					Percentage: int(math.Ceil(memPerc)),
				},
				Storage: storageComp,
				Healthy: true,
			}
			comp.Status = checkPodStatus(comp.CPU.Percentage, comp.Memory.Percentage, comp.Storage.Percentage)
			components = append(components, models.SystemComponents{
				Name:        "memphis",
				Components:  getComponentsStructByOneComp(comp),
				Status:      comp.Status,
				Ports:       []int{mh.S.opts.UiPort, mh.S.opts.Port, mh.S.opts.Websocket.Port, mh.S.opts.HTTPPort},
				DesiredPods: 1,
				ActualPods:  1,
				Hosts:       hosts,
			})
			healthy := false
			restGwComp := defaultSystemComp("memphis-rest-gateway", healthy)
			resp, err := http.Get(fmt.Sprintf("http://localhost:%v/monitoring/getResourcesUtilization", mh.S.opts.RestGwPort))
			if err == nil {
				healthy = true
				var restGwMonitorInfo models.RestGwMonitoringResponse
				defer resp.Body.Close()
				err = json.NewDecoder(resp.Body).Decode(&restGwMonitorInfo)
				if err != nil {
					return components, metricsEnabled, err
				}
				if !isWindows {
					storageComp = models.CompStats{
						Total:      shortenFloat(storage_size),
						Current:    shortenFloat((restGwMonitorInfo.Storage / 100) * storage_size),
						Percentage: int(math.Ceil(float64(restGwMonitorInfo.Storage))),
					}
				}
				restGwComp = models.SysComponent{
					Name: "memphis-rest-gateway",
					CPU: models.CompStats{
						Total:      shortenFloat(maxCpu),
						Current:    shortenFloat((restGwMonitorInfo.CPU / 100) * maxCpu),
						Percentage: int(math.Ceil(restGwMonitorInfo.CPU)),
					},
					Memory: models.CompStats{
						Total:      shortenFloat(float64(v.JetStream.Config.MaxMemory)),
						Current:    shortenFloat((restGwMonitorInfo.Memory / 100) * float64(v.JetStream.Config.MaxMemory)),
						Percentage: int(math.Ceil(float64(restGwMonitorInfo.Memory))),
					},
					Storage: storageComp,
					Healthy: healthy,
				}
				restGwComp.Status = checkPodStatus(restGwComp.CPU.Percentage, restGwComp.Memory.Percentage, restGwComp.Storage.Percentage)
			}
			actualRestGw := 1
			if !healthy {
				actualRestGw = 0
			}
			components = append(components, models.SystemComponents{
				Name:        "memphis-rest-gateway",
				Components:  getComponentsStructByOneComp(restGwComp),
				Status:      restGwComp.Status,
				Ports:       []int{mh.S.opts.RestGwPort},
				DesiredPods: 1,
				ActualPods:  actualRestGw,
				Hosts:       hosts,
			})
		}

		ctx := context.Background()
		dockerCli, err := dockerClient.NewClientWithOpts(dockerClient.FromEnv)
		if err != nil {
			return components, metricsEnabled, err
		}
		containers, err := dockerCli.ContainerList(ctx, types.ContainerListOptions{})
		if err != nil {
			return components, metricsEnabled, err
		}

		for _, container := range containers {
			containerName := container.Names[0]
			if !strings.Contains(containerName, "memphis") {
				continue
			}
			containerName = strings.TrimPrefix(containerName, "/")
			if container.State != "running" {
				comp := defaultSystemComp(containerName, false)
				allComponents = append(allComponents, comp)
				continue
			}
			containerStats, err := dockerCli.ContainerStats(ctx, container.ID, false)
			if err != nil {
				return components, metricsEnabled, err
			}
			defer containerStats.Body.Close()

			body, err := io.ReadAll(containerStats.Body)
			if err != nil {
				return components, metricsEnabled, err
			}
			var dockerStats types.Stats
			err = json.Unmarshal(body, &dockerStats)
			if err != nil {
				return components, metricsEnabled, err
			}
			cpuLimit := float64(runtime.GOMAXPROCS(0))
			cpuPercentage := math.Ceil((float64(dockerStats.CPUStats.CPUUsage.TotalUsage) / float64(dockerStats.CPUStats.SystemUsage)) * 100)
			totalCpuUsage := (cpuPercentage / 100) * cpuLimit
			totalMemoryUsage := float64(dockerStats.MemoryStats.Usage)
			memoryLimit := float64(dockerStats.MemoryStats.Limit)
			memoryPercentage := math.Ceil((float64(totalMemoryUsage) / float64(memoryLimit)) * 100)
			storage_size, err := getUnixStorageSize()
			if err != nil {
				return components, metricsEnabled, err
			}
			cpuStat := models.CompStats{
				Total:      shortenFloat(cpuLimit),
				Current:    shortenFloat(totalCpuUsage),
				Percentage: int(cpuPercentage),
			}
			memoryStat := models.CompStats{
				Total:      shortenFloat(memoryLimit),
				Current:    shortenFloat(totalMemoryUsage),
				Percentage: int(memoryPercentage),
			}
			storageStat := defaultStat
			dockerPorts := []int{}
			if strings.Contains(containerName, "metadata") {
				dbStorageSize, totalSize, err := getDbStorageSize()
				if err != nil {
					return components, metricsEnabled, err
				}
				storageStat = models.CompStats{
					Total:      shortenFloat(totalSize),
					Current:    shortenFloat(dbStorageSize),
					Percentage: int(math.Ceil(float64(dbStorageSize) / float64(totalSize))),
				}
				containerName = strings.TrimPrefix(containerName, "memphis-")
			} else if strings.Contains(containerName, "cluster") {
				v, err := serv.Varz(nil)
				if err != nil {
					return components, metricsEnabled, err
				}
				storageStat = models.CompStats{
					Total:      shortenFloat(storage_size),
					Current:    shortenFloat(float64(v.JetStream.Stats.Store)),
					Percentage: int(math.Ceil(float64(v.JetStream.Stats.Store) / storage_size)),
				}
			}
			for _, port := range container.Ports {
				if int(port.PublicPort) != 0 {
					dockerPorts = append(dockerPorts, int(port.PublicPort))
				}
			}
			comp := models.SysComponent{
				Name:    containerName,
				CPU:     cpuStat,
				Memory:  memoryStat,
				Storage: storageStat,
				Healthy: true,
			}
			comp.Status = checkPodStatus(comp.CPU.Percentage, comp.Memory.Percentage, comp.Storage.Percentage)
			components = append(components, models.SystemComponents{
				Name:        strings.TrimSuffix(containerName, "-1"),
				Components:  getComponentsStructByOneComp(comp),
				Status:      comp.Status,
				Ports:       dockerPorts,
				DesiredPods: 1,
				ActualPods:  1,
				Hosts:       hosts,
			})
		}
	} else if configuration.LOCAL_CLUSTER_ENV { // TODO not fully supported - currently shows the current broker stats only
		metricsEnabled = true
		hosts = []string{"localhost"}
		maxCpu := float64(runtime.GOMAXPROCS(0))
		v, err := serv.Varz(nil)
		if err != nil {
			return components, metricsEnabled, err
		}
		var storageComp models.CompStats
		memUsage := float64(0)
		os := runtime.GOOS
		storage_size := float64(0)
		isWindows := false
		switch os {
		case "windows":
			isWindows = true
			storageComp = defaultStat // TODO: add support for windows
		default:
			storage_size, err = getUnixStorageSize()
			if err != nil {
				return components, metricsEnabled, err
			}
			storageComp = models.CompStats{
				Total:      shortenFloat(storage_size),
				Current:    shortenFloat(float64(v.JetStream.Stats.Store)),
				Percentage: int(math.Ceil((float64(v.JetStream.Stats.Store) / storage_size) * 100)),
			}
			memUsage, err = getUnixMemoryUsage()
			if err != nil {
				return components, metricsEnabled, err
			}
		}
		memPerc := (memUsage / float64(v.JetStream.Config.MaxMemory)) * 100
		comp := models.SysComponent{
			Name: "memphis-0",
			CPU: models.CompStats{
				Total:      shortenFloat(maxCpu),
				Current:    shortenFloat((v.CPU / 100) * maxCpu),
				Percentage: int(math.Ceil(v.CPU)),
			},
			Memory: models.CompStats{
				Total:      shortenFloat(float64(v.JetStream.Config.MaxMemory)),
				Current:    shortenFloat(memUsage),
				Percentage: int(math.Ceil(memPerc)),
			},
			Storage: storageComp,
			Healthy: true,
		}
		comp.Status = checkPodStatus(comp.CPU.Percentage, comp.Memory.Percentage, comp.Storage.Percentage)
		components = append(components, models.SystemComponents{
			Name:        "memphis",
			Components:  getComponentsStructByOneComp(comp),
			Status:      comp.Status,
			Ports:       []int{mh.S.opts.UiPort, mh.S.opts.Port, mh.S.opts.Websocket.Port, mh.S.opts.HTTPPort},
			DesiredPods: 1,
			ActualPods:  1,
			Hosts:       hosts,
		})
		resp, err := http.Get(fmt.Sprintf("http://localhost:%v/monitoring/getResourcesUtilization", mh.S.opts.RestGwPort))
		healthy := false
		restGwComp := defaultSystemComp("memphis-rest-gateway", healthy)
		if err == nil {
			healthy = true
			var restGwMonitorInfo models.RestGwMonitoringResponse
			defer resp.Body.Close()
			err = json.NewDecoder(resp.Body).Decode(&restGwMonitorInfo)
			if err != nil {
				return components, metricsEnabled, err
			}
			if !isWindows {
				storageComp = models.CompStats{
					Total:      shortenFloat(storage_size),
					Current:    shortenFloat((restGwMonitorInfo.Storage / 100) * storage_size),
					Percentage: int(math.Ceil(float64(restGwMonitorInfo.Storage))),
				}
			}
			restGwComp := models.SysComponent{
				Name: "memphis-rest-gateway",
				CPU: models.CompStats{
					Total:      shortenFloat(maxCpu),
					Current:    shortenFloat((restGwMonitorInfo.CPU / 100) * maxCpu),
					Percentage: int(math.Ceil(restGwMonitorInfo.CPU)),
				},
				Memory: models.CompStats{
					Total:      shortenFloat(float64(v.JetStream.Config.MaxMemory)),
					Current:    shortenFloat((restGwMonitorInfo.Memory / 100) * float64(v.JetStream.Config.MaxMemory)),
					Percentage: int(math.Ceil(float64(restGwMonitorInfo.Memory))),
				},
				Storage: storageComp,
				Healthy: healthy,
			}
			restGwComp.Status = checkPodStatus(restGwComp.CPU.Percentage, restGwComp.Memory.Percentage, restGwComp.Storage.Percentage)
		}
		actualRestGw := 1
		if !healthy {
			actualRestGw = 0
		}
		components = append(components, models.SystemComponents{
			Name:        "memphis-rest-gateway",
			Components:  getComponentsStructByOneComp(restGwComp),
			Status:      restGwComp.Status,
			Ports:       []int{mh.S.opts.RestGwPort},
			DesiredPods: 1,
			ActualPods:  actualRestGw,
			Hosts:       hosts,
		})

		ctx := context.Background()
		dockerCli, err := dockerClient.NewClientWithOpts(dockerClient.FromEnv)
		if err != nil {
			return components, metricsEnabled, err
		}
		containers, err := dockerCli.ContainerList(ctx, types.ContainerListOptions{})
		if err != nil {
			return components, metricsEnabled, err
		}

		for _, container := range containers {
			containerName := container.Names[0]
			if !strings.Contains(containerName, "memphis") {
				continue
			}
			containerName = strings.TrimPrefix(containerName, "/")
			if container.State != "running" {
				comp := defaultSystemComp(containerName, false)
				allComponents = append(allComponents, comp)
				continue
			}
			containerStats, err := dockerCli.ContainerStats(ctx, container.ID, false)
			if err != nil {
				return components, metricsEnabled, err
			}
			defer containerStats.Body.Close()

			body, err := io.ReadAll(containerStats.Body)
			if err != nil {
				return components, metricsEnabled, err
			}
			var dockerStats types.Stats
			err = json.Unmarshal(body, &dockerStats)
			if err != nil {
				return components, metricsEnabled, err
			}
			cpuLimit := float64(runtime.GOMAXPROCS(0))
			cpuPercentage := math.Ceil((float64(dockerStats.CPUStats.CPUUsage.TotalUsage) / float64(dockerStats.CPUStats.SystemUsage)) * 100)
			totalCpuUsage := (cpuPercentage / 100) * cpuLimit
			totalMemoryUsage := float64(dockerStats.MemoryStats.Usage)
			memoryLimit := float64(dockerStats.MemoryStats.Limit)
			memoryPercentage := math.Ceil((float64(totalMemoryUsage) / float64(memoryLimit)) * 100)
			storage_size, err := getUnixStorageSize()
			if err != nil {
				return components, metricsEnabled, err
			}
			cpuStat := models.CompStats{
				Total:      shortenFloat(cpuLimit),
				Current:    shortenFloat(totalCpuUsage),
				Percentage: int(cpuPercentage),
			}
			memoryStat := models.CompStats{
				Total:      shortenFloat(memoryLimit),
				Current:    shortenFloat(totalMemoryUsage),
				Percentage: int(memoryPercentage),
			}
			storageStat := defaultStat
			dockerPorts := []int{}
			if strings.Contains(containerName, "metadata") && !strings.Contains(containerName, "coordinator") {
				dbStorageSize, totalSize, err := getDbStorageSize()
				if err != nil {
					return components, metricsEnabled, err
				}
				storageStat = models.CompStats{
					Total:      shortenFloat(totalSize),
					Current:    shortenFloat(dbStorageSize),
					Percentage: int(math.Ceil(float64(dbStorageSize) / float64(totalSize))),
				}

			} else if strings.Contains(containerName, "cluster") {
				v, err := serv.Varz(nil)
				if err != nil {
					return components, metricsEnabled, err
				}
				storageStat = models.CompStats{
					Total:      shortenFloat(storage_size),
					Current:    shortenFloat(float64(v.JetStream.Stats.Store)),
					Percentage: int(math.Ceil(float64(v.JetStream.Stats.Store) / storage_size)),
				}
			}
			for _, port := range container.Ports {
				if int(port.PublicPort) != 0 {
					dockerPorts = append(dockerPorts, int(port.PublicPort))
				}
			}
			comp := models.SysComponent{
				Name:    containerName,
				CPU:     cpuStat,
				Memory:  memoryStat,
				Storage: storageStat,
				Healthy: true,
			}
			comp.Status = checkPodStatus(comp.CPU.Percentage, comp.Memory.Percentage, comp.Storage.Percentage)
			components = append(components, models.SystemComponents{
				Name:        containerName,
				Components:  getComponentsStructByOneComp(comp),
				Status:      comp.Status,
				Ports:       dockerPorts,
				DesiredPods: 1,
				ActualPods:  1,
				Hosts:       hosts,
			})
		}
	} else { // k8s env
		if clientset == nil {
			err := clientSetClusterConfig()
			if err != nil {
				return components, metricsEnabled, err
			}
		}
		deploymentsClient := clientset.AppsV1().Deployments(mh.S.opts.K8sNamespace)
		deploymentsList, err := deploymentsClient.List(context.TODO(), metav1.ListOptions{})
		if err != nil {
			return components, metricsEnabled, err
		}

		pods, err := clientset.CoreV1().Pods(mh.S.opts.K8sNamespace).List(context.TODO(), metav1.ListOptions{})
		if err != nil {
			return components, metricsEnabled, err
		}
		minikubeCheck := false
		isMinikube := false
		for _, pod := range pods.Items {
			if pod.Status.Phase != v1.PodRunning {
				allComponents = append(allComponents, defaultSystemComp(pod.Name, false))
				continue
			}
			var ports []int
			podMetrics, err := metricsclientset.MetricsV1beta1().PodMetricses(mh.S.opts.K8sNamespace).Get(context.TODO(), pod.Name, metav1.GetOptions{})
			if err != nil {
				if strings.Contains(err.Error(), "could not find the requested resource") {
					metricsEnabled = false
					allComponents = append(allComponents, defaultSystemComp(pod.Name, true))
					if !noMetricsInstalledLog {
						serv.Warnf("GetSystemComponents: k8s metrics not installed: " + err.Error())
						noMetricsInstalledLog = true
					}
					continue
				} else if strings.Contains(err.Error(), "is forbidden") {
					metricsEnabled = false
					allComponents = append(allComponents, defaultSystemComp(pod.Name, true))
					if !noMetricsPermissionLog {
						serv.Warnf("GetSystemComponents: No permissions for k8s metrics: " + err.Error())
						noMetricsPermissionLog = true
					}
					continue
				}
				return components, metricsEnabled, err
			}
			node, err := clientset.CoreV1().Nodes().Get(context.TODO(), pod.Spec.NodeName, metav1.GetOptions{})
			if err != nil {
				return components, metricsEnabled, err
			}
			if !minikubeCheck {
				isMinikube = checkIsMinikube(node.Labels)
			}
			pvcClient := clientset.CoreV1().PersistentVolumeClaims(mh.S.opts.K8sNamespace)
			pvcList, err := pvcClient.List(context.TODO(), metav1.ListOptions{})
			if err != nil {
				return components, metricsEnabled, err
			}
			cpuLimit := pod.Spec.Containers[0].Resources.Limits.Cpu().AsApproximateFloat64()
			if cpuLimit == float64(0) {
				cpuLimit = node.Status.Capacity.Cpu().AsApproximateFloat64()
			}
			memLimit := pod.Spec.Containers[0].Resources.Limits.Memory().AsApproximateFloat64()
			if memLimit == float64(0) {
				memLimit = node.Status.Capacity.Memory().AsApproximateFloat64()
			}
			storageLimit := float64(0)
			if len(pvcList.Items) == 1 {
				size := pvcList.Items[0].Status.Capacity[v1.ResourceStorage]
				floatSize := size.AsApproximateFloat64()
				if floatSize != float64(0) {
					storageLimit = floatSize
				}
			} else {
				for _, pvc := range pvcList.Items {
					if strings.Contains(pvc.Name, pod.Name) {
						size := pvc.Status.Capacity[v1.ResourceStorage]
						floatSize := size.AsApproximateFloat64()
						if floatSize != float64(0) {
							storageLimit = floatSize
						}
						break
					}
				}
			}
			mountpath := ""
			containerForExec := ""
			for _, container := range pod.Spec.Containers {
				for _, port := range container.Ports {
					if int(port.ContainerPort) != 0 {
						ports = append(ports, int(port.ContainerPort))
					}
				}
				if strings.Contains(container.Name, "memphis") || strings.Contains(container.Name, "postgresql") {
					for _, mount := range pod.Spec.Containers[0].VolumeMounts {
						if strings.Contains(mount.Name, "memphis") || strings.Contains(mount.Name, "data") { // data is for postgres mount name
							mountpath = mount.MountPath
							break
						}
					}
					containerForExec = container.Name
				}
			}

			cpuUsage := float64(0)
			memUsage := float64(0)
			for _, container := range podMetrics.Containers {
				cpuUsage += container.Usage.Cpu().AsApproximateFloat64()
				memUsage += container.Usage.Memory().AsApproximateFloat64()
			}
			storageUsage := float64(0)
			if isMinikube {
				if strings.Contains(strings.ToLower(pod.Name), "metadata") {
					storageUsage, _, err = getDbStorageSize()
					if err != nil {
						return components, metricsEnabled, err
					}
				} else if strings.Contains(strings.ToLower(pod.Name), "cluster") {
					v, err := serv.Varz(nil)
					if err != nil {
						return components, metricsEnabled, err
					}
					storageUsage = shortenFloat(float64(v.JetStream.Stats.Store))
				}
			} else if containerForExec != "" && mountpath != "" {
				storageUsage, err = getContainerStorageUsage(config, mountpath, containerForExec, pod.Name, mh.S.opts.K8sNamespace)
				if err != nil {
					return components, metricsEnabled, err
				}
			}
			storagePercentage := 0
			if storageUsage > float64(0) && storageLimit > float64(0) {
				storagePercentage = int(math.Ceil((storageUsage / storageLimit) * 100))
			}

			comp := models.SysComponent{
				Name: pod.Name,
				CPU: models.CompStats{
					Total:      shortenFloat(cpuLimit),
					Current:    shortenFloat(cpuUsage),
					Percentage: int(math.Ceil((float64(cpuUsage) / float64(cpuLimit)) * 100)),
				},
				Memory: models.CompStats{
					Total:      shortenFloat(memLimit),
					Current:    shortenFloat(memUsage),
					Percentage: int(math.Ceil((float64(memUsage) / float64(memLimit)) * 100)),
				},
				Storage: models.CompStats{
					Total:      shortenFloat(storageLimit),
					Current:    shortenFloat(storageUsage),
					Percentage: storagePercentage,
				},
				Healthy: true,
			}
			comp.Status = checkPodStatus(comp.CPU.Percentage, comp.Memory.Percentage, comp.Storage.Percentage)
			allComponents = append(allComponents, comp)
			portsMap[pod.Name] = ports
		}

		for _, d := range deploymentsList.Items {
			desired := int(*d.Spec.Replicas)
			actual := int(d.Status.ReadyReplicas)
			relevantComponents := getRelevantComponents(d.Name, allComponents, desired)
			var relevantPorts []int
			var status string
			if metricsEnabled {
				relevantPorts = getRelevantPorts(d.Name, portsMap)
				status = checkCompStatus(relevantComponents)
			} else {
				for _, container := range d.Spec.Template.Spec.Containers {
					for _, port := range container.Ports {
						if int(port.ContainerPort) != 0 {
							relevantPorts = append(relevantPorts, int(port.ContainerPort))
						}
					}
				}
				if desired == actual {
					status = healthyStatus
				} else {
					status = unhealthyStatus
				}
			}
			if d.Name == "memphis-rest-gateway" {
				if mh.S.opts.RestGwHost != "" {
					hosts = []string{mh.S.opts.RestGwHost}
				}
			} else if d.Name == "memphis" {
				if mh.S.opts.BrokerHost == "" {
					hosts = []string{}
				} else {
					hosts = []string{mh.S.opts.BrokerHost}
				}
				if mh.S.opts.UiHost != "" {
					hosts = append(hosts, mh.S.opts.UiHost)
				}
			} else if strings.Contains(d.Name, "metadata") {
				hosts = []string{}
			}
			components = append(components, models.SystemComponents{
				Name:        d.Name,
				Components:  relevantComponents,
				Status:      status,
				Ports:       relevantPorts,
				DesiredPods: desired,
				ActualPods:  actual,
				Hosts:       hosts,
			})
		}

		statefulsetsClient := clientset.AppsV1().StatefulSets(mh.S.opts.K8sNamespace)
		statefulsetsList, err := statefulsetsClient.List(context.TODO(), metav1.ListOptions{})
		if err != nil {
			return components, metricsEnabled, err
		}
		for _, s := range statefulsetsList.Items {
			desired := int(*s.Spec.Replicas)
			actual := int(s.Status.ReadyReplicas)
			relevantComponents := getRelevantComponents(s.Name, allComponents, desired)
			var relevantPorts []int
			var status string
			if metricsEnabled {
				relevantPorts = getRelevantPorts(s.Name, portsMap)
				status = checkCompStatus(relevantComponents)
			} else {
				for _, container := range s.Spec.Template.Spec.Containers {
					for _, port := range container.Ports {
						if int(port.ContainerPort) != 0 {
							relevantPorts = append(relevantPorts, int(port.ContainerPort))
						}
					}
				}
				if desired == actual {
					status = healthyStatus
				} else {
					status = unhealthyStatus
				}
			}
			if s.Name == "memphis-rest-gateway" {
				if mh.S.opts.RestGwHost != "" {
					hosts = []string{mh.S.opts.RestGwHost}
				}
			} else if s.Name == "memphis" {
				if mh.S.opts.BrokerHost == "" {
					hosts = []string{}
				} else {
					hosts = []string{mh.S.opts.BrokerHost}
				}
				if mh.S.opts.UiHost != "" {
					hosts = append(hosts, mh.S.opts.UiHost)
				}
			} else if strings.Contains(s.Name, "metadata") {
				hosts = []string{}
			}
			components = append(components, models.SystemComponents{
				Name:        s.Name,
				Components:  relevantComponents,
				Status:      status,
				Ports:       relevantPorts,
				DesiredPods: desired,
				ActualPods:  actual,
				Hosts:       hosts,
			})
		}
	}
	return components, metricsEnabled, nil
}

func (mh MonitoringHandler) GetSystemLogs(c *gin.Context) {
	const amount = 100
	const timeout = 500 * time.Millisecond

	var request models.SystemLogsRequest
	ok := utils.Validate(c, &request, false, nil)
	if !ok {
		return
	}

	startSeq := uint64(request.StartIdx)
	getLast := false
	if request.StartIdx == -1 {
		getLast = true
	}

	filterSubject, filterSubjectSuffix := _EMPTY_, _EMPTY_
	switch request.LogType {
	case "err":
		filterSubjectSuffix = syslogsErrSubject
	case "warn":
		filterSubjectSuffix = syslogsWarnSubject
	case "info":
		filterSubjectSuffix = syslogsInfoSubject
	case "sys":
		filterSubjectSuffix = syslogsSysSubject
	case "external":
		filterSubjectSuffix = syslogsExternalSubject
	}

	logSource := request.LogSource
	if filterSubjectSuffix != _EMPTY_ {
		if request.LogSource != "empty" && request.LogType != "external" {
			filterSubject = fmt.Sprintf("%s.%s.%s", syslogsStreamName, logSource, filterSubjectSuffix)
		} else if request.LogSource != "empty" && request.LogType == "external" {
			filterSubject = fmt.Sprintf("%s.%s.%s.%s", syslogsStreamName, logSource, "extern", ">")
		} else {
			filterSubject = fmt.Sprintf("%s.%s.%s", syslogsStreamName, "*", filterSubjectSuffix)
		}
	}

	response, err := mh.S.GetSystemLogs(amount, timeout, getLast, startSeq, filterSubject, false)
	if err != nil {
		serv.Errorf("GetSystemLogs: " + err.Error())
		c.AbortWithStatusJSON(500, gin.H{"message": "Server error"})
		return
	}

	shouldSendAnalytics, _ := shouldSendAnalytics()
	if shouldSendAnalytics {
		user, _ := getUserDetailsFromMiddleware(c)
		analytics.SendEvent(user.TenantName, user.Username, "user-enter-syslogs-page")
	}

	c.IndentedJSON(200, response)
}

func (mh MonitoringHandler) DownloadSystemLogs(c *gin.Context) {
	const timeout = 20 * time.Second
	response, err := mh.S.GetSystemLogs(100, timeout, false, 0, _EMPTY_, true)
	if err != nil {
		serv.Errorf("DownloadSystemLogs: " + err.Error())
		c.AbortWithStatusJSON(500, gin.H{"message": "Server error"})
		return
	}

	b := new(bytes.Buffer)
	datawriter := bufio.NewWriter(b)

	for _, log := range response.Logs {
		_, _ = datawriter.WriteString(log.Source + ": " + log.Data + "\n")
	}

	datawriter.Flush()
	c.Writer.Write(b.Bytes())
}

func memphisWSGetSystemLogs(h *Handlers, logLevel, logSource string) (models.SystemLogsResponse, error) {
	const amount = 100
	const timeout = 3 * time.Second
	filterSubjectSuffix := ""
	switch logLevel {
	case "err":
		filterSubjectSuffix = syslogsErrSubject
	case "warn":
		filterSubjectSuffix = syslogsWarnSubject
	case "info":
		filterSubjectSuffix = syslogsInfoSubject
	default:
		filterSubjectSuffix = syslogsExternalSubject
	}

	filterSubject := "$memphis_syslogs.*." + filterSubjectSuffix

	if filterSubjectSuffix != _EMPTY_ {
		if logSource != "empty" && logLevel != "external" {
			filterSubject = fmt.Sprintf("%s.%s.%s", syslogsStreamName, logSource, filterSubjectSuffix)
		} else if logSource != "empty" && logLevel == "external" {
			filterSubject = fmt.Sprintf("%s.%s.%s.%s", syslogsStreamName, logSource, "extern", ">")
		} else {
			filterSubject = fmt.Sprintf("%s.%s.%s", syslogsStreamName, "*", filterSubjectSuffix)
		}
	}
	return h.Monitoring.S.GetSystemLogs(amount, timeout, true, 0, filterSubject, false)
}

func (s *Server) InitializeEventCounter() error {
	return nil
}

func (s *Server) InitializeFirestore() error {
	return nil
}

func (s *Server) UploadTenantUsageToDB() error {
	return nil
}

func IncrementEventCounter(tenantName string, eventType string, size int64, amount int64, subj string, msg []byte, hdr []byte) {
}

func (ch ConfigurationsHandler) EditClusterConfig(c *gin.Context) {
	var body models.EditClusterConfigSchema
	ok := utils.Validate(c, &body, false, nil)
	if !ok {
		return
	}
	if ch.S.opts.DlsRetentionHours != body.DlsRetention {
		err := changeDlsRetention(body.DlsRetention)
		if err != nil {
			serv.Errorf("EditConfigurations: " + err.Error())
			c.AbortWithStatusJSON(500, gin.H{"message": "Server error"})
			return
		}
	}
	if ch.S.opts.LogsRetentionDays != body.LogsRetention {
		err := changeLogsRetention(body.LogsRetention)
		if err != nil {
			serv.Errorf("EditConfigurations: " + err.Error())
			c.AbortWithStatusJSON(500, gin.H{"message": "Server error"})
			return
		}
	}
	if ch.S.opts.TieredStorageUploadIntervalSec != body.TSTimeSec {
		if body.TSTimeSec > 3600 || body.TSTimeSec < 5 {
			serv.Errorf("EditConfigurations: Tiered storage time can't be less than 5 seconds or more than 60 minutes")
			c.AbortWithStatusJSON(SHOWABLE_ERROR_STATUS_CODE, gin.H{"message": "Tiered storage time can't be less than 5 seconds or more than 60 minutes"})
		} else {
			err := changeTSTime(body.TSTimeSec)
			if err != nil {
				serv.Errorf("EditConfigurations: " + err.Error())
				c.AbortWithStatusJSON(500, gin.H{"message": "Server error"})
				return
			}
		}
	}

	brokerHost := strings.ToLower(body.BrokerHost)
	if ch.S.opts.BrokerHost != brokerHost {
		err := EditClusterCompHost("broker_host", brokerHost)
		if err != nil {
			serv.Errorf("EditConfigurations: " + err.Error())
			c.AbortWithStatusJSON(500, gin.H{"message": "Server error"})
			return
		}
	}

	uiHost := strings.ToLower(body.UiHost)
	if ch.S.opts.UiHost != uiHost {
		err := EditClusterCompHost("ui_host", uiHost)
		if err != nil {
			serv.Errorf("EditConfigurations: " + err.Error())
			c.AbortWithStatusJSON(500, gin.H{"message": "Server error"})
			return
		}
	}

	restGWHost := strings.ToLower(body.RestGWHost)
	if ch.S.opts.RestGwHost != restGWHost {
		err := EditClusterCompHost("rest_gw_host", restGWHost)
		if err != nil {
			serv.Errorf("EditConfigurations: " + err.Error())
			c.AbortWithStatusJSON(500, gin.H{"message": "Server error"})
			return
		}
	}

	if ch.S.opts.MaxPayload != int32(body.MaxMsgSizeMb) {
		err := changeMaxMsgSize(body.MaxMsgSizeMb)
		if err != nil {
			serv.Errorf("EditConfigurations: " + err.Error())
			c.AbortWithStatusJSON(500, gin.H{"message": "Server error"})
			return
		}
	}

	// send signal to reload config
	err := serv.sendInternalAccountMsgWithReply(serv.GlobalAccount(), CONFIGURATIONS_RELOAD_SIGNAL_SUBJ, _EMPTY_, nil, _EMPTY_, true)
	if err != nil {
		serv.Errorf("EditConfigurations: " + err.Error())
		c.AbortWithStatusJSON(500, gin.H{"message": "Server error"})
		return
	}

	shouldSendAnalytics, _ := shouldSendAnalytics()
	if shouldSendAnalytics {
		user, _ := getUserDetailsFromMiddleware(c)
		analytics.SendEvent(user.TenantName, user.Username, "user-update-cluster-config")
	}

	c.IndentedJSON(200, gin.H{
		"dls_retention":           ch.S.opts.DlsRetentionHours,
		"logs_retention":          ch.S.opts.LogsRetentionDays,
		"broker_host":             ch.S.opts.BrokerHost,
		"ui_host":                 ch.S.opts.UiHost,
		"rest_gw_host":            ch.S.opts.RestGwHost,
		"tiered_storage_time_sec": ch.S.opts.TieredStorageUploadIntervalSec,
		"max_msg_size_mb":         ch.S.opts.MaxPayload / 1024 / 1024,
	})
}

func (ch ConfigurationsHandler) GetClusterConfig(c *gin.Context) {
	shouldSendAnalytics, _ := shouldSendAnalytics()
	if shouldSendAnalytics {
		user, _ := getUserDetailsFromMiddleware(c)
		analytics.SendEvent(user.TenantName, user.Username, "user-enter-cluster-config-page")
	}
	c.IndentedJSON(200, gin.H{
		"dls_retention":           ch.S.opts.DlsRetentionHours,
		"logs_retention":          ch.S.opts.LogsRetentionDays,
		"broker_host":             ch.S.opts.BrokerHost,
		"ui_host":                 ch.S.opts.UiHost,
		"rest_gw_host":            ch.S.opts.RestGwHost,
		"tiered_storage_time_sec": ch.S.opts.TieredStorageUploadIntervalSec,
		"max_msg_size_mb":         ch.S.opts.MaxPayload / 1024 / 1024,
	})
}

func SetCors(router *gin.Engine) {
	router.Use(cors.New(cors.Config{
		AllowOriginFunc: func(origin string) bool {
			return true
		},
		AllowMethods:     []string{"GET", "POST", "PUT", "DELETE", "OPTIONS"},
		AllowHeaders:     []string{"Origin", "Content-Length", "Content-Type", "Authorization"},
		ExposeHeaders:    []string{"Content-Length"},
		AllowCredentials: true,
		AllowWildcard:    true,
		AllowWebSockets:  true,
		AllowFiles:       true,
	}))
}

func (th TenantHandler) CreateTenant(c *gin.Context) {
	c.IndentedJSON(404, gin.H{})
}

func (umh UserMgmtHandler) Login(c *gin.Context) {
	var body LoginSchema
	ok := utils.Validate(c, &body, false, nil)
	if !ok {
		return
	}

	username := strings.ToLower(body.Username)
	authenticated, user, err := authenticateUser(username, body.Password)
	if err != nil {
		serv.Errorf("Login : User " + body.Username + ": " + err.Error())
		c.AbortWithStatusJSON(500, gin.H{"message": "Server error"})
		return
	}
	if !authenticated || user.UserType == "application" {
		c.AbortWithStatusJSON(401, gin.H{"message": "Unauthorized"})
		return
	}

	token, refreshToken, err := CreateTokens(user)
	if err != nil {
		serv.Errorf("Login: User " + body.Username + ": " + err.Error())
		c.AbortWithStatusJSON(500, gin.H{"message": "Server error"})
		return
	}

	if !user.AlreadyLoggedIn {
		err = db.UpdateUserAlreadyLoggedIn(user.ID)
		if err != nil {
			serv.Errorf("Login: User " + body.Username + ": " + err.Error())
			c.AbortWithStatusJSON(500, gin.H{"message": "Server error"})
			return
		}
	}

	shouldSendAnalytics, _ := shouldSendAnalytics()
	if shouldSendAnalytics {
		analytics.SendEvent(user.TenantName, user.Username, "user-login")
	}

	env := "K8S"
	if configuration.DOCKER_ENV != "" || configuration.LOCAL_CLUSTER_ENV {
		env = "docker"
	}
	exist, tenant, err := db.GetTenantByName(user.TenantName)
	if err != nil {
		serv.Errorf("Login: User " + body.Username + ": " + err.Error())
		c.AbortWithStatusJSON(500, gin.H{"message": "Server error"})
		return
	}
	if !exist {
		serv.Warnf("Login: User " + body.Username + ": tenant " + user.TenantName + " does not exist")
		c.AbortWithStatusJSON(500, gin.H{"message": "Server error"})
		return
	}

	domain := ""
	secure := false
	c.SetCookie("jwt-refresh-token", refreshToken, REFRESH_JWT_EXPIRES_IN_MINUTES*60*1000, "/", domain, secure, true)
	c.IndentedJSON(200, gin.H{
		"jwt":                     token,
		"expires_in":              JWT_EXPIRES_IN_MINUTES * 60 * 1000,
		"user_id":                 user.ID,
		"username":                user.Username,
		"user_type":               user.UserType,
		"created_at":              user.CreatedAt,
		"already_logged_in":       user.AlreadyLoggedIn,
		"avatar_id":               user.AvatarId,
		"send_analytics":          shouldSendAnalytics,
		"env":                     env,
		"full_name":               user.FullName,
		"skip_get_started":        user.SkipGetStarted,
		"broker_host":             serv.opts.BrokerHost,
		"rest_gw_host":            serv.opts.RestGwHost,
		"ui_host":                 serv.opts.UiHost,
		"tiered_storage_time_sec": serv.opts.TieredStorageUploadIntervalSec,
		"ws_port":                 serv.opts.Websocket.Port,
		"http_port":               serv.opts.UiPort,
		"clients_port":            serv.opts.Port,
		"rest_gw_port":            serv.opts.RestGwPort,
		"user_pass_based_auth":    configuration.USER_PASS_BASED_AUTH,
		"connection_token":        configuration.CONNECTION_TOKEN,
		"account_id":              tenant.ID,
	})
}

func (umh UserMgmtHandler) AddUser(c *gin.Context) {
	var body models.AddUserSchema
	ok := utils.Validate(c, &body, false, nil)
	if !ok {
		return
	}

	user, err := getUserDetailsFromMiddleware(c)
	if err != nil {
		serv.Errorf("AddUser: " + err.Error())
		c.AbortWithStatusJSON(401, gin.H{"message": "Unauthorized"})
		return
	}

	var subscription, pending bool
	team := strings.ToLower(body.Team)
	position := strings.ToLower(body.Position)
	fullName := strings.ToLower(body.FullName)
	owner := user.Username
	description := strings.ToLower(body.Description)

	if user.TenantName != conf.GlobalAccountName {
		user.TenantName = strings.ToLower(user.TenantName)
	}

	username := strings.ToLower(body.Username)
	usernameError := validateUsername(username)
	if usernameError != nil {
		serv.Warnf("AddUser: " + usernameError.Error())
		c.AbortWithStatusJSON(SHOWABLE_ERROR_STATUS_CODE, gin.H{"message": usernameError.Error()})
		return
	}
	exist, _, err := db.GetUserByUsername(username, user.TenantName)
	if err != nil {
		serv.Errorf("AddUser: User " + body.Username + ": " + err.Error())
		c.AbortWithStatusJSON(500, gin.H{"message": "Server error"})
		return
	}
	if exist {
		errMsg := "A user with the name " + body.Username + " already exists"
		serv.Warnf("CreateUser: " + errMsg)
		c.AbortWithStatusJSON(SHOWABLE_ERROR_STATUS_CODE, gin.H{"message": errMsg})
		return
	}

	userType := strings.ToLower(body.UserType)
	userTypeError := validateUserType(userType)
	if userTypeError != nil {
		serv.Warnf("AddUser: " + userTypeError.Error())
		c.AbortWithStatusJSON(SHOWABLE_ERROR_STATUS_CODE, gin.H{"message": userTypeError.Error()})
		return
	}

	avatarId := 1
	if body.AvatarId > 0 {
		avatarId = body.AvatarId
	}

	var password string
	if userType == "management" {
		if body.Password == "" {
			serv.Warnf("AddUser: Password was not provided for user " + username)
			c.AbortWithStatusJSON(SHOWABLE_ERROR_STATUS_CODE, gin.H{"message": "Password was not provided"})
			return
		}

		hashedPwd, err := bcrypt.GenerateFromPassword([]byte(body.Password), bcrypt.MinCost)
		if err != nil {
			serv.Errorf("AddUser: User " + body.Username + ": " + err.Error())
			c.AbortWithStatusJSON(500, gin.H{"message": "Server error"})
			return
		}
		password = string(hashedPwd)
	}

	var brokerConnectionCreds string
	if userType == "application" {
		fullName = ""
		subscription = false
		pending = false
		if configuration.USER_PASS_BASED_AUTH {
			if body.Password == "" {
				serv.Warnf("AddUser: Password was not provided for user " + username)
				c.AbortWithStatusJSON(SHOWABLE_ERROR_STATUS_CODE, gin.H{"message": "Password was not provided"})
				return
			}
			password, err = EncryptAES([]byte(body.Password))
			if err != nil {
				serv.Errorf("AddUser: User " + body.Username + ": " + err.Error())
				c.AbortWithStatusJSON(500, gin.H{"message": "Server error"})
				return
			}
		} else {
			brokerConnectionCreds = configuration.CONNECTION_TOKEN
		}
	}
	newUser, err := db.CreateUser(username, userType, password, fullName, subscription, avatarId, user.TenantName, pending, team, position, owner, description)
	if err != nil {
		if strings.Contains(err.Error(), "already exist") {
			serv.Warnf("CreateUserManagement: " + err.Error())
			c.AbortWithStatusJSON(SHOWABLE_ERROR_STATUS_CODE, gin.H{"message": err.Error()})
			return
		}
		serv.Errorf("AddUser: User " + body.Username + ": " + err.Error())
		c.AbortWithStatusJSON(500, gin.H{"message": "Server error"})
		return
	}

	shouldSendAnalytics, _ := shouldSendAnalytics()
	if shouldSendAnalytics {
		analytics.SendEvent(user.TenantName, user.Username, "user-add-user")
	}

	if userType == "application" && configuration.USER_PASS_BASED_AUTH {
		// send signal to reload config
		err = serv.sendInternalAccountMsgWithReply(serv.GlobalAccount(), CONFIGURATIONS_RELOAD_SIGNAL_SUBJ, _EMPTY_, nil, _EMPTY_, true)
		if err != nil {
			serv.Errorf("AddUser: User " + body.Username + ": " + err.Error())
			c.AbortWithStatusJSON(500, gin.H{"message": "Server error"})
			return
		}
	}

	serv.Noticef("User " + username + " has been created")
	c.IndentedJSON(200, gin.H{
		"id":                      newUser.ID,
		"username":                username,
		"user_type":               userType,
		"created_at":              newUser.CreatedAt,
		"already_logged_in":       false,
		"avatar_id":               avatarId,
		"broker_connection_creds": brokerConnectionCreds,
		"position":                newUser.Position,
		"team":                    newUser.Team,
		"pending":                 newUser.Pending,
		"owner":                   newUser.Owner,
		"description":             newUser.Description,
	})
}

func (umh UserMgmtHandler) RemoveUser(c *gin.Context) {
	var body models.RemoveUserSchema
	ok := utils.Validate(c, &body, false, nil)
	if !ok {
		return
	}

	username := strings.ToLower(body.Username)
	user, err := getUserDetailsFromMiddleware(c)
	if err != nil {
		serv.Errorf("RemoveUser: User " + body.Username + ": " + err.Error())
		c.AbortWithStatusJSON(401, gin.H{"message": "Unauthorized"})
		return
	}
	if user.Username == username {
		serv.Warnf("RemoveUser: You can not remove your own user")
		c.AbortWithStatusJSON(SHOWABLE_ERROR_STATUS_CODE, gin.H{"message": "You can not remove your own user"})
		return
	}

	exist, userToRemove, err := db.GetUserByUsername(username, user.TenantName)
	if err != nil {
		serv.Errorf("RemoveUser: User " + body.Username + ": " + err.Error())
		c.AbortWithStatusJSON(500, gin.H{"message": "Server error"})
		return
	}
	if !exist {
		serv.Warnf("RemoveUser: User does not exist")
		c.AbortWithStatusJSON(SHOWABLE_ERROR_STATUS_CODE, gin.H{"message": "User does not exist"})
		return
	}
	if userToRemove.UserType == "root" {
		serv.Warnf("RemoveUser: You can not remove the root user")
		c.AbortWithStatusJSON(SHOWABLE_ERROR_STATUS_CODE, gin.H{"message": "You can not remove the root user"})
		return
	}

	err = updateDeletedUserResources(userToRemove)
	if err != nil {
		serv.Errorf("RemoveUser: User " + body.Username + ": " + err.Error())
		c.AbortWithStatusJSON(500, gin.H{"message": err.Error()})
		return
	}

	err = db.DeleteUser(username, userToRemove.TenantName)
	if err != nil {
		serv.Errorf("RemoveUser: User " + body.Username + ": " + err.Error())
		c.AbortWithStatusJSON(500, gin.H{"message": "Server error"})
		return
	}

	if userToRemove.UserType == "application" && configuration.USER_PASS_BASED_AUTH {
		// send signal to reload config
		err = serv.sendInternalAccountMsgWithReply(serv.GlobalAccount(), CONFIGURATIONS_RELOAD_SIGNAL_SUBJ, _EMPTY_, nil, _EMPTY_, true)
		if err != nil {
			serv.Errorf("RemoveUser: User " + body.Username + ": " + err.Error())
			c.AbortWithStatusJSON(500, gin.H{"message": "Server error"})
			return
		}
	}

	shouldSendAnalytics, _ := shouldSendAnalytics()
	if shouldSendAnalytics {
		analytics.SendEvent(user.TenantName, user.Username, "user-remove-user")
	}

	serv.Noticef("User " + username + " has been deleted by user " + user.Username)
	c.IndentedJSON(200, gin.H{})
}

func validateUsername(username string) error {
	re := regexp.MustCompile("^[a-z0-9_.-]*$")

	validName := re.MatchString(username)
	if !validName || len(username) == 0 {
		return errors.New("username has to include only letters/numbers/./_/- ")
	}
	return nil
}

func (umh UserMgmtHandler) RemoveMyUser(c *gin.Context) {
	user, err := getUserDetailsFromMiddleware(c)
	if err != nil {
		serv.Errorf("RemoveMyUser: " + err.Error())
		c.AbortWithStatusJSON(401, gin.H{"message": "Unauthorized"})
		return
	}

	if user.UserType != "root" {
		serv.Warnf("RemoveMyUser: Only root user can remove the entire account")
		c.AbortWithStatusJSON(SHOWABLE_ERROR_STATUS_CODE, gin.H{"message": "Only root user can remove the entire account"})
		return
	}

	username := strings.ToLower(user.Username)
	tenantName := user.TenantName
	if user.TenantName != conf.GlobalAccountName {
		user.TenantName = strings.ToLower(user.TenantName)
	}
	err = removeTenantResources(tenantName)
	if err != nil {
		serv.Errorf("RemoveMyUser: User " + username + ": " + err.Error())
		c.AbortWithStatusJSON(500, gin.H{"message": err.Error()})
		return
	}

	shouldSendAnalytics, _ := shouldSendAnalytics()
	if shouldSendAnalytics {
		analytics.SendEvent(user.TenantName, user.Username, "user-remove-himself")
	}

	serv.Noticef("Tenant " + user.TenantName + " has been deleted")
	c.IndentedJSON(200, gin.H{})
}

func (s *Server) RefreshFirebaseFunctionsKey() {
}

func shouldPersistSysLogs() bool {
	return true
}
<<<<<<< HEAD
func (umh UserMgmtHandler) EditAnalytics(c *gin.Context) {
	var body models.EditAnalyticsSchema
	ok := utils.Validate(c, &body, false, nil)
	if !ok {
		return
	}

	flag := "false"
	if body.SendAnalytics {
		flag = "true"
	}

	err := db.EditConfigurationValue("analytics", flag, globalAccountName)
	if err != nil {
		serv.Errorf("EditAnalytics: " + err.Error())
		c.AbortWithStatusJSON(500, gin.H{"message": "Server error"})
		return
	}

	if !body.SendAnalytics {
		user, _ := getUserDetailsFromMiddleware(c)
		analytics.SendEvent(user.Username, "user-disable-analytics")
	}

	c.IndentedJSON(200, gin.H{})
=======

func (s *Server) GetCustomDeploymentId() string {
	return ""
}

func (s *Server) sendLogToAnalytics(label string, log []byte) {
	switch label {
	case "ERR":
		shouldSend, err := shouldSendAnalytics()
		if err != nil || !shouldSend {
			return
		}
		analytics.SendErrEvent(s.getLogSource(), string(log))
	default:
		return
	}
>>>>>>> a24e7420
}<|MERGE_RESOLUTION|>--- conflicted
+++ resolved
@@ -1425,7 +1425,6 @@
 func shouldPersistSysLogs() bool {
 	return true
 }
-<<<<<<< HEAD
 func (umh UserMgmtHandler) EditAnalytics(c *gin.Context) {
 	var body models.EditAnalyticsSchema
 	ok := utils.Validate(c, &body, false, nil)
@@ -1447,12 +1446,11 @@
 
 	if !body.SendAnalytics {
 		user, _ := getUserDetailsFromMiddleware(c)
-		analytics.SendEvent(user.Username, "user-disable-analytics")
+		analytics.SendEvent(user.TenantName, user.Username, "user-disable-analytics")
 	}
 
 	c.IndentedJSON(200, gin.H{})
-=======
-
+}
 func (s *Server) GetCustomDeploymentId() string {
 	return ""
 }
@@ -1468,5 +1466,4 @@
 	default:
 		return
 	}
->>>>>>> a24e7420
 }