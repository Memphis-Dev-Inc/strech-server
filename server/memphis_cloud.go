--- conflicted
+++ resolved
@@ -2381,7 +2381,6 @@
 	return -1, nil
 }
 
-<<<<<<< HEAD
 func createUser(userName, userType, password string) error {
 	username := strings.ToLower(userName)
 	usernameError := validateUsername(username)
@@ -2557,7 +2556,8 @@
 	}
 
 	return lenUsers, nil
-=======
+}
+
 func (s *Server) GetConnectorsByStationAndPartition(stationID, partitionNumber, numOfPartitions int) ([]map[string]string, error) {
 	return []map[string]string{}, nil
 }
@@ -2568,5 +2568,4 @@
 
 func deleteConnectorsTenantResources(tenantName string) error {
 	return nil
->>>>>>> 0fd26dda
 }