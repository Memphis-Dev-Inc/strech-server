--- conflicted
+++ resolved
@@ -15,10 +15,11 @@
 	"encoding/json"
 	"errors"
 	"fmt"
+	"strings"
+	"time"
+
 	"github.com/memphisdev/memphis/db"
 	"github.com/memphisdev/memphis/models"
-	"strings"
-	"time"
 
 	"github.com/slack-go/slack"
 )
@@ -145,11 +146,7 @@
 		disconnectAlert = false
 	}
 
-<<<<<<< HEAD
-	keys, properties := createIntegrationsKeysAndProperties("slack", authToken, channelID, "", pmAlert, svfAlert, disconnectAlert, "", "", "", "", "", "", map[string]interface{}{}, "", "", "", "")
-=======
-	keys, properties := createIntegrationsKeysAndProperties("slack", authToken, channelID, pmAlert, svfAlert, disconnectAlert, _EMPTY_, _EMPTY_, _EMPTY_, _EMPTY_, _EMPTY_, _EMPTY_, map[string]interface{}{}, _EMPTY_, _EMPTY_, _EMPTY_, _EMPTY_)
->>>>>>> 81199b1f
+	keys, properties := createIntegrationsKeysAndProperties("slack", authToken, channelID, _EMPTY_, pmAlert, svfAlert, disconnectAlert, _EMPTY_, _EMPTY_, _EMPTY_, _EMPTY_, _EMPTY_, _EMPTY_, map[string]interface{}{}, _EMPTY_, _EMPTY_, _EMPTY_, _EMPTY_)
 	return keys, properties, 0, nil
 }
 
@@ -261,11 +258,7 @@
 	if err != nil {
 		return slackIntegration, err
 	}
-<<<<<<< HEAD
-	keys, properties := createIntegrationsKeysAndProperties("slack", authToken, channelID, "", pmAlert, svfAlert, disconnectAlert, "", "", "", "", "", "", map[string]interface{}{}, "", "", "", "")
-=======
-	keys, properties := createIntegrationsKeysAndProperties("slack", authToken, channelID, pmAlert, svfAlert, disconnectAlert, _EMPTY_, _EMPTY_, _EMPTY_, _EMPTY_, _EMPTY_, _EMPTY_, map[string]interface{}{}, _EMPTY_, _EMPTY_, _EMPTY_, _EMPTY_)
->>>>>>> 81199b1f
+	keys, properties := createIntegrationsKeysAndProperties("slack", authToken, channelID, _EMPTY_, pmAlert, svfAlert, disconnectAlert, _EMPTY_, _EMPTY_, _EMPTY_, _EMPTY_, _EMPTY_, _EMPTY_, map[string]interface{}{}, _EMPTY_, _EMPTY_, _EMPTY_, _EMPTY_)
 	stringMapKeys := GetKeysAsStringMap(keys)
 	cloneKeys := copyMaps(stringMapKeys)
 	encryptedValue, err := EncryptAES([]byte(authToken))
