// Copyright 2022-2023 The Memphis.dev Authors
// Licensed under the Memphis Business Source License 1.0 (the "License");
// you may not use this file except in compliance with the License.
// You may obtain a copy of the License at
//
// Changed License: [Apache License, Version 2.0 (https://www.apache.org/licenses/LICENSE-2.0), as published by the Apache Foundation.
//
// https://github.com/memphisdev/memphis/blob/master/LICENSE
//
// Additional Use Grant: You may make use of the Licensed Work (i) only as part of your own product or service, provided it is not a message broker or a message queue product or service; and (ii) provided that you do not use, provide, distribute, or make available the Licensed Work as a Service.
// A "Service" is a commercial offering, product, hosted, or managed service, that allows third parties (other than your own employees and contractors acting on your behalf) to access and/or use the Licensed Work or a substantial set of the features or functionality of the Licensed Work to third parties as a software-as-a-service, platform-as-a-service, infrastructure-as-a-service or other similar services that compete with Licensor products or services.
package server

import (
	"bufio"
	"bytes"
	"crypto/rand"
	"encoding/hex"
	"encoding/json"
	"errors"
	"fmt"
	"io/ioutil"
	"math/big"
	"memphis/db"
	"memphis/models"
	"net/http"
	"net/textproto"
	"os"
	"sort"
	"strconv"
	"strings"
	"time"

	"github.com/gofrs/uuid"
	"github.com/nats-io/nuid"
)

const (
	crlf      = "\r\n"
	hdrPreEnd = len(hdrLine) - len(crlf)
	statusLen = 3 // e.g. 20x, 40x, 50x
	statusHdr = "Status"
	descrHdr  = "Description"
)

const (
	syslogsStreamName      = "$memphis_syslogs"
	syslogsExternalSubject = "extern.*"
	syslogsInfoSubject     = "extern.info"
	syslogsWarnSubject     = "extern.warn"
	syslogsErrSubject      = "extern.err"
	syslogsSysSubject      = "intern.sys"
	dlsStreamName          = "$memphis-%s-dls"
	dlsUnackedStream       = "$memphis_dls_unacked"
	dlsSchemaverseStream   = "$memphis_dls_schemaverse"
	tieredStorageStream    = "$memphis_tiered_storage"
	throughputStreamName   = "$memphis-throughput"
	throughputStreamNameV1 = "$memphis-throughput-v1"
	MEMPHIS_GLOBAL_ACCOUNT = "$memphis"
)

var enableJetStream = true

var memphisReplaceExportString = "replaceExports"
var memphisReplaceImportString = "replaceImports"
var memphisExportString = `[
	{service: "$memphis_station_creations"},
	{service: "$memphis_station_destructions"},
	{service: "$memphis_producer_creations"},
	{service: "$memphis_producer_destructions"},
	{service: "$memphis_consumer_creations"},
	{service: "$memphis_consumer_destructions"},
	{service: "$memphis_schema_attachments"},
	{service: "$memphis_schema_detachments"},
	{service: "$memphis_schema_creations"},
	{service: "$memphis_ws_subs.>"},
	{service: "$memphis_integration_updates"},
	{service: "$memphis_notifications"},
	{service: "$memphis_schemaverse_dls"},
	{service: "$memphis_pm_acks"},
	{service: "$JS.EVENT.ADVISORY.CONSUMER.MAX_DELIVERIES.>"},
	{stream: "$memphis_ws_pubs.>"},
	]
`

var memphisImportString = `[
	{service: {account: "$memphis", subject: "$memphis_station_creations"}},
	{service: {account: "$memphis", subject: "$memphis_station_destructions"}},
	{service: {account: "$memphis", subject: "$memphis_producer_creations"}},
	{service: {account: "$memphis", subject: "$memphis_producer_destructions"}},
	{service: {account: "$memphis", subject: "$memphis_consumer_creations"}},
	{service: {account: "$memphis", subject: "$memphis_consumer_destructions"}},
	{service: {account: "$memphis", subject: "$memphis_schema_attachments"}},
	{service: {account: "$memphis", subject: "$memphis_schema_detachments"}},
	{service: {account: "$memphis", subject: "$memphis_schema_creations"}},
	{service: {account: "$memphis", subject: "$memphis_ws_subs.>"}},
	{service: {account: "$memphis", subject: "$memphis_integration_updates"}},
	{service: {account: "$memphis", subject: "$memphis_notifications"}},
	{service: {account: "$memphis", subject: "$memphis_schemaverse_dls"}},
	{service: {account: "$memphis", subject: "$memphis_pm_acks"}},
	{service: {account: "$memphis", subject: "$JS.EVENT.ADVISORY.CONSUMER.MAX_DELIVERIES.>"}},
	{stream: {account: "$memphis", subject: "$memphis_ws_pubs.>"}},
	]
`

// JetStream API request kinds
const (
	kindStreamInfo     = "$memphis_stream_info"
	kindCreateConsumer = "$memphis_create_consumer"
	kindDeleteConsumer = "$memphis_delete_consumer"
	kindConsumerInfo   = "$memphis_consumer_info"
	kindCreateStream   = "$memphis_create_stream"
	kindUpdateStream   = "$memphis_update_stream"
	kindDeleteStream   = "$memphis_delete_stream"
	kindDeleteMessage  = "$memphis_delete_message"
	kindPurgeStream    = "$memphis_purge_stream"
	kindStreamList     = "$memphis_stream_list"
	kindGetMsg         = "$memphis_get_msg"
	kindDeleteMsg      = "$memphis_delete_msg"
	kindPurgeAccount   = "$memphis_purge_account"
)

// errors
var (
	ErrBadHeader                     = errors.New("could not decode header")
	TIERED_STORAGE_CONSUMER_CREATED  bool
	TIERED_STORAGE_STREAM_CREATED    bool
	DLS_UNACKED_CONSUMER_CREATED     bool
	DLS_UNACKED_STREAM_CREATED       bool
	DLS_SCHEMAVERSE_STREAM_CREATED   bool
	DLS_SCHEMAVERSE_CONSUMER_CREATED bool
	SYSLOGS_STREAM_CREATED           bool
	THROUGHPUT_STREAM_CREATED        bool
	THROUGHPUT_LEGACY_STREAM_EXIST   bool
)

type Messages []models.MessageDetails

func createReplyHandler(s *Server, respCh chan []byte) simplifiedMsgHandler {
	return func(_ *client, subject, _ string, msg []byte) {
		go func(msg []byte) {
			respCh <- msg
		}(copyBytes(msg))
	}
}

func jsApiRequest[R any](tenantName string, s *Server, subject, kind string, msg []byte, resp *R) error {
	account, err := s.lookupAccount(tenantName)
	if err != nil {
		return err
	}
	reply := s.getJsApiReplySubject()

	// return these lines if there are errors
	// s.memphis.jsApiMu.Lock()
	// defer s.memphis.jsApiMu.Unlock()

	timeout := time.After(40 * time.Second)
	respCh := make(chan []byte)
	sub, err := s.subscribeOnAcc(account, reply, reply+"_sid", createReplyHandler(s, respCh))
	if err != nil {
		return err
	}
	// send on global account
	s.sendInternalAccountMsgWithReply(account, subject, reply, nil, msg, true)

	// wait for response to arrive
	var rawResp []byte
	select {
	case rawResp = <-respCh:
		s.unsubscribeOnAcc(account, sub)
		break
	case <-timeout:
		s.unsubscribeOnAcc(account, sub)
		return fmt.Errorf("[tenant name: %v]jsapi request timeout for request type %q on %q", tenantName, kind, subject)
	}

	return json.Unmarshal(rawResp, resp)
}

func (s *Server) getJsApiReplySubject() string {
	var sb strings.Builder
	sb.WriteString("$memphis_jsapi_reply_")
	sb.WriteString(nuid.Next())
	return sb.String()
}

func RemoveUser(username string) error {
	return nil
}

func (s *Server) CreateStream(tenantName string, sn StationName, retentionType string, retentionValue int, storageType string, idempotencyW int64, replicas int, tieredStorageEnabled bool, partition_number int) error {
	var maxMsgs int
	if retentionType == "messages" && retentionValue > 0 {
		maxMsgs = retentionValue
	} else {
		maxMsgs = -1
	}

	var maxBytes int
	if retentionType == "bytes" && retentionValue > 0 {
		maxBytes = retentionValue
	} else {
		maxBytes = -1
	}

	maxAge := GetStationMaxAge(retentionType, retentionValue)
	retentionPolicy := getRetentionPolicy(retentionType)

	var storage StorageType
	if storageType == "memory" {
		storage = MemoryStorage
	} else {
		storage = FileStorage
	}

	var idempotencyWindow time.Duration
	if idempotencyW <= 0 {
		idempotencyWindow = 2 * time.Minute // default
	} else if idempotencyW < 100 {
		idempotencyWindow = time.Duration(100) * time.Millisecond // minimum is 100 millis
	} else {
		idempotencyWindow = time.Duration(idempotencyW) * time.Millisecond
	}

	var internName string
	if partition_number > 0 {
		internName = fmt.Sprintf("%v$%v", sn.Intern(), partition_number)
	} else {
		internName = sn.Intern()
	}

	return s.
		memphisAddStream(tenantName, &StreamConfig{
			Name:                 internName,
			Subjects:             []string{internName + ".>"},
			Retention:            retentionPolicy,
			MaxConsumers:         -1,
			MaxMsgs:              int64(maxMsgs),
			MaxBytes:             int64(maxBytes),
			Discard:              DiscardOld,
			MaxAge:               maxAge,
			MaxMsgsPer:           -1,
			Storage:              storage,
			Replicas:             replicas,
			NoAck:                false,
			Duplicates:           idempotencyWindow,
			TieredStorageEnabled: tieredStorageEnabled,
		})
}

func (s *Server) WaitForLeaderElection() {
	if !s.JetStreamIsClustered() {
		return
	}

	for {
		js := s.getJetStream()
		mg := js.getMetaGroup()
		if mg == nil {
			break
		}
		ci := s.raftNodeToClusterInfo(mg)
		if ci == nil {
			break
		}

		if ci.Leader != "" {
			break
		} else {
			time.Sleep(100 * time.Millisecond)
		}
	}
}

func (s *Server) CreateInternalJetStreamResources() {
	ready := !s.JetStreamIsClustered()
	retentionDur := time.Duration(s.opts.LogsRetentionDays) * time.Hour * 24

	successCh := make(chan error)

	if ready { // stand alone
		go tryCreateInternalJetStreamResources(s, retentionDur, successCh, false)
		err := <-successCh
		if err != nil {
			s.Errorf("CreateInternalJetStreamResources: system streams creation failed: %v", err.Error())
		}
	} else {
		s.WaitForLeaderElection()
		if s.JetStreamIsLeader() {
			for !ready { // wait for cluster to be ready if we are in cluster mode
				timeout := time.NewTimer(1 * time.Minute)
				go tryCreateInternalJetStreamResources(s, retentionDur, successCh, true)
				select {
				case <-timeout.C:
					s.Warnf("CreateInternalJetStreamResources: system streams creation takes more than a minute")
					err := <-successCh
					if err != nil {
						s.Warnf("CreateInternalJetStreamResources: %v", err.Error())
						continue
					}
					ready = true
				case err := <-successCh:
					if err != nil {
						s.Warnf("CreateInternalJetStreamResources: %v", err.Error())
						<-timeout.C
						continue
					}
					timeout.Stop()
					ready = true
				}
			}
		}
	}

	if s.memphis.activateSysLogsPubFunc == nil {
		s.Fatalf("internal error: sys logs publish activation func is not initialized")
	}
	s.memphis.activateSysLogsPubFunc()
	s.popFallbackLogs()
}

func tryCreateInternalJetStreamResources(s *Server, retentionDur time.Duration, successCh chan error, isCluster bool) {
	replicas := 1
	if isCluster {
		replicas = 3
	}

	v, err := s.Varz(nil)
	if err != nil {
		successCh <- err
		return
	}

	// system logs stream
	if shouldPersistSysLogs() && !SYSLOGS_STREAM_CREATED {
		err = s.memphisAddStream(s.MemphisGlobalAccountString(), &StreamConfig{
			Name:         syslogsStreamName,
			Subjects:     []string{syslogsStreamName + ".>"},
			Retention:    LimitsPolicy,
			MaxAge:       retentionDur,
			MaxBytes:     v.JetStream.Config.MaxStore / 3, // tops third of the available storage
			MaxConsumers: -1,
			Discard:      DiscardOld,
			Storage:      FileStorage,
			Replicas:     replicas,
		})
		if err != nil && IsNatsErr(err, JSClusterNoPeersErrF) {
			time.Sleep(1 * time.Second)
			tryCreateInternalJetStreamResources(s, retentionDur, successCh, isCluster)
			return
		}
		if err != nil && !IsNatsErr(err, JSStreamNameExistErr) {
			successCh <- err
			return
		}
		SYSLOGS_STREAM_CREATED = true
	}

	idempotencyWindow := time.Duration(1 * time.Minute)
	// tiered storage stream
	if !TIERED_STORAGE_STREAM_CREATED {
		err = s.memphisAddStream(s.MemphisGlobalAccountString(), &StreamConfig{
			Name:         tieredStorageStream,
			Subjects:     []string{tieredStorageStream + ".>"},
			Retention:    WorkQueuePolicy,
			MaxAge:       time.Hour * 24,
			MaxConsumers: -1,
			Discard:      DiscardOld,
			Storage:      FileStorage,
			Replicas:     replicas,
			Duplicates:   idempotencyWindow,
		})
		if err != nil && IsNatsErr(err, JSClusterNoPeersErrF) {
			time.Sleep(1 * time.Second)
			tryCreateInternalJetStreamResources(s, retentionDur, successCh, isCluster)
			return
		}
		if err != nil && !IsNatsErr(err, JSStreamNameExistErr) {
			successCh <- err
			return
		}
		TIERED_STORAGE_STREAM_CREATED = true
	}

	// create tiered storage consumer
	if !TIERED_STORAGE_CONSUMER_CREATED {
		cc := ConsumerConfig{
			DeliverPolicy: DeliverAll,
			AckPolicy:     AckExplicit,
			Durable:       TIERED_STORAGE_CONSUMER,
			FilterSubject: tieredStorageStream + ".>",
			AckWait:       time.Duration(2) * time.Duration(s.opts.TieredStorageUploadIntervalSec) * time.Second,
			MaxAckPending: -1,
			MaxDeliver:    10,
		}
		err = serv.memphisAddConsumer(s.MemphisGlobalAccountString(), tieredStorageStream, &cc)
		if err != nil {
			successCh <- err
			return
		}
		TIERED_STORAGE_CONSUMER_CREATED = true
	}

	// dls unacked messages stream
	if !DLS_UNACKED_STREAM_CREATED {
		err = s.memphisAddStream(s.MemphisGlobalAccountString(), &StreamConfig{
			Name:         dlsUnackedStream,
			Subjects:     []string{JSAdvisoryConsumerMaxDeliveryExceedPre + ".>"},
			Retention:    WorkQueuePolicy,
			MaxAge:       time.Hour * 24,
			MaxConsumers: -1,
			Discard:      DiscardOld,
			Storage:      FileStorage,
			Replicas:     replicas,
		})
		if err != nil && !IsNatsErr(err, JSStreamNameExistErr) {
			successCh <- err
			return
		}
		DLS_UNACKED_STREAM_CREATED = true
	}

	// create dls unacked consumer
	if !DLS_UNACKED_CONSUMER_CREATED {
		cc := ConsumerConfig{
			DeliverPolicy: DeliverAll,
			AckPolicy:     AckExplicit,
			Durable:       DLS_UNACKED_CONSUMER,
			AckWait:       time.Duration(80) * time.Second,
			MaxAckPending: -1,
			MaxDeliver:    10,
		}
		err = serv.memphisAddConsumer(s.MemphisGlobalAccountString(), dlsUnackedStream, &cc)
		if err != nil {
			successCh <- err
			return
		}
		DLS_UNACKED_CONSUMER_CREATED = true
	}

	// create schemaverse dls stream
	if !DLS_SCHEMAVERSE_STREAM_CREATED {
		err = s.memphisAddStream(s.MemphisGlobalAccountString(), &StreamConfig{
			Name:         dlsSchemaverseStream,
			Subjects:     []string{SCHEMAVERSE_DLS_INNER_SUBJ},
			Retention:    WorkQueuePolicy,
			MaxAge:       time.Hour * 24,
			MaxConsumers: -1,
			Discard:      DiscardOld,
			Storage:      FileStorage,
			Replicas:     replicas,
		})
		if err != nil && !IsNatsErr(err, JSStreamNameExistErr) {
			successCh <- err
			return
		}
		DLS_SCHEMAVERSE_STREAM_CREATED = true
	}

	// create schemaverse dls consumer
	if !DLS_SCHEMAVERSE_CONSUMER_CREATED {
		cc := ConsumerConfig{
			DeliverPolicy: DeliverAll,
			AckPolicy:     AckExplicit,
			Durable:       SCHEMAVERSE_DLS_CONSUMER,
			AckWait:       time.Duration(80) * time.Second,
			MaxAckPending: -1,
			MaxDeliver:    10,
		}
		err = serv.memphisAddConsumer(s.MemphisGlobalAccountString(), dlsSchemaverseStream, &cc)
		if err != nil {
			successCh <- err
			return
		}
		DLS_SCHEMAVERSE_CONSUMER_CREATED = true
	}

	// delete the old version throughput stream
	if THROUGHPUT_LEGACY_STREAM_EXIST {
		err = s.memphisDeleteStream(s.MemphisGlobalAccountString(), throughputStreamName)
		if err != nil && !IsNatsErr(err, JSStreamNotFoundErr) {
			s.Errorf("Failed deleting old internal throughput stream - %s", err.Error())
		}
	}

	// throughput kv
	if !THROUGHPUT_STREAM_CREATED {
		err = s.memphisAddStream(s.MemphisGlobalAccountString(), &StreamConfig{
			Name:         (throughputStreamNameV1),
			Subjects:     []string{throughputStreamNameV1 + ".>"},
			Retention:    LimitsPolicy,
			MaxConsumers: -1,
			MaxMsgs:      int64(-1),
			MaxBytes:     int64(-1),
			Discard:      DiscardOld,
			MaxMsgsPer:   ws_updates_interval_sec,
			Storage:      FileStorage,
			Replicas:     replicas,
			NoAck:        false,
		})
		if err != nil && !IsNatsErr(err, JSStreamNameExistErr) {
			successCh <- err
			return
		}
		TIERED_STORAGE_STREAM_CREATED = true
	}
	successCh <- nil
}

func (s *Server) popFallbackLogs() {
	select {
	case <-s.memphis.fallbackLogQ.ch:
		break
	default:
		// if there were not fallback logs, exit
		return
	}
	logs := s.memphis.fallbackLogQ.pop()

	for _, l := range logs {
		log := l
		publishLogToSubjectAndAnalytics(s, log.label, log.log)
	}
}

func (s *Server) memphisAddStream(tenantName string, sc *StreamConfig) error {
	requestSubject := fmt.Sprintf(JSApiStreamCreateT, sc.Name)

	request, err := json.Marshal(sc)
	if err != nil {
		return err
	}

	var resp JSApiStreamCreateResponse
	err = jsApiRequest(tenantName, s, requestSubject, kindCreateStream, request, &resp)
	if err != nil {
		return err
	}

	return resp.ToError()
}

func (s *Server) memphisDeleteStream(tenantName, streamName string) error {
	requestSubject := fmt.Sprintf(JSApiStreamDeleteT, streamName)

	var resp JSApiStreamCreateResponse
	err := jsApiRequest(tenantName, s, requestSubject, kindCreateStream, nil, &resp)
	if err != nil {
		return err
	}

	return resp.ToError()
}

func (s *Server) memphisUpdateStream(tenantName string, sc *StreamConfig) error {
	requestSubject := fmt.Sprintf(JSApiStreamUpdateT, sc.Name)

	request, err := json.Marshal(sc)
	if err != nil {
		return err
	}

	var resp JSApiStreamUpdateResponse
	err = jsApiRequest(tenantName, s, requestSubject, kindUpdateStream, request, &resp)
	if err != nil {
		return err
	}

	return resp.ToError()
}

func getInternalConsumerName(cn string) string {
	return replaceDelimiters(cn)
}

func (s *Server) CreateConsumer(tenantName string, consumer models.Consumer, station models.Station, partitionsList []int) error {
	var consumerName string
	if consumer.ConsumersGroup != "" {
		consumerName = consumer.ConsumersGroup
	} else {
		consumerName = consumer.Name
	}

	consumerName = getInternalConsumerName(consumerName)

	var maxAckTimeMs int64
	if consumer.MaxAckTimeMs <= 0 {
		maxAckTimeMs = 30000 // 30 sec
	} else {
		maxAckTimeMs = consumer.MaxAckTimeMs
	}

	var MaxMsgDeliveries int
	if consumer.MaxMsgDeliveries <= 0 || consumer.MaxMsgDeliveries > 10 {
		MaxMsgDeliveries = 10
	} else {
		MaxMsgDeliveries = consumer.MaxMsgDeliveries
	}

	stationName, err := StationNameFromStr(station.Name)
	if err != nil {
		return err
	}

	if len(partitionsList) > len(station.PartitionsList) {
		partitionsList = station.PartitionsList
	}

	var deliveryPolicy DeliverPolicy
	var optStartSeq uint64
	// This check for case when the last message is 0 (in case StartConsumeFromSequence > 1 the LastMessages is 0 )
	if consumer.LastMessages == 0 && consumer.StartConsumeFromSeq == 0 {
		deliveryPolicy = DeliverNew
	} else if consumer.LastMessages > 0 {
		streamInfo, err := serv.memphisStreamInfo(tenantName, stationName.Intern())
		if err != nil {
			return err
		}
		lastSeq := streamInfo.State.LastSeq
		lastMessages := (lastSeq - uint64(consumer.LastMessages)) + 1
		if int(lastMessages) < 1 {
			lastMessages = uint64(1)
		}
		deliveryPolicy = DeliverByStartSequence
		optStartSeq = lastMessages
	} else if consumer.StartConsumeFromSeq > 1 {
		deliveryPolicy = DeliverByStartSequence
		optStartSeq = consumer.StartConsumeFromSeq
	} else if consumer.StartConsumeFromSeq == 1 || consumer.LastMessages == -1 {
		deliveryPolicy = DeliverAll
	}
	if len(partitionsList) == 0 {
		consumerConfig := &ConsumerConfig{
			Durable:       consumerName,
			DeliverPolicy: deliveryPolicy,
			AckPolicy:     AckExplicit,
			AckWait:       time.Duration(maxAckTimeMs) * time.Millisecond,
			MaxDeliver:    MaxMsgDeliveries,
			FilterSubject: stationName.Intern() + ".final",
			ReplayPolicy:  ReplayInstant,
			MaxAckPending: -1,
			HeadersOnly:   false,
			// RateLimit: ,// Bits per sec
			// Heartbeat: // time.Duration,
		}

		if deliveryPolicy == DeliverByStartSequence {
			consumerConfig.OptStartSeq = optStartSeq
		}
		err = s.memphisAddConsumer(tenantName, stationName.Intern(), consumerConfig)
		return err
	} else {
		for _, pl := range partitionsList {
			consumerConfig := &ConsumerConfig{
				Durable:       consumerName,
				DeliverPolicy: deliveryPolicy,
				AckPolicy:     AckExplicit,
				AckWait:       time.Duration(maxAckTimeMs) * time.Millisecond,
				MaxDeliver:    MaxMsgDeliveries,
				FilterSubject: stationName.Intern() + "$" + strconv.Itoa(pl) + ".final",
				ReplayPolicy:  ReplayInstant,
				MaxAckPending: -1,
				HeadersOnly:   false,
				// RateLimit: ,// Bits per sec
				// Heartbeat: // time.Duration,
			}

			if deliveryPolicy == DeliverByStartSequence {
				consumerConfig.OptStartSeq = optStartSeq
			}
			err = s.memphisAddConsumer(tenantName, stationName.Intern(), consumerConfig)
			if err != nil {
				return err
			}
		}
	}
	return nil
}

func (s *Server) memphisAddConsumer(tenantName, streamName string, cc *ConsumerConfig) error {
	requestSubject := fmt.Sprintf(JSApiConsumerCreateT, streamName)
	if cc.Durable != _EMPTY_ {
		requestSubject = fmt.Sprintf(JSApiDurableCreateT, streamName, cc.Durable)
	}

	request := CreateConsumerRequest{Stream: streamName, Config: *cc}
	rawRequest, err := json.Marshal(request)
	if err != nil {
		return err
	}
	var resp JSApiConsumerCreateResponse
	err = jsApiRequest(tenantName, s, requestSubject, kindCreateConsumer, []byte(rawRequest), &resp)
	if err != nil {
		return err
	}

	return resp.ToError()
}

func (s *Server) RemoveConsumer(tenantName string, stationName StationName, cn string, partitionsList []int) error {
	cn = getInternalConsumerName(cn)
	if len(partitionsList) == 0 {
		return s.memphisRemoveConsumer(tenantName, stationName.Intern(), cn)
	} else {
		for _, pl := range partitionsList {
			err := s.memphisRemoveConsumer(tenantName, stationName.Intern()+"$"+strconv.Itoa(pl), cn)
			if err != nil {
				return err
			}
		}
	}
	return nil
}

func (s *Server) memphisRemoveConsumer(tenantName, streamName, cn string) error {
	requestSubject := fmt.Sprintf(JSApiConsumerDeleteT, streamName, cn)
	var resp JSApiConsumerDeleteResponse
	err := jsApiRequest(tenantName, s, requestSubject, kindDeleteConsumer, []byte(_EMPTY_), &resp)
	if err != nil {
		return err
	}

	return resp.ToError()
}

<<<<<<< HEAD
func (s *Server) GetCgInfo(tenantName string, stationName StationName, cgName string, partitionsList []int) (*ConsumerInfo, error) {
=======
func (s *Server) GetCgInfo(tenantName string, stationName StationName, cgName string, partitionNumber int) (*ConsumerInfo, error) {
	cgName = replaceDelimiters(cgName)

	var streamName string
	if partitionNumber == -1 {
		streamName = stationName.Intern()
	} else {
		streamName = fmt.Sprintf("%v$%v", stationName.Intern(), partitionNumber)
	}

	requestSubject := fmt.Sprintf(JSApiConsumerInfoT, streamName, cgName)

>>>>>>> b5212a1b
	var resp JSApiConsumerInfoResponse
	cgName = replaceDelimiters(cgName)
	var cgInfo *ConsumerInfo
	if len(partitionsList) == 0 {
		requestSubject := fmt.Sprintf(JSApiConsumerInfoT, stationName.Intern(), cgName)
		err := jsApiRequest(tenantName, s, requestSubject, kindConsumerInfo, []byte(_EMPTY_), &resp)
		if err != nil {
			return nil, err
		}
		err = resp.ToError()
		if err != nil {
			return nil, err
		}
		cgInfo = resp.ConsumerInfo
	} else {
		init := false
		for _, pl := range partitionsList {
			stationWithPartition := fmt.Sprintf("%s$%s", stationName.Intern(), strconv.Itoa(pl))
			requestSubject := fmt.Sprintf(JSApiConsumerInfoT, stationWithPartition, cgName)
			err := jsApiRequest(tenantName, s, requestSubject, kindConsumerInfo, []byte(_EMPTY_), &resp)
			if err != nil {
				return nil, err
			}
			err = resp.ToError()
			if err != nil {
				return nil, err
			}
			if !init {
				cgInfo = resp.ConsumerInfo
				init = true
			} else {
				cgInfo.NumAckPending += resp.ConsumerInfo.NumAckPending
				cgInfo.NumRedelivered += resp.ConsumerInfo.NumRedelivered
				cgInfo.NumWaiting += resp.ConsumerInfo.NumWaiting
				cgInfo.NumPending += resp.ConsumerInfo.NumPending
			}
		}
	}

	return cgInfo, nil
}

func (s *Server) RemoveStream(tenantName, streamName string) error {
	requestSubject := fmt.Sprintf(JSApiStreamDeleteT, streamName)

	var resp JSApiStreamDeleteResponse
	err := jsApiRequest(tenantName, s, requestSubject, kindDeleteStream, []byte(_EMPTY_), &resp)
	if err != nil {
		return err
	}

	return resp.ToError()
}

func (s *Server) PurgeStream(tenantName, streamName string, partitionNumber int) error {
	var streamAndPartition string
	if partitionNumber == -1 {
		streamAndPartition = streamName
	} else {
		streamAndPartition = fmt.Sprintf("%v$%v", streamName, partitionNumber)
	}
	requestSubject := fmt.Sprintf(JSApiStreamPurgeT, streamAndPartition)

	var resp JSApiStreamPurgeResponse
	err := jsApiRequest(tenantName, s, requestSubject, kindPurgeStream, []byte(_EMPTY_), &resp)
	if err != nil {
		return err
	}

	return resp.ToError()
}

func (s *Server) Opts() *Options {
	return s.opts
}

func (s *Server) MemphisVersion() string {
	data, _ := os.ReadFile("version.conf")
	return string(data)
}

func (s *Server) RemoveMsg(tenantName string, stationName StationName, msgSeq uint64, partitionNumber int) error {
	var streamName string
	if partitionNumber == -1 {
		streamName = stationName.Intern()
	} else {
		streamName = fmt.Sprintf("%v$%v", stationName.Intern(), partitionNumber)
	}
	requestSubject := fmt.Sprintf(JSApiMsgDeleteT, streamName)

	var resp JSApiMsgDeleteResponse
	req := JSApiMsgDeleteRequest{Seq: msgSeq}
	reqj, _ := json.Marshal(req)
	err := jsApiRequest(tenantName, s, requestSubject, kindDeleteMessage, reqj, &resp)
	if err != nil {
		return err
	}

	return resp.ToError()
}

func (s *Server) GetTotalMessagesInStation(tenantName string, streamName string) (int, error) {
	streamInfo, err := s.memphisStreamInfo(tenantName, streamName)
	if err != nil {
		return 0, err
	}

	return int(streamInfo.State.Msgs), nil
}

// low level call, call only with internal station name (i.e stream name)!
func (s *Server) memphisStreamInfo(tenantName string, streamName string) (*StreamInfo, error) {
	requestSubject := fmt.Sprintf(JSApiStreamInfoT, streamName)

	var resp JSApiStreamInfoResponse
	err := jsApiRequest(tenantName, s, requestSubject, kindStreamInfo, []byte(_EMPTY_), &resp)
	if err != nil {
		return nil, err
	}

	err = resp.ToError()
	if err != nil {
		return nil, err
	}

	return resp.StreamInfo, nil
}

func (s *Server) memphisPurgeResourcesAccount(tenantName string) error {
	requestSubject := fmt.Sprintf(JSApiAccountPurgeT, tenantName)

	var resp JSApiAccountPurgeResponse
	err := jsApiRequest(tenantName, s, requestSubject, kindPurgeAccount, nil, &resp)
	if err != nil {
		return err
	}

	err = resp.ToError()
	if err != nil {
		return err
	}

	return nil
}

func (s *Server) GetAvgMsgSizeInStation(station models.Station) (int64, error) {
	stationName, err := StationNameFromStr(station.Name)
	if err != nil {
		return 0, err
	}

	var msgBytes uint64
	var msgCount uint64
	if len(station.PartitionsList) == 0 {
		streamInfo, err := s.memphisStreamInfo(station.TenantName, stationName.Intern())
		if err != nil || streamInfo.State.Bytes == 0 {
			return 0, err
		}
		msgBytes = streamInfo.State.Bytes
		msgCount = streamInfo.State.Msgs
	} else {
		for _, p := range station.PartitionsList {
			streamInfo, err := s.memphisStreamInfo(station.TenantName, fmt.Sprintf("%v$%v", stationName.Intern(), p))
			if err != nil {
				return 0, err
			}
			msgBytes = msgBytes + streamInfo.State.Bytes
			msgCount = msgCount + streamInfo.State.Msgs
		}
	}

	if err != nil || msgBytes == 0 {
		return 0, err
	}

	return int64(msgBytes / msgCount), nil
}

func (s *Server) GetAvgMsgSizeInPartition(tenantName, streamName string) (int64, error) {
	var msgBytes uint64
	var msgCount uint64

	streamInfo, err := s.memphisStreamInfo(tenantName, streamName)
	if err != nil || streamInfo.State.Bytes == 0 {
		return 0, err
	}
	msgBytes = streamInfo.State.Bytes
	msgCount = streamInfo.State.Msgs

	return int64(msgBytes / msgCount), nil
}

func (s *Server) memphisAllStreamsInfo(tenantName string) ([]*StreamInfo, error) {
	requestSubject := JSApiStreamList
	streams := make([]*StreamInfo, 0)

	offset := 0
	offsetReq := ApiPagedRequest{Offset: offset}
	request := JSApiStreamListRequest{ApiPagedRequest: offsetReq}
	rawRequest, err := json.Marshal(request)
	if err != nil {
		return nil, err
	}
	var resp JSApiStreamListResponse
	err = jsApiRequest(tenantName, s, requestSubject, kindStreamList, []byte(rawRequest), &resp)
	if err != nil {
		return nil, err
	}
	err = resp.ToError()
	if err != nil {
		return nil, err
	}
	streams = append(streams, resp.Streams...)

	for len(streams) < resp.Total {
		offset += resp.Limit
		offsetReq := ApiPagedRequest{Offset: offset}
		request := JSApiStreamListRequest{ApiPagedRequest: offsetReq}
		rawRequest, err := json.Marshal(request)
		if err != nil {
			return nil, err
		}

		err = jsApiRequest(tenantName, s, requestSubject, kindStreamList, []byte(rawRequest), &resp)
		if err != nil {
			return nil, err
		}
		err = resp.ToError()
		if err != nil {
			return nil, err
		}

		streams = append(streams, resp.Streams...)
	}

	return streams, nil
}

func (s *Server) GetMessages(station models.Station, messagesToFetch int) ([]models.MessageDetails, error) {
	stationName, err := StationNameFromStr(station.Name)
	if err != nil {
		return []models.MessageDetails{}, err
	}

	if len(station.PartitionsList) == 0 {
		return s.GetMessagesFromPartition(station, stationName.Intern(), messagesToFetch, 0)
	} else {
		var messages Messages
		for _, p := range station.PartitionsList {
			partitionMessages, err := s.GetMessagesFromPartition(station, fmt.Sprintf("%v$%v", stationName.Intern(), p), messagesToFetch, p)
			if err != nil {
				return []models.MessageDetails{}, err
			}
			messages = append(messages, partitionMessages...)
		}

		if len(messages) == 0 {
			return []models.MessageDetails{}, nil
		} else if len(messages) <= 1000 {
			return messages, nil
		} else {
			sort.Sort(messages)
			return messages[:1000], nil
		}
	}
}

func (msgs Messages) Len() int {
	return len(msgs)
}

func (msgs Messages) Less(i, j int) bool {
	return msgs[i].TimeSent.Before(msgs[j].TimeSent)
}

func (msgs Messages) Swap(i, j int) {
	msgs[i], msgs[j] = msgs[j], msgs[i]
}

func (s *Server) GetMessagesFromPartition(station models.Station, streamName string, messagesToFetch int, partition int) ([]models.MessageDetails, error) {
	streamInfo, err := s.memphisStreamInfo(station.TenantName, streamName)
	if err != nil {
		return []models.MessageDetails{}, err
	}
	totalMessages := streamInfo.State.Msgs
	lastStreamSeq := streamInfo.State.LastSeq

	var startSequence uint64 = 1
	if totalMessages > uint64(messagesToFetch) {
		startSequence = lastStreamSeq - uint64(messagesToFetch) + 1
	} else {
		messagesToFetch = int(totalMessages)
	}

	filterSubj := streamName + ".final"
	if !station.IsNative {
		filterSubj = ""
	}

	msgs, err := s.memphisGetMsgs(station.TenantName, filterSubj,
		streamName,
		startSequence,
		messagesToFetch,
		5*time.Second,
		true,
	)
	var messages []models.MessageDetails
	if err != nil {
		return []models.MessageDetails{}, err
	}

	stationIsNative := station.IsNative

	for _, msg := range msgs {
		messageDetails := models.MessageDetails{
			MessageSeq: int(msg.Sequence),
			TimeSent:   msg.Time,
			Size:       len(msg.Subject) + len(msg.Data) + len(msg.Header),
		}

		data := hex.EncodeToString(msg.Data)
		if len(data) > 80 { // get the first chars for preview needs
			data = data[0:80]
		}
		messageDetails.Data = data

		var headersJson map[string]string
		if stationIsNative {
			if msg.Header != nil {
				headersJson, err = DecodeHeader(msg.Header)
				if err != nil {
					return nil, err
				}
			}
			connectionIdHeader := headersJson["$memphis_connectionId"]
			producedByHeader := strings.ToLower(headersJson["$memphis_producedBy"])

			// This check for backward compatability
			if connectionIdHeader == "" || producedByHeader == "" {
				connectionIdHeader = headersJson["connectionId"]
				producedByHeader = strings.ToLower(headersJson["producedBy"])
				if connectionIdHeader == "" || producedByHeader == "" {
					return []models.MessageDetails{}, errors.New("missing mandatory message headers, please upgrade the SDK version you are using")
				}
			}

			for header := range headersJson {
				if strings.HasPrefix(header, "$memphis") {
					delete(headersJson, header)
				}
			}

			if producedByHeader == "$memphis_dls" { // skip poison messages which have been resent
				continue
			}
			messageDetails.ProducedBy = producedByHeader
			messageDetails.ConnectionId = connectionIdHeader
			messageDetails.Headers = headersJson
			messageDetails.Partition = partition
		}

		messages = append(messages, messageDetails)
	}

	sort.Slice(messages, func(i, j int) bool {
		return messages[i].MessageSeq < messages[j].MessageSeq
	})

	return messages, nil
}

func getHdrLastIdxFromRaw(msg []byte) int {
	inCrlf := false
	inDouble := false
	for i, b := range msg {
		switch b {
		case '\r':
			inCrlf = true
		case '\n':
			if inDouble {
				return i
			}
			inDouble = inCrlf
			inCrlf = false
		default:
			inCrlf, inDouble = false, false
		}
	}
	return -1
}

func (s *Server) memphisGetMsgs(tenantName, filterSubj, streamName string, startSeq uint64, amount int, timeout time.Duration, findHeader bool) ([]StoredMsg, error) {
	uid, _ := uuid.NewV4()
	durableName := "$memphis_fetch_messages_consumer_" + uid.String()

	cc := ConsumerConfig{
		FilterSubject: filterSubj,
		OptStartSeq:   startSeq,
		DeliverPolicy: DeliverByStartSequence,
		Durable:       durableName,
		AckPolicy:     AckExplicit,
		Replicas:      1,
	}

	err := s.memphisAddConsumer(tenantName, streamName, &cc)
	if err != nil {
		return nil, err
	}

	responseChan := make(chan StoredMsg)
	subject := fmt.Sprintf(JSApiRequestNextT, streamName, durableName)
	reply := durableName + "_reply"
	req := []byte(strconv.Itoa(amount))

	account, err := s.lookupAccount(tenantName)
	if err != nil {
		return nil, err
	}

	sub, err := s.subscribeOnAcc(account, reply, reply+"_sid", func(_ *client, subject, reply string, msg []byte) {
		go func(respCh chan StoredMsg, reply string, msg []byte, findHeader bool) {
			// ack
			s.sendInternalAccountMsg(account, reply, []byte(_EMPTY_))

			rawTs := tokenAt(reply, 8)
			seq, _, _ := ackReplyInfo(reply)

			intTs, err := strconv.Atoi(rawTs)
			if err != nil {
				s.Errorf("memphisGetMsgs: %v", err.Error())
				return
			}

			dataFirstIdx := 0
			dataLen := len(msg)
			if findHeader {
				dataFirstIdx = getHdrLastIdxFromRaw(msg) + 1
				if dataFirstIdx > len(msg)-len(CR_LF) {
					s.Errorf("memphisGetMsgs: memphis error parsing in station get messages")
					return
				}

				dataLen = len(msg) - dataFirstIdx
			}
			dataLen -= len(CR_LF)

			respCh <- StoredMsg{
				Sequence: uint64(seq),
				Header:   msg[:dataFirstIdx],
				Data:     msg[dataFirstIdx : dataFirstIdx+dataLen],
				Time:     time.Unix(0, int64(intTs)),
			}
		}(responseChan, reply, copyBytes(msg), findHeader)
	})
	if err != nil {
		return nil, err
	}

	s.sendInternalAccountMsgWithReply(account, subject, reply, nil, req, true)

	var msgs []StoredMsg
	timer := time.NewTimer(timeout)
	for i := 0; i < amount; i++ {
		select {
		case <-timer.C:
			goto cleanup
		case msg := <-responseChan:
			msgs = append(msgs, msg)
		}
	}

cleanup:
	timer.Stop()
	s.unsubscribeOnAcc(account, sub)
	time.AfterFunc(500*time.Millisecond, func() { serv.memphisRemoveConsumer(tenantName, streamName, durableName) })

	return msgs, nil
}

func (s *Server) GetMessage(tenantName string, stationName StationName, msgSeq uint64, paritionNumber int) (*StoredMsg, error) {
	var streamName string
	if paritionNumber != -1 {
		streamName = fmt.Sprintf("%v$%v", stationName.Intern(), paritionNumber)
	} else {
		streamName = stationName.Intern()
	}

	return s.memphisGetMessage(tenantName, streamName, msgSeq)
}

func (s *Server) GetLeaderAndFollowers(station models.Station) (string, []string, error) {
	var followers []string
	stationName, err := StationNameFromStr(station.Name)
	if err != nil {
		return "", followers, err
	}

	streamInfo, err := s.memphisStreamInfo(station.TenantName, stationName.Intern())
	if err != nil {
		return "", followers, err
	}

	for _, replica := range streamInfo.Cluster.Replicas {
		followers = append(followers, replica.Name)
	}

	return streamInfo.Cluster.Leader, followers, nil
}

func (s *Server) memphisGetMessage(tenantName, streamName string, msgSeq uint64) (*StoredMsg, error) {
	requestSubject := fmt.Sprintf(JSApiMsgGetT, streamName)
	request := JSApiMsgGetRequest{Seq: msgSeq}
	rawRequest, err := json.Marshal(request)
	if err != nil {
		return nil, err
	}

	var resp JSApiMsgGetResponse
	err = jsApiRequest(tenantName, s, requestSubject, kindGetMsg, rawRequest, &resp)
	if err != nil {
		return nil, err
	}

	err = resp.ToError()
	if err != nil {
		return nil, err
	}

	return resp.Message, nil
}

func (s *Server) queueSubscribe(tenantName string, subj, queueGroupName string, cb simplifiedMsgHandler) error {
	acc, err := s.lookupAccount(tenantName)
	if err != nil {
		return err
	}

	acc.mu.Lock()
	c := acc.internalClient()

	acc.isid++
	sid := strconv.FormatUint(acc.isid, 10)
	acc.mu.Unlock()

	wcb := func(_ *subscription, c *client, _ *Account, subject, reply string, rmsg []byte) {
		cb(c, subject, reply, rmsg)
	}

	_, err = c.processSub([]byte(subj), []byte(queueGroupName), []byte(sid), wcb, false)

	return err
}

func (s *Server) subscribeOnAcc(acc *Account, subj, sid string, cb simplifiedMsgHandler) (*subscription, error) {
	acc.mu.Lock()
	c := acc.internalClient()
	acc.mu.Unlock()

	wcb := func(_ *subscription, c *client, _ *Account, subject, reply string, rmsg []byte) {
		cb(c, subject, reply, rmsg)
	}

	return c.processSub([]byte(subj), nil, []byte(sid), wcb, false)
}

func (s *Server) unsubscribeOnAcc(acc *Account, sub *subscription) error {
	acc.mu.Lock()
	c := acc.internalClient()
	acc.mu.Unlock()
	return c.processUnsub(sub.sid)
}

func (s *Server) ResendPoisonMessage(tenantName, subject string, data, headers []byte) error {
	hdrs := make(map[string]string)
	err := json.Unmarshal(headers, &hdrs)
	if err != nil {
		return err
	}

	hdrs["$memphis_producedBy"] = "$memphis_dls"

	if hdrs["producedBy"] != "" {
		delete(hdrs, "producedBy")
	}

	account, err := s.lookupAccount(tenantName)
	if err != nil {
		return err
	}

	s.sendInternalMsgWithHeaderLocked(account, subject, hdrs, data)
	return nil
}

func (s *Server) sendInternalMsgWithHeaderLocked(acc *Account, subj string, hdr map[string]string, msg interface{}) {

	acc.mu.Lock()
	c := acc.internalClient()
	acc.mu.Unlock()

	s.mu.Lock()
	if s.sys == nil || s.sys.sendq == nil {
		return
	}
	s.sys.sendq.push(newPubMsg(c, subj, _EMPTY_, nil, hdr, msg, noCompression, false, false))
	s.mu.Unlock()
}

func DecodeHeader(buf []byte) (map[string]string, error) {
	tp := textproto.NewReader(bufio.NewReader(bytes.NewReader(buf)))
	l, err := tp.ReadLine()
	hdr := make(map[string]string)
	if l == _EMPTY_ {
		return hdr, nil
	}

	if err != nil || len(l) < hdrPreEnd || l[:hdrPreEnd] != hdrLine[:hdrPreEnd] {
		return nil, ErrBadHeader
	}

	// tp.readMIMEHeader changes key cases
	mh, err := readMIMEHeader(tp)
	if err != nil {
		return nil, err
	}

	// Check if we have an inlined status.
	if len(l) > hdrPreEnd {
		var description string
		status := strings.TrimSpace(l[hdrPreEnd:])
		if len(status) != statusLen {
			description = strings.TrimSpace(status[statusLen:])
			status = status[:statusLen]
		}
		mh.Add(statusHdr, status)
		if len(description) > 0 {
			mh.Add(descrHdr, description)
		}
	}

	for k, v := range mh {
		hdr[k] = v[0]
	}
	return hdr, nil
}

// readMIMEHeader returns a MIMEHeader that preserves the
// original case of the MIME header, based on the implementation
// of textproto.ReadMIMEHeader.
//
// https://golang.org/pkg/net/textproto/#Reader.ReadMIMEHeader
func readMIMEHeader(tp *textproto.Reader) (textproto.MIMEHeader, error) {
	m := make(textproto.MIMEHeader)
	for {
		kv, err := tp.ReadLine()
		if len(kv) == 0 {
			return m, err
		}

		// Process key fetching original case.
		i := strings.IndexByte(kv, ':')
		if i < 0 {
			return nil, ErrBadHeader
		}
		key := kv[:i]
		if key == "" {
			// Skip empty keys.
			continue
		}
		i++
		for i < len(kv) && (kv[i] == ' ' || kv[i] == '\t') {
			i++
		}
		value := string(kv[i:])
		m[key] = append(m[key], value)
		if err != nil {
			return m, err
		}
	}
}

func GetMemphisOpts(opts *Options) (*Options, error) {
	_, configs, err := db.GetAllConfigurations()
	if err != nil {
		return nil, err
	}

	for _, conf := range configs {
		switch conf.Key {
		case "dls_retention":
			v, _ := strconv.Atoi(conf.Value)
			opts.DlsRetentionHours[conf.TenantName] = v
		case "logs_retention":
			v, _ := strconv.Atoi(conf.Value)
			opts.LogsRetentionDays = v
		case "tiered_storage_time_sec":
			v, _ := strconv.Atoi(conf.Value)
			opts.TieredStorageUploadIntervalSec = v
		case "ui_host":
			opts.UiHost = conf.Value
		case "broker_host":
			opts.BrokerHost = conf.Value
		case "rest_gw_host":
			opts.RestGwHost = conf.Value
		case "max_msg_size_mb":
			v, _ := strconv.Atoi(conf.Value)
			opts.MaxPayload = int32(v * 1024 * 1024)
		case "gc_producer_consumer_retention_hours":
			v, _ := strconv.Atoi(conf.Value)
			opts.GCProducersConsumersRetentionHours = v
		}
	}

	return opts, nil
}

func (s *Server) getTenantNameAndMessage(msg []byte) (string, string, error) {
	var ci ClientInfo
	var tenantName string
	message := string(msg)

	hdr := getHeader(ClientInfoHdr, msg)
	if len(hdr) > 0 {
		if err := json.Unmarshal(hdr, &ci); err != nil {
			return tenantName, message, err
		}
		tenantName = ci.Account
		message = message[len(hdrLine)+len(ClientInfoHdr)+len(hdr)+6:]
	} else {
		tenantName = s.MemphisGlobalAccountString()
	}

	return tenantName, message, nil
}

func generateRandomPassword(length int) string {
	allowedPasswordChars := "ABCDEFGHIJKLMNOPQRSTUVWXYZabcdefghijklmnopqrstuvwxyz0123456789!@#$"
	charsetLength := big.NewInt(int64(len(allowedPasswordChars)))
	password := make([]byte, length)

	for i := 0; i < length; i++ {
		randomIndex, _ := rand.Int(rand.Reader, charsetLength)
		password[i] = allowedPasswordChars[randomIndex.Int64()]
	}

	return string(password)
}

type UserConfig struct {
	User     string `json:"user"`
	Password string `json:"password"`
}

type AccountConfig struct {
	Jetstream *bool        `json:"jetstream,omitempty"`
	Users     []UserConfig `json:"users,omitempty"`
	Exports   string       `json:"exports,omitempty"`
	Imports   string       `json:"imports,omitempty"`
}

type Authorization struct {
	Users []UserConfig `json:"users,omitempty"`
}

type Data struct {
	Accounts map[string]AccountConfig `json:"accounts,omitempty"`
}

func generateJSONString(accounts map[string]AccountConfig) (string, error) {
	data := Data{
		Accounts: accounts,
	}

	jsonString, err := json.MarshalIndent(data, " ", "")
	if err != nil {
		return "", err
	}
	var dataMap map[string]interface{}
	err = json.Unmarshal(jsonString, &dataMap)
	if err != nil {
		panic(err)
	}
	newStr := string(jsonString)[1 : len(string(jsonString))-1]
	return newStr, nil
}

func getAccountsAndUsersString() (string, error) {
	decriptionKey := getAESKey()
	users, err := db.GetAllUsersByType([]string{"application"})
	if err != nil {
		return "", err
	}
	tenants, err := db.GetAllTenantsWithoutGlobal()
	if err != nil {
		return "", err
	}
	globalUsers := []UserConfig{{User: "$memphis", Password: configuration.CONNECTION_TOKEN + "_" + configuration.ROOT_PASSWORD}}
	accounts := map[string]AccountConfig{
		"$SYS": {
			Users: []UserConfig{
				{User: "$SYS", Password: configuration.CONNECTION_TOKEN + "_" + configuration.ROOT_PASSWORD},
			}},
	}
	if shouldCreateRootUserforGlobalAcc {
		_, globalT, err := db.GetGlobalTenant()
		if err != nil {
			return "", err
		}
		decryptedPass, err := DecryptAES(decriptionKey, globalT.InternalWSPass)
		if err != nil {
			return "", err
		}
		globalUsers = append(globalUsers, UserConfig{User: "$memphis_user$1", Password: decryptedPass})
		globalUsers = append(globalUsers, UserConfig{User: "root$1", Password: configuration.ROOT_PASSWORD})
	}
	tenantsToUsers := map[string][]UserConfig{}
	for _, user := range users {
		tName := user.TenantName
		decryptedUserPassword, err := DecryptAES(decriptionKey, user.Password)
		if err != nil {
			return "", err
		}
		if tName == MEMPHIS_GLOBAL_ACCOUNT {
			globalUsers = append(globalUsers, UserConfig{User: user.Username + "$1", Password: decryptedUserPassword})
			continue
		}
		if usrMap, ok := tenantsToUsers[tName]; !ok {
			tenantsToUsers[tName] = []UserConfig{{User: user.Username, Password: decryptedUserPassword}}
		} else {
			tenantsToUsers[tName] = append(usrMap, UserConfig{User: user.Username, Password: decryptedUserPassword})
		}
	}
	for _, t := range tenants {
		decryptedUserPassword, err := DecryptAES(decriptionKey, t.InternalWSPass)
		if err != nil {
			return "", err
		}
		internalAppUser := fmt.Sprintf("$%s$%v", t.Name, t.ID) // for internal use
		usrsList := []UserConfig{{User: internalAppUser, Password: configuration.CONNECTION_TOKEN + "_" + configuration.ROOT_PASSWORD}, {User: MEMPHIS_USERNAME + "$" + strconv.Itoa(t.ID), Password: decryptedUserPassword}}
		if usrMap, ok := tenantsToUsers[t.Name]; ok {
			for _, usr := range usrMap {
				usrChangeName := UserConfig{User: usr.User + "$" + strconv.Itoa(t.ID), Password: usr.Password}
				usrsList = append(usrsList, usrChangeName)
			}
		}
		accounts[t.Name] = AccountConfig{Jetstream: &enableJetStream, Users: usrsList, Imports: memphisReplaceImportString}
	}
	accounts[MEMPHIS_GLOBAL_ACCOUNT] = AccountConfig{Jetstream: &enableJetStream, Users: globalUsers, Exports: memphisReplaceExportString}
	jsonString, err := generateJSONString(accounts)
	if err != nil {
		return "", err
	}
	jsonString = strings.ReplaceAll(jsonString, `"replaceImports"`, memphisImportString)
	jsonString = strings.ReplaceAll(jsonString, `"replaceExports"`, memphisExportString)
	return jsonString, nil
}

func upsertAccountsAndUsers(Accounts []*Account, Users []*User) error {
	if len(Accounts) > 0 {
		tenantsToUpsert := []models.TenantForUpsert{}
		for _, account := range Accounts {
			name := account.GetName()
			if account.GetName() != DEFAULT_SYSTEM_ACCOUNT {
				name = strings.ToLower(name)
				encryptedPass, err := EncryptAES([]byte(generateRandomPassword(12)))
				if err != nil {
					return err
				}
				tenantsToUpsert = append(tenantsToUpsert, models.TenantForUpsert{Name: name, InternalWSPass: encryptedPass})
			}
		}
		err := db.UpsertBatchOfTenants(tenantsToUpsert)
		if err != nil {
			return err
		}
	}
	if len(Users) > 0 {
		usersToUpsert := []models.User{}
		for _, user := range Users {
			if user.Account.GetName() != DEFAULT_SYSTEM_ACCOUNT {
				username := strings.ToLower(user.Username)
				tenantName := strings.ToLower(user.Account.GetName())
				newUser := models.User{
					Username:   username,
					Password:   user.Password,
					UserType:   "application",
					CreatedAt:  time.Now(),
					AvatarId:   1,
					FullName:   "",
					TenantName: tenantName,
				}
				usersToUpsert = append(usersToUpsert, newUser)
			}
		}
		if len(usersToUpsert) > 0 {
			err := db.UpsertBatchOfUsers(usersToUpsert)
			if err != nil {
				return err
			}
		}
	}
	return nil
}

func (s *Server) MoveResourcesFromOldToNewDefaultAcc() error {
	stations, err := db.GetAllStations()
	if err != nil {
		return err
	}

	stationsMap := map[int]models.Station{}
	for _, station := range stations {
		stationName, err := StationNameFromStr(station.Name)
		if err != nil {
			return err
		}
		stationsMap[station.ID] = station
		err = s.CreateStream(MEMPHIS_GLOBAL_ACCOUNT, stationName, station.RetentionType, station.RetentionValue, station.StorageType, station.IdempotencyWindow, station.Replicas, station.TieredStorageEnabled, 0)
		if err != nil {
			return err
		}
		err = s.RemoveStream(DEFAULT_GLOBAL_ACCOUNT, stationName.Intern())
		if err != nil {
			return err
		}
	}
	consumers, err := db.GetConsumers()
	if err != nil {
		return err
	}
	for _, consumer := range consumers {
		station := stationsMap[consumer.StationId]
		err = s.CreateConsumer(consumer.TenantName, consumer, station, station.PartitionsList)
		if err != nil {
			return err
		}
	}
	return nil
}

func (s *Server) getIp() string {
	resp, err := http.Get("https://ifconfig.me")
	if err != nil {
		serv.Warnf("getIp: error get ip: %s", err.Error())
		return ""
	}
	defer resp.Body.Close()

	ip, err := ioutil.ReadAll(resp.Body)
	if err != nil {
		serv.Warnf("getIp: error reading response get ip body: %s", err.Error())
		return ""
	}
	return string(ip)
}<|MERGE_RESOLUTION|>--- conflicted
+++ resolved
@@ -724,22 +724,7 @@
 	return resp.ToError()
 }
 
-<<<<<<< HEAD
 func (s *Server) GetCgInfo(tenantName string, stationName StationName, cgName string, partitionsList []int) (*ConsumerInfo, error) {
-=======
-func (s *Server) GetCgInfo(tenantName string, stationName StationName, cgName string, partitionNumber int) (*ConsumerInfo, error) {
-	cgName = replaceDelimiters(cgName)
-
-	var streamName string
-	if partitionNumber == -1 {
-		streamName = stationName.Intern()
-	} else {
-		streamName = fmt.Sprintf("%v$%v", stationName.Intern(), partitionNumber)
-	}
-
-	requestSubject := fmt.Sprintf(JSApiConsumerInfoT, streamName, cgName)
-
->>>>>>> b5212a1b
 	var resp JSApiConsumerInfoResponse
 	cgName = replaceDelimiters(cgName)
 	var cgInfo *ConsumerInfo
