--- conflicted
+++ resolved
@@ -60,12 +60,9 @@
 	throughputStreamNameV1      = "$memphis-throughput-v1"
 	MEMPHIS_GLOBAL_ACCOUNT      = "$memphis"
 	integrationsAuditLogsStream = "$memphis_integrations_audit_logs"
-<<<<<<< HEAD
 	notificationsStreamName     = "$memphis_notifications_buffer"
-=======
 	systemTasksStreamName       = "$memphis_system_tasks"
 	connectorsLogsStream        = "$memphis_connectors_logs"
->>>>>>> 79f155bc
 )
 
 var noLimit = -1
@@ -145,14 +142,11 @@
 	THROUGHPUT_STREAM_CREATED              bool
 	THROUGHPUT_LEGACY_STREAM_EXIST         bool
 	INTEGRATIONS_AUDIT_LOGS_STREAM_CREATED bool
-<<<<<<< HEAD
 	NOTIFICATIONS_BUFFER_STREAM_CREATED    bool
 	NOTIFICATIONS_BUFFER_CONSUMER_CREATED  bool
-=======
 	SYSTEM_TASKS_STREAM_CREATED            bool
 	FUNCTIONS_TASKS_CONSUMER_CREATED       bool
 	CONNECTORS_LOGS_STREAM_CREATED         bool
->>>>>>> 79f155bc
 )
 
 type Messages []models.MessageDetails
@@ -528,8 +522,7 @@
 		INTEGRATIONS_AUDIT_LOGS_STREAM_CREATED = true
 	}
 
-<<<<<<< HEAD
-	// create Slack notifications stream
+	// create notifications stream
 	if !NOTIFICATIONS_BUFFER_STREAM_CREATED {
 		err = s.memphisAddStream(s.MemphisGlobalAccountString(), &StreamConfig{
 			Name:         notificationsStreamName,
@@ -547,7 +540,33 @@
 			tryCreateInternalJetStreamResources(s, retentionDur, successCh, isCluster)
 			return
 		}
-=======
+    if err != nil && !IsNatsErr(err, JSStreamNameExistErr) {
+			successCh <- err
+			return
+		}
+    
+    NOTIFICATIONS_BUFFER_STREAM_CREATED = true
+	}
+  
+  if !NOTIFICATIONS_BUFFER_CONSUMER_CREATED {
+		cc := ConsumerConfig{
+			DeliverPolicy: DeliverAll,
+			AckPolicy:     AckExplicit,
+			Durable:       NOTIFICATIONS_BUFFER_CONSUMER,
+			FilterSubject: notificationsStreamName,
+			AckWait:       time.Duration(10) * time.Second,
+			MaxAckPending: -1,
+			MaxDeliver:    10,
+		}
+		err = serv.memphisAddConsumer(s.MemphisGlobalAccountString(), notificationsStreamName, &cc)
+    if err != nil {
+			successCh <- err
+			return
+		}
+    
+    NOTIFICATIONS_BUFFER_CONSUMER_CREATED = true
+  }
+  
 	// create system tasks stream
 	if shouldCreateSystemTasksStream() && !SYSTEM_TASKS_STREAM_CREATED {
 		err = s.memphisAddStream(s.MemphisGlobalAccountString(), &StreamConfig{
@@ -561,28 +580,11 @@
 			Storage:      FileStorage,
 			Replicas:     replicas,
 		})
->>>>>>> 79f155bc
-		if err != nil && !IsNatsErr(err, JSStreamNameExistErr) {
+    if err != nil && !IsNatsErr(err, JSStreamNameExistErr) {
 			successCh <- err
 			return
 		}
-<<<<<<< HEAD
-
-		NOTIFICATIONS_BUFFER_STREAM_CREATED = true
-	}
-
-	if !NOTIFICATIONS_BUFFER_CONSUMER_CREATED {
-		cc := ConsumerConfig{
-			DeliverPolicy: DeliverAll,
-			AckPolicy:     AckExplicit,
-			Durable:       NOTIFICATIONS_BUFFER_CONSUMER,
-			FilterSubject: notificationsStreamName,
-			AckWait:       time.Duration(10) * time.Second,
-			MaxAckPending: -1,
-			MaxDeliver:    10,
-		}
-		err = serv.memphisAddConsumer(s.MemphisGlobalAccountString(), notificationsStreamName, &cc)
-=======
+
 		SYSTEM_TASKS_STREAM_CREATED = true
 	}
 
@@ -600,15 +602,10 @@
 			MaxDeliver:    5,
 		}
 		err := serv.memphisAddConsumer(serv.MemphisGlobalAccountString(), systemTasksStreamName, &cc)
->>>>>>> 79f155bc
 		if err != nil {
 			successCh <- err
 			return
 		}
-<<<<<<< HEAD
-
-		NOTIFICATIONS_BUFFER_CONSUMER_CREATED = true
-=======
 		FUNCTIONS_TASKS_CONSUMER_CREATED = true
 	}
 
@@ -630,7 +627,6 @@
 			return
 		}
 		CONNECTORS_LOGS_STREAM_CREATED = true
->>>>>>> 79f155bc
 	}
 
 	successCh <- nil
