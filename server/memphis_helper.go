--- conflicted
+++ resolved
@@ -69,14 +69,14 @@
 	ErrBadHeader                   = errors.New("could not decode header")
 	LOGS_RETENTION_IN_DAYS         int
 	POISON_MSGS_RETENTION_IN_HOURS int
-<<<<<<< HEAD
+
 	isTierStorageConsumerCreated   bool
 	isTierStorageStreamCreated     bool
-=======
+
 	BROKER_HOST                    string
 	UI_HOST                        string
 	REST_GW_HOST                   string
->>>>>>> c8c76c49
+
 )
 
 func (s *Server) MemphisInitialized() bool {
@@ -332,11 +332,8 @@
 	// delete the old version throughput stream
 	err = s.memphisDeleteStream(throughputStreamName)
 	if err != nil && !IsNatsErr(err, JSStreamNotFoundErr) {
-<<<<<<< HEAD
 		s.Errorf("Failed deleting old internal throughput stream - %s", err.Error())
-=======
-		s.Warnf("Failed deleting old internal throughput stream - %s", err.Error())
->>>>>>> c8c76c49
+
 	}
 
 	// throughput kv
