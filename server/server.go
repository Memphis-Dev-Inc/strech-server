// Copyright 2012-2022 The NATS Authors
// Licensed under the Apache License, Version 2.0 (the "License");
// you may not use this file except in compliance with the License.
// You may obtain a copy of the License at
//
// http://www.apache.org/licenses/LICENSE-2.0
//
// Unless required by applicable law or agreed to in writing, software
// distributed under the License is distributed on an "AS IS" BASIS,
// WITHOUT WARRANTIES OR CONDITIONS OF ANY KIND, either express or implied.
// See the License for the specific language governing permissions and
// limitations under the License.

package server

import (
	"bytes"
	"context"
	"crypto/tls"
	"encoding/json"
	"errors"
	"flag"
	"fmt"
	"io"
	"io/ioutil"
	"log"
	"math/rand"
	"net"
	"net/http"
	"regexp"

	// Allow dynamic profiling.
	_ "net/http/pprof"
	"os"
	"path"
	"path/filepath"
	"runtime"
	"strconv"
	"strings"
	"sync"
	"sync/atomic"
	"time"

	"github.com/nats-io/jwt/v2"
	"github.com/nats-io/nkeys"
	"github.com/nats-io/nuid"
<<<<<<< HEAD
	"go.mongodb.org/mongo-driver/bson/primitive"
=======
	"go.mongodb.org/mongo-driver/mongo"

>>>>>>> f30d75be
	"memphis-broker/logger"
	"memphis-broker/tcp_server"
)

const (
	// Interval for the first PING for non client connections.
	firstPingInterval = time.Second

	// This is for the first ping for client connections.
	firstClientPingInterval = 2 * time.Second
)

// Info is the information sent to clients, routes, gateways, and leaf nodes,
// to help them understand information about this server.
type Info struct {
	ID                string   `json:"server_id"`
	Name              string   `json:"server_name"`
	Version           string   `json:"version"`
	Proto             int      `json:"proto"`
	GitCommit         string   `json:"git_commit,omitempty"`
	GoVersion         string   `json:"go"`
	Host              string   `json:"host"`
	Port              int      `json:"port"`
	Headers           bool     `json:"headers"`
	AuthRequired      bool     `json:"auth_required,omitempty"`
	TLSRequired       bool     `json:"tls_required,omitempty"`
	TLSVerify         bool     `json:"tls_verify,omitempty"`
	TLSAvailable      bool     `json:"tls_available,omitempty"`
	MaxPayload        int32    `json:"max_payload"`
	JetStream         bool     `json:"jetstream,omitempty"`
	IP                string   `json:"ip,omitempty"`
	CID               uint64   `json:"client_id,omitempty"`
	ClientIP          string   `json:"client_ip,omitempty"`
	Nonce             string   `json:"nonce,omitempty"`
	Cluster           string   `json:"cluster,omitempty"`
	Dynamic           bool     `json:"cluster_dynamic,omitempty"`
	Domain            string   `json:"domain,omitempty"`
	ClientConnectURLs []string `json:"connect_urls,omitempty"`    // Contains URLs a client can connect to.
	WSConnectURLs     []string `json:"ws_connect_urls,omitempty"` // Contains URLs a ws client can connect to.
	LameDuckMode      bool     `json:"ldm,omitempty"`

	// Route Specific
	Import        *SubjectPermission 	`json:"import,omitempty"`
	Export        *SubjectPermission 	`json:"export,omitempty"`
	LNOC          bool               	`json:"lnoc,omitempty"`
	InfoOnConnect bool               	`json:"info_on_connect,omitempty"` // When true the server will respond to CONNECT with an INFO
	ConnectInfo   bool               	`json:"connect_info,omitempty"`    // When true this is the server INFO response to CONNECT
	ConnectionId	primitive.ObjectID 	`json:"connection_id"`
	// Gateways Specific
	Gateway           string   `json:"gateway,omitempty"`             // Name of the origin Gateway (sent by gateway's INFO)
	GatewayURLs       []string `json:"gateway_urls,omitempty"`        // Gateway URLs in the originating cluster (sent by gateway's INFO)
	GatewayURL        string   `json:"gateway_url,omitempty"`         // Gateway URL on that server (sent by route's INFO)
	GatewayCmd        byte     `json:"gateway_cmd,omitempty"`         // Command code for the receiving server to know what to do
	GatewayCmdPayload []byte   `json:"gateway_cmd_payload,omitempty"` // Command payload when needed
	GatewayNRP        bool     `json:"gateway_nrp,omitempty"`         // Uses new $GNR. prefix for mapped replies

	// LeafNode Specific
	LeafNodeURLs  []string `json:"leafnode_urls,omitempty"`  // LeafNode URLs that the server can reconnect to.
	RemoteAccount string   `json:"remote_account,omitempty"` // Lets the other side know the remote account that they bind to.
}

// Server is our main struct.
type Server struct {
	// Fields accessed with atomic operations need to be 64-bit aligned
	gcid uint64
	// How often user logon fails due to the issuer account not being pinned.
	pinnedAccFail uint64
	stats
	mu                  sync.RWMutex
	kp                  nkeys.KeyPair
	prand               *rand.Rand
	info                Info
	configFile          string
	optsMu              sync.RWMutex
	opts                *Options
	running             bool
	shutdown            bool
	reloading           bool
	listener            net.Listener
	listenerErr         error
	gacc                *Account
	sys                 *internal
	js                  *jetStream
	accounts            sync.Map
	tmpAccounts         sync.Map // Temporarily stores accounts that are being built
	activeAccounts      int32
	accResolver         AccountResolver
	clients             map[uint64]*client
	routes              map[uint64]*client
	routesByHash        sync.Map
	remotes             map[string]*client
	leafs               map[uint64]*client
	users               map[string]*User
	nkeys               map[string]*NkeyUser
	totalClients        uint64
	closed              *closedRingBuffer
	done                chan bool
	start               time.Time
	http                net.Listener
	httpHandler         http.Handler
	httpBasePath        string
	profiler            net.Listener
	httpReqStats        map[string]uint64
	routeListener       net.Listener
	routeListenerErr    error
	routeInfo           Info
	routeInfoJSON       []byte
	routeResolver       netResolver
	routesToSelf        map[string]struct{}
	leafNodeListener    net.Listener
	leafNodeListenerErr error
	leafNodeInfo        Info
	leafNodeInfoJSON    []byte
	leafURLsMap         refCountedUrlSet
	leafNodeOpts        struct {
		resolver    netResolver
		dialTimeout time.Duration
	}
	leafRemoteCfgs     []*leafNodeCfg
	leafRemoteAccounts sync.Map
	leafNodeEnabled    bool

	quitCh           chan struct{}
	startupComplete  chan struct{}
	shutdownComplete chan struct{}

	// Tracking Go routines
	grMu         sync.Mutex
	grTmpClients map[uint64]*client
	grRunning    bool
	grWG         sync.WaitGroup // to wait on various go routines

	cproto     int64     // number of clients supporting async INFO
	configTime time.Time // last time config was loaded

	logging struct {
		sync.RWMutex
		logger      Logger
		trace       int32
		debug       int32
		traceSysAcc int32
	}

	clientConnectURLs []string

	// Used internally for quick look-ups.
	clientConnectURLsMap refCountedUrlSet

	lastCURLsUpdate int64

	// For Gateways
	gatewayListener    net.Listener // Accept listener
	gatewayListenerErr error
	gateway            *srvGateway

	// Used by tests to check that http.Servers do
	// not set any timeout.
	monitoringServer *http.Server
	profilingServer  *http.Server

	// LameDuck mode
	ldm   bool
	ldmCh chan bool

	// Trusted public operator keys.
	trustedKeys []string
	// map of trusted keys to operator setting StrictSigningKeyUsage
	strictSigningKeyUsage map[string]struct{}

	// We use this to minimize mem copies for requests to monitoring
	// endpoint /varz (when it comes from http).
	varzMu sync.Mutex
	varz   *Varz
	// This is set during a config reload if we detect that we have
	// added/removed routes. The monitoring code then check that
	// to know if it should update the cluster's URLs array.
	varzUpdateRouteURLs bool

	// Keeps a sublist of of subscriptions attached to leafnode connections
	// for the $GNR.*.*.*.> subject so that a server can send back a mapped
	// gateway reply.
	gwLeafSubs *Sublist

	// Used for expiration of mapped GW replies
	gwrm struct {
		w  int32
		ch chan time.Duration
		m  sync.Map
	}

	// For eventIDs
	eventIds *nuid.NUID

	// Websocket structure
	websocket srvWebsocket

	// MQTT structure
	mqtt srvMQTT

	// OCSP monitoring
	ocsps []*OCSPMonitor

	// exporting account name the importer experienced issues with
	incompleteAccExporterMap sync.Map

	// Holds cluster name under different lock for mapping
	cnMu sync.RWMutex
	cn   string

	// For registering raft nodes with the server.
	rnMu      sync.RWMutex
	raftNodes map[string]RaftNode

	// For mapping from a raft node name back to a server name and cluster. Node has to be in the same domain.
	nodeToInfo sync.Map

	// For out of resources to not log errors too fast.
	rerrMu   sync.Mutex
	rerrLast time.Time

	connRateCounter *rateCounter

	// If there is a system account configured, to still support the $G account,
	// the server will create a fake user and add it to the list of users.
	// Keep track of what that user name is for config reload purposes.
	sysAccOnlyNoAuthUser string

	// IPQueues map
	ipQueues sync.Map

	// To limit logging frequency
	rateLimitLogging   sync.Map
	rateLimitLoggingCh chan time.Duration

	// Total outstanding catchup bytes in flight.
	gcbMu  sync.RWMutex
	gcbOut int64
	// A global chanel to kick out stalled catchup sequences.
	gcbKick chan struct{}

	// Total outbound syncRequests
	syncOutSem chan struct{}

	// Queue to process JS API requests that come from routes (or gateways)
	jsAPIRoutedReqs *ipQueue

	DbClient *mongo.Client
	DbCancel context.CancelFunc
	DbCtx    context.Context
}

// For tracking JS nodes.
type nodeInfo struct {
	name    string
	version string
	cluster string
	domain  string
	id      string
	tags    jwt.TagList
	cfg     *JetStreamConfig
	stats   *JetStreamStats
	offline bool
	js      bool
}

// Make sure all are 64bits for atomic use
type stats struct {
	inMsgs        int64
	outMsgs       int64
	inBytes       int64
	outBytes      int64
	slowConsumers int64
}

// New will setup a new server struct after parsing the options.
// DEPRECATED: Use NewServer(opts)
func New(opts *Options) *Server {
	s, _ := NewServer(opts)
	return s
}

// NewServer will setup a new server struct after parsing the options.
// Could return an error if options can not be validated.
func NewServer(opts *Options) (*Server, error) {
	setBaselineOptions(opts)

	// Process TLS options, including whether we require client certificates.
	tlsReq := opts.TLSConfig != nil
	verify := (tlsReq && opts.TLSConfig.ClientAuth == tls.RequireAndVerifyClientCert)

	// Created server's nkey identity.
	kp, _ := nkeys.CreateServer()
	pub, _ := kp.PublicKey()

	serverName := pub
	if opts.ServerName != _EMPTY_ {
		serverName = opts.ServerName
	}

	httpBasePath := normalizeBasePath(opts.HTTPBasePath)

	// Validate some options. This is here because we cannot assume that
	// server will always be started with configuration parsing (that could
	// report issues). Its options can be (incorrectly) set by hand when
	// server is embedded. If there is an error, return nil.
	if err := validateOptions(opts); err != nil {
		return nil, err
	}

	info := Info{
		ID:           pub,
		Version:      VERSION,
		Proto:        PROTO,
		GitCommit:    gitCommit,
		GoVersion:    runtime.Version(),
		Name:         serverName,
		Host:         opts.Host,
		Port:         opts.Port,
		AuthRequired: false,
		TLSRequired:  tlsReq && !opts.AllowNonTLS,
		TLSVerify:    verify,
		MaxPayload:   opts.MaxPayload,
		JetStream:    opts.JetStream,
		Headers:      !opts.NoHeaderSupport,
		Cluster:      opts.Cluster.Name,
		Domain:       opts.JetStreamDomain,
	}

	if tlsReq && !info.TLSRequired {
		info.TLSAvailable = true
	}

	now := time.Now().UTC()

	s := &Server{
		kp:                 kp,
		configFile:         opts.ConfigFile,
		info:               info,
		prand:              rand.New(rand.NewSource(time.Now().UnixNano())),
		opts:               opts,
		done:               make(chan bool, 1),
		start:              now,
		configTime:         now,
		gwLeafSubs:         NewSublistWithCache(),
		httpBasePath:       httpBasePath,
		eventIds:           nuid.New(),
		routesToSelf:       make(map[string]struct{}),
		httpReqStats:       make(map[string]uint64), // Used to track HTTP requests
		rateLimitLoggingCh: make(chan time.Duration, 1),
		leafNodeEnabled:    opts.LeafNode.Port != 0 || len(opts.LeafNode.Remotes) > 0,
		syncOutSem:         make(chan struct{}, maxConcurrentSyncRequests),
	}

	// Fill up the maximum in flight syncRequests for this server.
	// Used in JetStream catchup semantics.
	for i := 0; i < maxConcurrentSyncRequests; i++ {
		s.syncOutSem <- struct{}{}
	}

	if opts.TLSRateLimit > 0 {
		s.connRateCounter = newRateCounter(opts.tlsConfigOpts.RateLimit)
	}

	// Trusted root operator keys.
	if !s.processTrustedKeys() {
		return nil, fmt.Errorf("Error processing trusted operator keys")
	}

	// If we have solicited leafnodes but no clustering and no clustername.
	// However we may need a stable clustername so use the server name.
	if len(opts.LeafNode.Remotes) > 0 && opts.Cluster.Port == 0 && opts.Cluster.Name == _EMPTY_ {
		opts.Cluster.Name = opts.ServerName
	}

	if opts.Cluster.Name != _EMPTY_ {
		// Also place into mapping cn with cnMu lock.
		s.cnMu.Lock()
		s.cn = opts.Cluster.Name
		s.cnMu.Unlock()
	}

	s.mu.Lock()
	defer s.mu.Unlock()

	// Place ourselves in the JetStream nodeInfo if needed.
	if opts.JetStream {
		ourNode := string(getHash(serverName))
		s.nodeToInfo.Store(ourNode, nodeInfo{
			serverName,
			VERSION,
			opts.Cluster.Name,
			opts.JetStreamDomain,
			info.ID,
			opts.Tags,
			&JetStreamConfig{MaxMemory: opts.JetStreamMaxMemory, MaxStore: opts.JetStreamMaxStore},
			nil,
			false, true,
		})
	}

	s.routeResolver = opts.Cluster.resolver
	if s.routeResolver == nil {
		s.routeResolver = net.DefaultResolver
	}

	// Used internally for quick look-ups.
	s.clientConnectURLsMap = make(refCountedUrlSet)
	s.websocket.connectURLsMap = make(refCountedUrlSet)
	s.leafURLsMap = make(refCountedUrlSet)

	// Ensure that non-exported options (used in tests) are properly set.
	s.setLeafNodeNonExportedOptions()

	// Setup OCSP Stapling. This will abort server from starting if there
	// are no valid staples and OCSP policy is to Always or MustStaple.
	if err := s.enableOCSP(); err != nil {
		return nil, err
	}

	// Call this even if there is no gateway defined. It will
	// initialize the structure so we don't have to check for
	// it to be nil or not in various places in the code.
	if err := s.newGateway(opts); err != nil {
		return nil, err
	}

	// If we have a cluster definition but do not have a cluster name, create one.
	if opts.Cluster.Port != 0 && opts.Cluster.Name == _EMPTY_ {
		s.info.Cluster = nuid.Next()
	} else if opts.Cluster.Name != _EMPTY_ {
		// Likewise here if we have a cluster name set.
		s.info.Cluster = opts.Cluster.Name
	}

	// This is normally done in the AcceptLoop, once the
	// listener has been created (possibly with random port),
	// but since some tests may expect the INFO to be properly
	// set after New(), let's do it now.
	s.setInfoHostPort()

	// For tracking clients
	s.clients = make(map[uint64]*client)

	// For tracking closed clients.
	s.closed = newClosedRingBuffer(opts.MaxClosedClients)

	// For tracking connections that are not yet registered
	// in s.routes, but for which readLoop has started.
	s.grTmpClients = make(map[uint64]*client)

	// For tracking routes and their remote ids
	s.routes = make(map[uint64]*client)
	s.remotes = make(map[string]*client)

	// For tracking leaf nodes.
	s.leafs = make(map[uint64]*client)

	// Used to kick out all go routines possibly waiting on server
	// to shutdown.
	s.quitCh = make(chan struct{})

	// Closed when startup is complete. ReadyForConnections() will block on
	// this before checking the presence of listening sockets.
	s.startupComplete = make(chan struct{})

	// Closed when Shutdown() is complete. Allows WaitForShutdown() to block
	// waiting for complete shutdown.
	s.shutdownComplete = make(chan struct{})

	// Check for configured account resolvers.
	if err := s.configureResolver(); err != nil {
		return nil, err
	}
	// If there is an URL account resolver, do basic test to see if anyone is home.
	if ar := opts.AccountResolver; ar != nil {
		if ur, ok := ar.(*URLAccResolver); ok {
			if _, err := ur.Fetch(""); err != nil {
				return nil, err
			}
		}
	}
	// For other resolver:
	// In operator mode, when the account resolver depends on an external system and
	// the system account can't be fetched, inject a temporary one.
	if ar := s.accResolver; len(opts.TrustedOperators) == 1 && ar != nil &&
		opts.SystemAccount != _EMPTY_ && opts.SystemAccount != DEFAULT_SYSTEM_ACCOUNT {
		if _, ok := ar.(*MemAccResolver); !ok {
			s.mu.Unlock()
			var a *Account
			// perform direct lookup to avoid warning trace
			if _, err := fetchAccount(ar, s.opts.SystemAccount); err == nil {
				a, _ = s.lookupAccount(s.opts.SystemAccount)
			}
			s.mu.Lock()
			if a == nil {
				sac := NewAccount(s.opts.SystemAccount)
				sac.Issuer = opts.TrustedOperators[0].Issuer
				sac.signingKeys = map[string]jwt.Scope{}
				sac.signingKeys[s.opts.SystemAccount] = nil
				s.registerAccountNoLock(sac)
			}
		}
	}

	// For tracking accounts
	if err := s.configureAccounts(); err != nil {
		return nil, err
	}

	// Used to setup Authorization.
	s.configureAuthorization()

	// Start signal handler
	s.handleSignals()

	return s, nil
}

func (s *Server) logRejectedTLSConns() {
	defer s.grWG.Done()
	t := time.NewTicker(time.Second)
	defer t.Stop()
	for {
		select {
		case <-s.quitCh:
			return
		case <-t.C:
			blocked := s.connRateCounter.countBlocked()
			if blocked > 0 {
				s.Warnf("Rejected %d connections due to TLS rate limiting", blocked)
			}
		}
	}
}

// clusterName returns our cluster name which could be dynamic.
func (s *Server) ClusterName() string {
	s.mu.RLock()
	cn := s.info.Cluster
	s.mu.RUnlock()
	return cn
}

// Grabs cluster name with cluster name specific lock.
func (s *Server) cachedClusterName() string {
	s.cnMu.RLock()
	cn := s.cn
	s.cnMu.RUnlock()
	return cn
}

// setClusterName will update the cluster name for this server.
func (s *Server) setClusterName(name string) {
	s.mu.Lock()
	var resetCh chan struct{}
	if s.sys != nil && s.info.Cluster != name {
		// can't hold the lock as go routine reading it may be waiting for lock as well
		resetCh = s.sys.resetCh
	}
	s.info.Cluster = name
	s.routeInfo.Cluster = name

	// Regenerate the info byte array
	s.generateRouteInfoJSON()
	// Need to close solicited leaf nodes. The close has to be done outside of the server lock.
	var leafs []*client
	for _, c := range s.leafs {
		c.mu.Lock()
		if c.leaf != nil && c.leaf.remote != nil {
			leafs = append(leafs, c)
		}
		c.mu.Unlock()
	}
	s.mu.Unlock()

	// Also place into mapping cn with cnMu lock.
	s.cnMu.Lock()
	s.cn = name
	s.cnMu.Unlock()

	for _, l := range leafs {
		l.closeConnection(ClusterNameConflict)
	}
	if resetCh != nil {
		resetCh <- struct{}{}
	}
	s.Noticef("Cluster name updated to %s", name)
}

// Return whether the cluster name is dynamic.
func (s *Server) isClusterNameDynamic() bool {
	return s.getOpts().Cluster.Name == _EMPTY_
}

// Returns our configured serverName.
func (s *Server) serverName() string {
	return s.getOpts().ServerName
}

// ClientURL returns the URL used to connect clients. Helpful in testing
// when we designate a random client port (-1).
func (s *Server) ClientURL() string {
	// FIXME(dlc) - should we add in user and pass if defined single?
	opts := s.getOpts()
	scheme := "nats://"
	if opts.TLSConfig != nil {
		scheme = "tls://"
	}
	return fmt.Sprintf("%s%s:%d", scheme, opts.Host, opts.Port)
}

func validateCluster(o *Options) error {
	if err := validatePinnedCerts(o.Cluster.TLSPinnedCerts); err != nil {
		return fmt.Errorf("cluster: %v", err)
	}
	// Check that cluster name if defined matches any gateway name.
	if o.Gateway.Name != "" && o.Gateway.Name != o.Cluster.Name {
		if o.Cluster.Name != "" {
			return ErrClusterNameConfigConflict
		}
		// Set this here so we do not consider it dynamic.
		o.Cluster.Name = o.Gateway.Name
	}
	return nil
}

func validatePinnedCerts(pinned PinnedCertSet) error {
	re := regexp.MustCompile("^[a-f0-9]{64}$")
	for certId := range pinned {
		entry := strings.ToLower(certId)
		if !re.MatchString(entry) {
			return fmt.Errorf("error parsing 'pinned_certs' key %s does not look like lower case hex-encoded sha256 of DER encoded SubjectPublicKeyInfo", entry)
		}
	}
	return nil
}

func validateOptions(o *Options) error {
	if o.LameDuckDuration > 0 && o.LameDuckGracePeriod >= o.LameDuckDuration {
		return fmt.Errorf("lame duck grace period (%v) should be strictly lower than lame duck duration (%v)",
			o.LameDuckGracePeriod, o.LameDuckDuration)
	}
	if int64(o.MaxPayload) > o.MaxPending {
		return fmt.Errorf("max_payload (%v) cannot be higher than max_pending (%v)",
			o.MaxPayload, o.MaxPending)
	}
	// Check that the trust configuration is correct.
	if err := validateTrustedOperators(o); err != nil {
		return err
	}
	// Check on leaf nodes which will require a system
	// account when gateways are also configured.
	if err := validateLeafNode(o); err != nil {
		return err
	}
	// Check that authentication is properly configured.
	if err := validateAuth(o); err != nil {
		return err
	}
	// Check that gateway is properly configured. Returns no error
	// if there is no gateway defined.
	if err := validateGatewayOptions(o); err != nil {
		return err
	}
	// Check that cluster name if defined matches any gateway name.
	if err := validateCluster(o); err != nil {
		return err
	}
	if err := validateMQTTOptions(o); err != nil {
		return err
	}
	if err := validateJetStreamOptions(o); err != nil {
		return err
	}
	// Finally check websocket options.
	return validateWebsocketOptions(o)
}

func (s *Server) getOpts() *Options {
	s.optsMu.RLock()
	opts := s.opts
	s.optsMu.RUnlock()
	return opts
}

func (s *Server) setOpts(opts *Options) {
	s.optsMu.Lock()
	s.opts = opts
	s.optsMu.Unlock()
}

func (s *Server) globalAccount() *Account {
	s.mu.RLock()
	gacc := s.gacc
	s.mu.RUnlock()
	return gacc
}

// Used to setup Accounts.
// Lock is held upon entry.
func (s *Server) configureAccounts() error {
	// Create the global account.
	if s.gacc == nil {
		s.gacc = NewAccount(globalAccountName)
		s.registerAccountNoLock(s.gacc)
	}

	opts := s.opts

	// Check opts and walk through them. We need to copy them here
	// so that we do not keep a real one sitting in the options.
	for _, acc := range s.opts.Accounts {
		var a *Account
		if acc.Name == globalAccountName {
			a = s.gacc
		} else {
			a = acc.shallowCopy()
		}
		if acc.hasMappings() {
			// For now just move and wipe from opts.Accounts version.
			a.mappings = acc.mappings
			acc.mappings = nil
			// We use this for selecting between multiple weighted destinations.
			a.prand = rand.New(rand.NewSource(time.Now().UnixNano()))
		}
		acc.sl = nil
		acc.clients = nil
		s.registerAccountNoLock(a)

		// If we see an account defined using $SYS we will make sure that is set as system account.
		if acc.Name == DEFAULT_SYSTEM_ACCOUNT && opts.SystemAccount == _EMPTY_ {
			s.opts.SystemAccount = DEFAULT_SYSTEM_ACCOUNT
		}
	}

	// Now that we have this we need to remap any referenced accounts in
	// import or export maps to the new ones.
	swapApproved := func(ea *exportAuth) {
		for sub, a := range ea.approved {
			var acc *Account
			if v, ok := s.accounts.Load(a.Name); ok {
				acc = v.(*Account)
			}
			ea.approved[sub] = acc
		}
	}
	var numAccounts int
	s.accounts.Range(func(k, v interface{}) bool {
		numAccounts++
		acc := v.(*Account)
		// Exports
		for _, se := range acc.exports.streams {
			if se != nil {
				swapApproved(&se.exportAuth)
			}
		}
		for _, se := range acc.exports.services {
			if se != nil {
				// Swap over the bound account for service exports.
				if se.acc != nil {
					if v, ok := s.accounts.Load(se.acc.Name); ok {
						se.acc = v.(*Account)
					}
				}
				swapApproved(&se.exportAuth)
			}
		}
		// Imports
		for _, si := range acc.imports.streams {
			if v, ok := s.accounts.Load(si.acc.Name); ok {
				si.acc = v.(*Account)
			}
		}
		for _, si := range acc.imports.services {
			if v, ok := s.accounts.Load(si.acc.Name); ok {
				si.acc = v.(*Account)
				si.se = si.acc.getServiceExport(si.to)
			}
		}
		// Make sure the subs are running, but only if not reloading.
		if len(acc.imports.services) > 0 && acc.ic == nil && !s.reloading {
			acc.ic = s.createInternalAccountClient()
			acc.ic.acc = acc
			acc.addAllServiceImportSubs()
		}
		acc.updated = time.Now().UTC()
		return true
	})

	// Set the system account if it was configured.
	// Otherwise create a default one.
	if opts.SystemAccount != _EMPTY_ {
		// Lock may be acquired in lookupAccount, so release to call lookupAccount.
		s.mu.Unlock()
		acc, err := s.lookupAccount(opts.SystemAccount)
		s.mu.Lock()
		if err == nil && s.sys != nil && acc != s.sys.account {
			// sys.account.clients (including internal client)/respmap/etc... are transferred separately
			s.sys.account = acc
			s.mu.Unlock()
			// acquires server lock separately
			s.addSystemAccountExports(acc)
			s.mu.Lock()
		}
		if err != nil {
			return fmt.Errorf("error resolving system account: %v", err)
		}

		// If we have defined a system account here check to see if its just us and the $G account.
		// We would do this to add user/pass to the system account. If this is the case add in
		// no-auth-user for $G.
		if numAccounts == 2 && s.opts.NoAuthUser == _EMPTY_ {
			// If we come here from config reload, let's not recreate the fake user name otherwise
			// it will cause currently clients to be disconnected.
			uname := s.sysAccOnlyNoAuthUser
			if uname == _EMPTY_ {
				// Create a unique name so we do not collide.
				var b [8]byte
				rn := rand.Int63()
				for i, l := 0, rn; i < len(b); i++ {
					b[i] = digits[l%base]
					l /= base
				}
				uname = fmt.Sprintf("nats-%s", b[:])
				s.sysAccOnlyNoAuthUser = uname
			}
			s.opts.Users = append(s.opts.Users, &User{Username: uname, Password: uname[6:], Account: s.gacc})
			s.opts.NoAuthUser = uname
		}
	}

	return nil
}

// Setup the account resolver. For memory resolver, make sure the JWTs are
// properly formed but do not enforce expiration etc.
func (s *Server) configureResolver() error {
	opts := s.getOpts()
	s.accResolver = opts.AccountResolver
	if opts.AccountResolver != nil {
		// For URL resolver, set the TLSConfig if specified.
		if opts.AccountResolverTLSConfig != nil {
			if ar, ok := opts.AccountResolver.(*URLAccResolver); ok {
				if t, ok := ar.c.Transport.(*http.Transport); ok {
					t.CloseIdleConnections()
					t.TLSClientConfig = opts.AccountResolverTLSConfig.Clone()
				}
			}
		}
		if len(opts.resolverPreloads) > 0 {
			if s.accResolver.IsReadOnly() {
				return fmt.Errorf("resolver preloads only available for writeable resolver types MEM/DIR/CACHE_DIR")
			}
			for k, v := range opts.resolverPreloads {
				_, err := jwt.DecodeAccountClaims(v)
				if err != nil {
					return fmt.Errorf("preload account error for %q: %v", k, err)
				}
				s.accResolver.Store(k, v)
			}
		}
	}
	return nil
}

// This will check preloads for validation issues.
func (s *Server) checkResolvePreloads() {
	opts := s.getOpts()
	// We can just check the read-only opts versions here, that way we do not need
	// to grab server lock or access s.accResolver.
	for k, v := range opts.resolverPreloads {
		claims, err := jwt.DecodeAccountClaims(v)
		if err != nil {
			s.Errorf("Preloaded account [%s] not valid", k)
			continue
		}
		// Check if it is expired.
		vr := jwt.CreateValidationResults()
		claims.Validate(vr)
		if vr.IsBlocking(true) {
			s.Warnf("Account [%s] has validation issues:", k)
			for _, v := range vr.Issues {
				s.Warnf("  - %s", v.Description)
			}
		}
	}
}

func (s *Server) generateRouteInfoJSON() {
	b, _ := json.Marshal(s.routeInfo)
	pcs := [][]byte{[]byte("INFO"), b, []byte(CR_LF)}
	s.routeInfoJSON = bytes.Join(pcs, []byte(" "))
}

// Determines if we are in pre NATS 2.0 setup with no accounts.
func (s *Server) globalAccountOnly() bool {
	var hasOthers bool

	if s.trustedKeys != nil {
		return false
	}

	s.mu.RLock()
	s.accounts.Range(func(k, v interface{}) bool {
		acc := v.(*Account)
		// Ignore global and system
		if acc == s.gacc || (s.sys != nil && acc == s.sys.account) {
			return true
		}
		hasOthers = true
		return false
	})
	s.mu.RUnlock()

	return !hasOthers
}

// Determines if this server is in standalone mode, meaning no routes or gateways.
func (s *Server) standAloneMode() bool {
	opts := s.getOpts()
	return opts.Cluster.Port == 0 && opts.Gateway.Port == 0
}

func (s *Server) configuredRoutes() int {
	return len(s.getOpts().Routes)
}

// activePeers is used in bootstrapping raft groups like the JetStream meta controller.
func (s *Server) ActivePeers() (peers []string) {
	s.nodeToInfo.Range(func(k, v interface{}) bool {
		si := v.(nodeInfo)
		if !si.offline {
			peers = append(peers, k.(string))
		}
		return true
	})
	return peers
}

// isTrustedIssuer will check that the issuer is a trusted public key.
// This is used to make sure an account was signed by a trusted operator.
func (s *Server) isTrustedIssuer(issuer string) bool {
	s.mu.RLock()
	defer s.mu.RUnlock()
	// If we are not running in trusted mode and there is no issuer, that is ok.
	if s.trustedKeys == nil && issuer == _EMPTY_ {
		return true
	}
	for _, tk := range s.trustedKeys {
		if tk == issuer {
			return true
		}
	}
	return false
}

// processTrustedKeys will process binary stamped and
// options-based trusted nkeys. Returns success.
func (s *Server) processTrustedKeys() bool {
	s.strictSigningKeyUsage = map[string]struct{}{}
	if trustedKeys != "" && !s.initStampedTrustedKeys() {
		return false
	} else if s.opts.TrustedKeys != nil {
		for _, key := range s.opts.TrustedKeys {
			if !nkeys.IsValidPublicOperatorKey(key) {
				return false
			}
		}
		s.trustedKeys = append([]string(nil), s.opts.TrustedKeys...)
		for _, claim := range s.opts.TrustedOperators {
			if !claim.StrictSigningKeyUsage {
				continue
			}
			for _, key := range claim.SigningKeys {
				s.strictSigningKeyUsage[key] = struct{}{}
			}
		}
	}
	return true
}

// checkTrustedKeyString will check that the string is a valid array
// of public operator nkeys.
func checkTrustedKeyString(keys string) []string {
	tks := strings.Fields(keys)
	if len(tks) == 0 {
		return nil
	}
	// Walk all the keys and make sure they are valid.
	for _, key := range tks {
		if !nkeys.IsValidPublicOperatorKey(key) {
			return nil
		}
	}
	return tks
}

// initStampedTrustedKeys will check the stamped trusted keys
// and will set the server field 'trustedKeys'. Returns whether
// it succeeded or not.
func (s *Server) initStampedTrustedKeys() bool {
	// Check to see if we have an override in options, which will cause us to fail.
	if len(s.opts.TrustedKeys) > 0 {
		return false
	}
	tks := checkTrustedKeyString(trustedKeys)
	if len(tks) == 0 {
		return false
	}
	s.trustedKeys = tks
	return true
}

// PrintAndDie is exported for access in other packages.
func PrintAndDie(msg string) {
	fmt.Fprintln(os.Stderr, msg)
	os.Exit(1)
}

// PrintServerAndExit will print our version and exit.
func PrintServerAndExit() {
	fmt.Printf("nats-server: v%s\n", VERSION)
	os.Exit(0)
}

// ProcessCommandLineArgs takes the command line arguments
// validating and setting flags for handling in case any
// sub command was present.
func ProcessCommandLineArgs(cmd *flag.FlagSet) (showVersion bool, showHelp bool, err error) {
	if len(cmd.Args()) > 0 {
		arg := cmd.Args()[0]
		switch strings.ToLower(arg) {
		case "version":
			return true, false, nil
		case "help":
			return false, true, nil
		default:
			return false, false, fmt.Errorf("unrecognized command: %q", arg)
		}
	}

	return false, false, nil
}

// Public version.
func (s *Server) Running() bool {
	return s.isRunning()
}

// Protected check on running state
func (s *Server) isRunning() bool {
	s.mu.RLock()
	running := s.running
	s.mu.RUnlock()
	return running
}

func (s *Server) logPid() error {
	pidStr := strconv.Itoa(os.Getpid())
	return ioutil.WriteFile(s.getOpts().PidFile, []byte(pidStr), 0660)
}

// numReservedAccounts will return the number of reserved accounts configured in the server.
// Currently this is 1, one for the global default account.
func (s *Server) numReservedAccounts() int {
	return 1
}

// NumActiveAccounts reports number of active accounts on this server.
func (s *Server) NumActiveAccounts() int32 {
	return atomic.LoadInt32(&s.activeAccounts)
}

// incActiveAccounts() just adds one under lock.
func (s *Server) incActiveAccounts() {
	atomic.AddInt32(&s.activeAccounts, 1)
}

// decActiveAccounts() just subtracts one under lock.
func (s *Server) decActiveAccounts() {
	atomic.AddInt32(&s.activeAccounts, -1)
}

// This should be used for testing only. Will be slow since we have to
// range over all accounts in the sync.Map to count.
func (s *Server) numAccounts() int {
	count := 0
	s.mu.RLock()
	s.accounts.Range(func(k, v interface{}) bool {
		count++
		return true
	})
	s.mu.RUnlock()
	return count
}

// NumLoadedAccounts returns the number of loaded accounts.
func (s *Server) NumLoadedAccounts() int {
	return s.numAccounts()
}

// LookupOrRegisterAccount will return the given account if known or create a new entry.
func (s *Server) LookupOrRegisterAccount(name string) (account *Account, isNew bool) {
	s.mu.Lock()
	defer s.mu.Unlock()
	if v, ok := s.accounts.Load(name); ok {
		return v.(*Account), false
	}
	acc := NewAccount(name)
	s.registerAccountNoLock(acc)
	return acc, true
}

// RegisterAccount will register an account. The account must be new
// or this call will fail.
func (s *Server) RegisterAccount(name string) (*Account, error) {
	s.mu.Lock()
	defer s.mu.Unlock()
	if _, ok := s.accounts.Load(name); ok {
		return nil, ErrAccountExists
	}
	acc := NewAccount(name)
	s.registerAccountNoLock(acc)
	return acc, nil
}

// SetSystemAccount will set the internal system account.
// If root operators are present it will also check validity.
func (s *Server) SetSystemAccount(accName string) error {
	// Lookup from sync.Map first.
	if v, ok := s.accounts.Load(accName); ok {
		return s.setSystemAccount(v.(*Account))
	}

	// If we are here we do not have local knowledge of this account.
	// Do this one by hand to return more useful error.
	ac, jwt, err := s.fetchAccountClaims(accName)
	if err != nil {
		return err
	}
	acc := s.buildInternalAccount(ac)
	acc.claimJWT = jwt
	// Due to race, we need to make sure that we are not
	// registering twice.
	if racc := s.registerAccount(acc); racc != nil {
		return nil
	}
	return s.setSystemAccount(acc)
}

// SystemAccount returns the system account if set.
func (s *Server) SystemAccount() *Account {
	var sacc *Account
	s.mu.RLock()
	if s.sys != nil {
		sacc = s.sys.account
	}
	s.mu.RUnlock()
	return sacc
}

// GlobalAccount returns the global account.
// Default clients will use the global account.
func (s *Server) GlobalAccount() *Account {
	s.mu.RLock()
	defer s.mu.RUnlock()
	return s.gacc
}

// SetDefaultSystemAccount will create a default system account if one is not present.
func (s *Server) SetDefaultSystemAccount() error {
	if _, isNew := s.LookupOrRegisterAccount(DEFAULT_SYSTEM_ACCOUNT); !isNew {
		return nil
	}
	s.Debugf("Created system account: %q", DEFAULT_SYSTEM_ACCOUNT)
	return s.SetSystemAccount(DEFAULT_SYSTEM_ACCOUNT)
}

// Assign a system account. Should only be called once.
// This sets up a server to send and receive messages from
// inside the server itself.
func (s *Server) setSystemAccount(acc *Account) error {
	if acc == nil {
		return ErrMissingAccount
	}
	// Don't try to fix this here.
	if acc.IsExpired() {
		return ErrAccountExpired
	}
	// If we are running with trusted keys for an operator
	// make sure we check the account is legit.
	if !s.isTrustedIssuer(acc.Issuer) {
		return ErrAccountValidation
	}

	s.mu.Lock()

	if s.sys != nil {
		s.mu.Unlock()
		return ErrAccountExists
	}

	// This is here in an attempt to quiet the race detector and not have to place
	// locks on fast path for inbound messages and checking service imports.
	acc.mu.Lock()
	if acc.imports.services == nil {
		acc.imports.services = make(map[string]*serviceImport)
	}
	acc.mu.Unlock()

	s.sys = &internal{
		account: acc,
		client:  s.createInternalSystemClient(),
		seq:     1,
		sid:     1,
		servers: make(map[string]*serverUpdate),
		replies: make(map[string]msgHandler),
		sendq:   s.newIPQueue("System sendQ"), // of *pubMsg
		resetCh: make(chan struct{}),
		sq:      s.newSendQ(),
		statsz:  eventsHBInterval,
		orphMax: 5 * eventsHBInterval,
		chkOrph: 3 * eventsHBInterval,
	}

	s.sys.wg.Add(1)
	s.mu.Unlock()

	// Register with the account.
	s.sys.client.registerWithAccount(acc)

	s.addSystemAccountExports(acc)

	// Start our internal loop to serialize outbound messages.
	// We do our own wg here since we will stop first during shutdown.
	go s.internalSendLoop(&s.sys.wg)

	// Start up our general subscriptions
	s.initEventTracking()

	// Track for dead remote servers.
	s.wrapChk(s.startRemoteServerSweepTimer)()

	// Send out statsz updates periodically.
	s.wrapChk(s.startStatszTimer)()

	// If we have existing accounts make sure we enable account tracking.
	s.mu.Lock()
	s.accounts.Range(func(k, v interface{}) bool {
		acc := v.(*Account)
		s.enableAccountTracking(acc)
		return true
	})
	s.mu.Unlock()

	return nil
}

// Creates an internal system client.
func (s *Server) createInternalSystemClient() *client {
	return s.createInternalClient(SYSTEM)
}

// Creates an internal jetstream client.
func (s *Server) createInternalJetStreamClient() *client {
	return s.createInternalClient(JETSTREAM)
}

// Creates an internal client for Account.
func (s *Server) createInternalAccountClient() *client {
	return s.createInternalClient(ACCOUNT)
}

// Internal clients. kind should be SYSTEM or JETSTREAM
func (s *Server) createInternalClient(kind int) *client {
	if kind != SYSTEM && kind != JETSTREAM && kind != ACCOUNT {
		return nil
	}
	now := time.Now().UTC()
	c := &client{srv: s, kind: kind, opts: internalOpts, msubs: -1, mpay: -1, start: now, last: now}
	c.initClient()
	c.echo = false
	c.headers = true
	c.flags.set(noReconnect)
	return c
}

// Determine if accounts should track subscriptions for
// efficient propagation.
// Lock should be held on entry.
func (s *Server) shouldTrackSubscriptions() bool {
	return (s.opts.Cluster.Port != 0 || s.opts.Gateway.Port != 0)
}

// Invokes registerAccountNoLock under the protection of the server lock.
// That is, server lock is acquired/released in this function.
// See registerAccountNoLock for comment on returned value.
func (s *Server) registerAccount(acc *Account) *Account {
	s.mu.Lock()
	racc := s.registerAccountNoLock(acc)
	s.mu.Unlock()
	return racc
}

// Helper to set the sublist based on preferences.
func (s *Server) setAccountSublist(acc *Account) {
	if acc != nil && acc.sl == nil {
		opts := s.getOpts()
		if opts != nil && opts.NoSublistCache {
			acc.sl = NewSublistNoCache()
		} else {
			acc.sl = NewSublistWithCache()
		}
	}
}

// Registers an account in the server.
// Due to some locking considerations, we may end-up trying
// to register the same account twice. This function will
// then return the already registered account.
// Lock should be held on entry.
func (s *Server) registerAccountNoLock(acc *Account) *Account {
	// We are under the server lock. Lookup from map, if present
	// return existing account.
	if a, _ := s.accounts.Load(acc.Name); a != nil {
		s.tmpAccounts.Delete(acc.Name)
		return a.(*Account)
	}
	// Finish account setup and store.
	s.setAccountSublist(acc)

	acc.mu.Lock()
	if acc.clients == nil {
		acc.clients = make(map[*client]struct{})
	}

	// If we are capable of routing we will track subscription
	// information for efficient interest propagation.
	// During config reload, it is possible that account was
	// already created (global account), so use locking and
	// make sure we create only if needed.
	// TODO(dlc)- Double check that we need this for GWs.
	if acc.rm == nil && s.opts != nil && s.shouldTrackSubscriptions() {
		acc.rm = make(map[string]int32)
		acc.lqws = make(map[string]int32)
	}
	acc.srv = s
	acc.updated = time.Now().UTC()
	accName := acc.Name
	jsEnabled := len(acc.jsLimits) > 0
	acc.mu.Unlock()

	if opts := s.getOpts(); opts != nil && len(opts.JsAccDefaultDomain) > 0 {
		if defDomain, ok := opts.JsAccDefaultDomain[accName]; ok {
			if jsEnabled {
				s.Warnf("Skipping Default Domain %q, set for JetStream enabled account %q", defDomain, accName)
			} else if defDomain != _EMPTY_ {
				for src, dest := range generateJSMappingTable(defDomain) {
					// flip src and dest around so the domain is inserted
					s.Noticef("Adding default domain mapping %q -> %q to account %q %p", dest, src, accName, acc)
					if err := acc.AddMapping(dest, src); err != nil {
						s.Errorf("Error adding JetStream default domain mapping: %v", err)
					}
				}
			}
		}
	}

	s.accounts.Store(acc.Name, acc)
	s.tmpAccounts.Delete(acc.Name)
	s.enableAccountTracking(acc)

	// Can not have server lock here.
	s.mu.Unlock()
	s.registerSystemImports(acc)
	s.mu.Lock()

	return nil
}

// lookupAccount is a function to return the account structure
// associated with an account name.
// Lock MUST NOT be held upon entry.
func (s *Server) lookupAccount(name string) (*Account, error) {
	var acc *Account
	if v, ok := s.accounts.Load(name); ok {
		acc = v.(*Account)
	}
	if acc != nil {
		// If we are expired and we have a resolver, then
		// return the latest information from the resolver.
		if acc.IsExpired() {
			s.Debugf("Requested account [%s] has expired", name)
			if s.AccountResolver() != nil {
				if err := s.updateAccount(acc); err != nil {
					// This error could mask expired, so just return expired here.
					return nil, ErrAccountExpired
				}
			} else {
				return nil, ErrAccountExpired
			}
		}
		return acc, nil
	}
	// If we have a resolver see if it can fetch the account.
	if s.AccountResolver() == nil {
		return nil, ErrMissingAccount
	}
	return s.fetchAccount(name)
}

// LookupAccount is a public function to return the account structure
// associated with name.
func (s *Server) LookupAccount(name string) (*Account, error) {
	return s.lookupAccount(name)
}

// This will fetch new claims and if found update the account with new claims.
// Lock MUST NOT be held upon entry.
func (s *Server) updateAccount(acc *Account) error {
	// TODO(dlc) - Make configurable
	if !acc.incomplete && time.Since(acc.updated) < time.Second {
		s.Debugf("Requested account update for [%s] ignored, too soon", acc.Name)
		return ErrAccountResolverUpdateTooSoon
	}
	claimJWT, err := s.fetchRawAccountClaims(acc.Name)
	if err != nil {
		return err
	}
	return s.updateAccountWithClaimJWT(acc, claimJWT)
}

// updateAccountWithClaimJWT will check and apply the claim update.
// Lock MUST NOT be held upon entry.
func (s *Server) updateAccountWithClaimJWT(acc *Account, claimJWT string) error {
	if acc == nil {
		return ErrMissingAccount
	}
	acc.mu.RLock()
	sameClaim := acc.claimJWT != _EMPTY_ && acc.claimJWT == claimJWT && !acc.incomplete
	acc.mu.RUnlock()
	if sameClaim {
		s.Debugf("Requested account update for [%s], same claims detected", acc.Name)
		return nil
	}
	accClaims, _, err := s.verifyAccountClaims(claimJWT)
	if err == nil && accClaims != nil {
		acc.mu.Lock()
		if acc.Issuer == _EMPTY_ {
			acc.Issuer = accClaims.Issuer
		}
		if acc.Name != accClaims.Subject {
			acc.mu.Unlock()
			return ErrAccountValidation
		}
		acc.mu.Unlock()
		s.UpdateAccountClaims(acc, accClaims)
		acc.mu.Lock()
		// needs to be set after update completed.
		// This causes concurrent calls to return with sameClaim=true if the change is effective.
		acc.claimJWT = claimJWT
		acc.mu.Unlock()
		return nil
	}
	return err
}

// fetchRawAccountClaims will grab raw account claims iff we have a resolver.
// Lock is NOT held upon entry.
func (s *Server) fetchRawAccountClaims(name string) (string, error) {
	accResolver := s.AccountResolver()
	if accResolver == nil {
		return _EMPTY_, ErrNoAccountResolver
	}
	// Need to do actual Fetch
	start := time.Now()
	claimJWT, err := fetchAccount(accResolver, name)
	fetchTime := time.Since(start)
	if fetchTime > time.Second {
		s.Warnf("Account [%s] fetch took %v", name, fetchTime)
	} else {
		s.Debugf("Account [%s] fetch took %v", name, fetchTime)
	}
	if err != nil {
		s.Warnf("Account fetch failed: %v", err)
		return "", err
	}
	return claimJWT, nil
}

// fetchAccountClaims will attempt to fetch new claims if a resolver is present.
// Lock is NOT held upon entry.
func (s *Server) fetchAccountClaims(name string) (*jwt.AccountClaims, string, error) {
	claimJWT, err := s.fetchRawAccountClaims(name)
	if err != nil {
		return nil, _EMPTY_, err
	}
	var claim *jwt.AccountClaims
	claim, claimJWT, err = s.verifyAccountClaims(claimJWT)
	if claim != nil && claim.Subject != name {
		return nil, _EMPTY_, ErrAccountValidation
	}
	return claim, claimJWT, err
}

// verifyAccountClaims will decode and validate any account claims.
func (s *Server) verifyAccountClaims(claimJWT string) (*jwt.AccountClaims, string, error) {
	accClaims, err := jwt.DecodeAccountClaims(claimJWT)
	if err != nil {
		return nil, _EMPTY_, err
	}
	if !s.isTrustedIssuer(accClaims.Issuer) {
		return nil, _EMPTY_, ErrAccountValidation
	}
	vr := jwt.CreateValidationResults()
	accClaims.Validate(vr)
	if vr.IsBlocking(true) {
		return nil, _EMPTY_, ErrAccountValidation
	}
	return accClaims, claimJWT, nil
}

// This will fetch an account from a resolver if defined.
// Lock is NOT held upon entry.
func (s *Server) fetchAccount(name string) (*Account, error) {
	accClaims, claimJWT, err := s.fetchAccountClaims(name)
	if accClaims == nil {
		return nil, err
	}
	acc := s.buildInternalAccount(accClaims)
	acc.claimJWT = claimJWT
	// Due to possible race, if registerAccount() returns a non
	// nil account, it means the same account was already
	// registered and we should use this one.
	if racc := s.registerAccount(acc); racc != nil {
		// Update with the new claims in case they are new.
		if err = s.updateAccountWithClaimJWT(racc, claimJWT); err != nil {
			return nil, err
		}
		return racc, nil
	}
	// The sub imports may have been setup but will not have had their
	// subscriptions properly setup. Do that here.
	if len(acc.imports.services) > 0 {
		if acc.ic == nil {
			acc.ic = s.createInternalAccountClient()
			acc.ic.acc = acc
		}
		acc.addAllServiceImportSubs()
	}
	return acc, nil
}

// Start up the server, this will block.
// Start via a Go routine if needed.
func (s *Server) Start() {
	s.Noticef("Starting Memphis{dev} broker")

	gc := gitCommit
	if gc == _EMPTY_ {
		gc = "not set"
	}

	// Snapshot server options.
	opts := s.getOpts()
	clusterName := s.ClusterName()

	s.Noticef("Version:  %s", VERSION)
	if clusterName != _EMPTY_ {
		s.Noticef("  Cluster:  %s", clusterName)
	}

	defer s.Noticef("Server is ready")

	// Check for insecure configurations.
	s.checkAuthforWarnings()

	// Avoid RACE between Start() and Shutdown()
	s.mu.Lock()
	s.running = true
	s.mu.Unlock()

	s.grMu.Lock()
	s.grRunning = true
	s.grMu.Unlock()

	s.startRateLimitLogExpiration()

	// Pprof http endpoint for the profiler.
	if opts.ProfPort != 0 {
		s.StartProfiler()
	}

	if opts.ConfigFile != _EMPTY_ {
		s.Noticef("Using configuration file: %s", opts.ConfigFile)
	}

	hasOperators := len(opts.TrustedOperators) > 0
	if hasOperators {
		s.Noticef("Trusted Operators")
	}
	for _, opc := range opts.TrustedOperators {
		s.Noticef("  System  : %q", opc.Audience)
		s.Noticef("  Operator: %q", opc.Name)
		s.Noticef("  Issued  : %v", time.Unix(opc.IssuedAt, 0))
		s.Noticef("  Expires : %v", time.Unix(opc.Expires, 0))
	}
	if hasOperators && opts.SystemAccount == _EMPTY_ {
		s.Warnf("Trusted Operators should utilize a System Account")
	}
	if opts.MaxPayload > MAX_PAYLOAD_MAX_SIZE {
		s.Warnf("Maximum payloads over %v are generally discouraged and could lead to poor performance",
			friendlyBytes(int64(MAX_PAYLOAD_MAX_SIZE)))
	}

	if len(opts.JsAccDefaultDomain) > 0 {
		s.Warnf("The option `default_js_domain` is a temporary backwards compatibility measure and will be removed")
	}

	// If we have a memory resolver, check the accounts here for validation exceptions.
	// This allows them to be logged right away vs when they are accessed via a client.
	if hasOperators && len(opts.resolverPreloads) > 0 {
		s.checkResolvePreloads()
	}

	// Log the pid to a file.
	if opts.PidFile != _EMPTY_ {
		if err := s.logPid(); err != nil {
			s.Fatalf("Could not write pidfile: %v", err)
			return
		}
	}

	// Setup system account which will start the eventing stack.
	if sa := opts.SystemAccount; sa != _EMPTY_ {
		if err := s.SetSystemAccount(sa); err != nil {
			s.Fatalf("Can't set system account: %v", err)
			return
		}
	} else if !opts.NoSystemAccount {
		// We will create a default system account here.
		s.SetDefaultSystemAccount()
	}

	// Start monitoring before enabling other subsystems of the
	// server to be able to monitor during startup.
	if err := s.StartMonitoring(); err != nil {
		s.Fatalf("Can't start monitoring: %v", err)
		return
	}

	// Start up resolver machinery.
	if ar := s.AccountResolver(); ar != nil {
		if err := ar.Start(s); err != nil {
			s.Fatalf("Could not start resolver: %v", err)
			return
		}
		// In operator mode, when the account resolver depends on an external system and
		// the system account is the bootstrapping account, start fetching it.
		if len(opts.TrustedOperators) == 1 && opts.SystemAccount != _EMPTY_ && opts.SystemAccount != DEFAULT_SYSTEM_ACCOUNT {
			_, isMemResolver := ar.(*MemAccResolver)
			if v, ok := s.accounts.Load(s.opts.SystemAccount); !isMemResolver && ok && v.(*Account).claimJWT == "" {
				s.Noticef("Using bootstrapping system account")
				s.startGoRoutine(func() {
					defer s.grWG.Done()
					t := time.NewTicker(time.Second)
					defer t.Stop()
					for {
						select {
						case <-s.quitCh:
							return
						case <-t.C:
							sacc := s.SystemAccount()
							if claimJWT, err := fetchAccount(ar, s.opts.SystemAccount); err != nil {
								continue
							} else if err = s.updateAccountWithClaimJWT(sacc, claimJWT); err != nil {
								continue
							}
							s.Noticef("System account fetched and updated")
							return
						}
					}
				})
			}
		}
	}

	// Start expiration of mapped GW replies, regardless if
	// this server is configured with gateway or not.
	s.startGWReplyMapExpiration()

	// Check if JetStream has been enabled. This needs to be after
	// the system account setup above. JetStream will create its
	// own system account if one is not present.
	if opts.JetStream {
		// Make sure someone is not trying to enable on the system account.
		if sa := s.SystemAccount(); sa != nil && len(sa.jsLimits) > 0 {
			s.Fatalf("Not allowed to enable JetStream on the system account")
		}
		cfg := &JetStreamConfig{
			StoreDir:  opts.StoreDir,
			MaxMemory: opts.JetStreamMaxMemory,
			MaxStore:  opts.JetStreamMaxStore,
			Domain:    opts.JetStreamDomain,
		}
		if err := s.EnableJetStream(cfg); err != nil {
			s.Fatalf("Can't start JetStream: %v", err)
			return
		}
	} else {
		// Check to see if any configured accounts have JetStream enabled.
		sa, ga := s.SystemAccount(), s.GlobalAccount()
		var hasSys, hasGlobal bool
		var total int

		s.accounts.Range(func(k, v interface{}) bool {
			total++
			acc := v.(*Account)
			if acc == sa {
				hasSys = true
			} else if acc == ga {
				hasGlobal = true
			}
			acc.mu.RLock()
			hasJs := len(acc.jsLimits) > 0
			acc.mu.RUnlock()
			if hasJs {
				s.checkJetStreamExports()
				acc.enableAllJetStreamServiceImportsAndMappings()
			}
			return true
		})
		// If we only have the system account and the global account and we are not standalone,
		// go ahead and enable JS on $G in case we are in simple mixed mode setup.
		if total == 2 && hasSys && hasGlobal && !s.standAloneMode() {
			ga.mu.Lock()
			ga.jsLimits = map[string]JetStreamAccountLimits{
				_EMPTY_: dynamicJSAccountLimits,
			}
			ga.mu.Unlock()
			s.checkJetStreamExports()
			ga.enableAllJetStreamServiceImportsAndMappings()
		}
	}

	// Start OCSP Stapling monitoring for TLS certificates if enabled.
	s.startOCSPMonitoring()

	// Start up gateway if needed. Do this before starting the routes, because
	// we want to resolve the gateway host:port so that this information can
	// be sent to other routes.
	if opts.Gateway.Port != 0 {
		s.startGateways()
	}

	// Start websocket server if needed. Do this before starting the routes, and
	// leaf node because we want to resolve the gateway host:port so that this
	// information can be sent to other routes.
	if opts.Websocket.Port != 0 {
		s.startWebsocketServer()
	}

	// Start up listen if we want to accept leaf node connections.
	if opts.LeafNode.Port != 0 {
		// Will resolve or assign the advertise address for the leafnode listener.
		// We need that in StartRouting().
		s.startLeafNodeAcceptLoop()
	}

	// Solicit remote servers for leaf node connections.
	if len(opts.LeafNode.Remotes) > 0 {
		s.solicitLeafNodeRemotes(opts.LeafNode.Remotes)
	}

	// TODO (ik): I wanted to refactor this by starting the client
	// accept loop first, that is, it would resolve listen spec
	// in place, but start the accept-for-loop in a different go
	// routine. This would get rid of the synchronization between
	// this function and StartRouting, which I also would have wanted
	// to refactor, but both AcceptLoop() and StartRouting() have
	// been exported and not sure if that would break users using them.
	// We could mark them as deprecated and remove in a release or two...

	// The Routing routine needs to wait for the client listen
	// port to be opened and potential ephemeral port selected.
	clientListenReady := make(chan struct{})

	// MQTT
	if opts.MQTT.Port != 0 {
		s.startMQTT()
	}

	// Start up routing as well if needed.
	if opts.Cluster.Port != 0 {
		s.startGoRoutine(func() {
			s.StartRouting(clientListenReady)
		})
	}

	if opts.PortsFileDir != _EMPTY_ {
		s.logPorts()
	}

	if opts.TLSRateLimit > 0 {
		s.startGoRoutine(s.logRejectedTLSConns)
	}

	// We've finished starting up.
	close(s.startupComplete)

	// Wait for clients.
	if !opts.DontListen {
		s.AcceptLoop(clientListenReady)
	}
}

// Shutdown will shutdown the server instance by kicking out the AcceptLoop
// and closing all associated clients.
func (s *Server) Shutdown() {
	if s == nil {
		return
	}
	// Transfer off any raft nodes that we are a leader by shutting them all down.
	s.shutdownRaftNodes()

	// This is for clustered JetStream and ephemeral consumers.
	// No-op if not clustered or not running JetStream.
	s.migrateEphemerals()

	// Shutdown the eventing system as needed.
	// This is done first to send out any messages for
	// account status. We will also clean up any
	// eventing items associated with accounts.
	s.shutdownEventing()

	s.mu.Lock()
	// Prevent issues with multiple calls.
	if s.shutdown {
		s.mu.Unlock()
		return
	}
	s.Noticef("Initiating Shutdown...")

	accRes := s.accResolver

	opts := s.getOpts()

	s.shutdown = true
	s.running = false
	s.grMu.Lock()
	s.grRunning = false
	s.grMu.Unlock()
	s.mu.Unlock()

	if accRes != nil {
		accRes.Close()
	}

	// Now check jetstream.
	s.shutdownJetStream()

	s.mu.Lock()
	conns := make(map[uint64]*client)

	// Copy off the clients
	for i, c := range s.clients {
		conns[i] = c
	}
	// Copy off the connections that are not yet registered
	// in s.routes, but for which the readLoop has started
	s.grMu.Lock()
	for i, c := range s.grTmpClients {
		conns[i] = c
	}
	s.grMu.Unlock()
	// Copy off the routes
	for i, r := range s.routes {
		conns[i] = r
	}
	// Copy off the gateways
	s.getAllGatewayConnections(conns)

	// Copy off the leaf nodes
	for i, c := range s.leafs {
		conns[i] = c
	}

	// Number of done channel responses we expect.
	doneExpected := 0

	// Kick client AcceptLoop()
	if s.listener != nil {
		doneExpected++
		s.listener.Close()
		s.listener = nil
	}

	// Kick websocket server
	if s.websocket.server != nil {
		doneExpected++
		s.websocket.server.Close()
		s.websocket.server = nil
		s.websocket.listener = nil
	}

	// Kick MQTT accept loop
	if s.mqtt.listener != nil {
		doneExpected++
		s.mqtt.listener.Close()
		s.mqtt.listener = nil
	}

	// Kick leafnodes AcceptLoop()
	if s.leafNodeListener != nil {
		doneExpected++
		s.leafNodeListener.Close()
		s.leafNodeListener = nil
	}

	// Kick route AcceptLoop()
	if s.routeListener != nil {
		doneExpected++
		s.routeListener.Close()
		s.routeListener = nil
	}

	// Kick Gateway AcceptLoop()
	if s.gatewayListener != nil {
		doneExpected++
		s.gatewayListener.Close()
		s.gatewayListener = nil
	}

	// Kick HTTP monitoring if its running
	if s.http != nil {
		doneExpected++
		s.http.Close()
		s.http = nil
	}

	// Kick Profiling if its running
	if s.profiler != nil {
		doneExpected++
		s.profiler.Close()
	}

	s.mu.Unlock()

	// Release go routines that wait on that channel
	close(s.quitCh)

	// Close client and route connections
	for _, c := range conns {
		c.setNoReconnect()
		c.closeConnection(ServerShutdown)
	}

	// Block until the accept loops exit
	for doneExpected > 0 {
		<-s.done
		doneExpected--
	}

	// Wait for go routines to be done.
	s.grWG.Wait()

	if opts.PortsFileDir != _EMPTY_ {
		s.deletePortsFile(opts.PortsFileDir)
	}

	s.Noticef("Server Exiting..")
	// Close logger if applicable. It allows tests on Windows
	// to be able to do proper cleanup (delete log file).
	s.logging.RLock()
	log := s.logging.logger
	s.logging.RUnlock()
	if log != nil {
		if l, ok := log.(*logger.Logger); ok {
			l.Close()
		}
	}
	// Notify that the shutdown is complete
	close(s.shutdownComplete)
}

// WaitForShutdown will block until the server has been fully shutdown.
func (s *Server) WaitForShutdown() {
	<-s.shutdownComplete
}

// AcceptLoop is exported for easier testing.
func (s *Server) AcceptLoop(clr chan struct{}) {
	// If we were to exit before the listener is setup properly,
	// make sure we close the channel.
	defer func() {
		if clr != nil {
			close(clr)
		}
	}()

	// Snapshot server options.
	opts := s.getOpts()

	// Setup state that can enable shutdown
	s.mu.Lock()
	if s.shutdown {
		s.mu.Unlock()
		return
	}

	hp := net.JoinHostPort(opts.Host, strconv.Itoa(opts.Port))
	l, e := natsListen("tcp", hp)
	s.listenerErr = e
	if e != nil {
		s.mu.Unlock()
		s.Fatalf("Error listening on port: %s, %q", hp, e)
		return
	} 
	s.Noticef("Listening for client connections on %s",
	net.JoinHostPort(opts.Host, strconv.Itoa(l.Addr().(*net.TCPAddr).Port)))

	// Alert of TLS enabled.
	if opts.TLSConfig != nil {
		s.Noticef("TLS required for client connections")
	}

	// If server was started with RANDOM_PORT (-1), opts.Port would be equal
	// to 0 at the beginning this function. So we need to get the actual port
	if opts.Port == 0 {
		// Write resolved port back to options.
		opts.Port = l.Addr().(*net.TCPAddr).Port
	}

	// Now that port has been set (if it was set to RANDOM), set the
	// server's info Host/Port with either values from Options or
	// ClientAdvertise.
	if err := s.setInfoHostPort(); err != nil {
		s.Fatalf("Error setting server INFO with ClientAdvertise value of %s, err=%v", s.opts.ClientAdvertise, err)
		l.Close()
		s.mu.Unlock()
		return
	}
	// Keep track of client connect URLs. We may need them later.
	s.clientConnectURLs = s.getClientConnectURLs()
	s.listener = l

	go s.acceptConnections(l, "Client", func(conn net.Conn) { s.createClient(conn) },
		func(_ error) bool {
			if s.isLameDuckMode() {
				// Signal that we are not accepting new clients
				s.ldmCh <- true
				// Now wait for the Shutdown...
				<-s.quitCh
				return true
			}
			return false
		})
	s.mu.Unlock()

	// Let the caller know that we are ready
	close(clr)
	clr = nil
}

// InProcessConn returns an in-process connection to the server,
// avoiding the need to use a TCP listener for local connectivity
// within the same process. This can be used regardless of the
// state of the DontListen option.
func (s *Server) InProcessConn() (net.Conn, error) {
	pl, pr := net.Pipe()
	if !s.startGoRoutine(func() {
		s.createClient(pl)
		s.grWG.Done()
	}) {
		pl.Close()
		pr.Close()
		return nil, fmt.Errorf("failed to create connection")
	}
	return pr, nil
}

func (s *Server) acceptConnections(l net.Listener, acceptName string, createFunc func(conn net.Conn), errFunc func(err error) bool) {
	tmpDelay := ACCEPT_MIN_SLEEP

	for {
		conn, err := l.Accept()
		if err != nil {
			if errFunc != nil && errFunc(err) {
				return
			}
			if tmpDelay = s.acceptError(acceptName, err, tmpDelay); tmpDelay < 0 {
				break
			}
			continue
		}
		tmpDelay = ACCEPT_MIN_SLEEP
		if !s.startGoRoutine(func() {
			createFunc(conn)
			s.grWG.Done()
		}) {
			conn.Close()
		}
	}
	s.Debugf(acceptName + " accept loop exiting..")
	s.done <- true
}

// This function sets the server's info Host/Port based on server Options.
// Note that this function may be called during config reload, this is why
// Host/Port may be reset to original Options if the ClientAdvertise option
// is not set (since it may have previously been).
func (s *Server) setInfoHostPort() error {
	// When this function is called, opts.Port is set to the actual listen
	// port (if option was originally set to RANDOM), even during a config
	// reload. So use of s.opts.Port is safe.
	if s.opts.ClientAdvertise != _EMPTY_ {
		h, p, err := parseHostPort(s.opts.ClientAdvertise, s.opts.Port)
		if err != nil {
			return err
		}
		s.info.Host = h
		s.info.Port = p
	} else {
		s.info.Host = s.opts.Host
		s.info.Port = s.opts.Port
	}
	return nil
}

// StartProfiler is called to enable dynamic profiling.
func (s *Server) StartProfiler() {
	// Snapshot server options.
	opts := s.getOpts()

	port := opts.ProfPort

	// Check for Random Port
	if port == -1 {
		port = 0
	}

	s.mu.Lock()
	if s.shutdown {
		s.mu.Unlock()
		return
	}
	hp := net.JoinHostPort(opts.Host, strconv.Itoa(port))

	l, err := net.Listen("tcp", hp)

	if err != nil {
		s.mu.Unlock()
		s.Fatalf("error starting profiler: %s", err)
		return
	}
	s.Noticef("profiling port: %d", l.Addr().(*net.TCPAddr).Port)

	srv := &http.Server{
		Addr:           hp,
		Handler:        http.DefaultServeMux,
		MaxHeaderBytes: 1 << 20,
	}
	s.profiler = l
	s.profilingServer = srv

	// Enable blocking profile
	runtime.SetBlockProfileRate(1)

	go func() {
		// if this errors out, it's probably because the server is being shutdown
		err := srv.Serve(l)
		if err != nil {
			s.mu.Lock()
			shutdown := s.shutdown
			s.mu.Unlock()
			if !shutdown {
				s.Fatalf("error starting profiler: %s", err)
			}
		}
		srv.Close()
		s.done <- true
	}()
	s.mu.Unlock()
}

// StartHTTPMonitoring will enable the HTTP monitoring port.
// DEPRECATED: Should use StartMonitoring.
func (s *Server) StartHTTPMonitoring() {
	s.startMonitoring(false)
}

// StartHTTPSMonitoring will enable the HTTPS monitoring port.
// DEPRECATED: Should use StartMonitoring.
func (s *Server) StartHTTPSMonitoring() {
	s.startMonitoring(true)
}

// StartMonitoring starts the HTTP or HTTPs server if needed.
func (s *Server) StartMonitoring() error {
	// Snapshot server options.
	opts := s.getOpts()

	// Specifying both HTTP and HTTPS ports is a misconfiguration
	if opts.HTTPPort != 0 && opts.HTTPSPort != 0 {
		return fmt.Errorf("can't specify both HTTP (%v) and HTTPs (%v) ports", opts.HTTPPort, opts.HTTPSPort)
	}
	var err error
	if opts.HTTPPort != 0 {
		err = s.startMonitoring(false)
	} else if opts.HTTPSPort != 0 {
		if opts.TLSConfig == nil {
			return fmt.Errorf("TLS cert and key required for HTTPS")
		}
		err = s.startMonitoring(true)
	}
	return err
}

// HTTP endpoints
const (
	RootPath         = "/"
	VarzPath         = "/varz"
	ConnzPath        = "/connz"
	RoutezPath       = "/routez"
	GatewayzPath     = "/gatewayz"
	LeafzPath        = "/leafz"
	SubszPath        = "/subsz"
	StackszPath      = "/stacksz"
	AccountzPath     = "/accountz"
	AccountStatzPath = "/accstatz"
	JszPath          = "/jsz"
	HealthzPath      = "/healthz"
	IPQueuesPath     = "/ipqueuesz"
)

func (s *Server) basePath(p string) string {
	return path.Join(s.httpBasePath, p)
}

type captureHTTPServerLog struct {
	s      *Server
	prefix string
}

func (cl *captureHTTPServerLog) Write(p []byte) (int, error) {
	var buf [128]byte
	var b = buf[:0]

	b = append(b, []byte(cl.prefix)...)
	offset := 0
	if bytes.HasPrefix(p, []byte("http:")) {
		offset = 6
	}
	b = append(b, p[offset:]...)
	cl.s.Errorf(string(b))
	return len(p), nil
}

// The TLS configuration is passed to the listener when the monitoring
// "server" is setup. That prevents TLS configuration updates on reload
// from being used. By setting this function in tls.Config.GetConfigForClient
// we instruct the TLS handshake to ask for the tls configuration to be
// used for a specific client. We don't care which client, we always use
// the same TLS configuration.
func (s *Server) getMonitoringTLSConfig(_ *tls.ClientHelloInfo) (*tls.Config, error) {
	opts := s.getOpts()
	tc := opts.TLSConfig.Clone()
	tc.ClientAuth = tls.NoClientCert
	return tc, nil
}

// Start the monitoring server
func (s *Server) startMonitoring(secure bool) error {
	// Snapshot server options.
	opts := s.getOpts()

	var (
		hp           string
		err          error
		httpListener net.Listener
		port         int
	)

	monitorProtocol := "http"

	if secure {
		monitorProtocol += "s"
		port = opts.HTTPSPort
		if port == -1 {
			port = 0
		}
		hp = net.JoinHostPort(opts.HTTPHost, strconv.Itoa(port))
		config := opts.TLSConfig.Clone()
		config.GetConfigForClient = s.getMonitoringTLSConfig
		config.ClientAuth = tls.NoClientCert
		httpListener, err = tls.Listen("tcp", hp, config)

	} else {
		port = opts.HTTPPort
		if port == -1 {
			port = 0
		}
		hp = net.JoinHostPort(opts.HTTPHost, strconv.Itoa(port))
		httpListener, err = net.Listen("tcp", hp)
	}

	if err != nil {
		return fmt.Errorf("can't listen to the monitor port: %v", err)
	}

	rport := httpListener.Addr().(*net.TCPAddr).Port
	s.Noticef("Starting %s monitor on %s", monitorProtocol, net.JoinHostPort(opts.HTTPHost, strconv.Itoa(rport)))

	mux := http.NewServeMux()

	// Root
	mux.HandleFunc(s.basePath(RootPath), s.HandleRoot)
	// Varz
	mux.HandleFunc(s.basePath(VarzPath), s.HandleVarz)
	// Connz
	mux.HandleFunc(s.basePath(ConnzPath), s.HandleConnz)
	// Routez
	mux.HandleFunc(s.basePath(RoutezPath), s.HandleRoutez)
	// Gatewayz
	mux.HandleFunc(s.basePath(GatewayzPath), s.HandleGatewayz)
	// Leafz
	mux.HandleFunc(s.basePath(LeafzPath), s.HandleLeafz)
	// Subz
	mux.HandleFunc(s.basePath(SubszPath), s.HandleSubsz)
	// Subz alias for backwards compatibility
	mux.HandleFunc(s.basePath("/subscriptionsz"), s.HandleSubsz)
	// Stacksz
	mux.HandleFunc(s.basePath(StackszPath), s.HandleStacksz)
	// Accountz
	mux.HandleFunc(s.basePath(AccountzPath), s.HandleAccountz)
	// Accstatz
	mux.HandleFunc(s.basePath(AccountStatzPath), s.HandleAccountStatz)
	// Jsz
	mux.HandleFunc(s.basePath(JszPath), s.HandleJsz)
	// Healthz
	mux.HandleFunc(s.basePath(HealthzPath), s.HandleHealthz)
	// IPQueuesz
	mux.HandleFunc(s.basePath(IPQueuesPath), s.HandleIPQueuesz)

	// Do not set a WriteTimeout because it could cause cURL/browser
	// to return empty response or unable to display page if the
	// server needs more time to build the response.
	srv := &http.Server{
		Addr:           hp,
		Handler:        mux,
		MaxHeaderBytes: 1 << 20,
		ErrorLog:       log.New(&captureHTTPServerLog{s, "monitoring: "}, _EMPTY_, 0),
	}
	s.mu.Lock()
	if s.shutdown {
		httpListener.Close()
		s.mu.Unlock()
		return nil
	}
	s.http = httpListener
	s.httpHandler = mux
	s.monitoringServer = srv
	s.mu.Unlock()

	go func() {
		if err := srv.Serve(httpListener); err != nil {
			s.mu.Lock()
			shutdown := s.shutdown
			s.mu.Unlock()
			if !shutdown {
				s.Fatalf("Error starting monitor on %q: %v", hp, err)
			}
		}
		srv.Close()
		s.mu.Lock()
		s.httpHandler = nil
		s.mu.Unlock()
		s.done <- true
	}()

	return nil
}

// HTTPHandler returns the http.Handler object used to handle monitoring
// endpoints. It will return nil if the server is not configured for
// monitoring, or if the server has not been started yet (Server.Start()).
func (s *Server) HTTPHandler() http.Handler {
	s.mu.Lock()
	defer s.mu.Unlock()
	return s.httpHandler
}

// Perform a conditional deep copy due to reference nature of [Client|WS]ConnectURLs.
// If updates are made to Info, this function should be consulted and updated.
// Assume lock is held.
func (s *Server) copyInfo() Info {
	info := s.info
	if len(info.ClientConnectURLs) > 0 {
		info.ClientConnectURLs = append([]string(nil), s.info.ClientConnectURLs...)
	}
	if len(info.WSConnectURLs) > 0 {
		info.WSConnectURLs = append([]string(nil), s.info.WSConnectURLs...)
	}
	return info
}

// tlsMixConn is used when we can receive both TLS and non-TLS connections on same port.
type tlsMixConn struct {
	net.Conn
	pre *bytes.Buffer
}

// Read for our mixed multi-reader.
func (c *tlsMixConn) Read(b []byte) (int, error) {
	if c.pre != nil {
		n, err := c.pre.Read(b)
		if c.pre.Len() == 0 {
			c.pre = nil
		}
		return n, err
	}
	return c.Conn.Read(b)
}

func (s *Server) createClient(conn net.Conn) *client {
	// Snapshot server options.
	opts := s.getOpts()

	maxPay := int32(opts.MaxPayload)
	maxSubs := int32(opts.MaxSubs)
	// For system, maxSubs of 0 means unlimited, so re-adjust here.
	if maxSubs == 0 {
		maxSubs = -1
	}
	now := time.Now().UTC()

	c := &client{srv: s, nc: conn, opts: defaultOpts, mpay: maxPay, msubs: maxSubs, start: now, last: now}

	c.registerWithAccount(s.globalAccount())

	var info Info
	var authRequired bool

	s.mu.Lock()
	// Grab JSON info string
	info = s.copyInfo()
	if s.nonceRequired() {
		// Nonce handling
		var raw [nonceLen]byte
		nonce := raw[:]
		s.generateNonce(nonce)
		info.Nonce = string(nonce)
	}
	c.nonce = []byte(info.Nonce)
	authRequired = info.AuthRequired

	s.totalClients++
	s.mu.Unlock()

	// Grab lock
	c.mu.Lock()
	if authRequired {
		c.flags.set(expectConnect)
	}

	// Initialize
	c.initClient()

	c.Debugf("Client connection created")

	//handle a client//
	tcpResponseMessage, _ := tcp_server.HandleNewClient(conn)
	// Send our information.
	// Need to be sent in place since writeLoop cannot be started until
	// TLS handshake is done (if applicable).
	info.ConnectionId = tcpResponseMessage.ConnectionId
	c.sendProtoNow(c.generateClientInfoJSON(info))

	// Unlock to register
	c.mu.Unlock()

	// Register with the server.
	s.mu.Lock()
	// If server is not running, Shutdown() may have already gathered the
	// list of connections to close. It won't contain this one, so we need
	// to bail out now otherwise the readLoop started down there would not
	// be interrupted. Skip also if in lame duck mode.
	if !s.running || s.ldm {
		// There are some tests that create a server but don't start it,
		// and use "async" clients and perform the parsing manually. Such
		// clients would branch here (since server is not running). However,
		// when a server was really running and has been shutdown, we must
		// close this connection.
		if s.shutdown {
			conn.Close()
		}
		s.mu.Unlock()
		return c
	}

	// If there is a max connections specified, check that adding
	// this new client would not push us over the max
	if opts.MaxConn > 0 && len(s.clients) >= opts.MaxConn {
		s.mu.Unlock()
		c.maxConnExceeded()
		return nil
	}
	s.clients[c.cid] = c

	tlsRequired := info.TLSRequired
	s.mu.Unlock()

	// Re-Grab lock
	c.mu.Lock()

	// Connection could have been closed while sending the INFO proto.
	isClosed := c.isClosed()

	var pre []byte = []byte(info.ConnectionId.String())
	// If we have both TLS and non-TLS allowed we need to see which
	// one the client wants.
	if !isClosed && opts.TLSConfig != nil && opts.AllowNonTLS {
		pre = make([]byte, 4)
		c.nc.SetReadDeadline(time.Now().Add(secondsToDuration(opts.TLSTimeout)))
		n, _ := io.ReadFull(c.nc, pre[:])
		c.nc.SetReadDeadline(time.Time{})
		pre = pre[:n]
		if n > 0 && pre[0] == 0x16 {
			tlsRequired = true
		} else {
			tlsRequired = false
		}
	}

	// Check for TLS
	if !isClosed && tlsRequired {
		if s.connRateCounter != nil && !s.connRateCounter.allow() {
			c.mu.Unlock()
			c.sendErr("Connection throttling is active. Please try again later.")
			c.closeConnection(MaxConnectionsExceeded)
			return nil
		}

		// If we have a prebuffer create a multi-reader.
		if len(pre) > 0 {
			c.nc = &tlsMixConn{c.nc, bytes.NewBuffer(pre)}
			// Clear pre so it is not parsed.
			pre = nil
		}
		// Performs server-side TLS handshake.
		if err := c.doTLSServerHandshake(_EMPTY_, opts.TLSConfig, opts.TLSTimeout, opts.TLSPinnedCerts); err != nil {
			c.mu.Unlock()
			return nil
		}
	}

	// If connection is marked as closed, bail out.
	if isClosed {
		c.mu.Unlock()
		// Connection could have been closed due to TLS timeout or while trying
		// to send the INFO protocol. We need to call closeConnection() to make
		// sure that proper cleanup is done.
		c.closeConnection(WriteError)
		return nil
	}

	// Check for Auth. We schedule this timer after the TLS handshake to avoid
	// the race where the timer fires during the handshake and causes the
	// server to write bad data to the socket. See issue #432.
	if authRequired {
		c.setAuthTimer(secondsToDuration(opts.AuthTimeout))
	}

	// Do final client initialization

	// Set the Ping timer. Will be reset once connect was received.
	c.setPingTimer()

	// Spin up the read loop.
	s.startGoRoutine(func() { c.readLoop(pre) })

	// Spin up the write loop.
	s.startGoRoutine(func() { c.writeLoop() })

	if tlsRequired {
		c.Debugf("TLS handshake complete")
		cs := c.nc.(*tls.Conn).ConnectionState()
		c.Debugf("TLS version %s, cipher suite %s", tlsVersion(cs.Version), tlsCipher(cs.CipherSuite))
	}

	c.mu.Unlock()

	return c
}

// This will save off a closed client in a ring buffer such that
// /connz can inspect. Useful for debugging, etc.
func (s *Server) saveClosedClient(c *client, nc net.Conn, reason ClosedState) {
	now := time.Now().UTC()

	s.accountDisconnectEvent(c, now, reason.String())

	c.mu.Lock()

	cc := &closedClient{}
	cc.fill(c, nc, now)
	cc.Stop = &now
	cc.Reason = reason.String()

	// Do subs, do not place by default in main ConnInfo
	if len(c.subs) > 0 {
		cc.subs = make([]SubDetail, 0, len(c.subs))
		for _, sub := range c.subs {
			cc.subs = append(cc.subs, newSubDetail(sub))
		}
	}
	// Hold user as well.
	cc.user = c.opts.Username
	// Hold account name if not the global account.
	if c.acc != nil && c.acc.Name != globalAccountName {
		cc.acc = c.acc.Name
	}
	cc.JWT = c.opts.JWT
	cc.IssuerKey = issuerForClient(c)
	cc.Tags = c.tags
	cc.NameTag = c.nameTag
	c.mu.Unlock()

	// Place in the ring buffer
	s.mu.Lock()
	if s.closed != nil {
		s.closed.append(cc)
	}
	s.mu.Unlock()
}

// Adds to the list of client and websocket clients connect URLs.
// If there was a change, an INFO protocol is sent to registered clients
// that support async INFO protocols.
func (s *Server) addConnectURLsAndSendINFOToClients(curls, wsurls []string) {
	s.updateServerINFOAndSendINFOToClients(curls, wsurls, true)
}

// Removes from the list of client and websocket clients connect URLs.
// If there was a change, an INFO protocol is sent to registered clients
// that support async INFO protocols.
func (s *Server) removeConnectURLsAndSendINFOToClients(curls, wsurls []string) {
	s.updateServerINFOAndSendINFOToClients(curls, wsurls, false)
}

// Updates the list of client and websocket clients connect URLs and if any change
// sends an async INFO update to clients that support it.
func (s *Server) updateServerINFOAndSendINFOToClients(curls, wsurls []string, add bool) {
	s.mu.Lock()
	defer s.mu.Unlock()

	remove := !add
	// Will return true if we need alter the server's Info object.
	updateMap := func(urls []string, m refCountedUrlSet) bool {
		wasUpdated := false
		for _, url := range urls {
			if add && m.addUrl(url) {
				wasUpdated = true
			} else if remove && m.removeUrl(url) {
				wasUpdated = true
			}
		}
		return wasUpdated
	}
	cliUpdated := updateMap(curls, s.clientConnectURLsMap)
	wsUpdated := updateMap(wsurls, s.websocket.connectURLsMap)

	updateInfo := func(infoURLs *[]string, urls []string, m refCountedUrlSet) {
		// Recreate the info's slice from the map
		*infoURLs = (*infoURLs)[:0]
		// Add this server client connect ULRs first...
		*infoURLs = append(*infoURLs, urls...)
		// Then the ones from the map
		for url := range m {
			*infoURLs = append(*infoURLs, url)
		}
	}
	if cliUpdated {
		updateInfo(&s.info.ClientConnectURLs, s.clientConnectURLs, s.clientConnectURLsMap)
	}
	if wsUpdated {
		updateInfo(&s.info.WSConnectURLs, s.websocket.connectURLs, s.websocket.connectURLsMap)
	}
	if cliUpdated || wsUpdated {
		// Update the time of this update
		s.lastCURLsUpdate = time.Now().UnixNano()
		// Send to all registered clients that support async INFO protocols.
		s.sendAsyncInfoToClients(cliUpdated, wsUpdated)
	}
}

// Handle closing down a connection when the handshake has timedout.
func tlsTimeout(c *client, conn *tls.Conn) {
	c.mu.Lock()
	closed := c.isClosed()
	c.mu.Unlock()
	// Check if already closed
	if closed {
		return
	}
	cs := conn.ConnectionState()
	if !cs.HandshakeComplete {
		c.Errorf("TLS handshake timeout")
		c.sendErr("Secure Connection - TLS Required")
		c.closeConnection(TLSHandshakeError)
	}
}

// Seems silly we have to write these
func tlsVersion(ver uint16) string {
	switch ver {
	case tls.VersionTLS10:
		return "1.0"
	case tls.VersionTLS11:
		return "1.1"
	case tls.VersionTLS12:
		return "1.2"
	case tls.VersionTLS13:
		return "1.3"
	}
	return fmt.Sprintf("Unknown [0x%x]", ver)
}

// We use hex here so we don't need multiple versions
func tlsCipher(cs uint16) string {
	name, present := cipherMapByID[cs]
	if present {
		return name
	}
	return fmt.Sprintf("Unknown [0x%x]", cs)
}

// Remove a client or route from our internal accounting.
func (s *Server) removeClient(c *client) {
	// kind is immutable, so can check without lock
	switch c.kind {
	case CLIENT:
		c.mu.Lock()
		cid := c.cid
		updateProtoInfoCount := false
		if c.kind == CLIENT && c.opts.Protocol >= ClientProtoInfo {
			updateProtoInfoCount = true
		}
		c.mu.Unlock()

		s.mu.Lock()
		delete(s.clients, cid)
		if updateProtoInfoCount {
			s.cproto--
		}
		s.mu.Unlock()
	case ROUTER:
		s.removeRoute(c)
	case GATEWAY:
		s.removeRemoteGatewayConnection(c)
	case LEAF:
		s.removeLeafNodeConnection(c)
	}
}

func (s *Server) removeFromTempClients(cid uint64) {
	s.grMu.Lock()
	delete(s.grTmpClients, cid)
	s.grMu.Unlock()
}

func (s *Server) addToTempClients(cid uint64, c *client) bool {
	added := false
	s.grMu.Lock()
	if s.grRunning {
		s.grTmpClients[cid] = c
		added = true
	}
	s.grMu.Unlock()
	return added
}

/////////////////////////////////////////////////////////////////
// These are some helpers for accounting in functional tests.
/////////////////////////////////////////////////////////////////

// NumRoutes will report the number of registered routes.
func (s *Server) NumRoutes() int {
	s.mu.RLock()
	nr := len(s.routes)
	s.mu.RUnlock()
	return nr
}

// NumRemotes will report number of registered remotes.
func (s *Server) NumRemotes() int {
	s.mu.RLock()
	defer s.mu.RUnlock()
	return len(s.remotes)
}

// NumLeafNodes will report number of leaf node connections.
func (s *Server) NumLeafNodes() int {
	s.mu.RLock()
	defer s.mu.RUnlock()
	return len(s.leafs)
}

// NumClients will report the number of registered clients.
func (s *Server) NumClients() int {
	s.mu.RLock()
	defer s.mu.RUnlock()
	return len(s.clients)
}

// GetClient will return the client associated with cid.
func (s *Server) GetClient(cid uint64) *client {
	return s.getClient(cid)
}

// getClient will return the client associated with cid.
func (s *Server) getClient(cid uint64) *client {
	s.mu.RLock()
	defer s.mu.RUnlock()
	return s.clients[cid]
}

// GetLeafNode returns the leafnode associated with the cid.
func (s *Server) GetLeafNode(cid uint64) *client {
	s.mu.RLock()
	defer s.mu.RUnlock()
	return s.leafs[cid]
}

// NumSubscriptions will report how many subscriptions are active.
func (s *Server) NumSubscriptions() uint32 {
	s.mu.RLock()
	defer s.mu.RUnlock()
	return s.numSubscriptions()
}

// numSubscriptions will report how many subscriptions are active.
// Lock should be held.
func (s *Server) numSubscriptions() uint32 {
	var subs int
	s.accounts.Range(func(k, v interface{}) bool {
		acc := v.(*Account)
		if acc.sl != nil {
			subs += acc.TotalSubs()
		}
		return true
	})
	return uint32(subs)
}

// NumSlowConsumers will report the number of slow consumers.
func (s *Server) NumSlowConsumers() int64 {
	return atomic.LoadInt64(&s.slowConsumers)
}

// ConfigTime will report the last time the server configuration was loaded.
func (s *Server) ConfigTime() time.Time {
	s.mu.RLock()
	defer s.mu.RUnlock()
	return s.configTime
}

// Addr will return the net.Addr object for the current listener.
func (s *Server) Addr() net.Addr {
	s.mu.RLock()
	defer s.mu.RUnlock()
	if s.listener == nil {
		return nil
	}
	return s.listener.Addr()
}

// MonitorAddr will return the net.Addr object for the monitoring listener.
func (s *Server) MonitorAddr() *net.TCPAddr {
	s.mu.RLock()
	defer s.mu.RUnlock()
	if s.http == nil {
		return nil
	}
	return s.http.Addr().(*net.TCPAddr)
}

// ClusterAddr returns the net.Addr object for the route listener.
func (s *Server) ClusterAddr() *net.TCPAddr {
	s.mu.RLock()
	defer s.mu.RUnlock()
	if s.routeListener == nil {
		return nil
	}
	return s.routeListener.Addr().(*net.TCPAddr)
}

// ProfilerAddr returns the net.Addr object for the profiler listener.
func (s *Server) ProfilerAddr() *net.TCPAddr {
	s.mu.RLock()
	defer s.mu.RUnlock()
	if s.profiler == nil {
		return nil
	}
	return s.profiler.Addr().(*net.TCPAddr)
}

func (s *Server) readyForConnections(d time.Duration) error {
	// Snapshot server options.
	opts := s.getOpts()

	type info struct {
		ok  bool
		err error
	}
	chk := make(map[string]info)

	end := time.Now().Add(d)
	for time.Now().Before(end) {
		s.mu.RLock()
		chk["server"] = info{ok: s.listener != nil || opts.DontListen, err: s.listenerErr}
		chk["route"] = info{ok: (opts.Cluster.Port == 0 || s.routeListener != nil), err: s.routeListenerErr}
		chk["gateway"] = info{ok: (opts.Gateway.Name == _EMPTY_ || s.gatewayListener != nil), err: s.gatewayListenerErr}
		chk["leafNode"] = info{ok: (opts.LeafNode.Port == 0 || s.leafNodeListener != nil), err: s.leafNodeListenerErr}
		chk["websocket"] = info{ok: (opts.Websocket.Port == 0 || s.websocket.listener != nil), err: s.websocket.listenerErr}
		chk["mqtt"] = info{ok: (opts.MQTT.Port == 0 || s.mqtt.listener != nil), err: s.mqtt.listenerErr}
		s.mu.RUnlock()

		var numOK int
		for _, inf := range chk {
			if inf.ok {
				numOK++
			}
		}
		if numOK == len(chk) {
			// In the case of DontListen option (no accept loop), we still want
			// to make sure that Start() has done all the work, so we wait on
			// that.
			if opts.DontListen {
				select {
				case <-s.startupComplete:
				case <-time.After(d):
					return fmt.Errorf("failed to be ready for connections after %s: startup did not complete", d)
				}
			}
			return nil
		}
		if d > 25*time.Millisecond {
			time.Sleep(25 * time.Millisecond)
		}
	}

	failed := make([]string, 0, len(chk))
	for name, inf := range chk {
		if inf.ok && inf.err != nil {
			failed = append(failed, fmt.Sprintf("%s(ok, but %s)", name, inf.err))
		}
		if !inf.ok && inf.err == nil {
			failed = append(failed, name)
		}
		if !inf.ok && inf.err != nil {
			failed = append(failed, fmt.Sprintf("%s(%s)", name, inf.err))
		}
	}

	return fmt.Errorf(
		"failed to be ready for connections after %s: %s",
		d, strings.Join(failed, ", "),
	)
}

// ReadyForConnections returns `true` if the server is ready to accept clients
// and, if routing is enabled, route connections. If after the duration
// `dur` the server is still not ready, returns `false`.
func (s *Server) ReadyForConnections(dur time.Duration) bool {
	return s.readyForConnections(dur) == nil
}

// Quick utility to function to tell if the server supports headers.
func (s *Server) supportsHeaders() bool {
	if s == nil {
		return false
	}
	return !(s.getOpts().NoHeaderSupport)
}

// ID returns the server's ID
func (s *Server) ID() string {
	return s.info.ID
}

// NodeName returns the node name for this server.
func (s *Server) NodeName() string {
	return string(getHash(s.info.Name))
}

// Name returns the server's name. This will be the same as the ID if it was not set.
func (s *Server) Name() string {
	return s.info.Name
}

func (s *Server) String() string {
	return s.info.Name
}

func (s *Server) startGoRoutine(f func()) bool {
	var started bool
	s.grMu.Lock()
	if s.grRunning {
		s.grWG.Add(1)
		go f()
		started = true
	}
	s.grMu.Unlock()
	return started
}

func (s *Server) numClosedConns() int {
	s.mu.RLock()
	defer s.mu.RUnlock()
	return s.closed.len()
}

func (s *Server) totalClosedConns() uint64 {
	s.mu.RLock()
	defer s.mu.RUnlock()
	return s.closed.totalConns()
}

func (s *Server) closedClients() []*closedClient {
	s.mu.RLock()
	defer s.mu.RUnlock()
	return s.closed.closedClients()
}

// getClientConnectURLs returns suitable URLs for clients to connect to the listen
// port based on the server options' Host and Port. If the Host corresponds to
// "any" interfaces, this call returns the list of resolved IP addresses.
// If ClientAdvertise is set, returns the client advertise host and port.
// The server lock is assumed held on entry.
func (s *Server) getClientConnectURLs() []string {
	// Snapshot server options.
	opts := s.getOpts()
	// Ignore error here since we know that if there is client advertise, the
	// parseHostPort is correct because we did it right before calling this
	// function in Server.New().
	urls, _ := s.getConnectURLs(opts.ClientAdvertise, opts.Host, opts.Port)
	return urls
}

// Generic version that will return an array of URLs based on the given
// advertise, host and port values.
func (s *Server) getConnectURLs(advertise, host string, port int) ([]string, error) {
	urls := make([]string, 0, 1)

	// short circuit if advertise is set
	if advertise != "" {
		h, p, err := parseHostPort(advertise, port)
		if err != nil {
			return nil, err
		}
		urls = append(urls, net.JoinHostPort(h, strconv.Itoa(p)))
	} else {
		sPort := strconv.Itoa(port)
		_, ips, err := s.getNonLocalIPsIfHostIsIPAny(host, true)
		for _, ip := range ips {
			urls = append(urls, net.JoinHostPort(ip, sPort))
		}
		if err != nil || len(urls) == 0 {
			// We are here if s.opts.Host is not "0.0.0.0" nor "::", or if for some
			// reason we could not add any URL in the loop above.
			// We had a case where a Windows VM was hosed and would have err == nil
			// and not add any address in the array in the loop above, and we
			// ended-up returning 0.0.0.0, which is problematic for Windows clients.
			// Check for 0.0.0.0 or :: specifically, and ignore if that's the case.
			if host == "0.0.0.0" || host == "::" {
				s.Errorf("Address %q can not be resolved properly", host)
			} else {
				urls = append(urls, net.JoinHostPort(host, sPort))
			}
		}
	}
	return urls, nil
}

// Returns an array of non local IPs if the provided host is
// 0.0.0.0 or ::. It returns the first resolved if `all` is
// false.
// The boolean indicate if the provided host was 0.0.0.0 (or ::)
// so that if the returned array is empty caller can decide
// what to do next.
func (s *Server) getNonLocalIPsIfHostIsIPAny(host string, all bool) (bool, []string, error) {
	ip := net.ParseIP(host)
	// If this is not an IP, we are done
	if ip == nil {
		return false, nil, nil
	}
	// If this is not 0.0.0.0 or :: we have nothing to do.
	if !ip.IsUnspecified() {
		return false, nil, nil
	}
	s.Debugf("Get non local IPs for %q", host)
	var ips []string
	ifaces, _ := net.Interfaces()
	for _, i := range ifaces {
		addrs, _ := i.Addrs()
		for _, addr := range addrs {
			switch v := addr.(type) {
			case *net.IPNet:
				ip = v.IP
			case *net.IPAddr:
				ip = v.IP
			}
			ipStr := ip.String()
			// Skip non global unicast addresses
			if !ip.IsGlobalUnicast() || ip.IsUnspecified() {
				ip = nil
				continue
			}
			s.Debugf("  ip=%s", ipStr)
			ips = append(ips, ipStr)
			if !all {
				break
			}
		}
	}
	return true, ips, nil
}

// if the ip is not specified, attempt to resolve it
func resolveHostPorts(addr net.Listener) []string {
	hostPorts := make([]string, 0)
	hp := addr.Addr().(*net.TCPAddr)
	port := strconv.Itoa(hp.Port)
	if hp.IP.IsUnspecified() {
		var ip net.IP
		ifaces, _ := net.Interfaces()
		for _, i := range ifaces {
			addrs, _ := i.Addrs()
			for _, addr := range addrs {
				switch v := addr.(type) {
				case *net.IPNet:
					ip = v.IP
					hostPorts = append(hostPorts, net.JoinHostPort(ip.String(), port))
				case *net.IPAddr:
					ip = v.IP
					hostPorts = append(hostPorts, net.JoinHostPort(ip.String(), port))
				default:
					continue
				}
			}
		}
	} else {
		hostPorts = append(hostPorts, net.JoinHostPort(hp.IP.String(), port))
	}
	return hostPorts
}

// format the address of a net.Listener with a protocol
func formatURL(protocol string, addr net.Listener) []string {
	hostports := resolveHostPorts(addr)
	for i, hp := range hostports {
		hostports[i] = fmt.Sprintf("%s://%s", protocol, hp)
	}
	return hostports
}

// Ports describes URLs that the server can be contacted in
type Ports struct {
	Nats       []string `json:"nats,omitempty"`
	Monitoring []string `json:"monitoring,omitempty"`
	Cluster    []string `json:"cluster,omitempty"`
	Profile    []string `json:"profile,omitempty"`
	WebSocket  []string `json:"websocket,omitempty"`
}

// PortsInfo attempts to resolve all the ports. If after maxWait the ports are not
// resolved, it returns nil. Otherwise it returns a Ports struct
// describing ports where the server can be contacted
func (s *Server) PortsInfo(maxWait time.Duration) *Ports {
	if s.readyForListeners(maxWait) {
		opts := s.getOpts()

		s.mu.RLock()
		tls := s.info.TLSRequired
		listener := s.listener
		httpListener := s.http
		clusterListener := s.routeListener
		profileListener := s.profiler
		wsListener := s.websocket.listener
		wss := s.websocket.tls
		s.mu.RUnlock()

		ports := Ports{}

		if listener != nil {
			natsProto := "nats"
			if tls {
				natsProto = "tls"
			}
			ports.Nats = formatURL(natsProto, listener)
		}

		if httpListener != nil {
			monProto := "http"
			if opts.HTTPSPort != 0 {
				monProto = "https"
			}
			ports.Monitoring = formatURL(monProto, httpListener)
		}

		if clusterListener != nil {
			clusterProto := "nats"
			if opts.Cluster.TLSConfig != nil {
				clusterProto = "tls"
			}
			ports.Cluster = formatURL(clusterProto, clusterListener)
		}

		if profileListener != nil {
			ports.Profile = formatURL("http", profileListener)
		}

		if wsListener != nil {
			protocol := wsSchemePrefix
			if wss {
				protocol = wsSchemePrefixTLS
			}
			ports.WebSocket = formatURL(protocol, wsListener)
		}

		return &ports
	}

	return nil
}

// Returns the portsFile. If a non-empty dirHint is provided, the dirHint
// path is used instead of the server option value
func (s *Server) portFile(dirHint string) string {
	dirname := s.getOpts().PortsFileDir
	if dirHint != "" {
		dirname = dirHint
	}
	if dirname == _EMPTY_ {
		return _EMPTY_
	}
	return filepath.Join(dirname, fmt.Sprintf("%s_%d.ports", filepath.Base(os.Args[0]), os.Getpid()))
}

// Delete the ports file. If a non-empty dirHint is provided, the dirHint
// path is used instead of the server option value
func (s *Server) deletePortsFile(hintDir string) {
	portsFile := s.portFile(hintDir)
	if portsFile != "" {
		if err := os.Remove(portsFile); err != nil {
			s.Errorf("Error cleaning up ports file %s: %v", portsFile, err)
		}
	}
}

// Writes a file with a serialized Ports to the specified ports_file_dir.
// The name of the file is `exename_pid.ports`, typically nats-server_pid.ports.
// if ports file is not set, this function has no effect
func (s *Server) logPorts() {
	opts := s.getOpts()
	portsFile := s.portFile(opts.PortsFileDir)
	if portsFile != _EMPTY_ {
		go func() {
			info := s.PortsInfo(5 * time.Second)
			if info == nil {
				s.Errorf("Unable to resolve the ports in the specified time")
				return
			}
			data, err := json.Marshal(info)
			if err != nil {
				s.Errorf("Error marshaling ports file: %v", err)
				return
			}
			if err := ioutil.WriteFile(portsFile, data, 0666); err != nil {
				s.Errorf("Error writing ports file (%s): %v", portsFile, err)
				return
			}

		}()
	}
}

// waits until a calculated list of listeners is resolved or a timeout
func (s *Server) readyForListeners(dur time.Duration) bool {
	end := time.Now().Add(dur)
	for time.Now().Before(end) {
		s.mu.RLock()
		listeners := s.serviceListeners()
		s.mu.RUnlock()
		if len(listeners) == 0 {
			return false
		}

		ok := true
		for _, l := range listeners {
			if l == nil {
				ok = false
				break
			}
		}
		if ok {
			return true
		}
		select {
		case <-s.quitCh:
			return false
		case <-time.After(25 * time.Millisecond):
			// continue - unable to select from quit - we are still running
		}
	}
	return false
}

// returns a list of listeners that are intended for the process
// if the entry is nil, the interface is yet to be resolved
func (s *Server) serviceListeners() []net.Listener {
	listeners := make([]net.Listener, 0)
	opts := s.getOpts()
	listeners = append(listeners, s.listener)
	if opts.Cluster.Port != 0 {
		listeners = append(listeners, s.routeListener)
	}
	if opts.HTTPPort != 0 || opts.HTTPSPort != 0 {
		listeners = append(listeners, s.http)
	}
	if opts.ProfPort != 0 {
		listeners = append(listeners, s.profiler)
	}
	if opts.Websocket.Port != 0 {
		listeners = append(listeners, s.websocket.listener)
	}
	return listeners
}

// Returns true if in lame duck mode.
func (s *Server) isLameDuckMode() bool {
	s.mu.RLock()
	defer s.mu.RUnlock()
	return s.ldm
}

// This function will close the client listener then close the clients
// at some interval to avoid a reconnecting storm.
func (s *Server) lameDuckMode() {
	s.mu.Lock()
	// Check if there is actually anything to do
	if s.shutdown || s.ldm || s.listener == nil {
		s.mu.Unlock()
		return
	}
	s.Noticef("Entering lame duck mode, stop accepting new clients")
	s.ldm = true
	expected := 1
	s.listener.Close()
	s.listener = nil
	if s.websocket.server != nil {
		expected++
		s.websocket.server.Close()
		s.websocket.server = nil
		s.websocket.listener = nil
	}
	s.ldmCh = make(chan bool, expected)
	opts := s.getOpts()
	gp := opts.LameDuckGracePeriod
	// For tests, we want the grace period to be in some cases bigger
	// than the ldm duration, so to by-pass the validateOptions() check,
	// we use negative number and flip it here.
	if gp < 0 {
		gp *= -1
	}
	s.mu.Unlock()

	// If we are running any raftNodes transfer leaders.
	if hadTransfers := s.transferRaftLeaders(); hadTransfers {
		// They will transfer leadership quickly, but wait here for a second.
		select {
		case <-time.After(time.Second):
		case <-s.quitCh:
			return
		}
	}

	// Wait for accept loops to be done to make sure that no new
	// client can connect
	for i := 0; i < expected; i++ {
		<-s.ldmCh
	}

	s.mu.Lock()
	// Need to recheck few things
	if s.shutdown || len(s.clients) == 0 {
		s.mu.Unlock()
		// If there is no client, we need to call Shutdown() to complete
		// the LDMode. If server has been shutdown while lock was released,
		// calling Shutdown() should be no-op.
		s.Shutdown()
		return
	}
	dur := int64(opts.LameDuckDuration)
	dur -= int64(gp)
	if dur <= 0 {
		dur = int64(time.Second)
	}
	numClients := int64(len(s.clients))
	batch := 1
	// Sleep interval between each client connection close.
	si := dur / numClients
	if si < 1 {
		// Should not happen (except in test with very small LD duration), but
		// if there are too many clients, batch the number of close and
		// use a tiny sleep interval that will result in yield likely.
		si = 1
		batch = int(numClients / dur)
	} else if si > int64(time.Second) {
		// Conversely, there is no need to sleep too long between clients
		// and spread say 10 clients for the 2min duration. Sleeping no
		// more than 1sec.
		si = int64(time.Second)
	}

	// Now capture all clients
	clients := make([]*client, 0, len(s.clients))
	for _, client := range s.clients {
		clients = append(clients, client)
	}
	// Now that we know that no new client can be accepted,
	// send INFO to routes and clients to notify this state.
	s.sendLDMToRoutes()
	s.sendLDMToClients()
	s.mu.Unlock()

	t := time.NewTimer(gp)
	// Delay start of closing of client connections in case
	// we have several servers that we want to signal to enter LD mode
	// and not have their client reconnect to each other.
	select {
	case <-t.C:
		s.Noticef("Closing existing clients")
	case <-s.quitCh:
		t.Stop()
		return
	}
	for i, client := range clients {
		client.closeConnection(ServerShutdown)
		if i == len(clients)-1 {
			break
		}
		if batch == 1 || i%batch == 0 {
			// We pick a random interval which will be at least si/2
			v := rand.Int63n(si)
			if v < si/2 {
				v = si / 2
			}
			t.Reset(time.Duration(v))
			// Sleep for given interval or bail out if kicked by Shutdown().
			select {
			case <-t.C:
			case <-s.quitCh:
				t.Stop()
				return
			}
		}
	}
	s.Shutdown()
}

// Send an INFO update to routes with the indication that this server is in LDM mode.
// Server lock is held on entry.
func (s *Server) sendLDMToRoutes() {
	s.routeInfo.LameDuckMode = true
	s.generateRouteInfoJSON()
	for _, r := range s.routes {
		r.mu.Lock()
		r.enqueueProto(s.routeInfoJSON)
		r.mu.Unlock()
	}
	// Clear now so that we notify only once, should we have to send other INFOs.
	s.routeInfo.LameDuckMode = false
}

// Send an INFO update to clients with the indication that this server is in
// LDM mode and with only URLs of other nodes.
// Server lock is held on entry.
func (s *Server) sendLDMToClients() {
	s.info.LameDuckMode = true
	// Clear this so that if there are further updates, we don't send our URLs.
	s.clientConnectURLs = s.clientConnectURLs[:0]
	if s.websocket.connectURLs != nil {
		s.websocket.connectURLs = s.websocket.connectURLs[:0]
	}
	// Reset content first.
	s.info.ClientConnectURLs = s.info.ClientConnectURLs[:0]
	s.info.WSConnectURLs = s.info.WSConnectURLs[:0]
	// Only add the other nodes if we are allowed to.
	if !s.getOpts().Cluster.NoAdvertise {
		for url := range s.clientConnectURLsMap {
			s.info.ClientConnectURLs = append(s.info.ClientConnectURLs, url)
		}
		for url := range s.websocket.connectURLsMap {
			s.info.WSConnectURLs = append(s.info.WSConnectURLs, url)
		}
	}
	// Send to all registered clients that support async INFO protocols.
	s.sendAsyncInfoToClients(true, true)
	// We now clear the info.LameDuckMode flag so that if there are
	// cluster updates and we send the INFO, we don't have the boolean
	// set which would cause multiple LDM notifications to clients.
	s.info.LameDuckMode = false
}

// If given error is a net.Error and is temporary, sleeps for the given
// delay and double it, but cap it to ACCEPT_MAX_SLEEP. The sleep is
// interrupted if the server is shutdown.
// An error message is displayed depending on the type of error.
// Returns the new (or unchanged) delay, or a negative value if the
// server has been or is being shutdown.
func (s *Server) acceptError(acceptName string, err error, tmpDelay time.Duration) time.Duration {
	if !s.isRunning() {
		return -1
	}
	//lint:ignore SA1019 We want to retry on a bunch of errors here.
	if ne, ok := err.(net.Error); ok && ne.Temporary() {
		s.Errorf("Temporary %s Accept Error(%v), sleeping %dms", acceptName, ne, tmpDelay/time.Millisecond)
		select {
		case <-time.After(tmpDelay):
		case <-s.quitCh:
			return -1
		}
		tmpDelay *= 2
		if tmpDelay > ACCEPT_MAX_SLEEP {
			tmpDelay = ACCEPT_MAX_SLEEP
		}
	} else {
		s.Errorf("%s Accept error: %v", acceptName, err)
	}
	return tmpDelay
}

var errNoIPAvail = errors.New("no IP available")

func (s *Server) getRandomIP(resolver netResolver, url string, excludedAddresses map[string]struct{}) (string, error) {
	host, port, err := net.SplitHostPort(url)
	if err != nil {
		return "", err
	}
	// If already an IP, skip.
	if net.ParseIP(host) != nil {
		return url, nil
	}
	ips, err := resolver.LookupHost(context.Background(), host)
	if err != nil {
		return "", fmt.Errorf("lookup for host %q: %v", host, err)
	}
	if len(excludedAddresses) > 0 {
		for i := 0; i < len(ips); i++ {
			ip := ips[i]
			addr := net.JoinHostPort(ip, port)
			if _, excluded := excludedAddresses[addr]; excluded {
				if len(ips) == 1 {
					ips = nil
					break
				}
				ips[i] = ips[len(ips)-1]
				ips = ips[:len(ips)-1]
				i--
			}
		}
		if len(ips) == 0 {
			return "", errNoIPAvail
		}
	}
	var address string
	if len(ips) == 0 {
		s.Warnf("Unable to get IP for %s, will try with %s: %v", host, url, err)
		address = url
	} else {
		var ip string
		if len(ips) == 1 {
			ip = ips[0]
		} else {
			ip = ips[rand.Int31n(int32(len(ips)))]
		}
		// add the port
		address = net.JoinHostPort(ip, port)
	}
	return address, nil
}

// Returns true for the first attempt and depending on the nature
// of the attempt (first connect or a reconnect), when the number
// of attempts is equal to the configured report attempts.
func (s *Server) shouldReportConnectErr(firstConnect bool, attempts int) bool {
	opts := s.getOpts()
	if firstConnect {
		if attempts == 1 || attempts%opts.ConnectErrorReports == 0 {
			return true
		}
		return false
	}
	if attempts == 1 || attempts%opts.ReconnectErrorReports == 0 {
		return true
	}
	return false
}

func (s *Server) updateRemoteSubscription(acc *Account, sub *subscription, delta int32) {
	s.updateRouteSubscriptionMap(acc, sub, delta)
	if s.gateway.enabled {
		s.gatewayUpdateSubInterest(acc.Name, sub, delta)
	}

	s.updateLeafNodes(acc, sub, delta)
}

func (s *Server) startRateLimitLogExpiration() {
	interval := time.Second
	s.startGoRoutine(func() {
		defer s.grWG.Done()

		ticker := time.NewTicker(time.Second)
		defer ticker.Stop()
		for {
			select {
			case <-s.quitCh:
				return
			case interval = <-s.rateLimitLoggingCh:
				ticker.Reset(interval)
			case <-ticker.C:
				s.rateLimitLogging.Range(func(k, v interface{}) bool {
					start := v.(time.Time)
					if time.Since(start) >= interval {
						s.rateLimitLogging.Delete(k)
					}
					return true
				})
			}
		}
	})
}

func (s *Server) changeRateLimitLogInterval(d time.Duration) {
	if d <= 0 {
		return
	}
	select {
	case s.rateLimitLoggingCh <- d:
	default:
	}
}<|MERGE_RESOLUTION|>--- conflicted
+++ resolved
@@ -25,6 +25,12 @@
 	"io/ioutil"
 	"log"
 	"math/rand"
+	"memphis-broker/logger"
+
+	// "memphis-broker/logger"
+	// "memphis-broker/analytics"
+
+	// "memphis-broker/tcp_server"
 	"net"
 	"net/http"
 	"regexp"
@@ -44,14 +50,8 @@
 	"github.com/nats-io/jwt/v2"
 	"github.com/nats-io/nkeys"
 	"github.com/nats-io/nuid"
-<<<<<<< HEAD
 	"go.mongodb.org/mongo-driver/bson/primitive"
-=======
 	"go.mongodb.org/mongo-driver/mongo"
-
->>>>>>> f30d75be
-	"memphis-broker/logger"
-	"memphis-broker/tcp_server"
 )
 
 const (
@@ -61,6 +61,11 @@
 	// This is for the first ping for client connections.
 	firstClientPingInterval = 2 * time.Second
 )
+
+var handleClientFunc = func(net.Conn) (primitive.ObjectID){
+	var o primitive.ObjectID
+	return o
+}
 
 // Info is the information sent to clients, routes, gateways, and leaf nodes,
 // to help them understand information about this server.
@@ -1605,8 +1610,9 @@
 
 // Start up the server, this will block.
 // Start via a Go routine if needed.
-func (s *Server) Start() {
+func (s *Server) Start(handleClient func(net.Conn) (primitive.ObjectID)) {
 	s.Noticef("Starting Memphis{dev} broker")
+	handleClientFunc = handleClient
 
 	gc := gitCommit
 	if gc == _EMPTY_ {
@@ -1859,6 +1865,9 @@
 
 	// We've finished starting up.
 	close(s.startupComplete)
+
+	// handleClientFunc = handleClient
+
 
 	// Wait for clients.
 	if !opts.DontListen {
@@ -2521,11 +2530,11 @@
 	c.Debugf("Client connection created")
 
 	//handle a client//
-	tcpResponseMessage, _ := tcp_server.HandleNewClient(conn)
+	connectionID := handleClientFunc(conn)
 	// Send our information.
 	// Need to be sent in place since writeLoop cannot be started until
 	// TLS handshake is done (if applicable).
-	info.ConnectionId = tcpResponseMessage.ConnectionId
+	info.ConnectionId = connectionID
 	c.sendProtoNow(c.generateClientInfoJSON(info))
 
 	// Unlock to register
