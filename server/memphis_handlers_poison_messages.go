--- conflicted
+++ resolved
@@ -20,13 +20,9 @@
 	"fmt"
 	"memphis-broker/models"
 	"memphis-broker/notifications"
-<<<<<<< HEAD
 	"sort"
 	"strconv"
 	"strings"
-=======
-	"strconv"
->>>>>>> 52f9a25f
 
 	"time"
 
@@ -101,7 +97,7 @@
 			connectionIdHeader = headersJson["connectionId"]
 			producedByHeader = headersJson["producedBy"]
 			if connectionIdHeader == "" || producedByHeader == "" {
-				serv.Warnf("HandleNewPoisonMessage: Error while getting notified about a poison message: Missing mandatory message headers, please upgrade the SDK version you are using")
+				serv.Warnf("handleNewPoisonMessage: Error while getting notified about a poison message: Missing mandatory message headers, please upgrade the SDK version you are using")
 				return
 			}
 		}
@@ -113,7 +109,7 @@
 		connId, _ := primitive.ObjectIDFromHex(connectionIdHeader)
 		_, conn, err := IsConnectionExist(connId)
 		if err != nil {
-			serv.Errorf("HandleNewPoisonMessage: Error while getting notified about a poison message: " + err.Error())
+			serv.Errorf("handleNewPoisonMessage: Error while getting notified about a poison message: " + err.Error())
 			return
 		}
 
@@ -121,7 +117,7 @@
 		var producer models.Producer
 		err = producersCollection.FindOne(context.TODO(), filter).Decode(&producer)
 		if err != nil {
-			serv.Errorf("HandleNewPoisonMessage: Error while getting notified about a poison message: " + err.Error())
+			serv.Errorf("handleNewPoisonMessage: Error while getting notified about a poison message: " + err.Error())
 			return
 		}
 
@@ -156,7 +152,7 @@
 	poisonSubjectName := GetDlqSubject("poison", stationName.Intern(), id)
 	msgToSend, err := json.Marshal(pmMessage)
 	if err != nil {
-		serv.Errorf("HandleNewPoisonMessage: Error while getting notified about a poison message: " + err.Error())
+		serv.Errorf("handleNewPoisonMessage: Error while getting notified about a poison message: " + err.Error())
 		return
 	}
 	s.sendInternalAccountMsg(s.GlobalAccount(), poisonSubjectName, msgToSend)
@@ -165,7 +161,7 @@
 	var msgUrl = idForUrl + "/stations/" + stationName.Ext() + "/" + idForUrl
 	err = notifications.SendNotification(PoisonMessageTitle, "Poison message has been identified, for more details head to: "+msgUrl, notifications.PoisonMAlert)
 	if err != nil {
-		serv.Warnf("HandleNewPoisonMessage: Error while sending a poison message notification: " + err.Error())
+		serv.Warnf("handleNewPoisonMessage: Error while sending a poison message notification: " + err.Error())
 		return
 	}
 }
@@ -191,7 +187,6 @@
 		return []models.LightDlqMessageResponse{}, []models.LightDlqMessageResponse{}, err
 	}
 
-<<<<<<< HEAD
 	amount := min(streamInfo.State.Msgs, 1000)
 	startSeq := uint64(1)
 	if streamInfo.State.FirstSeq > 0 {
@@ -206,41 +201,6 @@
 	}
 
 	err = serv.memphisAddConsumer(streamName, &cc)
-=======
-	messagePayload := models.MessagePayloadDlq{
-		TimeSent: poisonMessageContent.Time,
-		Size:     len(poisonMessageContent.Subject) + len(poisonMessageContent.Data) + len(poisonMessageContent.Header),
-		Data:     string(poisonMessageContent.Data),
-		Headers:  headers,
-	}
-	poisonedCg := models.PoisonedCg{
-		CgName:          cgName,
-		PoisoningTime:   time.Now(),
-		DeliveriesCount: int(deliveriesCount),
-	}
-
-	id := GetPoisonMsgId(int(messageSeq), producedByHeader, poisonMessageContent.Time)
-	pmMessage := models.DlqMessage{
-		ID:           id,
-		StationName:  stationName.Ext(),
-		MessageSeq:   int(messageSeq),
-		Producer:     producer,
-		PoisonedCg:   poisonedCg,
-		Message:      messagePayload,
-		CreationDate: time.Now(),
-	}
-	poisonSubjectName := GetDlqSubject("poison", stationName.Intern(), id)
-	msgToSend, err := json.Marshal(pmMessage)
-	if err != nil {
-		serv.Errorf("HandleNewMessage: Error while getting notified about a poison message: " + err.Error())
-		return
-	}
-	s.sendInternalAccountMsg(s.GlobalAccount(), poisonSubjectName, msgToSend)
-
-	idForUrl := pmMessage.ID
-	var msgUrl = idForUrl + "/stations/" + stationName.Ext() + "/" + idForUrl
-	err = notifications.SendNotification(PoisonMessageTitle, "Poison message has been identified, for more details head to: "+msgUrl, notifications.PoisonMAlert)
->>>>>>> 52f9a25f
 	if err != nil {
 		return []models.LightDlqMessageResponse{}, []models.LightDlqMessageResponse{}, err
 	}
@@ -647,7 +607,6 @@
 }
 
 func RemovePoisonedCg(stationName StationName, cgName string) error {
-<<<<<<< HEAD
 	timeout := 1 * time.Second
 
 	streamName := fmt.Sprintf(dlsStreamName, stationName.Intern())
@@ -724,12 +683,6 @@
 	timer.Stop()
 	serv.unsubscribeOnGlobalAcc(sub)
 	err = serv.memphisRemoveConsumer(streamName, durableName)
-=======
-	_, err := poisonMessagesCollection.UpdateMany(context.TODO(),
-		bson.M{"station_name": stationName.Ext()},
-		bson.M{"$pull": bson.M{"poisoned_cgs": bson.M{"cg_name": cgName}}},
-	)
->>>>>>> 52f9a25f
 	if err != nil {
 		return err
 	}
@@ -1029,7 +982,6 @@
 		return []models.PoisonedCg{}, err
 	}
 
-<<<<<<< HEAD
 	serv.sendInternalAccountMsgWithReply(serv.GlobalAccount(), subject, reply, nil, req, true)
 
 	timer := time.NewTimer(timeout)
@@ -1067,20 +1019,20 @@
 	}
 
 	return poisonedCgs, nil
-=======
-	return poisonMessage.PoisonedCgs, nil
->>>>>>> 52f9a25f
 }
 
 func GetDlqSubject(subjType string, stationName string, id string) string {
 	return fmt.Sprintf(dlsStreamName, stationName) + "." + subjType + "." + id
 }
 
-<<<<<<< HEAD
 func GetDlqMsgId(stationName string, messageSeq int, producerName string, timeSent time.Time) string {
 	return strings.ReplaceAll(stationName+"-"+producerName+"-"+strconv.Itoa(messageSeq)+"-"+timeSent.String(), " ", "")
-=======
+}
+
+func GetDlqSubject(subjType string, stationName string, id string) string {
+	return fmt.Sprintf(dlsStreamName, stationName) + "." + subjType + "." + id
+}
+
 func GetPoisonMsgId(messageSeq int, producerName string, timeSent time.Time) string {
 	return producerName + "-" + timeSent.String() + "-" + strconv.Itoa(messageSeq)
->>>>>>> 52f9a25f
 }