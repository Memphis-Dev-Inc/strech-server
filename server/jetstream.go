// Copyright 2019-2023 The NATS Authors
// Licensed under the Apache License, Version 2.0 (the "License");
// you may not use this file except in compliance with the License.
// You may obtain a copy of the License at
//
// http://www.apache.org/licenses/LICENSE-2.0
//
// Unless required by applicable law or agreed to in writing, software
// distributed under the License is distributed on an "AS IS" BASIS,
// WITHOUT WARRANTIES OR CONDITIONS OF ANY KIND, either express or implied.
// See the License for the specific language governing permissions and
// limitations under the License.

package server

import (
	"crypto/hmac"
	"crypto/sha256"
	"encoding/binary"
	"encoding/hex"
	"encoding/json"
	"fmt"
	"math"
	"os"
	"path/filepath"
	"strconv"
	"strings"
	"sync"
	"sync/atomic"
	"time"

	"github.com/memphisdev/memphis/server/sysmem"
	"github.com/minio/highwayhash"
	"github.com/nats-io/nkeys"
	"github.com/nats-io/nuid"
)

// JetStreamConfig determines this server's configuration.
// MaxMemory and MaxStore are in bytes.
type JetStreamConfig struct {
	MaxMemory    int64         `json:"max_memory"`
	MaxStore     int64         `json:"max_storage"`
	StoreDir     string        `json:"store_dir,omitempty"`
	SyncInterval time.Duration `json:"sync_interval,omitempty"`
	SyncAlways   bool          `json:"sync_always,omitempty"`
	Domain       string        `json:"domain,omitempty"`
	CompressOK   bool          `json:"compress_ok,omitempty"`
	UniqueTag    string        `json:"unique_tag,omitempty"`
}

// Statistics about JetStream for this server.
type JetStreamStats struct {
	Memory         uint64            `json:"memory"`
	Store          uint64            `json:"storage"`
	ReservedMemory uint64            `json:"reserved_memory"`
	ReservedStore  uint64            `json:"reserved_storage"`
	Accounts       int               `json:"accounts"`
	HAAssets       int               `json:"ha_assets"`
	API            JetStreamAPIStats `json:"api"`
}

type JetStreamAccountLimits struct {
	MaxMemory            int64 `json:"max_memory"`
	MaxStore             int64 `json:"max_storage"`
	MaxStreams           int   `json:"max_streams"`
	MaxConsumers         int   `json:"max_consumers"`
	MaxAckPending        int   `json:"max_ack_pending"`
	MemoryMaxStreamBytes int64 `json:"memory_max_stream_bytes"`
	StoreMaxStreamBytes  int64 `json:"storage_max_stream_bytes"`
	MaxBytesRequired     bool  `json:"max_bytes_required"`
}

type JetStreamTier struct {
	Memory    uint64                 `json:"memory"`
	Store     uint64                 `json:"storage"`
	Streams   int                    `json:"streams"`
	Consumers int                    `json:"consumers"`
	Limits    JetStreamAccountLimits `json:"limits"`
}

// JetStreamAccountStats returns current statistics about the account's JetStream usage.
type JetStreamAccountStats struct {
	JetStreamTier                          // in case tiers are used, reflects totals with limits not set
	Domain        string                   `json:"domain,omitempty"`
	API           JetStreamAPIStats        `json:"api"`
	Tiers         map[string]JetStreamTier `json:"tiers,omitempty"` // indexed by tier name
}

type JetStreamAPIStats struct {
	Total    uint64 `json:"total"`
	Errors   uint64 `json:"errors"`
	Inflight uint64 `json:"inflight,omitempty"`
}

// This is for internal accounting for JetStream for this server.
type jetStream struct {
	// These are here first because of atomics on 32bit systems.
	apiInflight   int64
	apiTotal      int64
	apiErrors     int64
	memReserved   int64
	storeReserved int64
	memUsed       int64
	storeUsed     int64
	clustered     int32
	mu            sync.RWMutex
	srv           *Server
	config        JetStreamConfig
	cluster       *jetStreamCluster
	accounts      map[string]*jsAccount
	apiSubs       *Sublist
	started       time.Time

	// System level request to purge a stream move
	accountPurge *subscription

	// Some bools regarding general state.
	metaRecovering bool
	standAlone     bool
	oos            bool
	shuttingDown   bool

	// Atomic versions
	disabled atomic.Bool
}

type remoteUsage struct {
	tiers map[string]*jsaUsage // indexed by tier name
	api   uint64
	err   uint64
}

type jsaStorage struct {
	total jsaUsage
	local jsaUsage
}

// This represents a jetstream enabled account.
// Worth noting that we include the jetstream pointer, this is because
// in general we want to be very efficient when receiving messages on
// an internal sub for a stream, so we will direct link to the stream
// and walk backwards as needed vs multiple hash lookups and locks, etc.
type jsAccount struct {
	mu        sync.RWMutex
	js        *jetStream
	account   *Account
	storeDir  string
	inflight  sync.Map
	streams   map[string]*stream
	templates map[string]*streamTemplate
	store     TemplateStore

	// From server
	sendq *ipQueue[*pubMsg]

	// For limiting only running one checkAndSync at a time.
	sync atomic.Bool

	// Usage/limits related fields that will be protected by usageMu
	usageMu    sync.RWMutex
	limits     map[string]JetStreamAccountLimits // indexed by tierName
	usage      map[string]*jsaStorage            // indexed by tierName
	rusage     map[string]*remoteUsage           // indexed by node id
	apiTotal   uint64
	apiErrors  uint64
	usageApi   uint64
	usageErr   uint64
	updatesPub string
	updatesSub *subscription
	lupdate    time.Time
	utimer     *time.Timer
}

// Track general usage for this account.
type jsaUsage struct {
	mem   int64
	store int64
}

// EnableJetStream will enable JetStream support on this server with the given configuration.
// A nil configuration will dynamically choose the limits and temporary file storage directory.
func (s *Server) EnableJetStream(config *JetStreamConfig) error {
	if s.JetStreamEnabled() {
		return fmt.Errorf("jetstream already enabled")
	}

	// s.Noticef("Starting JetStream") // ** deleted by Memphis
	if config == nil || config.MaxMemory <= 0 || config.MaxStore <= 0 {
		var storeDir, domain, uniqueTag string
		var maxStore, maxMem int64
		if config != nil {
			storeDir, domain, uniqueTag = config.StoreDir, config.Domain, config.UniqueTag
			maxStore, maxMem = config.MaxStore, config.MaxMemory
		}
		config = s.dynJetStreamConfig(storeDir, maxStore, maxMem)
		if maxMem > 0 {
			config.MaxMemory = maxMem
		}
		if domain != _EMPTY_ {
			config.Domain = domain
		}
		if uniqueTag != _EMPTY_ {
			config.UniqueTag = uniqueTag
		}
		s.Debugf("JetStream creating dynamic configuration - %s memory, %s disk", friendlyBytes(config.MaxMemory), friendlyBytes(config.MaxStore))
	} else if config.StoreDir != _EMPTY_ {
		config.StoreDir = filepath.Join(config.StoreDir, JetStreamStoreDir)
	}

	cfg := *config
	if cfg.StoreDir == _EMPTY_ {
		cfg.StoreDir = filepath.Join(os.TempDir(), JetStreamStoreDir)
	}

	// We will consistently place the 'jetstream' directory under the storedir that was handed to us. Prior to 2.2.3 though
	// we could have a directory on disk without the 'jetstream' directory. This will check and fix if needed.
	if err := s.checkStoreDir(&cfg); err != nil {
		return err
	}

	return s.enableJetStream(cfg)
}

// Function signature to generate a key encryption key.
type keyGen func(context []byte) ([]byte, error)

// Return a key generation function or nil if encryption not enabled.
// keyGen defined in filestore.go - keyGen func(iv, context []byte) []byte
func (s *Server) jsKeyGen(jsKey, info string) keyGen {
	if ek := jsKey; ek != _EMPTY_ {
		return func(context []byte) ([]byte, error) {
			h := hmac.New(sha256.New, []byte(ek))
			if _, err := h.Write([]byte(info)); err != nil {
				return nil, err
			}
			if _, err := h.Write(context); err != nil {
				return nil, err
			}
			return h.Sum(nil), nil
		}
	}
	return nil
}

// Decode the encrypted metafile.
func (s *Server) decryptMeta(sc StoreCipher, ekey, buf []byte, acc, context string) ([]byte, bool, error) {
	if len(ekey) < minMetaKeySize {
		return nil, false, errBadKeySize
	}
	var osc StoreCipher
	switch sc {
	case AES:
		osc = ChaCha
	case ChaCha:
		osc = AES
	}
	type prfWithCipher struct {
		keyGen
		StoreCipher
	}
	var prfs []prfWithCipher
	if prf := s.jsKeyGen(s.getOpts().JetStreamKey, acc); prf == nil {
		return nil, false, errNoEncryption
	} else {
		// First of all, try our current encryption keys with both
		// store cipher algorithms.
		prfs = append(prfs, prfWithCipher{prf, sc})
		prfs = append(prfs, prfWithCipher{prf, osc})
	}
	if prf := s.jsKeyGen(s.getOpts().JetStreamOldKey, acc); prf != nil {
		// Then, if we have an old encryption key, try with also with
		// both store cipher algorithms.
		prfs = append(prfs, prfWithCipher{prf, sc})
		prfs = append(prfs, prfWithCipher{prf, osc})
	}

	for i, prf := range prfs {
		rb, err := prf.keyGen([]byte(context))
		if err != nil {
			continue
		}
		kek, err := genEncryptionKey(prf.StoreCipher, rb)
		if err != nil {
			continue
		}
		ns := kek.NonceSize()
		seed, err := kek.Open(nil, ekey[:ns], ekey[ns:], nil)
		if err != nil {
			continue
		}
		aek, err := genEncryptionKey(prf.StoreCipher, seed)
		if err != nil {
			continue
		}
		if aek.NonceSize() != kek.NonceSize() {
			continue
		}
		plain, err := aek.Open(nil, buf[:ns], buf[ns:], nil)
		if err != nil {
			continue
		}
		return plain, i > 0, nil
	}
	return nil, false, fmt.Errorf("unable to recover keys")
}

// Check to make sure directory has the jetstream directory.
// We will have it properly configured here now regardless, so need to look inside.
func (s *Server) checkStoreDir(cfg *JetStreamConfig) error {
	fis, _ := os.ReadDir(cfg.StoreDir)
	// If we have nothing underneath us, could be just starting new, but if we see this we can check.
	if len(fis) != 0 {
		return nil
	}
	// Let's check the directory above. If it has us 'jetstream' but also other stuff that we can
	// identify as accounts then we can fix.
	fis, _ = os.ReadDir(filepath.Dir(cfg.StoreDir))
	// If just one that is us 'jetstream' and all is ok.
	if len(fis) == 1 {
		return nil
	}

	haveJetstreamDir := false
	for _, fi := range fis {
		if fi.Name() == JetStreamStoreDir {
			haveJetstreamDir = true
			break
		}
	}

	for _, fi := range fis {
		// Skip the 'jetstream' directory.
		if fi.Name() == JetStreamStoreDir {
			continue
		}
		// Let's see if this is an account.
		if accName := fi.Name(); accName != _EMPTY_ {
			_, ok := s.accounts.Load(accName)
			if !ok && s.AccountResolver() != nil && nkeys.IsValidPublicAccountKey(accName) {
				// Account is not local but matches the NKEY account public key,
				// this is enough indication to move this directory, no need to
				// fetch the account.
				ok = true
			}
			// If this seems to be an account go ahead and move the directory. This will include all assets
			// like streams and consumers.
			if ok {
				if !haveJetstreamDir {
					err := os.Mkdir(filepath.Join(filepath.Dir(cfg.StoreDir), JetStreamStoreDir), defaultDirPerms)
					if err != nil {
						return err
					}
					haveJetstreamDir = true
				}
				old := filepath.Join(filepath.Dir(cfg.StoreDir), fi.Name())
				new := filepath.Join(cfg.StoreDir, fi.Name())
				s.Noticef("JetStream relocated account %q to %q", old, new)
				if err := os.Rename(old, new); err != nil {
					return err
				}
			}
		}
	}

	return nil
}

// enableJetStream will start up the JetStream subsystem.
func (s *Server) enableJetStream(cfg JetStreamConfig) error {
	js := &jetStream{srv: s, config: cfg, accounts: make(map[string]*jsAccount), apiSubs: NewSublistNoCache()}
	s.gcbMu.Lock()
	if s.gcbOutMax = s.getOpts().JetStreamMaxCatchup; s.gcbOutMax == 0 {
		s.gcbOutMax = defaultMaxTotalCatchupOutBytes
	}
	s.gcbMu.Unlock()

	s.js.Store(js)

	// FIXME(dlc) - Allow memory only operation?
	if stat, err := os.Stat(cfg.StoreDir); os.IsNotExist(err) {
		if err := os.MkdirAll(cfg.StoreDir, defaultDirPerms); err != nil {
			return fmt.Errorf("could not create storage directory - %v", err)
		}
	} else {
		// Make sure its a directory and that we can write to it.
		if stat == nil || !stat.IsDir() {
			return fmt.Errorf("storage directory is not a directory")
		}
		tmpfile, err := os.CreateTemp(cfg.StoreDir, "_test_")
		if err != nil {
			return fmt.Errorf("storage directory is not writable")
		}
		tmpfile.Close()
		os.Remove(tmpfile.Name())
	}

	// JetStream is an internal service so we need to make sure we have a system account.
	// This system account will export the JetStream service endpoints.
	if s.SystemAccount() == nil {
		s.SetDefaultSystemAccount()
	}

<<<<<<< HEAD
	s.Noticef("  __  __                              _       _           __      _                 __   ")
=======
	// ** changed by Memphis
	s.Noticef(" __  __                              _       _           __      _                 __   ")
>>>>>>> f7f089a8
	s.Noticef(" |  \\/  |                            | |     (_)         / /     | |                \\ \\  ")
	s.Noticef(" | \\  / |   ___   _ __ ___    _ __   | |__    _   ___   | |    __| |   ___  __   __  | | ")
	s.Noticef(" | |\\/| |  / _ \\ | '_ ` _ \\  | '_ \\  | '_ \\  | | / __| / /    / _` |  / _ \\ \\ \\ / /   \\ \\")
	s.Noticef(" | |  | | |  __/ | | | | | | | |_) | | | | | | | \\__ \\ \\ \\   | (_| | |  __/  \\ V /    / /")
	s.Noticef(" |_|  |_|  \\___| |_| |_| |_| | .__/  |_| |_| |_| |___/  | |   \\__,_|  \\___|   \\_/    | | ")
	s.Noticef("                             | |                         \\_\\                        /_/  ")
	s.Noticef("                             |_|                                                         ")
	s.Noticef("")
	s.Noticef("         https://docs.memphis.dev")
	s.Noticef("")
	// ** changed by Memphis
	s.Noticef("  Max Memory:      %s", friendlyBytes(cfg.MaxMemory))
	s.Noticef("  Max Storage:     %s", friendlyBytes(cfg.MaxStore))
	s.Noticef("  Store Directory: \"%s\"", cfg.StoreDir)
	if cfg.Domain != _EMPTY_ {
		s.Noticef("  Domain:          %s", cfg.Domain)
	}
	opts := s.getOpts()
	if ek := opts.JetStreamKey; ek != _EMPTY_ {
		s.Noticef("  Encryption:      %s", opts.JetStreamCipher)
	}
	s.Noticef("-------------------------------------------")

	// Setup our internal subscriptions.
	if err := s.setJetStreamExportSubs(); err != nil {
		return fmt.Errorf("setting up internal jetstream subscriptions failed: %v", err)
	}

	// Setup our internal system exports.
	s.Debugf("  Exports:")
	s.Debugf("     %s", jsAllAPI)
	s.setupJetStreamExports()

	standAlone, canExtend := s.standAloneMode(), s.canExtendOtherDomain()
	if standAlone && canExtend && s.getOpts().JetStreamExtHint != jsWillExtend {
		canExtend = false
		s.Noticef("Standalone server started in clustered mode do not support extending domains")
		s.Noticef(`Manually disable standalone mode by setting the JetStream Option "extension_hint: %s"`, jsWillExtend)
	}

	// Indicate if we will be standalone for checking resource reservations, etc.
	js.setJetStreamStandAlone(standAlone && !canExtend)

	// Enable accounts and restore state before starting clustering.
	if err := s.enableJetStreamAccounts(); err != nil {
		return err
	}

	// If we are in clustered mode go ahead and start the meta controller.
	if !standAlone || canExtend {
		if err := s.enableJetStreamClustering(); err != nil {
			return err
		}
	}

	// Mark when we are up and running.
	js.setStarted()

	return nil
}

const jsNoExtend = "no_extend"
const jsWillExtend = "will_extend"

// This will check if we have a solicited leafnode that shares the system account
// and extension is not manually disabled
func (s *Server) canExtendOtherDomain() bool {
	opts := s.getOpts()
	sysAcc := s.SystemAccount().GetName()
	for _, r := range opts.LeafNode.Remotes {
		if r.LocalAccount == sysAcc {
			for _, denySub := range r.DenyImports {
				if subjectIsSubsetMatch(denySub, raftAllSubj) {
					return false
				}
			}
			return true
		}
	}
	return false
}

func (s *Server) updateJetStreamInfoStatus(enabled bool) {
	s.mu.Lock()
	s.info.JetStream = enabled
	s.mu.Unlock()
}

// restartJetStream will try to re-enable JetStream during a reload if it had been disabled during runtime.
func (s *Server) restartJetStream() error {
	opts := s.getOpts()
	cfg := JetStreamConfig{
		StoreDir:     opts.StoreDir,
		SyncInterval: opts.SyncInterval,
		SyncAlways:   opts.SyncAlways,
		MaxMemory:    opts.JetStreamMaxMemory,
		MaxStore:     opts.JetStreamMaxStore,
		Domain:       opts.JetStreamDomain,
	}
	// s.Noticef("Restarting JetStream") // ** deleted by Memphis
	err := s.EnableJetStream(&cfg)
	if err != nil {
		s.Warnf("Can't start JetStream: %v", err)
		return s.DisableJetStream()
	}
	s.updateJetStreamInfoStatus(true)
	return nil
}

// checkJetStreamExports will check if we have the JS exports setup
// on the system account, and if not go ahead and set them up.
func (s *Server) checkJetStreamExports() {
	if sacc := s.SystemAccount(); sacc != nil {
		sacc.mu.RLock()
		se := sacc.getServiceExport(jsAllAPI)
		sacc.mu.RUnlock()
		if se == nil {
			s.setupJetStreamExports()
		}
	}
}

func (s *Server) setupJetStreamExports() {
	// Setup our internal system export.
	if err := s.SystemAccount().AddServiceExport(jsAllAPI, nil); err != nil {
		s.Warnf("Error setting up jetstream service exports: %v", err)
	}
}

func (s *Server) jetStreamOOSPending() (wasPending bool) {
	if js := s.getJetStream(); js != nil {
		js.mu.Lock()
		wasPending = js.oos
		js.oos = true
		js.mu.Unlock()
	}
	return wasPending
}

func (s *Server) setJetStreamDisabled() {
	if js := s.getJetStream(); js != nil {
		js.disabled.Store(true)
	}
}

func (s *Server) handleOutOfSpace(mset *stream) {
	if s.JetStreamEnabled() && !s.jetStreamOOSPending() {
		var stream string
		if mset != nil {
			stream = mset.name()
			s.Errorf("JetStream out of %s resources, will be DISABLED", mset.Store().Type())
		} else {
			s.Errorf("JetStream out of resources, will be DISABLED")
		}

		go s.DisableJetStream()

		adv := &JSServerOutOfSpaceAdvisory{
			TypedEvent: TypedEvent{
				Type: JSServerOutOfStorageAdvisoryType,
				ID:   nuid.Next(),
				Time: time.Now().UTC(),
			},
			Server:   s.Name(),
			ServerID: s.ID(),
			Stream:   stream,
			Cluster:  s.cachedClusterName(),
			Domain:   s.getOpts().JetStreamDomain,
		}
		s.publishAdvisory(nil, JSAdvisoryServerOutOfStorage, adv)
	}
}

// DisableJetStream will turn off JetStream and signals in clustered mode
// to have the metacontroller remove us from the peer list.
func (s *Server) DisableJetStream() error {
	if !s.JetStreamEnabled() {
		return nil
	}

	s.setJetStreamDisabled()

	if s.JetStreamIsClustered() {
		isLeader := s.JetStreamIsLeader()
		js, cc := s.getJetStreamCluster()
		if js == nil {
			s.shutdownJetStream()
			return nil
		}
		js.mu.RLock()
		meta := cc.meta
		js.mu.RUnlock()

		if meta != nil {
			if isLeader {
				s.Warnf("JetStream initiating meta leader transfer")
				meta.StepDown()
				select {
				case <-s.quitCh:
					return nil
				case <-time.After(2 * time.Second):
				}
				if !s.JetStreamIsCurrent() {
					s.Warnf("JetStream timeout waiting for meta leader transfer")
				}
			}
			meta.Delete()
		}
	}

	// Update our info status.
	s.updateJetStreamInfoStatus(false)

	// Normal shutdown.
	s.shutdownJetStream()

	// Shut down the RAFT groups.
	s.shutdownRaftNodes()

	return nil
}

func (s *Server) enableJetStreamAccounts() error {
	// If we have no configured accounts setup then setup imports on global account.
	if s.globalAccountOnly() {
		gacc := s.GlobalAccount()
		gacc.mu.Lock()
		if len(gacc.jsLimits) == 0 {
			gacc.jsLimits = defaultJSAccountTiers
		}
		gacc.mu.Unlock()
		if err := s.configJetStream(gacc); err != nil {
			return err
		}
	} else if err := s.configAllJetStreamAccounts(); err != nil {
		return fmt.Errorf("Error enabling jetstream on configured accounts: %v", err)
	}
	return nil
}

// enableAllJetStreamServiceImportsAndMappings turns on all service imports and mappings for jetstream for this account.
func (a *Account) enableAllJetStreamServiceImportsAndMappings() error {
	a.mu.RLock()
	s := a.srv
	a.mu.RUnlock()

	if s == nil {
		return fmt.Errorf("jetstream account not registered")
	}

	if !a.serviceImportExists(jsAllAPI) {
		if err := a.AddServiceImport(s.SystemAccount(), jsAllAPI, _EMPTY_); err != nil {
			return fmt.Errorf("Error setting up jetstream service imports for account: %v", err)
		}
	}

	// Check if we have a Domain specified.
	// If so add in a subject mapping that will allow local connected clients to reach us here as well.
	if opts := s.getOpts(); opts.JetStreamDomain != _EMPTY_ {
		mappings := generateJSMappingTable(opts.JetStreamDomain)
		a.mu.RLock()
		for _, m := range a.mappings {
			delete(mappings, m.src)
		}
		a.mu.RUnlock()
		for src, dest := range mappings {
			if err := a.AddMapping(src, dest); err != nil {
				s.Errorf("Error adding JetStream domain mapping: %v", err)
			}
		}
	}

	return nil
}

// enableJetStreamInfoServiceImportOnly will enable the single service import responder.
// Should we do them all regardless?
func (a *Account) enableJetStreamInfoServiceImportOnly() error {
	// Check if this import would be overshadowed. This can happen when accounts
	// are importing from another account for JS access.
	if a.serviceImportShadowed(JSApiAccountInfo) {
		return nil
	}

	return a.enableAllJetStreamServiceImportsAndMappings()
}

func (s *Server) configJetStream(acc *Account) error {
	if acc == nil {
		return nil
	}
	acc.mu.RLock()
	jsLimits := acc.jsLimits
	acc.mu.RUnlock()
	if jsLimits != nil {
		// Check if already enabled. This can be during a reload.
		if acc.JetStreamEnabled() {
			if err := acc.enableAllJetStreamServiceImportsAndMappings(); err != nil {
				return err
			}
			if err := acc.UpdateJetStreamLimits(jsLimits); err != nil {
				return err
			}
		} else {
			if err := acc.EnableJetStream(jsLimits); err != nil {
				return err
			}
			if s.gateway.enabled {
				s.switchAccountToInterestMode(acc.GetName())
			}
		}
	} else if acc != s.SystemAccount() {
		if acc.JetStreamEnabled() {
			acc.DisableJetStream()
		}
		// We will setup basic service imports to respond to
		// requests if JS is enabled for this account.
		if err := acc.enableJetStreamInfoServiceImportOnly(); err != nil {
			return err
		}
	}
	return nil
}

// configAllJetStreamAccounts walk all configured accounts and turn on jetstream if requested.
func (s *Server) configAllJetStreamAccounts() error {
	// Check to see if system account has been enabled. We could arrive here via reload and
	// a non-default system account.
	s.checkJetStreamExports()

	// Bail if server not enabled. If it was enabled and a reload turns it off
	// that will be handled elsewhere.
	js := s.getJetStream()
	if js == nil {
		return nil
	}

	// Snapshot into our own list. Might not be needed.
	s.mu.RLock()
	if s.sys != nil {
		// clustered stream removal will perform this cleanup as well
		// this is mainly for initial cleanup
		saccName := s.sys.account.Name
		accStoreDirs, _ := os.ReadDir(js.config.StoreDir)
		for _, acc := range accStoreDirs {
			if accName := acc.Name(); accName != saccName {
				// no op if not empty
				accDir := filepath.Join(js.config.StoreDir, accName)
				os.Remove(filepath.Join(accDir, streamsDir))
				os.Remove(accDir)
			}
		}
	}

	var jsAccounts []*Account
	s.accounts.Range(func(k, v any) bool {
		jsAccounts = append(jsAccounts, v.(*Account))
		return true
	})
	accounts := &s.accounts
	s.mu.RUnlock()

	// Process any jetstream enabled accounts here. These will be accounts we are
	// already aware of at startup etc.
	for _, acc := range jsAccounts {
		if err := s.configJetStream(acc); err != nil {
			return err
		}
	}

	// Now walk all the storage we have and resolve any accounts that we did not process already.
	// This is important in resolver/operator models.
	fis, _ := os.ReadDir(js.config.StoreDir)
	for _, fi := range fis {
		if accName := fi.Name(); accName != _EMPTY_ {
			// Only load up ones not already loaded since they are processed above.
			if _, ok := accounts.Load(accName); !ok {
				if acc, err := s.lookupAccount(accName); err != nil && acc != nil {
					if err := s.configJetStream(acc); err != nil {
						return err
					}
				}
			}
		}
	}

	return nil
}

// Mark our started time.
func (js *jetStream) setStarted() {
	js.mu.Lock()
	defer js.mu.Unlock()
	js.started = time.Now()
}

func (js *jetStream) isEnabled() bool {
	if js == nil {
		return false
	}
	return !js.disabled.Load()
}

// Mark that we will be in standlone mode.
func (js *jetStream) setJetStreamStandAlone(isStandAlone bool) {
	if js == nil {
		return
	}
	js.mu.Lock()
	defer js.mu.Unlock()
	if js.standAlone = isStandAlone; js.standAlone {
		// Update our server atomic.
		js.srv.isMetaLeader.Store(true)
		js.accountPurge, _ = js.srv.systemSubscribe(JSApiAccountPurge, _EMPTY_, false, nil, js.srv.jsLeaderAccountPurgeRequest)
	} else if js.accountPurge != nil {
		js.srv.sysUnsubscribe(js.accountPurge)
	}
}

// JetStreamEnabled reports if jetstream is enabled for this server.
func (s *Server) JetStreamEnabled() bool {
	return s.getJetStream().isEnabled()
}

// JetStreamEnabledForDomain will report if any servers have JetStream enabled within this domain.
func (s *Server) JetStreamEnabledForDomain() bool {
	if s.JetStreamEnabled() {
		return true
	}

	var jsFound bool
	// If we are here we do not have JetStream enabled for ourselves, but we need to check all connected servers.
	// TODO(dlc) - Could optimize and memoize this.
	s.nodeToInfo.Range(func(k, v interface{}) bool {
		// This should not be dependent on online status, so only check js.
		if v.(nodeInfo).js {
			jsFound = true
			return false
		}
		return true
	})

	return jsFound
}

// Will signal that all pull requests for consumers on this server are now invalid.
func (s *Server) signalPullConsumers() {
	js := s.getJetStream()
	if js == nil {
		return
	}

	js.mu.RLock()
	defer js.mu.RUnlock()

	// In case we have stale pending requests.
	const hdr = "NATS/1.0 409 Server Shutdown\r\n" + JSPullRequestPendingMsgs + ": %d\r\n" + JSPullRequestPendingBytes + ": %d\r\n\r\n"
	var didSend bool

	for _, jsa := range js.accounts {
		jsa.mu.RLock()
		for _, stream := range jsa.streams {
			stream.mu.RLock()
			for _, o := range stream.consumers {
				o.mu.RLock()
				// Only signal on R1.
				if o.cfg.Replicas <= 1 {
					for reply, wr := range o.pendingRequests() {
						shdr := fmt.Sprintf(hdr, wr.n, wr.b)
						o.outq.send(newJSPubMsg(reply, _EMPTY_, _EMPTY_, []byte(shdr), nil, nil, 0))
						didSend = true
					}
				}
				o.mu.RUnlock()
			}
			stream.mu.RUnlock()
		}
		jsa.mu.RUnlock()
	}
	// Give time for migration information to make it out of our server.
	if didSend {
		time.Sleep(50 * time.Millisecond)
	}
}

// Helper for determining if we are shutting down.
func (js *jetStream) isShuttingDown() bool {
	js.mu.RLock()
	defer js.mu.RUnlock()
	return js.shuttingDown
}

// Shutdown jetstream for this server.
func (s *Server) shutdownJetStream() {
	js := s.getJetStream()
	if js == nil {
		return
	}

	s.Noticef("Initiating JetStream Shutdown...")
	defer s.Noticef("JetStream Shutdown")

	// If we have folks blocked on sync requests, unblock.
	// Send 1 is enough, but use select in case they were all present.
	select {
	case s.syncOutSem <- struct{}{}:
	default:
	}

	var _a [512]*Account
	accounts := _a[:0]

	js.mu.Lock()
	// Collect accounts.
	for _, jsa := range js.accounts {
		if a := jsa.acc(); a != nil {
			accounts = append(accounts, a)
		}
	}
	accPurgeSub := js.accountPurge
	js.accountPurge = nil
	// Signal we are shutting down.
	js.shuttingDown = true
	js.mu.Unlock()

	if accPurgeSub != nil {
		s.sysUnsubscribe(accPurgeSub)
	}

	for _, a := range accounts {
		a.removeJetStream()
	}

	s.js.Store(nil)

	js.mu.Lock()
	js.accounts = nil

	var qch chan struct{}

	if cc := js.cluster; cc != nil {
		if cc.qch != nil {
			qch = cc.qch
			cc.qch = nil
		}
		js.stopUpdatesSub()
		if cc.c != nil {
			cc.c.closeConnection(ClientClosed)
			cc.c = nil
		}
		cc.meta = nil
	}
	js.mu.Unlock()

	// If we were clustered signal the monitor cluster go routine.
	// We will wait for a bit for it to close.
	// Do this without the lock.
	if qch != nil {
		select {
		case qch <- struct{}{}:
			select {
			case <-qch:
			case <-time.After(2 * time.Second):
				s.Warnf("Did not receive signal for successful shutdown of cluster routine")
			}
		default:
		}
	}
}

// JetStreamConfig will return the current config. Useful if the system
// created a dynamic configuration. A copy is returned.
func (s *Server) JetStreamConfig() *JetStreamConfig {
	var c *JetStreamConfig
	if js := s.getJetStream(); js != nil {
		copy := js.config
		c = &(copy)
	}
	return c
}

// StoreDir returns the current JetStream directory.
func (s *Server) StoreDir() string {
	js := s.getJetStream()
	if js == nil {
		return _EMPTY_
	}
	return js.config.StoreDir
}

// JetStreamNumAccounts returns the number of enabled accounts this server is tracking.
func (s *Server) JetStreamNumAccounts() int {
	js := s.getJetStream()
	if js == nil {
		return 0
	}
	js.mu.Lock()
	defer js.mu.Unlock()
	return len(js.accounts)
}

// JetStreamReservedResources returns the reserved resources if JetStream is enabled.
func (s *Server) JetStreamReservedResources() (int64, int64, error) {
	js := s.getJetStream()
	if js == nil {
		return -1, -1, NewJSNotEnabledForAccountError()
	}
	js.mu.RLock()
	defer js.mu.RUnlock()
	return js.memReserved, js.storeReserved, nil
}

func (s *Server) getJetStream() *jetStream {
	return s.js.Load()
}

func (a *Account) assignJetStreamLimits(limits map[string]JetStreamAccountLimits) {
	a.mu.Lock()
	a.jsLimits = limits
	a.mu.Unlock()
}

// EnableJetStream will enable JetStream on this account with the defined limits.
// This is a helper for JetStreamEnableAccount.
func (a *Account) EnableJetStream(limits map[string]JetStreamAccountLimits) error {
	a.mu.RLock()
	s := a.srv
	a.mu.RUnlock()

	if s == nil {
		return fmt.Errorf("jetstream account not registered")
	}

	if s.SystemAccount() == a {
		return fmt.Errorf("jetstream can not be enabled on the system account")
	}

	s.mu.RLock()
	if s.sys == nil {
		s.mu.RUnlock()
		return ErrServerNotRunning
	}
	sendq := s.sys.sendq
	s.mu.RUnlock()

	// No limits means we dynamically set up limits.
	// We also place limits here so we know that the account is configured for JetStream.
	if len(limits) == 0 {
		limits = defaultJSAccountTiers
	}

	a.assignJetStreamLimits(limits)

	js := s.getJetStream()
	if js == nil {
		return NewJSNotEnabledError()
	}

	js.mu.Lock()
	if jsa, ok := js.accounts[a.Name]; ok {
		a.mu.Lock()
		a.js = jsa
		a.mu.Unlock()
		js.mu.Unlock()
		return a.enableAllJetStreamServiceImportsAndMappings()
	}

	// Check the limits against existing reservations.
	if err := js.sufficientResources(limits); err != nil {
		js.mu.Unlock()
		return err
	}

	sysNode := s.Node()

	jsa := &jsAccount{js: js, account: a, limits: limits, streams: make(map[string]*stream), sendq: sendq, usage: make(map[string]*jsaStorage)}
	jsa.storeDir = filepath.Join(js.config.StoreDir, a.Name)

	// A single server does not need to do the account updates at this point.
	if js.cluster != nil || !s.standAloneMode() {
		jsa.usageMu.Lock()
		jsa.utimer = time.AfterFunc(usageTick, jsa.sendClusterUsageUpdateTimer)
		// Cluster mode updates to resource usage. System internal prevents echos.
		jsa.updatesPub = fmt.Sprintf(jsaUpdatesPubT, a.Name, sysNode)
		jsa.updatesSub, _ = s.sysSubscribe(fmt.Sprintf(jsaUpdatesSubT, a.Name), jsa.remoteUpdateUsage)
		jsa.usageMu.Unlock()
	}

	js.accounts[a.Name] = jsa
	// Stamp inside account as well. Needs to be done under js's lock.
	a.mu.Lock()
	a.js = jsa
	a.mu.Unlock()
	js.mu.Unlock()

	// Create the proper imports here.
	if err := a.enableAllJetStreamServiceImportsAndMappings(); err != nil {
		return err
	}

	s.Debugf("Enabled JetStream for account %q", a.Name)
	if l, ok := limits[_EMPTY_]; ok {
		s.Debugf("  Max Memory:      %s", friendlyBytes(l.MaxMemory))
		s.Debugf("  Max Storage:     %s", friendlyBytes(l.MaxStore))
	} else {
		for t, l := range limits {
			s.Debugf("  Tier: %s", t)
			s.Debugf("    Max Memory:      %s", friendlyBytes(l.MaxMemory))
			s.Debugf("    Max Storage:     %s", friendlyBytes(l.MaxStore))
		}
	}

	// Clean up any old snapshots that were orphaned while staging.
	os.RemoveAll(filepath.Join(js.config.StoreDir, snapStagingDir))

	sdir := filepath.Join(jsa.storeDir, streamsDir)
	if _, err := os.Stat(sdir); os.IsNotExist(err) {
		if err := os.MkdirAll(sdir, defaultDirPerms); err != nil {
			return fmt.Errorf("could not create storage streams directory - %v", err)
		}
		// Just need to make sure we can write to the directory.
		// Remove the directory will create later if needed.
		os.RemoveAll(sdir)
		// when empty remove parent directory, which may have been created as well
		os.Remove(jsa.storeDir)
	} else {
		// Restore any state here.
		s.Debugf("Recovering JetStream state for account %q", a.Name)
	}

	// Check templates first since messsage sets will need proper ownership.
	// FIXME(dlc) - Make this consistent.
	tdir := filepath.Join(jsa.storeDir, tmplsDir)
	if stat, err := os.Stat(tdir); err == nil && stat.IsDir() {
		key := sha256.Sum256([]byte("templates"))
		hh, err := highwayhash.New64(key[:])
		if err != nil {
			return err
		}
		fis, _ := os.ReadDir(tdir)
		for _, fi := range fis {
			metafile := filepath.Join(tdir, fi.Name(), JetStreamMetaFile)
			metasum := filepath.Join(tdir, fi.Name(), JetStreamMetaFileSum)
			buf, err := os.ReadFile(metafile)
			if err != nil {
				s.Warnf("  Error reading StreamTemplate metafile %q: %v", metasum, err)
				continue
			}
			if _, err := os.Stat(metasum); os.IsNotExist(err) {
				s.Warnf("  Missing StreamTemplate checksum for %q", metasum)
				continue
			}
			sum, err := os.ReadFile(metasum)
			if err != nil {
				s.Warnf("  Error reading StreamTemplate checksum %q: %v", metasum, err)
				continue
			}
			hh.Reset()
			hh.Write(buf)
			checksum := hex.EncodeToString(hh.Sum(nil))
			if checksum != string(sum) {
				s.Warnf("  StreamTemplate checksums do not match %q vs %q", sum, checksum)
				continue
			}
			var cfg StreamTemplateConfig
			if err := json.Unmarshal(buf, &cfg); err != nil {
				s.Warnf("  Error unmarshalling StreamTemplate metafile: %v", err)
				continue
			}
			cfg.Config.Name = _EMPTY_
			if _, err := a.addStreamTemplate(&cfg); err != nil {
				s.Warnf("  Error recreating StreamTemplate %q: %v", cfg.Name, err)
				continue
			}
		}
	}

	// Collect consumers, do after all streams.
	type ce struct {
		mset *stream
		odir string
	}
	var consumers []*ce

	// Collect any interest policy streams to check for
	// https://github.com/nats-io/nats-server/issues/3612
	var ipstreams []*stream

	// Remember if we should be encrypted and what cipher we think we should use.
	encrypted := s.getOpts().JetStreamKey != _EMPTY_
	plaintext := true
	sc := s.getOpts().JetStreamCipher

	// Now recover the streams.
	fis, _ := os.ReadDir(sdir)
	for _, fi := range fis {
		mdir := filepath.Join(sdir, fi.Name())
		// Check for partially deleted streams. They are marked with "." prefix.
		if strings.HasPrefix(fi.Name(), tsep) {
			go os.RemoveAll(mdir)
			continue
		}
		key := sha256.Sum256([]byte(fi.Name()))
		hh, err := highwayhash.New64(key[:])
		if err != nil {
			return err
		}
		metafile := filepath.Join(mdir, JetStreamMetaFile)
		metasum := filepath.Join(mdir, JetStreamMetaFileSum)
		if _, err := os.Stat(metafile); os.IsNotExist(err) {
			s.Warnf("  Missing stream metafile for %q", metafile)
			continue
		}
		buf, err := os.ReadFile(metafile)
		if err != nil {
			s.Warnf("  Error reading metafile %q: %v", metafile, err)
			continue
		}
		if _, err := os.Stat(metasum); os.IsNotExist(err) {
			s.Warnf("  Missing stream checksum file %q", metasum)
			continue
		}
		sum, err := os.ReadFile(metasum)
		if err != nil {
			s.Warnf("  Error reading Stream metafile checksum %q: %v", metasum, err)
			continue
		}
		hh.Write(buf)
		checksum := hex.EncodeToString(hh.Sum(nil))
		if checksum != string(sum) {
			s.Warnf("  Stream metafile %q: checksums do not match %q vs %q", metafile, sum, checksum)
			continue
		}

		// Track if we are converting ciphers.
		var convertingCiphers bool

		// Check if we are encrypted.
		keyFile := filepath.Join(mdir, JetStreamMetaFileKey)
		keyBuf, err := os.ReadFile(keyFile)
		if err == nil {
			s.Debugf("  Stream metafile is encrypted, reading encrypted keyfile")
			if len(keyBuf) < minMetaKeySize {
				s.Warnf("  Bad stream encryption key length of %d", len(keyBuf))
				continue
			}
			// Decode the buffer before proceeding.
			var nbuf []byte
			nbuf, convertingCiphers, err = s.decryptMeta(sc, keyBuf, buf, a.Name, fi.Name())
			if err != nil {
				s.Warnf("  Error decrypting our stream metafile: %v", err)
				continue
			}
			buf = nbuf
			plaintext = false
		}

		var cfg FileStreamInfo
		if err := json.Unmarshal(buf, &cfg); err != nil {
			s.Warnf("  Error unmarshalling stream metafile %q: %v", metafile, err)
			continue
		}

		if cfg.Template != _EMPTY_ {
			if err := jsa.addStreamNameToTemplate(cfg.Template, cfg.Name); err != nil {
				s.Warnf("  Error adding stream %q to template %q: %v", cfg.Name, cfg.Template, err)
			}
		}

		// We had a bug that set a default de dupe window on mirror, despite that being not a valid config
		fixCfgMirrorWithDedupWindow(&cfg.StreamConfig)

		// We had a bug that could allow subjects in that had prefix or suffix spaces. We check for that here
		// and will patch them on the fly for now. We will warn about them.
		var hadSubjErr bool
		for i, subj := range cfg.StreamConfig.Subjects {
			if !IsValidSubject(subj) {
				s.Warnf("  Detected bad subject %q while adding stream %q, will attempt to repair", subj, cfg.Name)
				if nsubj := strings.TrimSpace(subj); IsValidSubject(nsubj) {
					s.Warnf("  Bad subject %q repaired to %q", subj, nsubj)
					cfg.StreamConfig.Subjects[i] = nsubj
				} else {
					s.Warnf("  Error recreating stream %q: %v", cfg.Name, "invalid subject")
					hadSubjErr = true
					break
				}
			}
		}
		if hadSubjErr {
			continue
		}

		// The other possible bug is assigning subjects to mirrors, so check for that and patch as well.
		if cfg.StreamConfig.Mirror != nil && len(cfg.StreamConfig.Subjects) > 0 {
			s.Warnf("  Detected subjects on a mirrored stream %q, will remove", cfg.Name)
			cfg.StreamConfig.Subjects = nil
		}

		s.Noticef("  Starting restore for stream '%s > %s'", a.Name, cfg.StreamConfig.Name)

		// Log if we are converting from plaintext to encrypted.
		if encrypted {
			if plaintext {
				s.Noticef("  Encrypting stream '%s > %s'", a.Name, cfg.StreamConfig.Name)
			} else if convertingCiphers {
				s.Noticef("  Converting to %s for stream '%s > %s'", sc, a.Name, cfg.StreamConfig.Name)
				// Remove the key file to have system regenerate with the new cipher.
				os.Remove(keyFile)
			}
		}

		// Add in the stream.
		mset, err := a.addStream(&cfg.StreamConfig)
		if err != nil {
			s.Warnf("  Error recreating stream %q: %v", cfg.Name, err)
			// If we removed a keyfile from above make sure to put it back.
			if convertingCiphers {
				err := os.WriteFile(keyFile, keyBuf, defaultFilePerms)
				if err != nil {
					s.Warnf("  Error replacing meta keyfile for stream %q: %v", cfg.Name, err)
				}
			}
			continue
		}
		if !cfg.Created.IsZero() {
			mset.setCreatedTime(cfg.Created)
		}

		state := mset.state()

		// *** added by Memphis
		switch mset.name() {
		case tieredStorageStream:
			TIERED_STORAGE_STREAM_CREATED = true
		case dlsUnackedStream:
			DLS_UNACKED_STREAM_CREATED = true
		case syslogsStreamName:
			SYSLOGS_STREAM_CREATED = true
		case throughputStreamNameV1:
			THROUGHPUT_STREAM_CREATED = true
		case throughputStreamName:
			THROUGHPUT_LEGACY_STREAM_EXIST = true
		case dlsSchemaverseStream:
			DLS_SCHEMAVERSE_STREAM_CREATED = true
		case dlsNackedStream:
			DLS_NACKED_STREAM_CREATED = true
		case integrationsAuditLogsStream:
			INTEGRATIONS_AUDIT_LOGS_STREAM_CREATED = true
		case notificationsStreamName:
			NOTIFICATIONS_BUFFER_STREAM_CREATED = true
		case systemTasksStreamName:
			SYSTEM_TASKS_STREAM_CREATED = true
		case dlsFunctionsStream:
			DLS_FUNCTIONS_STREAM_CREATED = true
		case connectorsLogsStream:
			CONNECTORS_LOGS_STREAM_CREATED = true
		}
		// added by Memphis ***

		s.Noticef("  Restored %s messages for stream '%s > %s'", comma(int64(state.Msgs)), mset.accName(), mset.name())

		// Collect to check for dangling messages.
		// TODO(dlc) - Can be removed eventually.
		if cfg.StreamConfig.Retention == InterestPolicy {
			ipstreams = append(ipstreams, mset)
		}

		// Now do the consumers.
		odir := filepath.Join(sdir, fi.Name(), consumerDir)
		consumers = append(consumers, &ce{mset, odir})
	}

	for _, e := range consumers {
		ofis, _ := os.ReadDir(e.odir)
		if len(ofis) > 0 {
			s.Noticef("  Recovering %d consumers for stream - '%s > %s'", len(ofis), e.mset.accName(), e.mset.name())
		}

		// *** added by Memphis
		switch e.mset.name() {
		case tieredStorageStream:
			TIERED_STORAGE_CONSUMER_CREATED = true
		case dlsUnackedStream:
			DLS_UNACKED_CONSUMER_CREATED = true
		case dlsSchemaverseStream:
			DLS_SCHEMAVERSE_CONSUMER_CREATED = true
		case dlsNackedStream:
			DLS_NACKED_CONSUMER_CREATED = true
		case notificationsStreamName:
			NOTIFICATIONS_BUFFER_CONSUMER_CREATED = true
		case systemTasksStreamName:
			FUNCTIONS_TASKS_CONSUMER_CREATED = true
		case dlsFunctionsStream:
			DLS_FUNCTIONS_CONSUMER_CREATED = true
		}
		// added by Memphis ***

		for _, ofi := range ofis {
			metafile := filepath.Join(e.odir, ofi.Name(), JetStreamMetaFile)
			metasum := filepath.Join(e.odir, ofi.Name(), JetStreamMetaFileSum)
			if _, err := os.Stat(metafile); os.IsNotExist(err) {
				s.Warnf("    Missing consumer metafile %q", metafile)
				continue
			}
			buf, err := os.ReadFile(metafile)
			if err != nil {
				s.Warnf("    Error reading consumer metafile %q: %v", metafile, err)
				continue
			}
			if _, err := os.Stat(metasum); os.IsNotExist(err) {
				s.Warnf("    Missing consumer checksum for %q", metasum)
				continue
			}

			// Check if we are encrypted.
			if key, err := os.ReadFile(filepath.Join(e.odir, ofi.Name(), JetStreamMetaFileKey)); err == nil {
				s.Debugf("  Consumer metafile is encrypted, reading encrypted keyfile")
				// Decode the buffer before proceeding.
				ctxName := e.mset.name() + tsep + ofi.Name()
				nbuf, _, err := s.decryptMeta(sc, key, buf, a.Name, ctxName)
				if err != nil {
					s.Warnf("  Error decrypting our consumer metafile: %v", err)
					continue
				}
				buf = nbuf
			}

			var cfg FileConsumerInfo
			if err := json.Unmarshal(buf, &cfg); err != nil {
				s.Warnf("    Error unmarshalling consumer metafile %q: %v", metafile, err)
				continue
			}
			isEphemeral := !isDurableConsumer(&cfg.ConsumerConfig)
			if isEphemeral {
				// This is an ephermal consumer and this could fail on restart until
				// the consumer can reconnect. We will create it as a durable and switch it.
				cfg.ConsumerConfig.Durable = ofi.Name()
			}
			obs, err := e.mset.addConsumerWithAssignment(&cfg.ConsumerConfig, _EMPTY_, nil, true, ActionCreateOrUpdate)
			if err != nil {
				s.Warnf("    Error adding consumer %q: %v", cfg.Name, err)
				continue
			}
			if isEphemeral {
				obs.switchToEphemeral()
			}
			if !cfg.Created.IsZero() {
				obs.setCreatedTime(cfg.Created)
			}
			lseq := e.mset.lastSeq()
			obs.mu.Lock()
			err = obs.readStoredState(lseq)
			obs.mu.Unlock()
			if err != nil {
				s.Warnf("    Error restoring consumer %q state: %v", cfg.Name, err)
			}
		}
	}

	// Make sure to cleanup any old remaining snapshots.
	os.RemoveAll(filepath.Join(jsa.storeDir, snapsDir))

	// Check interest policy streams for auto cleanup.
	for _, mset := range ipstreams {
		mset.checkForOrphanMsgs()
		mset.checkConsumerReplication()
	}

	s.Debugf("JetStream state for account %q recovered", a.Name)

	return nil
}

// Return whether we require MaxBytes to be set and if > 0 an upper limit for stream size exists
// Both limits are independent of each other.
func (a *Account) maxBytesLimits(cfg *StreamConfig) (bool, int64) {
	a.mu.RLock()
	jsa := a.js
	a.mu.RUnlock()
	if jsa == nil {
		return false, 0
	}
	jsa.usageMu.RLock()
	selectedLimits, _, ok := jsa.selectLimits(cfg)
	jsa.usageMu.RUnlock()
	if !ok {
		return false, 0
	}
	maxStreamBytes := int64(0)
	if cfg.Storage == MemoryStorage {
		maxStreamBytes = selectedLimits.MemoryMaxStreamBytes
	} else {
		maxStreamBytes = selectedLimits.StoreMaxStreamBytes
	}
	return selectedLimits.MaxBytesRequired, maxStreamBytes
}

// NumStreams will return how many streams we have.
func (a *Account) numStreams() int {
	a.mu.RLock()
	jsa := a.js
	a.mu.RUnlock()
	if jsa == nil {
		return 0
	}
	jsa.mu.Lock()
	n := len(jsa.streams)
	jsa.mu.Unlock()
	return n
}

// Streams will return all known streams.
func (a *Account) streams() []*stream {
	return a.filteredStreams(_EMPTY_)
}

func (a *Account) filteredStreams(filter string) []*stream {
	a.mu.RLock()
	jsa := a.js
	a.mu.RUnlock()

	if jsa == nil {
		return nil
	}

	jsa.mu.Lock()
	defer jsa.mu.Unlock()

	var msets []*stream
	for _, mset := range jsa.streams {
		if filter != _EMPTY_ {
			for _, subj := range mset.cfg.Subjects {
				if SubjectsCollide(filter, subj) {
					msets = append(msets, mset)
					break
				}
			}
		} else {
			msets = append(msets, mset)
		}
	}

	return msets
}

// lookupStream will lookup a stream by name.
func (a *Account) lookupStream(name string) (*stream, error) {
	a.mu.RLock()
	jsa := a.js
	a.mu.RUnlock()

	if jsa == nil {
		return nil, NewJSNotEnabledForAccountError()
	}
	jsa.mu.Lock()
	defer jsa.mu.Unlock()

	mset, ok := jsa.streams[name]
	if !ok {
		return nil, NewJSStreamNotFoundError()
	}
	return mset, nil
}

// UpdateJetStreamLimits will update the account limits for a JetStream enabled account.
func (a *Account) UpdateJetStreamLimits(limits map[string]JetStreamAccountLimits) error {
	a.mu.RLock()
	s, jsa := a.srv, a.js
	a.mu.RUnlock()

	if s == nil {
		return fmt.Errorf("jetstream account not registered")
	}
	js := s.getJetStream()
	if js == nil {
		return NewJSNotEnabledError()
	}
	if jsa == nil {
		return NewJSNotEnabledForAccountError()
	}

	if len(limits) == 0 {
		limits = defaultJSAccountTiers
	}

	// Calculate the delta between what we have and what we want.
	jsa.usageMu.RLock()
	dl := diffCheckedLimits(jsa.limits, limits)
	jsa.usageMu.RUnlock()

	js.mu.Lock()
	// Check the limits against existing reservations.
	if err := js.sufficientResources(dl); err != nil {
		js.mu.Unlock()
		return err
	}
	js.mu.Unlock()

	// Update
	jsa.usageMu.Lock()
	jsa.limits = limits
	jsa.usageMu.Unlock()

	return nil
}

func diffCheckedLimits(a, b map[string]JetStreamAccountLimits) map[string]JetStreamAccountLimits {
	diff := map[string]JetStreamAccountLimits{}
	for t, la := range a {
		// in a, not in b will return 0
		lb := b[t]
		diff[t] = JetStreamAccountLimits{
			MaxMemory: lb.MaxMemory - la.MaxMemory,
			MaxStore:  lb.MaxStore - la.MaxStore,
		}
	}
	for t, lb := range b {
		if la, ok := a[t]; !ok {
			// only in b not in a. (in a and b already covered)
			diff[t] = JetStreamAccountLimits{
				MaxMemory: lb.MaxMemory - la.MaxMemory,
				MaxStore:  lb.MaxStore - la.MaxStore,
			}
		}
	}
	return diff
}

// JetStreamUsage reports on JetStream usage and limits for an account.
func (a *Account) JetStreamUsage() JetStreamAccountStats {
	a.mu.RLock()
	jsa, aname := a.js, a.Name
	accJsLimits := a.jsLimits
	a.mu.RUnlock()

	var stats JetStreamAccountStats
	if jsa != nil {
		js := jsa.js
		js.mu.RLock()
		jsa.mu.RLock()
		jsa.usageMu.RLock()
		stats.Memory, stats.Store = jsa.storageTotals()
		stats.Domain = js.config.Domain
		stats.API = JetStreamAPIStats{
			Total:  jsa.apiTotal,
			Errors: jsa.apiErrors,
		}
		l, defaultTier := jsa.limits[_EMPTY_]
		if defaultTier {
			stats.Limits = l
		} else {
			skipped := 0
			stats.Tiers = make(map[string]JetStreamTier)
			for t, total := range jsa.usage {
				if _, ok := jsa.limits[t]; !ok && (*total) == (jsaStorage{}) {
					// skip tiers not present that don't contain a count
					// In case this shows an empty stream, that tier will be added when iterating over streams
					skipped++
				} else {
					stats.Tiers[t] = JetStreamTier{
						Memory: uint64(total.total.mem),
						Store:  uint64(total.total.store),
						Limits: jsa.limits[t],
					}
				}
			}
			if len(accJsLimits) != len(jsa.usage)-skipped {
				// insert unused limits
				for t, lim := range accJsLimits {
					if _, ok := stats.Tiers[t]; !ok {
						stats.Tiers[t] = JetStreamTier{Limits: lim}
					}
				}
			}
		}
		jsa.usageMu.RUnlock()
		if cc := jsa.js.cluster; cc != nil {
			sas := cc.streams[aname]
			if defaultTier {
				stats.Streams = len(sas)
			}
			for _, sa := range sas {
				stats.Consumers += len(sa.consumers)
				if !defaultTier {
					tier := tierName(sa.Config)
					u, ok := stats.Tiers[tier]
					if !ok {
						u = JetStreamTier{}
					}
					u.Streams++
					stats.Streams++
					u.Consumers += len(sa.consumers)
					stats.Tiers[tier] = u
				}
			}
		} else {
			if defaultTier {
				stats.Streams = len(jsa.streams)
			}
			for _, mset := range jsa.streams {
				consCount := mset.numConsumers()
				stats.Consumers += consCount
				if !defaultTier {
					u, ok := stats.Tiers[mset.tier]
					if !ok {
						u = JetStreamTier{}
					}
					u.Streams++
					stats.Streams++
					u.Consumers += consCount
					stats.Tiers[mset.tier] = u
				}
			}
		}
		jsa.mu.RUnlock()
		js.mu.RUnlock()
	}
	return stats
}

// DisableJetStream will disable JetStream for this account.
func (a *Account) DisableJetStream() error {
	return a.removeJetStream()
}

// removeJetStream is called when JetStream has been disabled for this account.
func (a *Account) removeJetStream() error {
	a.mu.Lock()
	s := a.srv
	a.js = nil
	a.mu.Unlock()

	if s == nil {
		return fmt.Errorf("jetstream account not registered")
	}

	js := s.getJetStream()
	if js == nil {
		return NewJSNotEnabledForAccountError()
	}

	return js.disableJetStream(js.lookupAccount(a))
}

// Disable JetStream for the account.
func (js *jetStream) disableJetStream(jsa *jsAccount) error {
	if jsa == nil || jsa.account == nil {
		return NewJSNotEnabledForAccountError()
	}

	js.mu.Lock()
	delete(js.accounts, jsa.account.Name)
	js.mu.Unlock()

	jsa.delete()

	return nil
}

// jetStreamConfigured reports whether the account has JetStream configured, regardless of this
// servers JetStream status.
func (a *Account) jetStreamConfigured() bool {
	if a == nil {
		return false
	}
	a.mu.RLock()
	defer a.mu.RUnlock()
	return len(a.jsLimits) > 0
}

// JetStreamEnabled is a helper to determine if jetstream is enabled for an account.
func (a *Account) JetStreamEnabled() bool {
	if a == nil {
		return false
	}
	a.mu.RLock()
	enabled := a.js != nil
	a.mu.RUnlock()
	return enabled
}

func (jsa *jsAccount) remoteUpdateUsage(sub *subscription, c *client, _ *Account, subject, _ string, msg []byte) {
	// jsa.js.srv is immutable and guaranteed to no be nil, so no lock needed.
	s := jsa.js.srv

	jsa.usageMu.Lock()
	defer jsa.usageMu.Unlock()

	if len(msg) < minUsageUpdateLen {
		s.Warnf("Ignoring remote usage update with size too short")
		return
	}
	var rnode string
	if li := strings.LastIndexByte(subject, btsep); li > 0 && li < len(subject) {
		rnode = subject[li+1:]
	}
	if rnode == _EMPTY_ {
		s.Warnf("Received remote usage update with no remote node")
		return
	}
	rUsage, ok := jsa.rusage[rnode]
	if !ok {
		if jsa.rusage == nil {
			jsa.rusage = make(map[string]*remoteUsage)
		}
		rUsage = &remoteUsage{tiers: make(map[string]*jsaUsage)}
		jsa.rusage[rnode] = rUsage
	}
	updateTotal := func(tierName string, memUsed, storeUsed int64) {
		total, ok := jsa.usage[tierName]
		if !ok {
			total = &jsaStorage{}
			jsa.usage[tierName] = total
		}
		// Update the usage for this remote.
		if usage := rUsage.tiers[tierName]; usage != nil {
			// Decrement our old values.
			total.total.mem -= usage.mem
			total.total.store -= usage.store
			usage.mem, usage.store = memUsed, storeUsed
		} else {
			rUsage.tiers[tierName] = &jsaUsage{memUsed, storeUsed}
		}
		total.total.mem += memUsed
		total.total.store += storeUsed
	}

	var le = binary.LittleEndian
	apiTotal, apiErrors := le.Uint64(msg[16:]), le.Uint64(msg[24:])
	memUsed, storeUsed := int64(le.Uint64(msg[0:])), int64(le.Uint64(msg[8:]))

	// We later extended the data structure to support multiple tiers
	var excessRecordCnt uint32
	var tierName string

	if len(msg) >= usageMultiTiersLen {
		excessRecordCnt = le.Uint32(msg[minUsageUpdateLen:])
		length := le.Uint64(msg[minUsageUpdateLen+4:])
		// Need to protect past this point in case this is wrong.
		if uint64(len(msg)) < usageMultiTiersLen+length {
			s.Warnf("Received corrupt remote usage update")
			return
		}
		tierName = string(msg[usageMultiTiersLen : usageMultiTiersLen+length])
		msg = msg[usageMultiTiersLen+length:]
	}
	updateTotal(tierName, memUsed, storeUsed)
	for ; excessRecordCnt > 0 && len(msg) >= usageRecordLen; excessRecordCnt-- {
		memUsed, storeUsed := int64(le.Uint64(msg[0:])), int64(le.Uint64(msg[8:]))
		length := le.Uint64(msg[16:])
		if uint64(len(msg)) < usageRecordLen+length {
			s.Warnf("Received corrupt remote usage update on excess record")
			return
		}
		tierName = string(msg[usageRecordLen : usageRecordLen+length])
		msg = msg[usageRecordLen+length:]
		updateTotal(tierName, memUsed, storeUsed)
	}
	jsa.apiTotal -= rUsage.api
	jsa.apiErrors -= rUsage.err
	rUsage.api = apiTotal
	rUsage.err = apiErrors
	jsa.apiTotal += apiTotal
	jsa.apiErrors += apiErrors
}

// When we detect a skew of some sort this will verify the usage reporting is correct.
// No locks should be held.
func (jsa *jsAccount) checkAndSyncUsage(tierName string, storeType StorageType) {
	// This will run in a separate go routine, so check that we are only running once.
	if !jsa.sync.CompareAndSwap(false, true) {
		return
	}
	defer jsa.sync.Store(false)

	// Hold the account read lock and the usage lock while we calculate.
	// We scope by tier and storage type, but if R3 File has 200 streams etc. could
	// show a pause. I did test with > 100 non-active streams and was 80-200ns or so.
	// Should be rare this gets called as well.
	jsa.mu.RLock()
	defer jsa.mu.RUnlock()
	js := jsa.js
	if js == nil {
		return
	}
	s := js.srv

	// We need to collect the stream stores before we acquire the usage lock since in storeUpdates the
	// stream lock could be held if deletion are inline with storing a new message, e.g. via limits.
	var stores []StreamStore
	for _, mset := range jsa.streams {
		mset.mu.RLock()
		if mset.tier == tierName && mset.stype == storeType && mset.store != nil {
			stores = append(stores, mset.store)
		}
		mset.mu.RUnlock()
	}

	// Now range and qualify, hold usage lock to prevent updates.
	jsa.usageMu.Lock()
	defer jsa.usageMu.Unlock()

	usage, ok := jsa.usage[tierName]
	if !ok {
		return
	}

	// Collect current total for all stream stores that matched.
	var total int64
	var state StreamState
	for _, store := range stores {
		store.FastState(&state)
		total += int64(state.Bytes)
	}

	var needClusterUpdate bool
	// If we do not match on our calculations compute delta and adjust.
	if storeType == MemoryStorage {
		if total != usage.local.mem {
			s.Warnf("MemStore usage drift of %v vs %v detected for account %q",
				friendlyBytes(total), friendlyBytes(usage.local.mem), jsa.account.GetName())
			delta := total - usage.local.mem
			usage.local.mem += delta
			usage.total.mem += delta
			atomic.AddInt64(&js.memUsed, delta)
			needClusterUpdate = true
		}
	} else {
		if total != usage.local.store {
			s.Warnf("FileStore usage drift of %v vs %v detected for account %q",
				friendlyBytes(total), friendlyBytes(usage.local.store), jsa.account.GetName())
			delta := total - usage.local.store
			usage.local.store += delta
			usage.total.store += delta
			atomic.AddInt64(&js.storeUsed, delta)
			needClusterUpdate = true
		}
	}

	// Publish our local updates if in clustered mode.
	if needClusterUpdate && js.isClusteredNoLock() {
		jsa.sendClusterUsageUpdate()
	}
}

// Updates accounting on in use memory and storage. This is called from locally
// by the lower storage layers.
func (jsa *jsAccount) updateUsage(tierName string, storeType StorageType, delta int64) {
	// jsa.js is immutable and cannot be nil, so ok w/o lock.
	js := jsa.js
	// updateUsage() may be invoked under the mset's lock, so we can't get
	// the js' lock to check if clustered. So use this function that make
	// use of an atomic to do the check without having data race reports.
	isClustered := js.isClusteredNoLock()

	var needsCheck bool
	jsa.usageMu.Lock()
	s, ok := jsa.usage[tierName]
	if !ok {
		s = &jsaStorage{}
		jsa.usage[tierName] = s
	}
	if storeType == MemoryStorage {
		s.local.mem += delta
		s.total.mem += delta
		atomic.AddInt64(&js.memUsed, delta)
		needsCheck = s.local.mem < 0
	} else {
		s.local.store += delta
		s.total.store += delta
		atomic.AddInt64(&js.storeUsed, delta)
		needsCheck = s.local.store < 0
	}
	// Publish our local updates if in clustered mode.
	if isClustered {
		jsa.sendClusterUsageUpdate()
	}
	jsa.usageMu.Unlock()

	if needsCheck {
		// We could be holding the stream lock from up in the stack, and this
		// will want the jsa lock, which would violate locking order.
		// So do this in a Go routine. The function will check if it is already running.
		go jsa.checkAndSyncUsage(tierName, storeType)
	}
}

var usageTick = 1500 * time.Millisecond

func (jsa *jsAccount) sendClusterUsageUpdateTimer() {
	jsa.usageMu.Lock()
	defer jsa.usageMu.Unlock()
	jsa.sendClusterUsageUpdate()
	if jsa.utimer != nil {
		jsa.utimer.Reset(usageTick)
	}
}

// For usage fields.
const (
	minUsageUpdateLen    = 32
	stackUsageUpdate     = 72
	usageRecordLen       = 24
	usageMultiTiersLen   = 44
	apiStatsAndNumTiers  = 20
	minUsageUpdateWindow = 250 * time.Millisecond
)

// Send updates to our account usage for this server.
// jsa.usageMu lock should be held.
func (jsa *jsAccount) sendClusterUsageUpdate() {
	// These values are absolute so we can limit send rates.
	now := time.Now()
	if now.Sub(jsa.lupdate) < minUsageUpdateWindow {
		return
	}
	jsa.lupdate = now

	lenUsage := len(jsa.usage)
	if lenUsage == 0 {
		return
	}
	// every base record contains mem/store/len(tier) as well as the tier name
	l := usageRecordLen * lenUsage
	for tier := range jsa.usage {
		l += len(tier)
	}
	// first record contains api/usage errors as well as count for extra base records
	l += apiStatsAndNumTiers

	var raw [stackUsageUpdate]byte
	var b []byte
	if l > stackUsageUpdate {
		b = make([]byte, l)
	} else {
		b = raw[:l]
	}

	var i int
	var le = binary.LittleEndian
	for tier, usage := range jsa.usage {
		le.PutUint64(b[i+0:], uint64(usage.local.mem))
		le.PutUint64(b[i+8:], uint64(usage.local.store))
		if i == 0 {
			le.PutUint64(b[16:], jsa.usageApi)
			le.PutUint64(b[24:], jsa.usageErr)
			le.PutUint32(b[32:], uint32(len(jsa.usage)-1))
			le.PutUint64(b[36:], uint64(len(tier)))
			copy(b[usageMultiTiersLen:], tier)
			i = usageMultiTiersLen + len(tier)
		} else {
			le.PutUint64(b[i+16:], uint64(len(tier)))
			copy(b[i+usageRecordLen:], tier)
			i += usageRecordLen + len(tier)
		}
	}
	jsa.sendq.push(newPubMsg(nil, jsa.updatesPub, _EMPTY_, nil, nil, b, noCompression, false, false))
}

func (js *jetStream) wouldExceedLimits(storeType StorageType, sz int) bool {
	var (
		total *int64
		max   int64
	)
	if storeType == MemoryStorage {
		total, max = &js.memUsed, js.config.MaxMemory
	} else {
		total, max = &js.storeUsed, js.config.MaxStore
	}
	return atomic.LoadInt64(total) > (max + int64(sz))
}

func (js *jetStream) limitsExceeded(storeType StorageType) bool {
	return js.wouldExceedLimits(storeType, 0)
}

func tierName(cfg *StreamConfig) string {
	// TODO (mh) this is where we could select based off a placement tag as well "qos:tier"
	replicas := cfg.Replicas
	if replicas == 0 {
		replicas = 1
	}
	return fmt.Sprintf("R%d", replicas)
}

func isSameTier(cfgA, cfgB *StreamConfig) bool {
	// TODO (mh) this is where we could select based off a placement tag as well "qos:tier"
	return cfgA.Replicas == cfgB.Replicas
}

func (jsa *jsAccount) jetStreamAndClustered() (*jetStream, bool) {
	jsa.mu.RLock()
	js := jsa.js
	jsa.mu.RUnlock()
	return js, js.isClustered()
}

// jsa.usageMu read lock should be held.
func (jsa *jsAccount) selectLimits(cfg *StreamConfig) (JetStreamAccountLimits, string, bool) {
	if selectedLimits, ok := jsa.limits[_EMPTY_]; ok {
		return selectedLimits, _EMPTY_, true
	}
	tier := tierName(cfg)
	if selectedLimits, ok := jsa.limits[tier]; ok {
		return selectedLimits, tier, true
	}
	return JetStreamAccountLimits{}, _EMPTY_, false
}

// Lock should be held.
func (jsa *jsAccount) countStreams(tier string, cfg *StreamConfig) int {
	streams := len(jsa.streams)
	if tier != _EMPTY_ {
		streams = 0
		for _, sa := range jsa.streams {
			if isSameTier(&sa.cfg, cfg) {
				streams++
			}
		}
	}
	return streams
}

// jsa.usageMu read lock (at least) should be held.
func (jsa *jsAccount) storageTotals() (uint64, uint64) {
	mem := uint64(0)
	store := uint64(0)
	for _, sa := range jsa.usage {
		mem += uint64(sa.total.mem)
		store += uint64(sa.total.store)
	}
	return mem, store
}

func (jsa *jsAccount) limitsExceeded(storeType StorageType, tierName string) (bool, *ApiError) {
	jsa.usageMu.RLock()
	defer jsa.usageMu.RUnlock()

	selectedLimits, ok := jsa.limits[tierName]
	if !ok {
		return true, NewJSNoLimitsError()
	}
	inUse := jsa.usage[tierName]
	if inUse == nil {
		// Imply totals of 0
		return false, nil
	}
	if storeType == MemoryStorage {
		totalMem := inUse.total.mem
		if selectedLimits.MemoryMaxStreamBytes > 0 && totalMem > selectedLimits.MemoryMaxStreamBytes {
			return true, nil
		}
		if selectedLimits.MaxMemory >= 0 && totalMem > selectedLimits.MaxMemory {
			return true, nil
		}
	} else {
		totalStore := inUse.total.store
		if selectedLimits.StoreMaxStreamBytes > 0 && totalStore > selectedLimits.StoreMaxStreamBytes {
			return true, nil
		}
		if selectedLimits.MaxStore >= 0 && totalStore > selectedLimits.MaxStore {
			return true, nil
		}
	}

	return false, nil
}

// Check account limits.
// Read Lock should be held
func (js *jetStream) checkAccountLimits(selected *JetStreamAccountLimits, config *StreamConfig, currentRes int64) error {
	return js.checkLimits(selected, config, false, currentRes, 0)
}

// Check account and server limits.
// Read Lock should be held
func (js *jetStream) checkAllLimits(selected *JetStreamAccountLimits, config *StreamConfig, currentRes, maxBytesOffset int64) error {
	return js.checkLimits(selected, config, true, currentRes, maxBytesOffset)
}

// Check if a new proposed msg set while exceed our account limits.
// Lock should be held.
func (js *jetStream) checkLimits(selected *JetStreamAccountLimits, config *StreamConfig, checkServer bool, currentRes, maxBytesOffset int64) error {
	// Check MaxConsumers
	if config.MaxConsumers > 0 && selected.MaxConsumers > 0 && config.MaxConsumers > selected.MaxConsumers {
		return NewJSMaximumConsumersLimitError()
	}
	// stream limit is checked separately on stream create only!
	// Check storage, memory or disk.
	return js.checkBytesLimits(selected, config.MaxBytes, config.Storage, config.Replicas, checkServer, currentRes, maxBytesOffset)
}

// Check if additional bytes will exceed our account limits and optionally the server itself.
// This should account for replicas.
// Read Lock should be held.
func (js *jetStream) checkBytesLimits(selectedLimits *JetStreamAccountLimits, addBytes int64, storage StorageType, replicas int, checkServer bool, currentRes, maxBytesOffset int64) error {
	if replicas < 1 {
		replicas = 1
	}
	if addBytes < 0 {
		addBytes = 1
	}
	totalBytes := (addBytes * int64(replicas)) + maxBytesOffset

	switch storage {
	case MemoryStorage:
		// Account limits defined.
		if selectedLimits.MaxMemory >= 0 {
			if currentRes+totalBytes > selectedLimits.MaxMemory {
				return NewJSMemoryResourcesExceededError()
			}
		}
		// Check if this server can handle request.
		if checkServer && js.memReserved+addBytes > js.config.MaxMemory {
			return NewJSMemoryResourcesExceededError()
		}
	case FileStorage:
		// Account limits defined.
		if selectedLimits.MaxStore >= 0 {
			if currentRes+totalBytes > selectedLimits.MaxStore {
				return NewJSStorageResourcesExceededError()
			}
		}
		// Check if this server can handle request.
		if checkServer && js.storeReserved+addBytes > js.config.MaxStore {
			return NewJSStorageResourcesExceededError()
		}
	}

	return nil
}

func (jsa *jsAccount) acc() *Account {
	return jsa.account
}

// Delete the JetStream resources.
func (jsa *jsAccount) delete() {
	var streams []*stream
	var ts []string

	jsa.mu.Lock()
	// The update timer and subs need to be protected by usageMu lock
	jsa.usageMu.Lock()
	if jsa.utimer != nil {
		jsa.utimer.Stop()
		jsa.utimer = nil
	}
	if jsa.updatesSub != nil && jsa.js.srv != nil {
		s := jsa.js.srv
		s.sysUnsubscribe(jsa.updatesSub)
		jsa.updatesSub = nil
	}
	jsa.usageMu.Unlock()

	for _, ms := range jsa.streams {
		streams = append(streams, ms)
	}
	acc := jsa.account
	for _, t := range jsa.templates {
		ts = append(ts, t.Name)
	}
	jsa.templates = nil
	jsa.mu.Unlock()

	for _, ms := range streams {
		ms.stop(false, false)
	}

	for _, t := range ts {
		acc.deleteStreamTemplate(t)
	}
}

// Lookup the jetstream account for a given account.
func (js *jetStream) lookupAccount(a *Account) *jsAccount {
	if a == nil {
		return nil
	}
	js.mu.RLock()
	jsa := js.accounts[a.Name]
	js.mu.RUnlock()
	return jsa
}

// Report on JetStream stats and usage for this server.
func (js *jetStream) usageStats() *JetStreamStats {
	var stats JetStreamStats
	js.mu.RLock()
	stats.Accounts = len(js.accounts)
	stats.ReservedMemory = uint64(js.memReserved)
	stats.ReservedStore = uint64(js.storeReserved)
	s := js.srv
	js.mu.RUnlock()
	stats.API.Total = uint64(atomic.LoadInt64(&js.apiTotal))
	stats.API.Errors = uint64(atomic.LoadInt64(&js.apiErrors))
	stats.API.Inflight = uint64(atomic.LoadInt64(&js.apiInflight))
	// Make sure we do not report negative.
	used := atomic.LoadInt64(&js.memUsed)
	if used < 0 {
		used = 0
	}
	stats.Memory = uint64(used)
	used = atomic.LoadInt64(&js.storeUsed)
	if used < 0 {
		used = 0
	}
	stats.Store = uint64(used)
	stats.HAAssets = s.numRaftNodes()
	return &stats
}

// Check to see if we have enough system resources for this account.
// Lock should be held.
func (js *jetStream) sufficientResources(limits map[string]JetStreamAccountLimits) error {
	// If we are clustered we do not really know how many resources will be ultimately available.
	// This needs to be handled out of band.
	// If we are a single server, we can make decisions here.
	if limits == nil || !js.standAlone {
		return nil
	}

	totalMaxBytes := func(limits map[string]JetStreamAccountLimits) (int64, int64) {
		totalMaxMemory := int64(0)
		totalMaxStore := int64(0)
		for _, l := range limits {
			if l.MaxMemory > 0 {
				totalMaxMemory += l.MaxMemory
			}
			if l.MaxStore > 0 {
				totalMaxStore += l.MaxStore
			}
		}
		return totalMaxMemory, totalMaxStore
	}

	totalMaxMemory, totalMaxStore := totalMaxBytes(limits)

	// Reserved is now specific to the MaxBytes for streams.
	if js.memReserved+totalMaxMemory > js.config.MaxMemory {
		return NewJSMemoryResourcesExceededError()
	}
	if js.storeReserved+totalMaxStore > js.config.MaxStore {
		return NewJSStorageResourcesExceededError()
	}

	// Since we know if we are here we are single server mode, check the account reservations.
	var storeReserved, memReserved int64
	for _, jsa := range js.accounts {
		if jsa.account.IsExpired() {
			continue
		}
		jsa.usageMu.RLock()
		maxMemory, maxStore := totalMaxBytes(jsa.limits)
		jsa.usageMu.RUnlock()
		memReserved += maxMemory
		storeReserved += maxStore
	}

	if memReserved+totalMaxMemory > js.config.MaxMemory {
		return NewJSMemoryResourcesExceededError()
	}
	if storeReserved+totalMaxStore > js.config.MaxStore {
		return NewJSStorageResourcesExceededError()
	}

	return nil
}

// This will reserve the stream resources requested.
// This will spin off off of MaxBytes.
func (js *jetStream) reserveStreamResources(cfg *StreamConfig) {
	if cfg == nil || cfg.MaxBytes <= 0 {
		return
	}

	js.mu.Lock()
	switch cfg.Storage {
	case MemoryStorage:
		js.memReserved += cfg.MaxBytes
	case FileStorage:
		js.storeReserved += cfg.MaxBytes
	}
	s, clustered := js.srv, !js.standAlone
	js.mu.Unlock()
	// If clustered send an update to the system immediately.
	if clustered {
		s.sendStatszUpdate()
	}
}

// Release reserved resources held by a stream.
func (js *jetStream) releaseStreamResources(cfg *StreamConfig) {
	if cfg == nil || cfg.MaxBytes <= 0 {
		return
	}

	js.mu.Lock()
	switch cfg.Storage {
	case MemoryStorage:
		js.memReserved -= cfg.MaxBytes
	case FileStorage:
		js.storeReserved -= cfg.MaxBytes
	}
	s, clustered := js.srv, !js.standAlone
	js.mu.Unlock()
	// If clustered send an update to the system immediately.
	if clustered {
		s.sendStatszUpdate()
	}
}

const (
	// JetStreamStoreDir is the prefix we use.
	JetStreamStoreDir = "jetstream"
	// JetStreamMaxStoreDefault is the default disk storage limit. 1TB
	JetStreamMaxStoreDefault = 1024 * 1024 * 1024 * 1024
	// JetStreamMaxMemDefault is only used when we can't determine system memory. 256MB
	JetStreamMaxMemDefault = 1024 * 1024 * 256
	// snapshot staging for restores.
	snapStagingDir = ".snap-staging"
)

// Dynamically create a config with a tmp based directory (repeatable) and 75% of system memory.
func (s *Server) dynJetStreamConfig(storeDir string, maxStore, maxMem int64) *JetStreamConfig {
	jsc := &JetStreamConfig{}
	if storeDir != _EMPTY_ {
		jsc.StoreDir = filepath.Join(storeDir, JetStreamStoreDir)
	} else {
		// Create one in tmp directory, but make it consistent for restarts.
		jsc.StoreDir = filepath.Join(os.TempDir(), "nats", JetStreamStoreDir)
	}

	opts := s.getOpts()

	// Sync options.
	jsc.SyncInterval = opts.SyncInterval
	jsc.SyncAlways = opts.SyncAlways

	if opts.maxStoreSet && maxStore >= 0 {
		jsc.MaxStore = maxStore
	} else {
		jsc.MaxStore = diskAvailable(jsc.StoreDir)
	}

	if opts.maxMemSet && maxMem >= 0 {
		jsc.MaxMemory = maxMem
	} else {
		// Estimate to 75% of total memory if we can determine system memory.
		if sysMem := sysmem.Memory(); sysMem > 0 {
			jsc.MaxMemory = sysMem / 4 * 3
		} else {
			jsc.MaxMemory = JetStreamMaxMemDefault
		}
	}

	return jsc
}

// Helper function.
func (a *Account) checkForJetStream() (*Server, *jsAccount, error) {
	a.mu.RLock()
	s := a.srv
	jsa := a.js
	a.mu.RUnlock()

	if s == nil || jsa == nil {
		return nil, nil, NewJSNotEnabledForAccountError()
	}

	return s, jsa, nil
}

// StreamTemplateConfig allows a configuration to auto-create streams based on this template when a message
// is received that matches. Each new stream will use the config as the template config to create them.
type StreamTemplateConfig struct {
	Name       string        `json:"name"`
	Config     *StreamConfig `json:"config"`
	MaxStreams uint32        `json:"max_streams"`
}

// StreamTemplateInfo
type StreamTemplateInfo struct {
	Config  *StreamTemplateConfig `json:"config"`
	Streams []string              `json:"streams"`
}

// streamTemplate
type streamTemplate struct {
	mu  sync.Mutex
	tc  *client
	jsa *jsAccount
	*StreamTemplateConfig
	streams []string
}

func (t *StreamTemplateConfig) deepCopy() *StreamTemplateConfig {
	copy := *t
	cfg := *t.Config
	copy.Config = &cfg
	return &copy
}

// addStreamTemplate will add a stream template to this account that allows auto-creation of streams.
func (a *Account) addStreamTemplate(tc *StreamTemplateConfig) (*streamTemplate, error) {
	s, jsa, err := a.checkForJetStream()
	if err != nil {
		return nil, err
	}
	if tc.Config.Name != "" {
		return nil, fmt.Errorf("template config name should be empty")
	}
	if len(tc.Name) > JSMaxNameLen {
		return nil, fmt.Errorf("template name is too long, maximum allowed is %d", JSMaxNameLen)
	}

	// FIXME(dlc) - Hacky
	tcopy := tc.deepCopy()
	tcopy.Config.Name = "_"
	cfg, apiErr := s.checkStreamCfg(tcopy.Config, a)
	if apiErr != nil {
		return nil, apiErr
	}
	tcopy.Config = &cfg
	t := &streamTemplate{
		StreamTemplateConfig: tcopy,
		tc:                   s.createInternalJetStreamClient(),
		jsa:                  jsa,
	}
	t.tc.registerWithAccount(a)

	jsa.mu.Lock()
	if jsa.templates == nil {
		jsa.templates = make(map[string]*streamTemplate)
		// Create the appropriate store
		if cfg.Storage == FileStorage {
			jsa.store = newTemplateFileStore(jsa.storeDir)
		} else {
			jsa.store = newTemplateMemStore()
		}
	} else if _, ok := jsa.templates[tcopy.Name]; ok {
		jsa.mu.Unlock()
		return nil, fmt.Errorf("template with name %q already exists", tcopy.Name)
	}
	jsa.templates[tcopy.Name] = t
	jsa.mu.Unlock()

	// FIXME(dlc) - we can not overlap subjects between templates. Need to have test.

	// Setup the internal subscriptions to trap the messages.
	if err := t.createTemplateSubscriptions(); err != nil {
		return nil, err
	}
	if err := jsa.store.Store(t); err != nil {
		t.delete()
		return nil, err
	}
	return t, nil
}

func (t *streamTemplate) createTemplateSubscriptions() error {
	if t == nil {
		return fmt.Errorf("no template")
	}
	if t.tc == nil {
		return fmt.Errorf("template not enabled")
	}
	c := t.tc
	if !c.srv.EventsEnabled() {
		return ErrNoSysAccount
	}
	sid := 1
	for _, subject := range t.Config.Subjects {
		// Now create the subscription
		if _, err := c.processSub([]byte(subject), nil, []byte(strconv.Itoa(sid)), t.processInboundTemplateMsg, false); err != nil {
			c.acc.deleteStreamTemplate(t.Name)
			return err
		}
		sid++
	}
	return nil
}

func (t *streamTemplate) processInboundTemplateMsg(_ *subscription, pc *client, acc *Account, subject, reply string, msg []byte) {
	if t == nil || t.jsa == nil {
		return
	}
	jsa := t.jsa
	cn := canonicalName(subject)

	jsa.mu.Lock()
	// If we already are registered then we can just return here.
	if _, ok := jsa.streams[cn]; ok {
		jsa.mu.Unlock()
		return
	}
	jsa.mu.Unlock()

	// Check if we are at the maximum and grab some variables.
	t.mu.Lock()
	c := t.tc
	cfg := *t.Config
	cfg.Template = t.Name
	atLimit := len(t.streams) >= int(t.MaxStreams)
	if !atLimit {
		t.streams = append(t.streams, cn)
	}
	t.mu.Unlock()

	if atLimit {
		c.RateLimitWarnf("JetStream could not create stream for account %q on subject %q, at limit", acc.Name, subject)
		return
	}

	// We need to create the stream here.
	// Change the config from the template and only use literal subject.
	cfg.Name = cn
	cfg.Subjects = []string{subject}
	mset, err := acc.addStream(&cfg)
	if err != nil {
		acc.validateStreams(t)
		c.RateLimitWarnf("JetStream could not create stream for account %q on subject %q: %v", acc.Name, subject, err)
		return
	}

	// Process this message directly by invoking mset.
	mset.processInboundJetStreamMsg(nil, pc, acc, subject, reply, msg)
}

// lookupStreamTemplate looks up the names stream template.
func (a *Account) lookupStreamTemplate(name string) (*streamTemplate, error) {
	_, jsa, err := a.checkForJetStream()
	if err != nil {
		return nil, err
	}
	jsa.mu.Lock()
	defer jsa.mu.Unlock()
	if jsa.templates == nil {
		return nil, fmt.Errorf("template not found")
	}
	t, ok := jsa.templates[name]
	if !ok {
		return nil, fmt.Errorf("template not found")
	}
	return t, nil
}

// This function will check all named streams and make sure they are valid.
func (a *Account) validateStreams(t *streamTemplate) {
	t.mu.Lock()
	var vstreams []string
	for _, sname := range t.streams {
		if _, err := a.lookupStream(sname); err == nil {
			vstreams = append(vstreams, sname)
		}
	}
	t.streams = vstreams
	t.mu.Unlock()
}

func (t *streamTemplate) delete() error {
	if t == nil {
		return fmt.Errorf("nil stream template")
	}

	t.mu.Lock()
	jsa := t.jsa
	c := t.tc
	t.tc = nil
	defer func() {
		if c != nil {
			c.closeConnection(ClientClosed)
		}
	}()
	t.mu.Unlock()

	if jsa == nil {
		return NewJSNotEnabledForAccountError()
	}

	jsa.mu.Lock()
	if jsa.templates == nil {
		jsa.mu.Unlock()
		return fmt.Errorf("template not found")
	}
	if _, ok := jsa.templates[t.Name]; !ok {
		jsa.mu.Unlock()
		return fmt.Errorf("template not found")
	}
	delete(jsa.templates, t.Name)
	acc := jsa.account
	jsa.mu.Unlock()

	// Remove streams associated with this template.
	var streams []*stream
	t.mu.Lock()
	for _, name := range t.streams {
		if mset, err := acc.lookupStream(name); err == nil {
			streams = append(streams, mset)
		}
	}
	t.mu.Unlock()

	if jsa.store != nil {
		if err := jsa.store.Delete(t); err != nil {
			return fmt.Errorf("error deleting template from store: %v", err)
		}
	}

	var lastErr error
	for _, mset := range streams {
		if err := mset.delete(); err != nil {
			lastErr = err
		}
	}
	return lastErr
}

func (a *Account) deleteStreamTemplate(name string) error {
	t, err := a.lookupStreamTemplate(name)
	if err != nil {
		return NewJSStreamTemplateNotFoundError()
	}
	return t.delete()
}

func (a *Account) templates() []*streamTemplate {
	var ts []*streamTemplate
	_, jsa, err := a.checkForJetStream()
	if err != nil {
		return nil
	}

	jsa.mu.Lock()
	for _, t := range jsa.templates {
		// FIXME(dlc) - Copy?
		ts = append(ts, t)
	}
	jsa.mu.Unlock()

	return ts
}

// Will add a stream to a template, this is for recovery.
func (jsa *jsAccount) addStreamNameToTemplate(tname, mname string) error {
	if jsa.templates == nil {
		return fmt.Errorf("template not found")
	}
	t, ok := jsa.templates[tname]
	if !ok {
		return fmt.Errorf("template not found")
	}
	// We found template.
	t.mu.Lock()
	t.streams = append(t.streams, mname)
	t.mu.Unlock()
	return nil
}

// This will check if a template owns this stream.
// jsAccount lock should be held
func (jsa *jsAccount) checkTemplateOwnership(tname, sname string) bool {
	if jsa.templates == nil {
		return false
	}
	t, ok := jsa.templates[tname]
	if !ok {
		return false
	}
	// We found template, make sure we are in streams.
	for _, streamName := range t.streams {
		if sname == streamName {
			return true
		}
	}
	return false
}

type Number interface {
	int | int8 | int16 | int32 | int64 | uint | uint8 | uint16 | uint32 | uint64 | float32 | float64
}

// friendlyBytes returns a string with the given bytes int64
// represented as a size, such as 1KB, 10MB, etc...
func friendlyBytes[T Number](bytes T) string {
	fbytes := float64(bytes)
	base := 1024
	pre := []string{"K", "M", "G", "T", "P", "E"}
	if fbytes < float64(base) {
		return fmt.Sprintf("%v B", fbytes)
	}
	exp := int(math.Log(fbytes) / math.Log(float64(base)))
	index := exp - 1
	return fmt.Sprintf("%.2f %sB", fbytes/math.Pow(float64(base), float64(exp)), pre[index])
}

func isValidName(name string) bool {
	if name == _EMPTY_ {
		return false
	}
	return !strings.ContainsAny(name, " \t\r\n\f.*>")
}

// CanonicalName will replace all token separators '.' with '_'.
// This can be used when naming streams or consumers with multi-token subjects.
func canonicalName(name string) string {
	return strings.ReplaceAll(name, ".", "_")
}

// To throttle the out of resources errors.
func (s *Server) resourcesExceededError() {
	var didAlert bool

	s.rerrMu.Lock()
	if now := time.Now(); now.Sub(s.rerrLast) > 10*time.Second {
		s.Errorf("JetStream resource limits exceeded for server")
		s.rerrLast = now
		didAlert = true
	}
	s.rerrMu.Unlock()

	// If we are meta leader we should relinguish that here.
	if didAlert {
		if js := s.getJetStream(); js != nil {
			js.mu.RLock()
			if cc := js.cluster; cc != nil && cc.isLeader() {
				cc.meta.StepDown()
			}
			js.mu.RUnlock()
		}
	}
}

// For validating options.
func validateJetStreamOptions(o *Options) error {
	// in non operator mode, the account names need to be configured
	if len(o.JsAccDefaultDomain) > 0 {
		if len(o.TrustedOperators) == 0 {
			for a, domain := range o.JsAccDefaultDomain {
				found := false
				if isReservedAccount(a) {
					found = true
				} else {
					for _, acc := range o.Accounts {
						if a == acc.GetName() {
							if len(acc.jsLimits) > 0 && domain != _EMPTY_ {
								return fmt.Errorf("default_js_domain contains account name %q with enabled JetStream", a)
							}
							found = true
							break
						}
					}
				}
				if !found {
					return fmt.Errorf("in non operator mode, `default_js_domain` references non existing account %q", a)
				}
			}
		} else {
			for a := range o.JsAccDefaultDomain {
				if !nkeys.IsValidPublicAccountKey(a) {
					return fmt.Errorf("default_js_domain contains account name %q, which is not a valid public account nkey", a)
				}
			}
		}
		for a, d := range o.JsAccDefaultDomain {
			sacc := DEFAULT_SYSTEM_ACCOUNT
			if o.SystemAccount != _EMPTY_ {
				sacc = o.SystemAccount
			}
			if a == sacc {
				return fmt.Errorf("system account %q can not be in default_js_domain", a)
			}
			if d == _EMPTY_ {
				continue
			}
			if sub := fmt.Sprintf(jsDomainAPI, d); !IsValidSubject(sub) {
				return fmt.Errorf("default_js_domain contains account %q with invalid domain name %q", a, d)
			}
		}
	}
	if o.JetStreamDomain != _EMPTY_ {
		if subj := fmt.Sprintf(jsDomainAPI, o.JetStreamDomain); !IsValidSubject(subj) {
			return fmt.Errorf("invalid domain name: derived %q is not a valid subject", subj)
		}

		if !isValidName(o.JetStreamDomain) {
			return fmt.Errorf("invalid domain name: may not contain ., * or >")
		}
	}
	// If not clustered no checks needed past here.
	if !o.JetStream || o.Cluster.Port == 0 {
		return nil
	}
	if o.ServerName == _EMPTY_ {
		return fmt.Errorf("jetstream cluster requires `server_name` to be set")
	}
	if o.Cluster.Name == _EMPTY_ {
		return fmt.Errorf("jetstream cluster requires `cluster.name` to be set")
	}

	h := strings.ToLower(o.JetStreamExtHint)
	switch h {
	case jsWillExtend, jsNoExtend, _EMPTY_:
		o.JetStreamExtHint = h
	default:
		return fmt.Errorf("expected 'no_extend' for string value, got '%s'", h)
	}

	if o.JetStreamMaxCatchup < 0 {
		return fmt.Errorf("jetstream max catchup cannot be negative")
	}
	return nil
}

// We had a bug that set a default de dupe window on mirror, despite that being not a valid config
func fixCfgMirrorWithDedupWindow(cfg *StreamConfig) {
	if cfg == nil || cfg.Mirror == nil {
		return
	}
	if cfg.Duplicates != 0 {
		cfg.Duplicates = 0
	}
}<|MERGE_RESOLUTION|>--- conflicted
+++ resolved
@@ -400,12 +400,8 @@
 		s.SetDefaultSystemAccount()
 	}
 
-<<<<<<< HEAD
+
 	s.Noticef("  __  __                              _       _           __      _                 __   ")
-=======
-	// ** changed by Memphis
-	s.Noticef(" __  __                              _       _           __      _                 __   ")
->>>>>>> f7f089a8
 	s.Noticef(" |  \\/  |                            | |     (_)         / /     | |                \\ \\  ")
 	s.Noticef(" | \\  / |   ___   _ __ ___    _ __   | |__    _   ___   | |    __| |   ___  __   __  | | ")
 	s.Noticef(" | |\\/| |  / _ \\ | '_ ` _ \\  | '_ \\  | '_ \\  | | / __| / /    / _` |  / _ \\ \\ \\ / /   \\ \\")
