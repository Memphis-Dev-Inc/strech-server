// Copyright 2022-2023 The Memphis.dev Authors
// Licensed under the Memphis Business Source License 1.0 (the "License");
// you may not use this file except in compliance with the License.
// You may obtain a copy of the License at
//
// Changed License: [Apache License, Version 2.0 (https://www.apache.org/licenses/LICENSE-2.0), as published by the Apache Foundation.
//
// https://github.com/memphisdev/memphis/blob/master/LICENSE
//
// Additional Use Grant: You may make use of the Licensed Work (i) only as part of your own product or service, provided it is not a message broker or a message queue product or service; and (ii) provided that you do not use, provide, distribute, or make available the Licensed Work as a Service.
// A "Service" is a commercial offering, product, hosted, or managed service, that allows third parties (other than your own employees and contractors acting on your behalf) to access and/or use the Licensed Work or a substantial set of the features or functionality of the Licensed Work to third parties as a software-as-a-service, platform-as-a-service, infrastructure-as-a-service or other similar services that compete with Licensor products or services.
package server

import (
	"errors"
	"memphis/analytics"
	"memphis/db"
	"memphis/models"
	"memphis/utils"
	"strconv"
	"strings"
	"time"

	"github.com/gin-gonic/gin"
)

type TagsHandler struct{ S *Server }

func validateEntityType(entity string) error {
	switch entity {
	case "station", "schema", "user":
		return nil
	default:
		return errors.New("entity type is not valid")
	}
}

func CreateTag(name string, entity_type string, entity_id int, color string, tenantName string) error {
	name = strings.ToLower(name)
	entity := strings.ToLower(entity_type)
	stationArr := []int{}
	schemaArr := []int{}
	userArr := []int{}
	switch entity {
	case "station":
		stationArr = append(stationArr, entity_id)
	case "schema":
		schemaArr = append(schemaArr, entity_id)
		// case "user":
		// 	userArr = append(userArr, entity_id)
	}
	_, err := db.InsertNewTag(name, color, stationArr, schemaArr, userArr, strings.ToLower(tenantName))
	if err != nil {
		return err
	}
	return nil
}

func AddTagsToEntity(tags []models.CreateTag, entity_type string, entity_id int, tenantName string) error {
	if len(tags) == 0 {
		return nil
	}
	entity := strings.ToLower(entity_type)
	err := validateEntityType(entity)
	if err != nil {
		return err
	}
	for _, tagToCreate := range tags {
		exist, _, err := db.GetTagByName(tagToCreate.Name, strings.ToLower(tenantName))
		if err != nil {
			return err
		}
		if !exist {
			err = CreateTag(tagToCreate.Name, entity_type, entity_id, tagToCreate.Color, strings.ToLower(tenantName))
			if err != nil {
				return err
			}
		} else {
			err = db.InsertEntityToTag(tagToCreate.Name, entity_type, entity_id)
			if err != nil {
				return err
			}
		}

	}

	return nil
}

func DeleteTagsFromStation(id int) {
	err := db.RemoveAllTagsFromEntity("stations", id)
	if err != nil {
		serv.Errorf("DeleteTagsFromStation: Station ID " + strconv.Itoa(id) + ": " + err.Error())
		return
	}
}

func DeleteTagsFromSchema(id int) {
	err := db.RemoveAllTagsFromEntity("schemas", id)
	if err != nil {
		serv.Errorf("DeleteTagsFromSchema: Schema ID " + strconv.Itoa(id) + ": " + err.Error())
		return
	}
}

func DeleteTagsFromUser(id int) {
	err := db.RemoveAllTagsFromEntity("users", id)
	if err != nil {
		serv.Errorf("DeleteTagsFromUser: User ID " + strconv.Itoa(id) + ": " + err.Error())
		return
	}
}

func (th TagsHandler) CreateNewTag(c *gin.Context) {
	var body models.CreateTag
	ok := utils.Validate(c, &body, false, nil)
	if !ok {
		return
	}

	user, err := getUserDetailsFromMiddleware(c)
	if err != nil {
		serv.Errorf("CreateNewTag: Tag " + body.Name + ": " + err.Error())
		c.AbortWithStatusJSON(401, gin.H{"message": "Unauthorized"})
	}

	name := strings.ToLower(body.Name)
	exist, _, err := db.GetTagByName(name, strings.ToLower(user.TenantName))
	if err != nil {
		serv.Errorf("CreateNewTag: Tag " + body.Name + ": " + err.Error())
		c.AbortWithStatusJSON(500, gin.H{"message": "Server error"})
		return
	}
	if exist {
		errMsg := "Tag with the name " + body.Name + " already exists"
		serv.Warnf("CreateNewTag: " + errMsg)
		c.AbortWithStatusJSON(SHOWABLE_ERROR_STATUS_CODE, gin.H{"message": errMsg})
		return
	}
	var color string
	if len(body.Color) > 0 {
		color = body.Color
	} else {
		color = "101, 87, 255" // default memphis-purple color
	}
	stationArr := []int{}
	schemaArr := []int{}
	userArr := []int{}
	newTag, err := db.InsertNewTag(name, color, stationArr, schemaArr, userArr, strings.ToLower(user.TenantName))
	if err != nil {
		serv.Errorf("CreateNewTag: Tag " + body.Name + ": " + err.Error())
		c.AbortWithStatusJSON(500, gin.H{"message": "Server error"})
		return
	}

	message := "New Tag " + newTag.Name + " has been created " + " by user " + user.Username
	serv.Noticef(message)

	c.IndentedJSON(200, newTag)
}

func (th TagsHandler) RemoveTag(c *gin.Context) {
	var body models.RemoveTagSchema
	ok := utils.Validate(c, &body, false, nil)
	if !ok {
		return
	}
	name := strings.ToLower(body.Name)
	entity := strings.ToLower(body.EntityType)
	err := validateEntityType(entity)
	if err != nil {
		serv.Warnf("RemoveTag: Tag " + body.Name + " at " + entity + " " + body.EntityName + ": " + err.Error())
		c.AbortWithStatusJSON(SHOWABLE_ERROR_STATUS_CODE, gin.H{"message": err.Error()})
		return
	}
	var entity_id int
	var stationName string
	var message string

	user, err := getUserDetailsFromMiddleware(c)
	if err != nil {
		serv.Errorf("RemoveTag: Tag " + body.Name + ": " + err.Error())
		c.AbortWithStatusJSON(401, gin.H{"message": "Unauthorized"})
	}
	switch entity {
	case "station":
		station_name, err := StationNameFromStr(body.EntityName)
		if err != nil {
			serv.Warnf("RemoveTag: Tag " + body.Name + " at " + entity + " " + body.EntityName + ": " + err.Error())
			c.AbortWithStatusJSON(SHOWABLE_ERROR_STATUS_CODE, gin.H{"message": err.Error()})
			return
		}
		exist, station, err := db.GetStationByName(station_name.Ext(), strings.ToLower(user.TenantName))
		if err != nil {
			serv.Errorf("RemoveTag: Tag " + body.Name + ": " + err.Error())
			c.AbortWithStatusJSON(500, gin.H{"message": "Server error"})
			return
		}
		if !exist {
			c.IndentedJSON(200, []string{})
			return
		}
		entity_id = station.ID
		stationName = station_name.Ext()
		message = "Tag " + name + " has been deleted from station " + stationName + " by user " + user.Username

	case "schema":
		exist, schema, err := db.GetSchemaByName(body.EntityName, user.TenantName)
		if err != nil {
			serv.Errorf("RemoveTag: Tag " + body.Name + ": " + err.Error())
			c.AbortWithStatusJSON(500, gin.H{"message": "Server error"})
			return
		}
		if !exist {
			c.IndentedJSON(200, []string{})
			return
		}
		entity_id = schema.ID
		message = "Tag " + name + " has been deleted from schema" + schema.Name + " by user " + user.Username

	// case "user":
	// 	exist, user, err := db.GetUserByUsername(body.EntityName)
	// 	if err != nil {
	// 		serv.Errorf("RemoveTag: Tag " + body.Name + ": " + err.Error())
	// 		c.AbortWithStatusJSON(500, gin.H{"message": "Server error"})
	// 		return
	// 	}
	// 	if !exist {
	// 		c.IndentedJSON(200, []string{})
	// 		return
	// 	}
	// 	entity_id = user.ID

	default:
		serv.Warnf("RemoveTag: Tag " + body.Name + " at " + entity + " " + body.EntityName + ": unsupported entity type")
		c.AbortWithStatusJSON(SHOWABLE_ERROR_STATUS_CODE, gin.H{"message": "Could not remove tag " + body.Name + ", unsupported entity type"})
		return
	}

	err = db.RemoveTagFromEntity(name, entity, entity_id)
	if err != nil {
		serv.Errorf("RemoveTag: Tag " + body.Name + ": " + err.Error())
		c.AbortWithStatusJSON(500, gin.H{"message": "Server error"})
		return
	}

	serv.Noticef(message)
	if entity == "station" {
		var auditLogs []interface{}
		newAuditLog := models.AuditLog{
			StationName:       stationName,
			Message:           message,
			CreatedBy:         user.ID,
			CreatedByUsername: user.Username,
			CreatedAt:         time.Now(),
		}
		auditLogs = append(auditLogs, newAuditLog)
		err = CreateAuditLogs(auditLogs)
		if err != nil {
			serv.Warnf("RemoveTag: Tag " + body.Name + " at " + entity + " " + body.EntityName + " - create audit logs error: " + err.Error())
		}
	}

	c.IndentedJSON(200, []string{})
}

func (th TagsHandler) UpdateTagsForEntity(c *gin.Context) {
	var body models.UpdateTagsForEntitySchema
	ok := utils.Validate(c, &body, false, nil)
	if !ok {
		return
	}
	entity := strings.ToLower(body.EntityType)
	err := validateEntityType(entity)
	var entity_id int
	if err != nil {
		serv.Warnf("UpdateTagsForEntity: " + entity + " " + body.EntityName + ": " + err.Error())
		c.AbortWithStatusJSON(SHOWABLE_ERROR_STATUS_CODE, gin.H{"message": err.Error()})
		return
	}
<<<<<<< HEAD

=======
>>>>>>> 6c70c2e5
	user, err := getUserDetailsFromMiddleware(c)
	if err != nil {
		serv.Errorf("UpdateTagsForEntity: " + body.EntityType + " " + body.EntityName + ": " + err.Error())
		c.AbortWithStatusJSON(401, gin.H{"message": "Unauthorized"})
	}
<<<<<<< HEAD

=======
>>>>>>> 6c70c2e5
	var stationName StationName
	var schemaName string
	switch entity {
	case "station":
		station_name, err := StationNameFromStr(body.EntityName)
		if err != nil {
			serv.Warnf("UpdateTagsForEntity: " + entity + " " + body.EntityName + ": " + err.Error())
			c.AbortWithStatusJSON(SHOWABLE_ERROR_STATUS_CODE, gin.H{"message": err.Error()})
			return
		}
		exist, station, err := db.GetStationByName(station_name.Ext(), strings.ToLower(user.TenantName))
		if err != nil {
			serv.Errorf("UpdateTagsForEntity: Station " + body.EntityName + ": " + err.Error())
			c.AbortWithStatusJSON(500, gin.H{"message": "Server error"})
			return
		}
		if !exist {
			c.IndentedJSON(200, []string{})
			return
		}
		entity_id = station.ID
		stationName = station_name

	case "schema":
		exist, schema, err := db.GetSchemaByName(body.EntityName, user.TenantName)
		if err != nil {
			serv.Errorf("UpdateTagsForEntity: Schema " + body.EntityName + ": " + err.Error())
			c.AbortWithStatusJSON(500, gin.H{"message": "Server error"})
			return
		}
		if !exist {
			c.IndentedJSON(200, []string{})
			return
		}
		entity_id = schema.ID
		schemaName = schema.Name

	// case "user":
	// 	exist, user, err := db.GetUserByUsername(body.EntityName)
	// 	if err != nil {
	// 		serv.Errorf("UpdateTagsForEntity: User " + body.EntityName + ": " + err.Error())
	// 		c.AbortWithStatusJSON(500, gin.H{"message": "Server error"})
	// 		return
	// 	}
	// 	if !exist {
	// 		c.IndentedJSON(200, []string{})
	// 		return
	// 	}
	// 	entity_id = user.ID

	default:
		serv.Warnf("UpdateTagsForEntity: " + entity + " " + body.EntityName + ": unsupported entity type")
		c.AbortWithStatusJSON(SHOWABLE_ERROR_STATUS_CODE, gin.H{"message": "Could not remove tags, unsupported entity type"})
		return
	}
	var message string

	if len(body.TagsToAdd) > 0 {
		for _, tagToAdd := range body.TagsToAdd {
			name := strings.ToLower(tagToAdd.Name)
			exist, tag, err := db.GetTagByName(name, strings.ToLower(user.TenantName))
			if err != nil {
				serv.Errorf("UpdateTagsForEntity: " + body.EntityType + " " + body.EntityName + ": " + err.Error())
				c.AbortWithStatusJSON(500, gin.H{"message": "Server error"})
				return
			}
			if !exist {
				err = CreateTag(name, body.EntityType, entity_id, tagToAdd.Color, strings.ToLower(user.TenantName))
				if err != nil {
					serv.Errorf("UpdateTagsForEntity: " + body.EntityType + " " + body.EntityName + ": " + err.Error())
					c.AbortWithStatusJSON(500, gin.H{"message": "Server error"})
					return
				}
			} else {
				err = db.InsertEntityToTag(tag.Name, entity, entity_id)
				if err != nil {
					serv.Errorf("UpdateTagsForEntity: " + body.EntityType + " " + body.EntityName + ": " + err.Error())
					c.AbortWithStatusJSON(500, gin.H{"message": "Server error"})
					return
				}
			}

			analyticsEventName := ""
			if entity == "station" {
				message = "Tag " + name + " has been added to station " + stationName.Ext() + " by user " + user.Username

				var auditLogs []interface{}
				newAuditLog := models.AuditLog{
					StationName:       stationName.Intern(),
					Message:           message,
					CreatedBy:         user.ID,
					CreatedByUsername: user.Username,
					CreatedAt:         time.Now(),
				}

				auditLogs = append(auditLogs, newAuditLog)
				err = CreateAuditLogs(auditLogs)
				if err != nil {
					serv.Warnf("UpdateTagsForEntity: " + entity + " " + body.EntityName + " - create audit logs error: " + err.Error())
				}

				analyticsEventName = "user-tag-station"
			} else if entity == "schema" {
				message = "Tag " + name + " has been added to schema " + schemaName + " by user " + user.Username
				analyticsEventName = "user-tag-schema"
			} else {
				message = "Tag " + name + " has been added to user " + "by user " + user.Username
				analyticsEventName = "user-tag-user"
			}

			shouldSendAnalytics, _ := shouldSendAnalytics()
			if shouldSendAnalytics {
				param := analytics.EventParam{
					Name:  "tag-name",
					Value: name,
				}
				analyticsParams := []analytics.EventParam{param}
				analytics.SendEventWithParams(user.Username, analyticsParams, analyticsEventName)
			}

			serv.Noticef(message)
		}
	}
	if len(body.TagsToRemove) > 0 {
		for _, tagToRemove := range body.TagsToRemove {
			name := strings.ToLower(tagToRemove)
			exist, tag, err := db.GetTagByName(name, strings.ToLower(user.TenantName))
			if err != nil {
				serv.Errorf("UpdateTagsForEntity: " + body.EntityType + " " + body.EntityName + ": " + err.Error())
				c.AbortWithStatusJSON(500, gin.H{"message": "Server error"})
				return
			}
			if exist {
				err = db.InsertEntityToTag(tag.Name, entity, entity_id)
				if err != nil {
					serv.Errorf("UpdateTagsForEntity: " + body.EntityType + " " + body.EntityName + ": " + err.Error())
					c.AbortWithStatusJSON(500, gin.H{"message": "Server error"})
					return
				}
			}
			if entity == "station" {
				message = "Tag " + name + " has been deletd from station " + stationName.Ext() + " by user " + user.Username

				var auditLogs []interface{}
				newAuditLog := models.AuditLog{
					StationName:       stationName.Intern(),
					Message:           message,
					CreatedBy:         user.ID,
					CreatedByUsername: user.Username,
					CreatedAt:         time.Now(),
				}

				auditLogs = append(auditLogs, newAuditLog)
				err = CreateAuditLogs(auditLogs)
				if err != nil {
					serv.Warnf("UpdateTagsForEntity: " + entity + " " + body.EntityName + " - create audit logs error: " + err.Error())
				}
			} else if entity == "schema" {
				message = "Tag " + name + " has been deleted from schema " + schemaName + " by user " + user.Username
			} else {
				message = "Tag " + name + " has been deleted " + "by user " + user.Username

			}
			serv.Noticef(message)
		}
	}
	tags, err := th.GetTagsByEntityWithID(entity, entity_id)
	if err != nil {
		serv.Errorf("UpdateTagsForEntity: " + entity + " " + body.EntityName + ": " + err.Error())
		c.AbortWithStatusJSON(500, gin.H{"message": "Server error"})
		return
	}
	c.IndentedJSON(200, tags)
}
func (th TagsHandler) GetTagsByEntityWithID(entity string, id int) ([]models.CreateTag, error) {
	tags, err := db.GetTagsByEntityID(entity, id)
	if err != nil {
		return []models.CreateTag{}, err
	}
	var tagsRes []models.CreateTag
	if len(tags) == 0 {
		tagsRes = []models.CreateTag{}
	}
	for _, tag := range tags {
		tagRes := models.CreateTag{
			Name:  tag.Name,
			Color: tag.Color,
		}
		tagsRes = append(tagsRes, tagRes)
	}
	return tagsRes, nil
}

func (th TagsHandler) GetTags(c *gin.Context) {
	var body models.GetTagsSchema
	ok := utils.Validate(c, &body, false, nil)
	if !ok {
		return
	}
	entity := strings.ToLower(body.EntityType)
	if entity != "" {
		err := validateEntityType(entity)
		if err != nil {
			serv.Warnf("GetTags: " + body.EntityType + ": " + err.Error())
			c.AbortWithStatusJSON(SHOWABLE_ERROR_STATUS_CODE, gin.H{"message": err.Error()})
			return
		}
	}
	user, err := getUserDetailsFromMiddleware(c)
	if err != nil {
		serv.Errorf("GetTags: " + err.Error())
		c.AbortWithStatusJSON(401, gin.H{"message": "Unauthorized"})
	}

	tags, err := db.GetTagsByEntityType(entity, strings.ToLower(user.TenantName))
	if err != nil {
		desc := ""
		if entity == "" {
			desc = "All Tags"
		} else {
			desc = entity
		}
		serv.Errorf("GetTags: " + desc + ": " + err.Error())
		c.AbortWithStatusJSON(500, gin.H{"message": "Server error"})
		return
	}
	var tagsRes []models.CreateTag
	if len(tags) == 0 {
		tagsRes = []models.CreateTag{}
	}
	for _, tag := range tags {
		tagRes := models.CreateTag{
			Name:  tag.Name,
			Color: tag.Color,
		}
		tagsRes = append(tagsRes, tagRes)
	}
	c.IndentedJSON(200, tagsRes)
}

func (th TagsHandler) GetUsedTags(c *gin.Context) {
	user, err := getUserDetailsFromMiddleware(c)
	if err != nil {
		serv.Errorf("GetUsedTags: " + err.Error())
		c.AbortWithStatusJSON(401, gin.H{"message": "Unauthorized"})
	}
	tags, err := db.GetAllUsedTags(strings.ToLower(user.TenantName))
	if err != nil {
		serv.Errorf("GetUsedTags: " + err.Error())
		c.AbortWithStatusJSON(500, gin.H{"message": "Server error"})
		return
	}
	var tagsRes []models.CreateTag
	if len(tags) == 0 {
		tagsRes = []models.CreateTag{}
	}
	for _, tag := range tags {
		tagRes := models.CreateTag{
			Name:  tag.Name,
			Color: tag.Color,
		}
		tagsRes = append(tagsRes, tagRes)
	}

	c.IndentedJSON(200, tagsRes)
}<|MERGE_RESOLUTION|>--- conflicted
+++ resolved
@@ -278,19 +278,11 @@
 		c.AbortWithStatusJSON(SHOWABLE_ERROR_STATUS_CODE, gin.H{"message": err.Error()})
 		return
 	}
-<<<<<<< HEAD
-
-=======
->>>>>>> 6c70c2e5
 	user, err := getUserDetailsFromMiddleware(c)
 	if err != nil {
 		serv.Errorf("UpdateTagsForEntity: " + body.EntityType + " " + body.EntityName + ": " + err.Error())
 		c.AbortWithStatusJSON(401, gin.H{"message": "Unauthorized"})
 	}
-<<<<<<< HEAD
-
-=======
->>>>>>> 6c70c2e5
 	var stationName StationName
 	var schemaName string
 	switch entity {
