// Copyright 2022-2023 The Memphis.dev Authors
// Licensed under the Memphis Business Source License 1.0 (the "License");
// you may not use this file except in compliance with the License.
// You may obtain a copy of the License at
//
// Changed License: [Apache License, Version 2.0 (https://www.apache.org/licenses/LICENSE-2.0), as published by the Apache Foundation.
//
// https://github.com/memphisdev/memphis/blob/master/LICENSE
//
// Additional Use Grant: You may make use of the Licensed Work (i) only as part of your own product or service, provided it is not a message broker or a message queue product or service; and (ii) provided that you do not use, provide, distribute, or make available the Licensed Work as a Service.
// A "Service" is a commercial offering, product, hosted, or managed service, that allows third parties (other than your own employees and contractors acting on your behalf) to access and/or use the Licensed Work or a substantial set of the features or functionality of the Licensed Work to third parties as a software-as-a-service, platform-as-a-service, infrastructure-as-a-service or other similar services that compete with Licensor products or services.
package server

import (
	"errors"
	"memphis/analytics"
	"memphis/db"
	"memphis/models"
	"memphis/utils"
	"strconv"
	"strings"
	"time"

	"github.com/gin-gonic/gin"
)

type TagsHandler struct{ S *Server }

func validateEntityType(entity string) error {
	switch entity {
	case "station", "schema", "user":
		return nil
	default:
		return errors.New("Entity type is not valid")
	}
}

func CreateTag(name string, entity_type string, entity_id int, color string) error {
	name = strings.ToLower(name)
	entity := strings.ToLower(entity_type)
	stationArr := []int{}
	schemaArr := []int{}
	userArr := []int{}
	switch entity {
	case "station":
		stationArr = append(stationArr, entity_id)
	case "schema":
		schemaArr = append(schemaArr, entity_id)
		// case "user":
		// 	userArr = append(userArr, entity_id)
	}
	_, err := db.UpsertNewTag(name, color, stationArr, schemaArr, userArr)
	if err != nil {
		return err
	}
	return nil
}

func AddTagsToEntity(tags []models.CreateTag, entity_type string, entity_id int) error {
	if len(tags) == 0 {
		return nil
	}
	entity := strings.ToLower(entity_type)
	err := validateEntityType(entity)
	if err != nil {
		return err
	}
	for _, tagToCreate := range tags {
		exist, _, err := db.GetTagByName(tagToCreate.Name)
		if err != nil {
			return err
		}
		if !exist {
			err = CreateTag(tagToCreate.Name, entity_type, entity_id, tagToCreate.Color)
			if err != nil {
				return err
			}
		} else {
			err = db.UpsertEntityToTag(tagToCreate.Name, entity_type, entity_id)
			if err != nil {
				return err
			}
		}

	}

	return nil
}

func DeleteTagsFromStation(id int) {
	err := db.RemoveAllTagsFromEntity("stations", id)
	if err != nil {
		serv.Errorf("DeleteTagsFromStation: Station ID " + strconv.Itoa(id) + ": " + err.Error())
		return
	}
}

func DeleteTagsFromSchema(id int) {
	err := db.RemoveAllTagsFromEntity("schemas", id)
	if err != nil {
		serv.Errorf("DeleteTagsFromSchema: Schema ID " + strconv.Itoa(id) + ": " + err.Error())
		return
	}
}

func DeleteTagsFromUser(id int) {
	err := db.RemoveAllTagsFromEntity("users", id)
	if err != nil {
		serv.Errorf("DeleteTagsFromUser: User ID " + strconv.Itoa(id) + ": " + err.Error())
		return
	}
}

func (th TagsHandler) CreateNewTag(c *gin.Context) {
	var body models.CreateTag
	ok := utils.Validate(c, &body, false, nil)
	if !ok {
		return
	}
	name := strings.ToLower(body.Name)
	exist, _, err := db.GetTagByName(name)
	if err != nil {
		serv.Errorf("CreateNewTag: Tag " + body.Name + ": " + err.Error())
		c.AbortWithStatusJSON(500, gin.H{"message": "Server error"})
		return
	}
	if exist {
		errMsg := "Tag with the name " + body.Name + " already exists"
		serv.Warnf("CreateNewTag: " + errMsg)
		c.AbortWithStatusJSON(configuration.SHOWABLE_ERROR_STATUS_CODE, gin.H{"message": errMsg})
		return
	}
	var color string
	if len(body.Color) > 0 {
		color = body.Color
	} else {
		color = "101, 87, 255" // default memphis-purple color
	}
	stationArr := []int{}
	schemaArr := []int{}
	userArr := []int{}
	newTag, err := db.UpsertNewTag(name, color, stationArr, schemaArr, userArr)
	if err != nil {
		serv.Errorf("CreateNewTag: Tag " + body.Name + ": " + err.Error())
		c.AbortWithStatusJSON(500, gin.H{"message": "Server error"})
		return
	}

	user, err := getUserDetailsFromMiddleware(c)
	if err != nil {
		serv.Errorf("CreateNewTag: Tag " + body.Name + ": " + err.Error())
		c.AbortWithStatusJSON(401, gin.H{"message": "Unauthorized"})
	}
	message := "New Tag " + newTag.Name + " has been created " + " by user " + user.Username
	serv.Noticef(message)

	c.IndentedJSON(200, newTag)
}

func (th TagsHandler) RemoveTag(c *gin.Context) {
	var body models.RemoveTagSchema
	ok := utils.Validate(c, &body, false, nil)
	if !ok {
		return
	}
	name := strings.ToLower(body.Name)
	entity := strings.ToLower(body.EntityType)
	err := validateEntityType(entity)
	if err != nil {
		serv.Warnf("RemoveTag: Tag " + body.Name + " at " + entity + " " + body.EntityName + ": " + err.Error())
		c.AbortWithStatusJSON(configuration.SHOWABLE_ERROR_STATUS_CODE, gin.H{"message": err.Error()})
		return
	}
	var entity_id int
	var stationName string
	var message string

	user, err := getUserDetailsFromMiddleware(c)
	if err != nil {
		serv.Errorf("RemoveTag: Tag " + body.Name + ": " + err.Error())
		c.AbortWithStatusJSON(401, gin.H{"message": "Unauthorized"})
	}
	switch entity {
	case "station":
		station_name, err := StationNameFromStr(body.EntityName)
		if err != nil {
			serv.Warnf("RemoveTag: Tag " + body.Name + " at " + entity + " " + body.EntityName + ": " + err.Error())
			c.AbortWithStatusJSON(configuration.SHOWABLE_ERROR_STATUS_CODE, gin.H{"message": err.Error()})
			return
		}
		exist, station, err := db.GetStationByName(station_name.Ext())
		if err != nil {
			serv.Errorf("RemoveTag: Tag " + body.Name + ": " + err.Error())
			c.AbortWithStatusJSON(500, gin.H{"message": "Server error"})
			return
		}
		if !exist {
			c.IndentedJSON(200, []string{})
			return
		}
		entity_id = station.ID
		stationName = station_name.Ext()
		message = "Tag " + name + " has been deleted from station " + stationName + " by user " + user.Username

	case "schema":
		exist, schema, err := db.GetSchemaByName(body.EntityName)
		if err != nil {
			serv.Errorf("RemoveTag: Tag " + body.Name + ": " + err.Error())
			c.AbortWithStatusJSON(500, gin.H{"message": "Server error"})
			return
		}
		if !exist {
			c.IndentedJSON(200, []string{})
			return
		}
		entity_id = schema.ID
		message = "Tag " + name + " has been deleted from schema" + schema.Name + " by user " + user.Username

	// case "user":
	// 	exist, user, err := db.GetUserByUsername(body.EntityName)
	// 	if err != nil {
	// 		serv.Errorf("RemoveTag: Tag " + body.Name + ": " + err.Error())
	// 		c.AbortWithStatusJSON(500, gin.H{"message": "Server error"})
	// 		return
	// 	}
	// 	if !exist {
	// 		c.IndentedJSON(200, []string{})
	// 		return
	// 	}
	// entity_id = user.ID

	default:
		serv.Warnf("RemoveTag: Tag " + body.Name + " at " + entity + " " + body.EntityName + ": unsupported entity type")
		c.AbortWithStatusJSON(configuration.SHOWABLE_ERROR_STATUS_CODE, gin.H{"message": "Could not remove tag " + body.Name + ", unsupported entity type"})
		return
	}

	err = db.RemoveTagFromEntity(name, entity, entity_id)
	if err != nil {
		serv.Errorf("RemoveTag: Tag " + body.Name + ": " + err.Error())
		c.AbortWithStatusJSON(500, gin.H{"message": "Server error"})
		return
	}

	serv.Noticef(message)
	if entity == "station" {
		var auditLogs []interface{}
<<<<<<< HEAD
		newAuditLog := models.AuditLogPg{
			StationName: stationName,
			Message:     message,
			CreatedBy:   1,
			CreatedAt:   time.Now(),
			UserType:    user.UserType,
=======
		newAuditLog := models.AuditLog{
			StationName:  stationName,
			Message:      message,
			CreatedBy:    user.ID,
			CreationDate: time.Now(),
			UserType:     user.UserType,
>>>>>>> c4b1c19f
		}
		auditLogs = append(auditLogs, newAuditLog)
		err = CreateAuditLogs(auditLogs)
		if err != nil {
			serv.Warnf("RemoveTag: Tag " + body.Name + " at " + entity + " " + body.EntityName + " - create audit logs error: " + err.Error())
		}
	}

	c.IndentedJSON(200, []string{})
}

func (th TagsHandler) UpdateTagsForEntity(c *gin.Context) {
	var body models.UpdateTagsForEntitySchema
	ok := utils.Validate(c, &body, false, nil)
	if !ok {
		return
	}
	entity := strings.ToLower(body.EntityType)
	err := validateEntityType(entity)
	var entity_id int
	if err != nil {
		serv.Warnf("UpdateTagsForEntity: " + entity + " " + body.EntityName + ": " + err.Error())
		c.AbortWithStatusJSON(configuration.SHOWABLE_ERROR_STATUS_CODE, gin.H{"message": err.Error()})
		return
	}
	var stationName StationName
	var schemaName string
	switch entity {
	case "station":
		station_name, err := StationNameFromStr(body.EntityName)
		if err != nil {
			serv.Warnf("UpdateTagsForEntity: " + entity + " " + body.EntityName + ": " + err.Error())
			c.AbortWithStatusJSON(configuration.SHOWABLE_ERROR_STATUS_CODE, gin.H{"message": err.Error()})
			return
		}
		exist, station, err := db.GetStationByName(station_name.Ext())
		if err != nil {
			serv.Errorf("UpdateTagsForEntity: Station " + body.EntityName + ": " + err.Error())
			c.AbortWithStatusJSON(500, gin.H{"message": "Server error"})
			return
		}
		if !exist {
			c.IndentedJSON(200, []string{})
			return
		}
		entity_id = station.ID
		stationName = station_name

	case "schema":
		exist, schema, err := db.GetSchemaByName(body.EntityName)
		if err != nil {
			serv.Errorf("UpdateTagsForEntity: Schema " + body.EntityName + ": " + err.Error())
			c.AbortWithStatusJSON(500, gin.H{"message": "Server error"})
			return
		}
		if !exist {
			c.IndentedJSON(200, []string{})
			return
		}
		entity_id = schema.ID
		schemaName = schema.Name

	// case "user":
	// 	exist, user, err := db.GetUserByUsername(body.EntityName)
	// 	if err != nil {
	// 		serv.Errorf("UpdateTagsForEntity: User " + body.EntityName + ": " + err.Error())
	// 		c.AbortWithStatusJSON(500, gin.H{"message": "Server error"})
	// 		return
	// 	}
	// 	if !exist {
	// 		c.IndentedJSON(200, []string{})
	// 		return
	// 	}
	// entity_id = user.ID

	default:
		serv.Warnf("UpdateTagsForEntity: " + entity + " " + body.EntityName + ": unsupported entity type")
		c.AbortWithStatusJSON(configuration.SHOWABLE_ERROR_STATUS_CODE, gin.H{"message": "Could not remove tags, unsupported entity type"})
		return
	}
	var message string
	user, err := getUserDetailsFromMiddleware(c)
	if err != nil {
		serv.Errorf("UpdateTagsForEntity: " + body.EntityType + " " + body.EntityName + ": " + err.Error())
		c.AbortWithStatusJSON(401, gin.H{"message": "Unauthorized"})
	}

	if len(body.TagsToAdd) > 0 {
		for _, tagToAdd := range body.TagsToAdd {
			name := strings.ToLower(tagToAdd.Name)
			exist, tag, err := db.GetTagByName(name)
			if err != nil {
				serv.Errorf("UpdateTagsForEntity: " + body.EntityType + " " + body.EntityName + ": " + err.Error())
				c.AbortWithStatusJSON(500, gin.H{"message": "Server error"})
				return
			}
			if !exist {
				err = CreateTag(name, body.EntityType, entity_id, tagToAdd.Color)
				if err != nil {
					serv.Errorf("UpdateTagsForEntity: " + body.EntityType + " " + body.EntityName + ": " + err.Error())
					c.AbortWithStatusJSON(500, gin.H{"message": "Server error"})
					return
				}
			} else {
				err = db.UpsertEntityToTag(tag.Name, entity, entity_id)
				if err != nil {
					serv.Errorf("UpdateTagsForEntity: " + body.EntityType + " " + body.EntityName + ": " + err.Error())
					c.AbortWithStatusJSON(500, gin.H{"message": "Server error"})
					return
				}
			}

			analyticsEventName := ""
			if entity == "station" {
				message = "Tag " + name + " has been added to station " + stationName.Ext() + " by user " + user.Username

				var auditLogs []interface{}
<<<<<<< HEAD
				newAuditLog := models.AuditLogPg{
					StationName: stationName.Intern(),
					Message:     message,
					CreatedBy:   1,
					CreatedAt:   time.Now(),
					UserType:    user.UserType,
=======
				newAuditLog := models.AuditLog{
					StationName:  stationName.Intern(),
					Message:      message,
					CreatedBy:    user.ID,
					CreationDate: time.Now(),
					UserType:     user.UserType,
>>>>>>> c4b1c19f
				}

				auditLogs = append(auditLogs, newAuditLog)
				err = CreateAuditLogs(auditLogs)
				if err != nil {
					serv.Warnf("UpdateTagsForEntity: " + entity + " " + body.EntityName + " - create audit logs error: " + err.Error())
				}

				analyticsEventName = "user-tag-station"
			} else if entity == "schema" {
				message = "Tag " + name + " has been added to schema " + schemaName + " by user " + user.Username
				analyticsEventName = "user-tag-schema"
			} else {
				message = "Tag " + name + " has been added to user " + "by user " + user.Username
				analyticsEventName = "user-tag-user"
			}

			shouldSendAnalytics, _ := shouldSendAnalytics()
			if shouldSendAnalytics {
				param := analytics.EventParam{
					Name:  "tag-name",
					Value: name,
				}
				analyticsParams := []analytics.EventParam{param}
				analytics.SendEventWithParams(user.Username, analyticsParams, analyticsEventName)
			}

			serv.Noticef(message)
		}
	}
	if len(body.TagsToRemove) > 0 {
		for _, tagToRemove := range body.TagsToRemove {
			name := strings.ToLower(tagToRemove)
			exist, tag, err := db.GetTagByName(name)
			if err != nil {
				serv.Errorf("UpdateTagsForEntity: " + body.EntityType + " " + body.EntityName + ": " + err.Error())
				c.AbortWithStatusJSON(500, gin.H{"message": "Server error"})
				return
			}
			if exist {
				err = db.UpsertEntityToTag(tag.Name, entity, entity_id)
				if err != nil {
					serv.Errorf("UpdateTagsForEntity: " + body.EntityType + " " + body.EntityName + ": " + err.Error())
					c.AbortWithStatusJSON(500, gin.H{"message": "Server error"})
					return
				}
			}
			if entity == "station" {
				message = "Tag " + name + " has been deletd from station " + stationName.Ext() + " by user " + user.Username

				var auditLogs []interface{}
<<<<<<< HEAD
				newAuditLog := models.AuditLogPg{
					StationName: stationName.Intern(),
					Message:     message,
					CreatedBy:   1,
					CreatedAt:   time.Now(),
					UserType:    user.UserType,
=======
				newAuditLog := models.AuditLog{
					StationName:  stationName.Intern(),
					Message:      message,
					CreatedBy:    user.ID,
					CreationDate: time.Now(),
					UserType:     user.UserType,
>>>>>>> c4b1c19f
				}

				auditLogs = append(auditLogs, newAuditLog)
				err = CreateAuditLogs(auditLogs)
				if err != nil {
					serv.Warnf("UpdateTagsForEntity: " + entity + " " + body.EntityName + " - create audit logs error: " + err.Error())
				}
			} else if entity == "schema" {
				message = "Tag " + name + " has been deleted from schema " + schemaName + " by user " + user.Username
			} else {
				message = "Tag " + name + " has been deleted " + "by user " + user.Username

			}
			serv.Noticef(message)
		}
	}
	tags, err := th.GetTagsByEntityWithID(entity, entity_id)
	if err != nil {
		serv.Errorf("UpdateTagsForEntity: " + entity + " " + body.EntityName + ": " + err.Error())
		c.AbortWithStatusJSON(500, gin.H{"message": "Server error"})
		return
	}
	c.IndentedJSON(200, tags)
}
func (th TagsHandler) GetTagsByEntityWithID(entity string, id int) ([]models.CreateTag, error) {
	tags, err := db.GetTagsByEntityID(entity, id)
	if err != nil {
		return []models.CreateTag{}, err
	}
	var tagsRes []models.CreateTag
	if len(tags) == 0 {
		tagsRes = []models.CreateTag{}
	}
	for _, tag := range tags {
		tagRes := models.CreateTag{
			Name:  tag.Name,
			Color: tag.Color,
		}
		tagsRes = append(tagsRes, tagRes)
	}
	return tagsRes, nil
}

func (th TagsHandler) GetTags(c *gin.Context) {
	var body models.GetTagsSchema
	ok := utils.Validate(c, &body, false, nil)
	if !ok {
		return
	}
	entity := strings.ToLower(body.EntityType)
	if entity != "" {
		err := validateEntityType(entity)
		if err != nil {
			serv.Warnf("GetTags: " + body.EntityType + ": " + err.Error())
			c.AbortWithStatusJSON(configuration.SHOWABLE_ERROR_STATUS_CODE, gin.H{"message": err.Error()})
			return
		}
	}
	tags, err := db.GetTagsByEntityType(entity)
	if err != nil {
		desc := ""
		if entity == "" {
			desc = "All Tags"
		} else {
			desc = entity
		}
		serv.Errorf("GetTags: " + desc + ": " + err.Error())
		c.AbortWithStatusJSON(500, gin.H{"message": "Server error"})
		return
	}
	var tagsRes []models.CreateTag
	if len(tags) == 0 {
		tagsRes = []models.CreateTag{}
	}
	for _, tag := range tags {
		tagRes := models.CreateTag{
			Name:  tag.Name,
			Color: tag.Color,
		}
		tagsRes = append(tagsRes, tagRes)
	}
	c.IndentedJSON(200, tagsRes)
}

func (th TagsHandler) GetUsedTags(c *gin.Context) {
	tags, err := db.GetAllUsedTags()
	if err != nil {
		serv.Errorf("GetUsedTags: " + err.Error())
		c.AbortWithStatusJSON(500, gin.H{"message": "Server error"})
		return
	}
	var tagsRes []models.CreateTag
	if len(tags) == 0 {
		tagsRes = []models.CreateTag{}
	}
	for _, tag := range tags {
		tagRes := models.CreateTag{
			Name:  tag.Name,
			Color: tag.Color,
		}
		tagsRes = append(tagsRes, tagRes)
	}

	c.IndentedJSON(200, tagsRes)
}<|MERGE_RESOLUTION|>--- conflicted
+++ resolved
@@ -245,21 +245,12 @@
 	serv.Noticef(message)
 	if entity == "station" {
 		var auditLogs []interface{}
-<<<<<<< HEAD
-		newAuditLog := models.AuditLogPg{
-			StationName: stationName,
-			Message:     message,
-			CreatedBy:   1,
-			CreatedAt:   time.Now(),
-			UserType:    user.UserType,
-=======
 		newAuditLog := models.AuditLog{
 			StationName:  stationName,
 			Message:      message,
 			CreatedBy:    user.ID,
 			CreationDate: time.Now(),
 			UserType:     user.UserType,
->>>>>>> c4b1c19f
 		}
 		auditLogs = append(auditLogs, newAuditLog)
 		err = CreateAuditLogs(auditLogs)
@@ -377,21 +368,12 @@
 				message = "Tag " + name + " has been added to station " + stationName.Ext() + " by user " + user.Username
 
 				var auditLogs []interface{}
-<<<<<<< HEAD
-				newAuditLog := models.AuditLogPg{
-					StationName: stationName.Intern(),
-					Message:     message,
-					CreatedBy:   1,
-					CreatedAt:   time.Now(),
-					UserType:    user.UserType,
-=======
 				newAuditLog := models.AuditLog{
 					StationName:  stationName.Intern(),
 					Message:      message,
 					CreatedBy:    user.ID,
 					CreationDate: time.Now(),
 					UserType:     user.UserType,
->>>>>>> c4b1c19f
 				}
 
 				auditLogs = append(auditLogs, newAuditLog)
@@ -443,21 +425,12 @@
 				message = "Tag " + name + " has been deletd from station " + stationName.Ext() + " by user " + user.Username
 
 				var auditLogs []interface{}
-<<<<<<< HEAD
-				newAuditLog := models.AuditLogPg{
-					StationName: stationName.Intern(),
-					Message:     message,
-					CreatedBy:   1,
-					CreatedAt:   time.Now(),
-					UserType:    user.UserType,
-=======
 				newAuditLog := models.AuditLog{
 					StationName:  stationName.Intern(),
 					Message:      message,
 					CreatedBy:    user.ID,
 					CreationDate: time.Now(),
 					UserType:     user.UserType,
->>>>>>> c4b1c19f
 				}
 
 				auditLogs = append(auditLogs, newAuditLog)
