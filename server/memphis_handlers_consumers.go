// Copyright 2022-2023 The Memphis.dev Authors
// Licensed under the Memphis Business Source License 1.0 (the "License");
// you may not use this file except in compliance with the License.
// You may obtain a copy of the License at
//
// Changed License: [Apache License, Version 2.0 (https://www.apache.org/licenses/LICENSE-2.0), as published by the Apache Foundation.
//
// https://github.com/memphisdev/memphis/blob/master/LICENSE
//
// Additional Use Grant: You may make use of the Licensed Work (i) only as part of your own product or service, provided it is not a message broker or a message queue product or service; and (ii) provided that you do not use, provide, distribute, or make available the Licensed Work as a Service.
// A "Service" is a commercial offering, product, hosted, or managed service, that allows third parties (other than your own employees and contractors acting on your behalf) to access and/or use the Licensed Work or a substantial set of the features or functionality of the Licensed Work to third parties as a software-as-a-service, platform-as-a-service, infrastructure-as-a-service or other similar services that compete with Licensor products or services.
package server

import (
	"encoding/json"
	"errors"
	"fmt"
	"sort"

	"memphis/analytics"
	"memphis/db"
	"memphis/memphis_cache"
	"memphis/models"
	"memphis/utils"
	"strings"
	"time"

	"github.com/gin-gonic/gin"
	"k8s.io/utils/strings/slices"
)

type ConsumersHandler struct{ S *Server }

const (
	consumerObjectName = "Consumer"
)

func validateConsumerName(consumerName string) error {
	return validateName(consumerName, consumerObjectName)
}

func validateConsumerType(consumerType string) error {
	if consumerType != "application" && consumerType != "connector" {
		return fmt.Errorf("consumer type has to be one of the following application/connector and not %v", consumerType)
	}
	return nil
}

func isConsumerGroupExist(consumerGroup string, stationId int) (bool, models.Consumer, error) {
	exist, consumer, err := db.GetActiveConsumerByCG(consumerGroup, stationId)
	if err != nil {
		return false, models.Consumer{}, err
	} else if !exist {
		return false, models.Consumer{}, nil
	}
	return true, consumer, nil
}

func GetConsumerGroupMembers(cgName string, station models.Station) ([]models.CgMember, error) {
	consumers, err := db.GetConsumerGroupMembers(cgName, station.ID)
	if err != nil {
		return consumers, err
	}

	var dedupedConsumers []models.CgMember
	consumersNames := []string{}

	for _, consumer := range consumers {
		if slices.Contains(consumersNames, consumer.Name) {
			continue
		}
		consumersNames = append(consumersNames, consumer.Name)
		dedupedConsumers = append(dedupedConsumers, consumer)
	}

	return dedupedConsumers, nil
}

func (s *Server) createConsumerDirectV0(c *client, reply, tenantName string, ccr createConsumerRequestV0, requestVersion int) {
	err := s.createConsumerDirectCommon(c, ccr.Name, ccr.StationName, ccr.ConsumerGroup, ccr.ConsumerType, ccr.ConnectionId, tenantName, ccr.Username, ccr.MaxAckTimeMillis, ccr.MaxMsgDeliveries, requestVersion, 1, -1)
	respondWithErr(MEMPHIS_GLOBAL_ACCOUNT, s, reply, err)
}

func (s *Server) createConsumerDirectCommon(c *client, consumerName, cStationName, cGroup, cType, connectionId, tenantName, userName string, maxAckTime, maxMsgDeliveries, requestVersion int, startConsumeFromSequence uint64, lastMessages int64) error {
	name := strings.ToLower(consumerName)
	err := validateConsumerName(name)
	if err != nil {
		serv.Warnf("createConsumerDirectCommon at validateConsumerName: Failed creating consumer %v at station %v : %v", consumerName, cStationName, err.Error())
		return err
	}

	consumerGroup := strings.ToLower(cGroup)
	if consumerGroup != "" {
		err = validateConsumerName(consumerGroup)
		if err != nil {
			serv.Warnf("createConsumerDirectCommon at validateConsumerName: Failed creating consumer %v at station %v : %v", consumerName, cStationName, err.Error())
			return err
		}
	} else {
		consumerGroup = name
	}

	consumerType := strings.ToLower(cType)
	err = validateConsumerType(consumerType)
	if err != nil {
		serv.Warnf("createConsumerDirectCommon at validateConsumerType: Failed creating consumer %v at station %v : %v", consumerName, cStationName, err.Error())
		return err
	}

	stationName, err := StationNameFromStr(cStationName)
	if err != nil {
		serv.Warnf("[tenant: %v]createConsumerDirectCommon at StationNameFromStr: Consumer %v at station %v : %v", tenantName, consumerName, cStationName, err.Error())
		return err
	}

	exist, user, err := memphis_cache.GetUser(userName, tenantName)
	if err != nil {
		serv.Errorf("[tenant: %v]createConsumerDirectCommon at GetUser from cache: Consumer %v at station %v : %v", tenantName, consumerName, cStationName, err.Error())
		return err
	} else if !exist {
		serv.Errorf("[tenant: %v]createConsumerDirectCommon at GetUser from cache: user does not exist in db %v : %v", tenantName, consumerName, cStationName, err.Error())
		return fmt.Errorf("user does not exist in db")
	}

	exist, station, err := db.GetStationByName(stationName.Ext(), user.TenantName)
	if err != nil {
		serv.Errorf("[tenant: %v]createConsumerDirectCommon at GetStationByName: Consumer %v at station %v : %v", tenantName, consumerName, cStationName, err.Error())
		return err
	}

	if !exist {
		var created bool
		station, created, err = CreateDefaultStation(user.TenantName, s, stationName, user.ID, user.Username)
		if err != nil {
			serv.Warnf("[tenant: %v]createConsumerDirectCommon at CreateDefaultStation: Consumer %v at station %v : %v", tenantName, consumerName, cStationName, err.Error())
			return err
		}

		if created {
			message := fmt.Sprintf("Station %v has been created by user %v", stationName.Ext(), user.Username)
			serv.Noticef("[tenant: %v][user: %v]: %v", user.TenantName, user.Username, message)
			var auditLogs []interface{}
			newAuditLog := models.AuditLog{
				StationName:       stationName.Ext(),
				Message:           message,
				CreatedBy:         user.ID,
				CreatedByUsername: user.Username,
				CreatedAt:         time.Now(),
				TenantName:        user.TenantName,
			}
			auditLogs = append(auditLogs, newAuditLog)
			err = CreateAuditLogs(auditLogs)
			if err != nil {
				serv.Errorf("[tenant: %v]createConsumerDirect at CreateAuditLogs: Consumer %v at station %v :%v", user.TenantName, consumerName, cStationName, err.Error())
			}

			shouldSendAnalytics, _ := shouldSendAnalytics()
			if shouldSendAnalytics {
				analyticsParams := map[string]interface{}{"station-name": stationName.Ext(), "storage-type": "disk"}

				analytics.SendEvent(user.TenantName, user.Username, analyticsParams, "user-create-station-sdk")
			}
		}
	}

	consumerGroupExist, consumerFromGroup, err := isConsumerGroupExist(consumerGroup, station.ID)
	if err != nil {
		serv.Errorf("[tenant: %v]createConsumerDirectCommon at isConsumerGroupExist: Consumer %v at station %v :%v", user.TenantName, consumerName, cStationName, err.Error())
		return err
	}

	exist, newConsumer, rowsUpdated, err := db.InsertNewConsumer(name, station.ID, consumerType, connectionId, consumerGroup, maxAckTime, maxMsgDeliveries, startConsumeFromSequence, lastMessages, tenantName)
	if err != nil {
		serv.Errorf("[tenant: %v]createConsumerDirectCommon at InsertNewConsumer: Consumer %v at station %v :%v", user.TenantName, consumerName, cStationName, err.Error())
		return err
	}
	if exist {
		errMsg := fmt.Sprintf("Consumer %v at station %v: Consumer name has to be unique per station", consumerName, cStationName)
		serv.Errorf("[tenant: %v]createConsumerDirectCommon: %v", user.TenantName, errMsg)
		return fmt.Errorf("memphis: %v", errMsg)
	}

	if rowsUpdated == 1 {
		message := "Consumer " + name + " connected"
		serv.Noticef("[tenant: %v][user: %v]: %v", user.TenantName, user.Username, message)
		if consumerGroupExist {
			if requestVersion == 1 {
				if newConsumer.StartConsumeFromSeq != consumerFromGroup.StartConsumeFromSeq || newConsumer.LastMessages != consumerFromGroup.LastMessages {
					errMsg := errors.New("consumer already exists with different uneditable configuration parameters (StartConsumeFromSequence/LastMessages)")
					serv.Warnf("createConsumerDirectCommon: %v", errMsg.Error())
					return errMsg
				}
			}

			if newConsumer.MaxAckTimeMs != consumerFromGroup.MaxAckTimeMs || newConsumer.MaxMsgDeliveries != consumerFromGroup.MaxMsgDeliveries {
				err := s.CreateConsumer(station.TenantName, newConsumer, station)
				if err != nil {
					if IsNatsErr(err, JSStreamNotFoundErr) {
						serv.Warnf("[tenant: %v][user: %v]createConsumerDirectCommon: Consumer %v at station %v: station does not exist", user.TenantName, user.Username, consumerName, cStationName)
					} else {
						serv.Errorf("[tenant: %v][user: %v]createConsumerDirectCommon at CreateConsumer: Consumer %v at station %v: %v", user.TenantName, user.Username, consumerName, cStationName, err.Error())
					}
					return err
				}
			}
		} else {
			err := s.CreateConsumer(station.TenantName, newConsumer, station)
			if err != nil {
				if IsNatsErr(err, JSStreamNotFoundErr) {
					serv.Warnf("[tenant: %v][user: %v]createConsumerDirectCommon: Consumer %v at station %v: station does not exist", user.TenantName, user.Username, consumerName, cStationName)
				} else {
					serv.Errorf("[tenant: %v][user: %v]createConsumerDirectCommon at CreateConsumer: Consumer %v at station %v: %v", user.TenantName, user.Username, consumerName, cStationName, err.Error())
				}
				return err
			}
		}
		var auditLogs []interface{}
		newAuditLog := models.AuditLog{
			StationName:       stationName.Ext(),
			Message:           message,
			CreatedBy:         user.ID,
			CreatedByUsername: user.Username,
			CreatedAt:         time.Now(),
			TenantName:        user.TenantName,
		}
		auditLogs = append(auditLogs, newAuditLog)
		err = CreateAuditLogs(auditLogs)
		if err != nil {
			serv.Errorf("[tenant: %v][user: %v]createConsumerDirectCommon at CreateAuditLogs: Consumer %v at station %v: %v", user.TenantName, user.Username, consumerName, cStationName, err.Error())
		}

		shouldSendAnalytics, _ := shouldSendAnalytics()
		if shouldSendAnalytics {
			analyticsParams := map[string]interface{}{"consumer-name": newConsumer.Name}
			analytics.SendEvent(user.TenantName, user.Username, analyticsParams, "user-create-consumer-sdk")
		}
	}
	return nil
}

func (s *Server) createConsumerDirect(c *client, reply string, msg []byte) {
	var ccr createConsumerRequestV1
	var resp createConsumerResponse

	tenantName, message, err := s.getTenantNameAndMessage(msg)
	if err != nil {
		s.Errorf("createConsumerDirect: %v", err.Error())
		return
	}

	if err := json.Unmarshal([]byte(message), &ccr); err != nil || ccr.RequestVersion < 1 {
		var ccrV0 createConsumerRequestV0
		if err := json.Unmarshal(msg, &ccrV0); err != nil {
			s.Errorf("[tenant: %v]createConsumerDirect at json.Unmarshal: Failed creating consumer: %v: %v", tenantName, err.Error(), string(msg))
			respondWithRespErr(serv.MemphisGlobalAccountString(), s, reply, err, &resp)
			return
		}
		s.createConsumerDirectV0(c, reply, tenantName, ccrV0, ccr.RequestVersion)
		return
	}

	ccr.TenantName = tenantName
	if ccr.StartConsumeFromSequence <= 0 {
		errMsg := errors.New("startConsumeFromSequence has to be a positive number")
		serv.Warnf("[tenant: %v]createConsumerDirect: %v", tenantName, errMsg.Error())
		respondWithErr(serv.MemphisGlobalAccountString(), s, reply, errMsg)
		return
	}

	if ccr.LastMessages < -1 {
		errMsg := errors.New("min value for LastMessages is -1")
		serv.Warnf("[tenant: %v]createConsumerDirect: %v", tenantName, errMsg.Error())
		respondWithErr(serv.MemphisGlobalAccountString(), s, reply, errMsg)
		return
	}

	if ccr.StartConsumeFromSequence > 1 && ccr.LastMessages > -1 {
		errMsg := errors.New("consumer creation options can't contain both startConsumeFromSequence and lastMessages")
		serv.Warnf("[tenant: %v]createConsumerDirect: %v", tenantName, errMsg.Error())
		respondWithErr(serv.MemphisGlobalAccountString(), s, reply, errMsg)
		return
	}

	err = s.createConsumerDirectCommon(c, ccr.Name, ccr.StationName, ccr.ConsumerGroup, ccr.ConsumerType, ccr.ConnectionId, tenantName, ccr.Username, ccr.MaxAckTimeMillis, ccr.MaxMsgDeliveries, 1, ccr.StartConsumeFromSequence, ccr.LastMessages)
	respondWithErr(MEMPHIS_GLOBAL_ACCOUNT, s, reply, err)
}

func (ch ConsumersHandler) GetAllConsumers(c *gin.Context) {
	consumers, err := db.GetAllConsumers()
	if err != nil {
		serv.Errorf("GetAllConsumers: %v", err.Error())
		c.AbortWithStatusJSON(500, gin.H{"message": "Server error"})
		return
	}
	if len(consumers) == 0 {
		c.IndentedJSON(200, []string{})
	} else {
		c.IndentedJSON(200, consumers)
	}
}

func (ch ConsumersHandler) GetCgsByStation(stationName StationName, station models.Station) ([]models.Cg, []models.Cg, []models.Cg, error) { // for socket io endpoint
	var cgs []models.Cg
	consumers, err := db.GetAllConsumersByStation(station.ID)
	if err != nil {
		return cgs, cgs, cgs, err
	}

	if len(consumers) == 0 {
		return []models.Cg{}, []models.Cg{}, []models.Cg{}, nil
	}

	m := make(map[string]*models.Cg)
	consumersGroupNames := []string{}

	for _, consumer := range consumers {
		if slices.Contains(consumersGroupNames, consumer.ConsumersGroup+consumer.Name) {
			continue
		}
		consumersGroupNames = append(consumersGroupNames, consumer.ConsumersGroup+consumer.Name)

		var cg *models.Cg
		if m[consumer.ConsumersGroup] == nil {
			cg = &models.Cg{
				Name:                  consumer.ConsumersGroup,
				MaxAckTimeMs:          consumer.MaxAckTimeMs,
				MaxMsgDeliveries:      consumer.MaxMsgDeliveries,
				ConnectedConsumers:    []models.ExtendedConsumer{},
				DisconnectedConsumers: []models.ExtendedConsumer{},
				DeletedConsumers:      []models.ExtendedConsumer{},
				IsActive:              consumer.IsActive,
				LastStatusChangeDate:  consumer.UpdatedAt,
			}
			m[consumer.ConsumersGroup] = cg
		} else {
			m[consumer.ConsumersGroup].Name = consumer.ConsumersGroup
			m[consumer.ConsumersGroup].MaxAckTimeMs = consumer.MaxAckTimeMs
			m[consumer.ConsumersGroup].MaxMsgDeliveries = consumer.MaxMsgDeliveries
			m[consumer.ConsumersGroup].IsActive = consumer.IsActive
			m[consumer.ConsumersGroup].LastStatusChangeDate = consumer.UpdatedAt
			cg = m[consumer.ConsumersGroup]
		}

		consumerRes := models.ExtendedConsumer{
			ID:               consumer.ID,
			Name:             consumer.Name,
			IsActive:         consumer.IsActive,
			ClientAddress:    consumer.ClientAddress,
			ConsumersGroup:   consumer.ConsumersGroup,
			MaxAckTimeMs:     consumer.MaxAckTimeMs,
			MaxMsgDeliveries: consumer.MaxMsgDeliveries,
			StationName:      consumer.StationName,
			Count:            consumer.Count,
		}

		if consumer.IsActive {
			cg.ConnectedConsumers = append(cg.ConnectedConsumers, consumerRes)
		} else {
			cg.DisconnectedConsumers = append(cg.DisconnectedConsumers, consumerRes)
		}
	}

	var connectedCgs []models.Cg
	var disconnectedCgs []models.Cg
	var deletedCgs []models.Cg

	for _, cg := range m {

		cgInfo, err := ch.S.GetCgInfo(station.TenantName, stationName, cg.Name)
		if err != nil {
			continue // ignoring cases where the consumer exist in memphis but not in nats
		}

		totalPoisonMsgs, err := db.GetTotalPoisonMsgsPerCg(cg.Name, station.ID)
		if err != nil {
			return []models.Cg{}, []models.Cg{}, []models.Cg{}, err
		}

		cg.InProcessMessages = cgInfo.NumAckPending
		cg.UnprocessedMessages = int(cgInfo.NumPending)
		cg.PoisonMessages = totalPoisonMsgs

		if len(cg.ConnectedConsumers) > 0 {
			connectedCgs = append(connectedCgs, *cg)
		} else if len(cg.DisconnectedConsumers) > 0 {
			disconnectedCgs = append(disconnectedCgs, *cg)
		} else {
			deletedCgs = append(deletedCgs, *cg)
		}
	}

	if len(connectedCgs) == 0 {
		connectedCgs = []models.Cg{}
	}

	if len(disconnectedCgs) == 0 {
		disconnectedCgs = []models.Cg{}
	}

	if len(deletedCgs) == 0 {
		deletedCgs = []models.Cg{}
	}

	sort.Slice(connectedCgs, func(i, j int) bool {
		return connectedCgs[j].LastStatusChangeDate.Before(connectedCgs[i].LastStatusChangeDate)
	})
	sort.Slice(disconnectedCgs, func(i, j int) bool {
		return disconnectedCgs[j].LastStatusChangeDate.Before(disconnectedCgs[i].LastStatusChangeDate)
	})
	sort.Slice(deletedCgs, func(i, j int) bool {
		return deletedCgs[j].LastStatusChangeDate.Before(deletedCgs[i].LastStatusChangeDate)
	})
	return connectedCgs, disconnectedCgs, deletedCgs, nil
}

func (ch ConsumersHandler) GetDelayedCgsByTenant(tenantName string) ([]models.DelayedCgResp, error) {
	streams, err := ch.S.memphisAllStreamsInfo(tenantName)
	if err != nil {
		return []models.DelayedCgResp{}, err
	}
	consumers := make(map[string]map[string]models.DelayedCg, 0)
	consumerNames := []string{}
	for _, stream := range streams {
		if strings.HasPrefix(stream.Config.Name, "$memphis") {
			continue
		}
		offset := 0
		requestSubject := fmt.Sprintf(JSApiConsumerListT, stream.Config.Name)
		offsetReq := ApiPagedRequest{Offset: offset}
		request := JSApiConsumersRequest{ApiPagedRequest: offsetReq}
		rawRequest, err := json.Marshal(request)
		if err != nil {
			return []models.DelayedCgResp{}, err
		}
		var resp JSApiConsumerListResponse
		err = jsApiRequest(tenantName, ch.S, requestSubject, kindConsumerInfo, []byte(rawRequest), &resp)
		if err != nil {
			return []models.DelayedCgResp{}, err
		}
		err = resp.ToError()
		if err != nil {
			return []models.DelayedCgResp{}, err
		}
		for _, consumer := range resp.Consumers {
			if consumer.NumPending > 0 {
				stationName := StationNameFromStreamName(consumer.Stream)
				consumerName := revertDelimiters(consumer.Name)
				externalStationName := stationName.Ext()
				if _, ok := consumers[externalStationName]; !ok {
					consumers[externalStationName] = map[string]models.DelayedCg{consumerName: {CGName: consumerName, NumOfDelayedMsgs: uint64(consumer.NumPending)}}
				} else {
					consumers[externalStationName][consumerName] = models.DelayedCg{CGName: consumerName, NumOfDelayedMsgs: uint64(consumer.NumPending)}
				}
				consumerNames = append(consumerNames, consumerName)
			}
		}
	}
	consumersFromDb, err := db.GetActiveConsumersByName(consumerNames, tenantName)
	if err != nil {
		return []models.DelayedCgResp{}, err
	}
	if len(consumersFromDb) == 0 {
		return []models.DelayedCgResp{}, nil
	}
	consumersResp := make(map[string][]models.DelayedCg, 0)
	for _, c := range consumersFromDb {
		if mdcg, ok := consumers[c.StationName]; ok {
			if dcg, ok := mdcg[c.Name]; ok {
				if _, ok := consumersResp[c.StationName]; !ok {
					consumersResp[c.StationName] = []models.DelayedCg{dcg}
				} else {
					consumersResp[c.StationName] = append(consumersResp[c.StationName], dcg)
				}
			}
		}
	}
	delayedCgsResp := []models.DelayedCgResp{}
	for s, c := range consumersResp {
		delayedCgsResp = append(delayedCgsResp, models.DelayedCgResp{StationName: s, CGS: c})
	}
	return delayedCgsResp, nil
}

// TODO fix it
func (ch ConsumersHandler) GetAllConsumersByStation(c *gin.Context) { // for REST endpoint
	var body models.GetAllConsumersByStationSchema
	ok := utils.Validate(c, &body, false, nil)
	if !ok {
		return
	}

	sn, err := StationNameFromStr(body.StationName)
	if err != nil {
		c.AbortWithStatusJSON(500, gin.H{"message": "Server error"})
		return
	}

	user, err := getUserDetailsFromMiddleware(c)
	if err != nil {
		serv.Errorf("GetAllConsumersByStation: %v", err.Error())
		c.AbortWithStatusJSON(500, gin.H{"message": "Server error"})
		return
	}
	exist, station, err := db.GetStationByName(sn.Ext(), user.TenantName)
	if err != nil {
		serv.Errorf("GetAllConsumersByStation: At station %v: %v", body.StationName, err.Error())
		c.AbortWithStatusJSON(500, gin.H{"message": "Server error"})
		return
	}
	if !exist {
		serv.Warnf("GetAllConsumersByStation: Station %v does not exist", body.StationName)
		c.AbortWithStatusJSON(SHOWABLE_ERROR_STATUS_CODE, gin.H{"message": "Station does not exist"})
		return
	}

	consumers, err := db.GetAllConsumersByStation(station.ID)
	if err != nil {
		serv.Errorf("GetAllConsumersByStation: Station %v : %v", body.StationName, err.Error())
		c.AbortWithStatusJSON(500, gin.H{"message": "Server error"})
		return
	}

	if len(consumers) == 0 {
		c.IndentedJSON(200, []string{})
	} else {
		c.IndentedJSON(200, consumers)
	}
}

func (s *Server) destroyConsumerDirect(c *client, reply string, msg []byte) {
	var dcr destroyConsumerRequestV1
	tenantName, message, err := s.getTenantNameAndMessage(msg)
	if err != nil {
		s.Errorf("destroyConsumerDirect at getTenantNameAndMessage: %v", err.Error())
		respondWithErr(serv.MemphisGlobalAccountString(), s, reply, err)
		return
	}
	if err := json.Unmarshal([]byte(message), &dcr); err != nil || dcr.RequestVersion < 1 {
		var dcrV0 destroyConsumerRequestV0
		if err := json.Unmarshal([]byte(message), &dcrV0); err != nil {
			s.Errorf("[tenant: %v]destroyConsumerDirect at json.Unmarshal: %v", tenantName, err.Error())
			respondWithErr(serv.MemphisGlobalAccountString(), s, reply, err)
			return
		}
		dcrV0.TenantName = tenantName
		if c.memphisInfo.connectionId == "" {
			s.destroyProducerDirectV0(c, reply, dcrV0)
			return
		} else {
			dcr = destroyConsumerRequestV1{
				StationName:    dcrV0.StationName,
				ConsumerName:   dcrV0.ConsumerName,
				Username:       dcrV0.Username,
				ConnectionId:   c.memphisInfo.connectionId,
				RequestVersion: 1,
			}
		}

		dcr.TenantName = tenantName
	}

	dcr.TenantName = tenantName
	stationName, err := StationNameFromStr(dcr.StationName)
	if err != nil {
		serv.Errorf("[tenant: %v]DestroyConsumer at StationNameFromStr: Station %v: %v", tenantName, dcr.StationName, err.Error())
		respondWithErr(serv.MemphisGlobalAccountString(), s, reply, err)
		return
	}

	name := strings.ToLower(dcr.ConsumerName)
	_, station, err := db.GetStationByName(stationName.Ext(), dcr.TenantName)
	if err != nil {
		serv.Errorf("[tenant: %v]DestroyConsumer at GetStationByName: Station %v: %v", tenantName, dcr.StationName, err.Error())
		respondWithErr(serv.MemphisGlobalAccountString(), s, reply, err)
		return
	}
<<<<<<< HEAD
	exist, consumer, err := db.DeleteConsumerByNameStationIDAndConnID(name, station.ID, dcr.ConnectionId)
=======
	exist, consumer, err := db.DeleteConsumeByNameStationIDAndConnID(dcr.ConnectionId, name, station.ID)
>>>>>>> fb7a4875
	if !exist {
		errMsg := fmt.Sprintf("Consumer %v at station %v does not exist", dcr.ConsumerName, dcr.StationName)
		serv.Warnf("[tenant: %v]DestroyConsumer: %v", tenantName, errMsg)
		respondWithErr(serv.MemphisGlobalAccountString(), s, reply, errors.New(errMsg))
		return
	}
	if err != nil {
		errMsg := fmt.Sprintf("Consumer %v at station %v: %v", dcr.ConsumerName, dcr.StationName, err.Error())
		serv.Errorf("[tenant: %v]DestroyConsumer: %v", tenantName, errMsg)
		respondWithErr(serv.MemphisGlobalAccountString(), s, reply, err)
		return
	}

	s.destroyCGFromNats(c, reply, dcr.Username, tenantName, stationName, consumer, station)
}

func (s *Server) destroyProducerDirectV0(c *client, reply string, dcr destroyConsumerRequestV0) { //make competibel
	stationName, err := StationNameFromStr(dcr.StationName)
	if err != nil {
		serv.Errorf("[tenant: %v]destroyProducerDirectV0 at StationNameFromStr: Station %v: %v", dcr.TenantName, dcr.StationName, err.Error())
		respondWithErr(serv.MemphisGlobalAccountString(), s, reply, err)
		return
	}

	name := strings.ToLower(dcr.ConsumerName)
	_, station, err := db.GetStationByName(stationName.Ext(), dcr.TenantName)
	if err != nil {
		serv.Errorf("[tenant: %v]destroyProducerDirectV0 at GetStationByName: Station %v: %v", dcr.TenantName, dcr.StationName, err.Error())
		respondWithErr(serv.MemphisGlobalAccountString(), s, reply, err)
		return
	}
	exist, consumer, err := db.DeleteConsumerByNameAndStationId(name, station.ID)
	if !exist {
		errMsg := fmt.Sprintf("Consumer %v at station %v does not exist", dcr.ConsumerName, dcr.StationName)
		serv.Warnf("[tenant: %v]destroyProducerDirectV0: %v", dcr.TenantName, errMsg)
		respondWithErr(serv.MemphisGlobalAccountString(), s, reply, errors.New(errMsg))
		return
	}
	if err != nil {
		errMsg := fmt.Sprintf("Consumer %v at station %v: %v", dcr.ConsumerName, dcr.StationName, err.Error())
		serv.Errorf("[tenant: %v]destroyProducerDirectV0: %v", dcr.TenantName, errMsg)
		respondWithErr(serv.MemphisGlobalAccountString(), s, reply, err)
		return
	}

	s.destroyCGFromNats(c, reply, dcr.Username, dcr.TenantName, stationName, consumer, station)
}

func (s *Server) destroyCGFromNats(c *client, reply, userName, tenantName string, stationName StationName, consumer models.Consumer, station models.Station) {

	// ensure not part of an active consumer group
	count, err := db.CountActiveConsumersInCG(consumer.ConsumersGroup, station.ID)
	if err != nil {
		errMsg := fmt.Sprintf("[tenant: %v]Consumer %v at station %v: %v", tenantName, consumer.Name, station.Name, err.Error())
		serv.Errorf("destroyCGFromNats at CountActiveConsumersInCG: %v", errMsg)
		respondWithErr(serv.MemphisGlobalAccountString(), s, reply, err)
		return
	}

	deleted := false
	if count == 0 { // no other members in this group
		err = s.RemoveConsumer(station.TenantName, stationName, consumer.ConsumersGroup)
		if err != nil && !IsNatsErr(err, JSConsumerNotFoundErr) && !IsNatsErr(err, JSStreamNotFoundErr) {
			errMsg := fmt.Sprintf("[tenant: %v]Consumer group %v at station %v: %v", tenantName, consumer.ConsumersGroup, station.Name, err.Error())
			serv.Errorf("destroyCGFromNats at RemoveConsumer: %v", errMsg)
			respondWithErr(serv.MemphisGlobalAccountString(), s, reply, err)
			return
		}
		if err == nil {
			deleted = true
		}
	}

	name := strings.ToLower(consumer.Name)
	if deleted {
		username := c.memphisInfo.username
		if username == "" {
			username = userName
		}
		_, user, err := memphis_cache.GetUser(username, consumer.TenantName)
		if err != nil && !IsNatsErr(err, JSConsumerNotFoundErr) && !IsNatsErr(err, JSStreamNotFoundErr) {
			errMsg := fmt.Sprintf("[tenant: %v]Consumer group %v at station %v: %v", tenantName, consumer.ConsumersGroup, station.Name, err.Error())
			serv.Errorf("destroyCGFromNats at GetUserByUsername: " + errMsg)
			respondWithErr(serv.MemphisGlobalAccountString(), s, reply, err)
			return
		}
		message := fmt.Sprintf("Consumer %v has been destroyed", name)
		serv.Noticef("[tenant: %v][user: %v]: %v", user.TenantName, user.Username, message)
		var auditLogs []interface{}
		newAuditLog := models.AuditLog{
			StationName:       stationName.Ext(),
			Message:           message,
			CreatedBy:         user.ID,
			CreatedByUsername: user.Username,
			CreatedAt:         time.Now(),
			TenantName:        user.TenantName,
		}
		auditLogs = append(auditLogs, newAuditLog)
		err = CreateAuditLogs(auditLogs)
		if err != nil {
<<<<<<< HEAD
			serv.Errorf("[tenant: %v]destroyConsumerDirect at CreateAuditLogs: Consumer %v at station %v: %v", user.TenantName, dcr.ConsumerName, dcr.StationName, err.Error())
		}

		shouldSendAnalytics, _ := shouldSendAnalytics()
		if shouldSendAnalytics {
			analyticsParams := make(map[string]interface{})
			analytics.SendEvent(user.TenantName, username, analyticsParams, "user-remove-consumer-sdk")
		}
	}

	respondWithErr(MEMPHIS_GLOBAL_ACCOUNT, s, reply, nil)
}

func (s *Server) destroyConsumerDirectV0(c *client, reply string, dcr destroyConsumerRequestV0) {
	stationName, err := StationNameFromStr(dcr.StationName)
	if err != nil {
		serv.Errorf("[tenant: %v]destroyConsumerDirectV0 at StationNameFromStr: Station %v: %v", dcr.TenantName, dcr.StationName, err.Error())
		respondWithErr(MEMPHIS_GLOBAL_ACCOUNT, s, reply, err)
		return
	}

	name := strings.ToLower(dcr.ConsumerName)
	_, station, err := db.GetStationByName(stationName.Ext(), dcr.TenantName)
	if err != nil {
		serv.Errorf("[tenant: %v]destroyConsumerDirectV0 at GetStationByName: Station %v: %v", dcr.TenantName, dcr.StationName, err.Error())
		respondWithErr(MEMPHIS_GLOBAL_ACCOUNT, s, reply, err)
		return
	}
	exist, consumer, err := db.DeleteConsumerByNameAndStationId(name, station.ID)
	if !exist {
		errMsg := fmt.Sprintf("[tenant: %v]Consumer %v at station %v does not exist", dcr.TenantName, dcr.ConsumerName, dcr.StationName)
		serv.Warnf("destroyConsumerDirectV0: %v", errMsg)
		respondWithErr(MEMPHIS_GLOBAL_ACCOUNT, s, reply, errors.New(errMsg))
		return
	}
	if err != nil {
		errMsg := fmt.Sprintf("[tenant: %v]Consumer %v at station %v: %v", dcr.TenantName, dcr.ConsumerName, dcr.StationName, err.Error())
		serv.Errorf("destroyConsumerDirectV0: %v", errMsg)
		respondWithErr(MEMPHIS_GLOBAL_ACCOUNT, s, reply, err)
		return
	}

	// ensure not part of an active consumer group
	count, err := db.CountActiveConsumersInCG(consumer.ConsumersGroup, station.ID)
	if err != nil {
		errMsg := fmt.Sprintf("[tenant: %v]Consumer %v at station %v: %v", dcr.TenantName, dcr.ConsumerName, dcr.StationName, err.Error())
		serv.Errorf("destroyConsumerDirectV0 at CountActiveConsumersInCG: %v", errMsg)
		respondWithErr(MEMPHIS_GLOBAL_ACCOUNT, s, reply, err)
		return
	}

	deleted := false
	if count == 0 { // no other members in this group
		err = s.RemoveConsumer(station.TenantName, stationName, consumer.ConsumersGroup)
		if err != nil && !IsNatsErr(err, JSConsumerNotFoundErr) && !IsNatsErr(err, JSStreamNotFoundErr) {
			errMsg := fmt.Sprintf("[tenant: %v]Consumer group %v at station %v: %v", dcr.TenantName, consumer.ConsumersGroup, dcr.StationName, err.Error())
			serv.Errorf("destroyConsumerDirectV0 at RemoveConsumer: %v", errMsg)
			respondWithErr(MEMPHIS_GLOBAL_ACCOUNT, s, reply, err)
			return
		}
		if err == nil {
			deleted = true
		}
		err = db.RemovePoisonedCg(station.ID, consumer.ConsumersGroup)
		if err != nil && !IsNatsErr(err, JSConsumerNotFoundErr) && !IsNatsErr(err, JSStreamNotFoundErr) {
			errMsg := fmt.Sprintf("[tenant: %v]Consumer group %v at station %v: %v", dcr.TenantName, consumer.ConsumersGroup, dcr.StationName, err.Error())
			serv.Errorf("destroyConsumerDirectV0 at RemovePoisonedCg: %v", errMsg)
			respondWithErr(MEMPHIS_GLOBAL_ACCOUNT, s, reply, err)
			return
		}
	}

	if deleted {
		username := c.memphisInfo.username
		if username == "" {
			username = dcr.Username
		}
		_, user, err := db.GetUserByUsername(username, dcr.TenantName)
		if err != nil && !IsNatsErr(err, JSConsumerNotFoundErr) && !IsNatsErr(err, JSStreamNotFoundErr) {
			errMsg := fmt.Sprintf("[tenant: %v]Consumer group %v at station %v: %v", dcr.TenantName, consumer.ConsumersGroup, dcr.StationName, err.Error())
			serv.Errorf("destroyConsumerDirectV0 at GetUserByUsername: " + errMsg)
			respondWithErr(MEMPHIS_GLOBAL_ACCOUNT, s, reply, err)
			return
		}
		message := fmt.Sprintf("Consumer %v has been destroyed", name)
		serv.Noticef("[tenant: %v][user: %v]: %v", user.TenantName, user.Username, message)
		var auditLogs []interface{}
		newAuditLog := models.AuditLog{
			StationName:       stationName.Ext(),
			Message:           message,
			CreatedBy:         user.ID,
			CreatedByUsername: user.Username,
			CreatedAt:         time.Now(),
			TenantName:        user.TenantName,
		}
		auditLogs = append(auditLogs, newAuditLog)
		err = CreateAuditLogs(auditLogs)
		if err != nil {
			serv.Errorf("[tenant: %v]destroyConsumerDirectV0 at CreateAuditLogs: Consumer %v at station %v: %v", user.TenantName, dcr.ConsumerName, dcr.StationName, err.Error())
=======
			serv.Errorf("[tenant: %v]destroyCGFromNats at CreateAuditLogs: Consumer %v at station %v: %v", user.TenantName, consumer.Name, station.Name, err.Error())
>>>>>>> fb7a4875
		}

		shouldSendAnalytics, _ := shouldSendAnalytics()
		if shouldSendAnalytics {
			analyticsParams := make(map[string]interface{})
			analytics.SendEvent(user.TenantName, username, analyticsParams, "user-remove-consumer-sdk")
		}
	}

	respondWithErr(serv.MemphisGlobalAccountString(), s, reply, nil)

}<|MERGE_RESOLUTION|>--- conflicted
+++ resolved
@@ -574,11 +574,7 @@
 		respondWithErr(serv.MemphisGlobalAccountString(), s, reply, err)
 		return
 	}
-<<<<<<< HEAD
-	exist, consumer, err := db.DeleteConsumerByNameStationIDAndConnID(name, station.ID, dcr.ConnectionId)
-=======
 	exist, consumer, err := db.DeleteConsumeByNameStationIDAndConnID(dcr.ConnectionId, name, station.ID)
->>>>>>> fb7a4875
 	if !exist {
 		errMsg := fmt.Sprintf("Consumer %v at station %v does not exist", dcr.ConsumerName, dcr.StationName)
 		serv.Warnf("[tenant: %v]DestroyConsumer: %v", tenantName, errMsg)
@@ -679,8 +675,7 @@
 		auditLogs = append(auditLogs, newAuditLog)
 		err = CreateAuditLogs(auditLogs)
 		if err != nil {
-<<<<<<< HEAD
-			serv.Errorf("[tenant: %v]destroyConsumerDirect at CreateAuditLogs: Consumer %v at station %v: %v", user.TenantName, dcr.ConsumerName, dcr.StationName, err.Error())
+			serv.Errorf("[tenant: %v]destroyCGFromNats at CreateAuditLogs: Consumer %v at station %v: %v", user.TenantName, consumer.Name, station.Name, err.Error())
 		}
 
 		shouldSendAnalytics, _ := shouldSendAnalytics()
@@ -690,107 +685,6 @@
 		}
 	}
 
-	respondWithErr(MEMPHIS_GLOBAL_ACCOUNT, s, reply, nil)
-}
-
-func (s *Server) destroyConsumerDirectV0(c *client, reply string, dcr destroyConsumerRequestV0) {
-	stationName, err := StationNameFromStr(dcr.StationName)
-	if err != nil {
-		serv.Errorf("[tenant: %v]destroyConsumerDirectV0 at StationNameFromStr: Station %v: %v", dcr.TenantName, dcr.StationName, err.Error())
-		respondWithErr(MEMPHIS_GLOBAL_ACCOUNT, s, reply, err)
-		return
-	}
-
-	name := strings.ToLower(dcr.ConsumerName)
-	_, station, err := db.GetStationByName(stationName.Ext(), dcr.TenantName)
-	if err != nil {
-		serv.Errorf("[tenant: %v]destroyConsumerDirectV0 at GetStationByName: Station %v: %v", dcr.TenantName, dcr.StationName, err.Error())
-		respondWithErr(MEMPHIS_GLOBAL_ACCOUNT, s, reply, err)
-		return
-	}
-	exist, consumer, err := db.DeleteConsumerByNameAndStationId(name, station.ID)
-	if !exist {
-		errMsg := fmt.Sprintf("[tenant: %v]Consumer %v at station %v does not exist", dcr.TenantName, dcr.ConsumerName, dcr.StationName)
-		serv.Warnf("destroyConsumerDirectV0: %v", errMsg)
-		respondWithErr(MEMPHIS_GLOBAL_ACCOUNT, s, reply, errors.New(errMsg))
-		return
-	}
-	if err != nil {
-		errMsg := fmt.Sprintf("[tenant: %v]Consumer %v at station %v: %v", dcr.TenantName, dcr.ConsumerName, dcr.StationName, err.Error())
-		serv.Errorf("destroyConsumerDirectV0: %v", errMsg)
-		respondWithErr(MEMPHIS_GLOBAL_ACCOUNT, s, reply, err)
-		return
-	}
-
-	// ensure not part of an active consumer group
-	count, err := db.CountActiveConsumersInCG(consumer.ConsumersGroup, station.ID)
-	if err != nil {
-		errMsg := fmt.Sprintf("[tenant: %v]Consumer %v at station %v: %v", dcr.TenantName, dcr.ConsumerName, dcr.StationName, err.Error())
-		serv.Errorf("destroyConsumerDirectV0 at CountActiveConsumersInCG: %v", errMsg)
-		respondWithErr(MEMPHIS_GLOBAL_ACCOUNT, s, reply, err)
-		return
-	}
-
-	deleted := false
-	if count == 0 { // no other members in this group
-		err = s.RemoveConsumer(station.TenantName, stationName, consumer.ConsumersGroup)
-		if err != nil && !IsNatsErr(err, JSConsumerNotFoundErr) && !IsNatsErr(err, JSStreamNotFoundErr) {
-			errMsg := fmt.Sprintf("[tenant: %v]Consumer group %v at station %v: %v", dcr.TenantName, consumer.ConsumersGroup, dcr.StationName, err.Error())
-			serv.Errorf("destroyConsumerDirectV0 at RemoveConsumer: %v", errMsg)
-			respondWithErr(MEMPHIS_GLOBAL_ACCOUNT, s, reply, err)
-			return
-		}
-		if err == nil {
-			deleted = true
-		}
-		err = db.RemovePoisonedCg(station.ID, consumer.ConsumersGroup)
-		if err != nil && !IsNatsErr(err, JSConsumerNotFoundErr) && !IsNatsErr(err, JSStreamNotFoundErr) {
-			errMsg := fmt.Sprintf("[tenant: %v]Consumer group %v at station %v: %v", dcr.TenantName, consumer.ConsumersGroup, dcr.StationName, err.Error())
-			serv.Errorf("destroyConsumerDirectV0 at RemovePoisonedCg: %v", errMsg)
-			respondWithErr(MEMPHIS_GLOBAL_ACCOUNT, s, reply, err)
-			return
-		}
-	}
-
-	if deleted {
-		username := c.memphisInfo.username
-		if username == "" {
-			username = dcr.Username
-		}
-		_, user, err := db.GetUserByUsername(username, dcr.TenantName)
-		if err != nil && !IsNatsErr(err, JSConsumerNotFoundErr) && !IsNatsErr(err, JSStreamNotFoundErr) {
-			errMsg := fmt.Sprintf("[tenant: %v]Consumer group %v at station %v: %v", dcr.TenantName, consumer.ConsumersGroup, dcr.StationName, err.Error())
-			serv.Errorf("destroyConsumerDirectV0 at GetUserByUsername: " + errMsg)
-			respondWithErr(MEMPHIS_GLOBAL_ACCOUNT, s, reply, err)
-			return
-		}
-		message := fmt.Sprintf("Consumer %v has been destroyed", name)
-		serv.Noticef("[tenant: %v][user: %v]: %v", user.TenantName, user.Username, message)
-		var auditLogs []interface{}
-		newAuditLog := models.AuditLog{
-			StationName:       stationName.Ext(),
-			Message:           message,
-			CreatedBy:         user.ID,
-			CreatedByUsername: user.Username,
-			CreatedAt:         time.Now(),
-			TenantName:        user.TenantName,
-		}
-		auditLogs = append(auditLogs, newAuditLog)
-		err = CreateAuditLogs(auditLogs)
-		if err != nil {
-			serv.Errorf("[tenant: %v]destroyConsumerDirectV0 at CreateAuditLogs: Consumer %v at station %v: %v", user.TenantName, dcr.ConsumerName, dcr.StationName, err.Error())
-=======
-			serv.Errorf("[tenant: %v]destroyCGFromNats at CreateAuditLogs: Consumer %v at station %v: %v", user.TenantName, consumer.Name, station.Name, err.Error())
->>>>>>> fb7a4875
-		}
-
-		shouldSendAnalytics, _ := shouldSendAnalytics()
-		if shouldSendAnalytics {
-			analyticsParams := make(map[string]interface{})
-			analytics.SendEvent(user.TenantName, username, analyticsParams, "user-remove-consumer-sdk")
-		}
-	}
-
 	respondWithErr(serv.MemphisGlobalAccountString(), s, reply, nil)
 
 }