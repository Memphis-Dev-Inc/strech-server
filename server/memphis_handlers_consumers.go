--- conflicted
+++ resolved
@@ -373,7 +373,6 @@
 	var deletedCgs []models.Cg
 
 	for _, cg := range m {
-<<<<<<< HEAD
 		cgInfo, err := ch.S.GetCgInfo(station.TenantName, stationName, cg.Name, cg.PartitionsList)
 		if err != nil {
 			continue // ignoring cases where the consumer exist in memphis but not in nats
@@ -384,34 +383,17 @@
 			return []models.Cg{}, []models.Cg{}, []models.Cg{}, err
 		}
 
-		cg.InProcessMessages = cgInfo.NumAckPending
-		cg.UnprocessedMessages = int(cgInfo.NumPending)
-		cg.PoisonMessages = totalPoisonMsgs
-=======
-		for _, p := range station.PartitionsList { // check with shay
-			cgInfo, err := ch.S.GetCgInfo(station.TenantName, stationName, cg.Name, p)
-			if err != nil {
-				continue // ignoring cases where the consumer exist in memphis but not in nats
-			}
-
-			totalPoisonMsgs, err := db.GetTotalPoisonMsgsPerCg(cg.Name, station.ID)
-			if err != nil {
-				return []models.Cg{}, []models.Cg{}, []models.Cg{}, err
-			}
->>>>>>> b5212a1b
-
-			cg.InProcessMessages += cgInfo.NumAckPending
-			cg.UnprocessedMessages += int(cgInfo.NumPending)
-			cg.PoisonMessages += totalPoisonMsgs
-
-			if len(cg.ConnectedConsumers) > 0 {
-				cg.IsActive = true
-				connectedCgs = append(connectedCgs, *cg)
-			} else if len(cg.DisconnectedConsumers) > 0 {
-				disconnectedCgs = append(disconnectedCgs, *cg)
-			} else {
-				deletedCgs = append(deletedCgs, *cg)
-			}
+		cg.InProcessMessages += cgInfo.NumAckPending
+		cg.UnprocessedMessages += int(cgInfo.NumPending)
+		cg.PoisonMessages += totalPoisonMsgs
+
+		if len(cg.ConnectedConsumers) > 0 {
+			cg.IsActive = true
+			connectedCgs = append(connectedCgs, *cg)
+		} else if len(cg.DisconnectedConsumers) > 0 {
+			disconnectedCgs = append(disconnectedCgs, *cg)
+		} else {
+			deletedCgs = append(deletedCgs, *cg)
 		}
 	}
 
