--- conflicted
+++ resolved
@@ -555,81 +555,38 @@
 		respondWithErr(serv.MemphisGlobalAccountString(), s, reply, err)
 		return
 	}
-<<<<<<< HEAD
-	if err := json.Unmarshal([]byte(message), &dcr); err != nil || dcr.RequestVersion < 1 {
-		var dcrV0 destroyConsumerRequestV0
-		if err := json.Unmarshal([]byte(message), &dcrV0); err != nil {
-			s.Errorf("[tenant: %v]destroyConsumerDirect: %v", tenantName, err.Error())
-			respondWithErr(MEMPHIS_GLOBAL_ACCOUNT, s, reply, err)
-			return
-		}
-		dcrV0.TenantName = tenantName
-		if c.memphisInfo.connectionId == "" {
-			s.destroyConsumerDirectV0(c, reply, dcrV0)
-			return
-		} else {
-			dcr = destroyConsumerRequestV1{
-				StationName:    dcrV0.StationName,
-				ConsumerName:   dcrV0.ConsumerName,
-				Username:       dcrV0.Username,
-				ConnectionId:   c.memphisInfo.connectionId,
-				RequestVersion: 1,
-			}
-		}
-=======
 	if err := json.Unmarshal([]byte(message), &dcr); err != nil {
 		s.Errorf("[tenant: %v]destroyConsumerDirect at json.Unmarshal: %v", tenantName, err.Error())
 		respondWithErr(serv.MemphisGlobalAccountString(), s, reply, err)
 		return
->>>>>>> de00d719
 	}
 
 	dcr.TenantName = tenantName
 	stationName, err := StationNameFromStr(dcr.StationName)
 	if err != nil {
-<<<<<<< HEAD
-		serv.Errorf("[tenant: %v]destroyConsumerDirect at StationNameFromStr: Station %v: %v", tenantName, dcr.StationName, err.Error())
-		respondWithErr(MEMPHIS_GLOBAL_ACCOUNT, s, reply, err)
-=======
 		serv.Errorf("[tenant: %v]DestroyConsumer at StationNameFromStr: Station %v: %v", tenantName, dcr.StationName, err.Error())
 		respondWithErr(serv.MemphisGlobalAccountString(), s, reply, err)
->>>>>>> de00d719
 		return
 	}
 
 	name := strings.ToLower(dcr.ConsumerName)
 	_, station, err := db.GetStationByName(stationName.Ext(), dcr.TenantName)
 	if err != nil {
-<<<<<<< HEAD
-		serv.Errorf("[tenant: %v]destroyConsumerDirect at GetStationByName: Station %v: %v", tenantName, dcr.StationName, err.Error())
-		respondWithErr(MEMPHIS_GLOBAL_ACCOUNT, s, reply, err)
-=======
 		serv.Errorf("[tenant: %v]DestroyConsumer at GetStationByName: Station %v: %v", tenantName, dcr.StationName, err.Error())
 		respondWithErr(serv.MemphisGlobalAccountString(), s, reply, err)
->>>>>>> de00d719
 		return
 	}
 	exist, consumer, err := db.DeleteConsumerByNameStationIDAndConnID(name, station.ID, dcr.ConnectionId)
 	if !exist {
 		errMsg := fmt.Sprintf("[tenant: %v]Consumer %v at station %v does not exist", tenantName, dcr.ConsumerName, dcr.StationName)
-<<<<<<< HEAD
-		serv.Warnf("destroyConsumerDirect: %v", errMsg)
-		respondWithErr(MEMPHIS_GLOBAL_ACCOUNT, s, reply, errors.New(errMsg))
-=======
 		serv.Warnf("DestroyConsumer: %v", errMsg)
 		respondWithErr(serv.MemphisGlobalAccountString(), s, reply, errors.New(errMsg))
->>>>>>> de00d719
 		return
 	}
 	if err != nil {
 		errMsg := fmt.Sprintf("[tenant: %v]Consumer %v at station %v: %v", tenantName, dcr.ConsumerName, dcr.StationName, err.Error())
-<<<<<<< HEAD
-		serv.Errorf("destroyConsumerDirect: %v", errMsg)
-		respondWithErr(MEMPHIS_GLOBAL_ACCOUNT, s, reply, err)
-=======
 		serv.Errorf("DestroyConsumer: %v", errMsg)
 		respondWithErr(serv.MemphisGlobalAccountString(), s, reply, err)
->>>>>>> de00d719
 		return
 	}
 
@@ -637,13 +594,8 @@
 	count, err := db.CountActiveConsumersInCG(consumer.ConsumersGroup, station.ID)
 	if err != nil {
 		errMsg := fmt.Sprintf("[tenant: %v]Consumer %v at station %v: %v", tenantName, dcr.ConsumerName, dcr.StationName, err.Error())
-<<<<<<< HEAD
-		serv.Errorf("destroyConsumerDirect at CountActiveConsumersInCG: %v", errMsg)
-		respondWithErr(MEMPHIS_GLOBAL_ACCOUNT, s, reply, err)
-=======
 		serv.Errorf("DestroyConsumer at CountActiveConsumersInCG: %v", errMsg)
 		respondWithErr(serv.MemphisGlobalAccountString(), s, reply, err)
->>>>>>> de00d719
 		return
 	}
 
@@ -652,13 +604,8 @@
 		err = s.RemoveConsumer(station.TenantName, stationName, consumer.ConsumersGroup)
 		if err != nil && !IsNatsErr(err, JSConsumerNotFoundErr) && !IsNatsErr(err, JSStreamNotFoundErr) {
 			errMsg := fmt.Sprintf("[tenant: %v]Consumer group %v at station %v: %v", tenantName, consumer.ConsumersGroup, dcr.StationName, err.Error())
-<<<<<<< HEAD
-			serv.Errorf("destroyConsumerDirect at RemoveConsumer: %v", errMsg)
-			respondWithErr(MEMPHIS_GLOBAL_ACCOUNT, s, reply, err)
-=======
 			serv.Errorf("DestroyConsumer at RemoveConsumer: %v", errMsg)
 			respondWithErr(serv.MemphisGlobalAccountString(), s, reply, err)
->>>>>>> de00d719
 			return
 		}
 		if err == nil {
@@ -667,13 +614,8 @@
 		err = db.RemovePoisonedCg(station.ID, consumer.ConsumersGroup)
 		if err != nil && !IsNatsErr(err, JSConsumerNotFoundErr) && !IsNatsErr(err, JSStreamNotFoundErr) {
 			errMsg := fmt.Sprintf("[tenant: %v]Consumer group %v at station %v: %v", tenantName, consumer.ConsumersGroup, dcr.StationName, err.Error())
-<<<<<<< HEAD
-			serv.Errorf("destroyConsumerDirect at RemovePoisonedCg: %v", errMsg)
-			respondWithErr(MEMPHIS_GLOBAL_ACCOUNT, s, reply, err)
-=======
 			serv.Errorf("DestroyConsumer at RemovePoisonedCg: %v", errMsg)
 			respondWithErr(serv.MemphisGlobalAccountString(), s, reply, err)
->>>>>>> de00d719
 			return
 		}
 	}
@@ -686,9 +628,8 @@
 		_, user, err := db.GetUserByUsername(username, dcr.TenantName)
 		if err != nil && !IsNatsErr(err, JSConsumerNotFoundErr) && !IsNatsErr(err, JSStreamNotFoundErr) {
 			errMsg := fmt.Sprintf("[tenant: %v]Consumer group %v at station %v: %v", tenantName, consumer.ConsumersGroup, dcr.StationName, err.Error())
-<<<<<<< HEAD
-			serv.Errorf("destroyConsumerDirect at GetUserByUsername: " + errMsg)
-			respondWithErr(MEMPHIS_GLOBAL_ACCOUNT, s, reply, err)
+			serv.Errorf("DestroyConsumer at GetUserByUsername: " + errMsg)
+			respondWithErr(serv.MemphisGlobalAccountString(), s, reply, err)
 			return
 		}
 		message := fmt.Sprintf("Consumer %v has been destroyed", name)
@@ -710,7 +651,8 @@
 
 		shouldSendAnalytics, _ := shouldSendAnalytics()
 		if shouldSendAnalytics {
-			analytics.SendEvent(user.TenantName, username, "user-remove-consumer-sdk")
+			analyticsParams := make(map[string]interface{})
+			analytics.SendEvent(user.TenantName, username, analyticsParams, "user-remove-consumer-sdk")
 		}
 	}
 
@@ -786,10 +728,6 @@
 			errMsg := fmt.Sprintf("[tenant: %v]Consumer group %v at station %v: %v", dcr.TenantName, consumer.ConsumersGroup, dcr.StationName, err.Error())
 			serv.Errorf("destroyConsumerDirectV0 at GetUserByUsername: " + errMsg)
 			respondWithErr(MEMPHIS_GLOBAL_ACCOUNT, s, reply, err)
-=======
-			serv.Errorf("DestroyConsumer at GetUserByUsername: " + errMsg)
-			respondWithErr(serv.MemphisGlobalAccountString(), s, reply, err)
->>>>>>> de00d719
 			return
 		}
 		message := fmt.Sprintf("Consumer %v has been destroyed", name)
