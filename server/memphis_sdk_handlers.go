--- conflicted
+++ resolved
@@ -139,13 +139,8 @@
 	StationName    string `json:"station_name"`
 	ConsumerName   string `json:"name"`
 	Username       string `json:"username"`
-<<<<<<< HEAD
-	TenantName     string `json:"tenant_name"`
-	ConnectionId   string `json:"connection_id"`
-=======
 	ConnectionId   string `json:"connection_id"`
 	TenantName     string `json:"tenant_name"`
->>>>>>> fb7a4875
 	RequestVersion int    `json:"req_version"`
 }
 
