// Copyright 2022-2023 The Memphis.dev Authors
// Licensed under the Memphis Business Source License 1.0 (the "License");
// you may not use this file except in compliance with the License.
// You may obtain a copy of the License at
//
// Changed License: [Apache License, Version 2.0 (https://www.apache.org/licenses/LICENSE-2.0), as published by the Apache Foundation.
//
// https://github.com/memphisdev/memphis/blob/master/LICENSE
//
// Additional Use Grant: You may make use of the Licensed Work (i) only as part of your own product or service, provided it is not a message broker or a message queue product or service; and (ii) provided that you do not use, provide, distribute, or make available the Licensed Work as a Service.
// A "Service" is a commercial offering, product, hosted, or managed service, that allows third parties (other than your own employees and contractors acting on your behalf) to access and/or use the Licensed Work or a substantial set of the features or functionality of the Licensed Work to third parties as a software-as-a-service, platform-as-a-service, infrastructure-as-a-service or other similar services that compete with Licensor products or services.
package server

import (
	"encoding/json"
	"errors"
	"memphis/analytics"
	"memphis/db"
	"memphis/models"
	"memphis/utils"
	"sort"
	"strconv"
	"strings"
	"time"

	"github.com/gin-gonic/gin"
	"k8s.io/utils/strings/slices"
)

type ProducersHandler struct{ S *Server }

const (
	producerObjectName = "Producer"
)

func validateProducerName(name string) error {
	return validateName(name, producerObjectName)
}

func validateProducerType(producerType string) error {
	if producerType != "application" && producerType != "connector" {
		return errors.New("Producer type has to be one of the following application/connector")
	}
	return nil
}

func (s *Server) createProducerDirectCommon(c *client, pName, pType, pConnectionId string, pStationName StationName) (bool, bool, error) {
	name := strings.ToLower(pName)
	err := validateProducerName(name)
	if err != nil {
		serv.Warnf("createProducerDirectCommon: Producer " + pName + " at station " + pStationName.external + ": " + err.Error())
		return false, false, err
	}

	producerType := strings.ToLower(pType)
	err = validateProducerType(producerType)
	if err != nil {
		serv.Warnf("createProducerDirectCommon: Producer " + pName + " at station " + pStationName.external + ": " + err.Error())
		return false, false, err
	}

	connectionIdObj := pConnectionId
	if err != nil {
		serv.Warnf("createProducerDirectCommon: Producer " + pName + " at station " + pStationName.external + ": Connection ID " + pConnectionId + " is not valid")
		return false, false, err
	}
	_, connection, err := db.GetConnectionByID(connectionIdObj)
	if err != nil {
		serv.Errorf("createProducerDirectCommon: Producer " + pName + " at station " + pStationName.external + ": " + err.Error())
		return false, false, err
	}
	// if !exist {
	// 	errMsg := "Connection ID " + pConnectionId + " was not found"
	// 	serv.Warnf("createProducerDirectCommon: Producer " + pName + " at station " + pStationName.external + ": " + errMsg)
	// 	return false, false, errors.New("memphis: " + errMsg)
	// }
	// if !connection.IsActive {
	// 	errMsg := "Connection with ID " + pConnectionId + " is not active"
	// 	serv.Warnf("createProducerDirectCommon: Producer " + pName + " at station " + pStationName.external + ": " + errMsg)
	// 	return false, false, errors.New("memphis: " + errMsg)
	// }

	// exist, station, err := db.GetStationByName(pStationName.Ext())
	// if err != nil {
	// 	serv.Errorf("createProducerDirectCommon: Producer " + pName + " at station " + pStationName.external + ": " + err.Error())
	// 	return false, false, err
	// }
	// if !exist {
	var created bool
	station, created, err := CreateDefaultStation(s, pStationName, connection.CreatedByUser)
	if err != nil {
		serv.Errorf("createProducerDirectCommon: creating default station error - producer " + pName + " at station " + pStationName.external + ": " + err.Error())
		return false, false, err
	}
<<<<<<< HEAD

	if created {
		message := "Station " + pStationName.Ext() + " has been created by user " + connection.CreatedByUser
		serv.Noticef(message)
		var auditLogs []interface{}
		newAuditLog := models.AuditLogPg{
			StationName: pStationName.Ext(),
			Message:     message,
			CreatedBy:   1,
			CreatedAt:   time.Now(),
			UserType:    "application",
		}
		auditLogs = append(auditLogs, newAuditLog)
		err = CreateAuditLogs(auditLogs)
=======
	_, user, err := db.GetUserByUserId(connection.CreatedBy)
	if err != nil {
		serv.Errorf("createProducerDirectCommon: creating default station error - producer " + pName + " at station " + pStationName.external + ": " + err.Error())
		return false, false, err
	}
	if !exist {
		var created bool
		_, created, err = CreateDefaultStation(s, pStationName, connection.CreatedBy)
>>>>>>> c4b1c19f
		if err != nil {
			serv.Errorf("createProducerDirectCommon: Producer " + pName + " at station " + pStationName.external + ": " + err.Error())
		}
<<<<<<< HEAD

		shouldSendAnalytics, _ := shouldSendAnalytics()
		if shouldSendAnalytics {
			param := analytics.EventParam{
				Name:  "station-name",
				Value: pStationName.Ext(),
=======
		if created {
			message := "Station " + pStationName.Ext() + " has been created by user " + user.Username
			serv.Noticef(message)
			var auditLogs []interface{}
			newAuditLog := models.AuditLog{
				StationName:  pStationName.Ext(),
				Message:      message,
				CreatedBy:    connection.CreatedBy,
				CreationDate: time.Now(),
				UserType:     "application",
			}
			auditLogs = append(auditLogs, newAuditLog)
			err = CreateAuditLogs(auditLogs)
			if err != nil {
				serv.Errorf("createProducerDirectCommon: Producer " + pName + " at station " + pStationName.external + ": " + err.Error())
			}

			shouldSendAnalytics, _ := shouldSendAnalytics()
			if shouldSendAnalytics {
				param := analytics.EventParam{
					Name:  "station-name",
					Value: pStationName.Ext(),
				}
				analyticsParams := []analytics.EventParam{param}
				analytics.SendEventWithParams(strconv.Itoa(connection.CreatedBy), analyticsParams, "user-create-station-sdk")
>>>>>>> c4b1c19f
			}
			analyticsParams := []analytics.EventParam{param}
			analytics.SendEventWithParams(connection.CreatedByUser, analyticsParams, "user-create-station-sdk")
		}
	}
	// }

	// exist, _, err = db.GetActiveProducerByStationID(name, station.ID)
	// if err != nil {
	// 	serv.Errorf("createProducerDirectCommon: Producer " + pName + " at station " + pStationName.external + ": " + err.Error())
	// 	return false, false, err
	// }
	// if exist {
	// 	errMsg := "Producer name (" + pName + ") has to be unique per station (" + pStationName.external + ")"
	// 	serv.Warnf("createProducerDirectCommon: " + errMsg)
	// 	return false, false, errors.New("memphis: " + errMsg)
	// }
	//TODO: replace connection.CreatedByUser to int
	stationId := 1
	createdBy := 1
<<<<<<< HEAD
	newProducer, rowsUpdated, err := db.UpsertNewProducerV1(name, stationId, producerType, pConnectionId, createdBy)
=======
	newProducer, rowsUpdated, err := db.UpsertNewProducer(name, stationId, producerType, pConnectionId, createdBy)
>>>>>>> c4b1c19f
	if err != nil {
		serv.Warnf("createProducerDirectCommon: " + err.Error())
		return false, false, err
	}
	if rowsUpdated == 1 {
<<<<<<< HEAD
		message := "Producer " + name + " has been created by user " + connection.CreatedByUser
		serv.Noticef(message)
		var auditLogs []interface{}
		newAuditLog := models.AuditLogPg{
			StationName: pStationName.Ext(),
			Message:     message,
			CreatedBy:   1,
			CreatedAt:   time.Now(),
			UserType:    "application",
=======
		message := "Producer " + name + " has been created by user " + user.Username
		serv.Noticef(message)
		var auditLogs []interface{}
		newAuditLog := models.AuditLog{
			StationName:  pStationName.Ext(),
			Message:      message,
			CreatedBy:    connection.CreatedBy,
			CreationDate: time.Now(),
			UserType:     "application",
>>>>>>> c4b1c19f
		}
		auditLogs = append(auditLogs, newAuditLog)
		err = CreateAuditLogs(auditLogs)
		if err != nil {
			serv.Errorf("createProducerDirectCommon: Producer " + pName + " at station " + pStationName.external + ": " + err.Error())
		}

		shouldSendAnalytics, _ := shouldSendAnalytics()
		if shouldSendAnalytics {
			param := analytics.EventParam{
				Name:  "producer-name",
				Value: newProducer.Name,
			}
			analyticsParams := []analytics.EventParam{param}
			analytics.SendEventWithParams(strconv.Itoa(connection.CreatedBy), analyticsParams, "user-create-producer-sdk")
		}
	}
	shouldSendNotifications, err := IsSlackEnabled()
	if err != nil {
		serv.Errorf("createProducerDirectCommon: Producer " + pName + " at station " + pStationName.external + ": " + err.Error())
	}

	return shouldSendNotifications, station.DlsConfigurationSchemaverse, nil
}

func (s *Server) createProducerDirectV0(c *client, reply string, cpr createProducerRequestV0) {
	sn, err := StationNameFromStr(cpr.StationName)
	if err != nil {
		respondWithErr(s, reply, err)
		return
	}
	_, _, err = s.createProducerDirectCommon(c, cpr.Name,
		cpr.ProducerType, cpr.ConnectionId, sn)
	respondWithErr(s, reply, err)
}

func (s *Server) createProducerDirect(c *client, reply string, msg []byte) {
	var cpr createProducerRequestV1
	var resp createProducerResponse

	if err := json.Unmarshal(msg, &cpr); err != nil || cpr.RequestVersion < 1 {
		var cprV0 createProducerRequestV0
		if err := json.Unmarshal(msg, &cprV0); err != nil {
			s.Errorf("createProducerDirect: %v", err.Error())
			respondWithRespErr(s, reply, err, &resp)
			return
		}
		s.createProducerDirectV0(c, reply, cprV0)
		return
	}

	sn, err := StationNameFromStr(cpr.StationName)
	if err != nil {
		s.Errorf("createProducerDirect: Producer " + cpr.Name + " at station " + cpr.StationName + ": " + err.Error())
		respondWithRespErr(s, reply, err, &resp)
		return
	}

	clusterSendNotification, schemaVerseToDls, err := s.createProducerDirectCommon(c, cpr.Name, cpr.ProducerType, cpr.ConnectionId, sn)
	if err != nil {
		respondWithRespErr(s, reply, err, &resp)
		return
	}

	resp.SchemaVerseToDls = schemaVerseToDls
	resp.ClusterSendNotification = clusterSendNotification
	schemaUpdate, err := getSchemaUpdateInitFromStation(sn)
	if err == ErrNoSchema {
		respondWithResp(s, reply, &resp)
		return
	}
	if err != nil {
		s.Errorf("createProducerDirect: Producer " + cpr.Name + " at station " + cpr.StationName + ": " + err.Error())
		respondWithRespErr(s, reply, err, &resp)
		return
	}

	resp.SchemaUpdate = *schemaUpdate
	respondWithResp(s, reply, &resp)
}

func (ph ProducersHandler) GetAllProducers(c *gin.Context) {
	producers, err := db.GetAllProducers()
	if err != nil {
		serv.Errorf("GetAllProducers: " + err.Error())
		c.AbortWithStatusJSON(500, gin.H{"message": "Server error"})
		return
	}

	if len(producers) == 0 {
		c.IndentedJSON(200, []string{})
	} else {
		c.IndentedJSON(200, producers)
	}
}

func (ph ProducersHandler) GetProducersByStation(station models.Station) ([]models.ExtendedProducer, []models.ExtendedProducer, []models.ExtendedProducer, error) { // for socket io endpoint
	producers, err := db.GetProducersByStationID(station.ID)
	if err != nil {
		return producers, producers, producers, err
	}

	var connectedProducers []models.ExtendedProducer
	var disconnectedProducers []models.ExtendedProducer
	var deletedProducers []models.ExtendedProducer
	producersNames := []string{}

	for _, producer := range producers {
		if slices.Contains(producersNames, producer.Name) {
			continue
		}

		producersNames = append(producersNames, producer.Name)
		if producer.IsActive {
			connectedProducers = append(connectedProducers, producer)
		} else if !producer.IsDeleted && !producer.IsActive {
			disconnectedProducers = append(disconnectedProducers, producer)
		} else if producer.IsDeleted {
			deletedProducers = append(deletedProducers, producer)
		}
	}

	if len(connectedProducers) == 0 {
		connectedProducers = []models.ExtendedProducer{}
	}

	if len(disconnectedProducers) == 0 {
		disconnectedProducers = []models.ExtendedProducer{}
	}

	if len(deletedProducers) == 0 {
		deletedProducers = []models.ExtendedProducer{}
	}

	sort.Slice(connectedProducers, func(i, j int) bool {
		return connectedProducers[j].CreationDate.Before(connectedProducers[i].CreationDate)
	})
	sort.Slice(disconnectedProducers, func(i, j int) bool {
		return disconnectedProducers[j].CreationDate.Before(disconnectedProducers[i].CreationDate)
	})
	sort.Slice(deletedProducers, func(i, j int) bool {
		return deletedProducers[j].CreationDate.Before(deletedProducers[i].CreationDate)
	})
	return connectedProducers, disconnectedProducers, deletedProducers, nil
}

func (ph ProducersHandler) GetAllProducersByStation(c *gin.Context) { // for the REST endpoint
	var body models.GetAllProducersByStationSchema
	ok := utils.Validate(c, &body, false, nil)
	if !ok {
		return
	}

	stationName, err := StationNameFromStr(body.StationName)
	exist, station, err := db.GetStationByName(stationName.Ext())
	if err != nil {
		c.AbortWithStatusJSON(500, gin.H{"message": "Server error"})
		return
	}
	if !exist {
		serv.Warnf("GetAllProducersByStation: Station " + body.StationName + " does not exist")
		c.AbortWithStatusJSON(configuration.SHOWABLE_ERROR_STATUS_CODE, gin.H{"message": "Station does not exist"})
		return
	}

	producers, err := db.GetProducersByStationID(station.ID)
	if err != nil {
		serv.Errorf("GetAllProducersByStation: Station " + body.StationName + ": " + err.Error())
		c.AbortWithStatusJSON(500, gin.H{"message": "Server error"})
		return
	}

	if len(producers) == 0 {
		c.IndentedJSON(200, []string{})
	} else {
		c.IndentedJSON(200, producers)
	}
}

func (s *Server) destroyProducerDirect(c *client, reply string, msg []byte) {
	var dpr destroyProducerRequest
	if err := json.Unmarshal(msg, &dpr); err != nil {
		s.Errorf("destroyProducerDirect: %v", err.Error())
		respondWithErr(s, reply, err)
		return
	}

	stationName, err := StationNameFromStr(dpr.StationName)
	if err != nil {
		serv.Errorf("destroyProducerDirect: Producer " + dpr.ProducerName + "at station " + dpr.StationName + ": " + err.Error())
		respondWithErr(s, reply, err)
		return
	}

	name := strings.ToLower(dpr.ProducerName)
	_, station, err := db.GetStationByName(stationName.Ext())
	if err != nil {
		serv.Errorf("destroyProducerDirect: Producer " + dpr.ProducerName + "at station " + dpr.StationName + ": " + err.Error())
		respondWithErr(s, reply, err)
		return
	}

	exist, _, err := db.DeleteProducerByNameAndStationID(name, station.ID)
	if !exist {
		errMsg := "Producer " + name + " at station " + dpr.StationName + " does not exist"
		serv.Warnf("destroyProducerDirect: " + errMsg)
		respondWithErr(s, reply, errors.New(errMsg))
		return
	}
	if err != nil {
		serv.Errorf("destroyProducerDirect: Producer " + name + "at station " + dpr.StationName + ": " + err.Error())
		respondWithErr(s, reply, err)
		return
	}

	username := c.memphisInfo.username
	if username == "" {
		username = dpr.Username
	}
	_, user, err := db.GetUserByUsername(username)
	if err != nil {
		serv.Errorf("destroyProducerDirect: Producer " + name + "at station " + dpr.StationName + ": " + err.Error())
	}
	message := "Producer " + name + " has been deleted by user " + username
	serv.Noticef(message)
	var auditLogs []interface{}
<<<<<<< HEAD
	newAuditLog := models.AuditLogPg{
		StationName: stationName.Ext(),
		Message:     message,
		CreatedBy:   1,
		CreatedAt:   time.Now(),
		UserType:    "application",
=======
	newAuditLog := models.AuditLog{
		StationName:  stationName.Ext(),
		Message:      message,
		CreatedBy:    user.ID,
		CreationDate: time.Now(),
		UserType:     "application",
>>>>>>> c4b1c19f
	}
	auditLogs = append(auditLogs, newAuditLog)
	err = CreateAuditLogs(auditLogs)
	if err != nil {
		serv.Errorf("destroyProducerDirect: Producer " + name + "at station " + dpr.StationName + ": " + err.Error())
	}

	shouldSendAnalytics, _ := shouldSendAnalytics()
	if shouldSendAnalytics {
		analytics.SendEvent(username, "user-remove-producer-sdk")
	}

	respondWithErr(s, reply, nil)
}

func (ph ProducersHandler) ReliveProducers(connectionId string) error {
	err := db.UpdateProducersConnection(connectionId, true)
	if err != nil {
		serv.Errorf("ReliveProducers: " + err.Error())
		return err
	}

	return nil
}<|MERGE_RESOLUTION|>--- conflicted
+++ resolved
@@ -86,28 +86,18 @@
 	// 	return false, false, err
 	// }
 	// if !exist {
-	var created bool
-	station, created, err := CreateDefaultStation(s, pStationName, connection.CreatedByUser)
+	// var created bool
+	station, _, err := CreateDefaultStation(s, pStationName, 1)
 	if err != nil {
 		serv.Errorf("createProducerDirectCommon: creating default station error - producer " + pName + " at station " + pStationName.external + ": " + err.Error())
 		return false, false, err
 	}
-<<<<<<< HEAD
-
-	if created {
-		message := "Station " + pStationName.Ext() + " has been created by user " + connection.CreatedByUser
-		serv.Noticef(message)
-		var auditLogs []interface{}
-		newAuditLog := models.AuditLogPg{
-			StationName: pStationName.Ext(),
-			Message:     message,
-			CreatedBy:   1,
-			CreatedAt:   time.Now(),
-			UserType:    "application",
-		}
-		auditLogs = append(auditLogs, newAuditLog)
-		err = CreateAuditLogs(auditLogs)
-=======
+
+	exist, station, err := db.GetStationByName(pStationName.Ext())
+	if err != nil {
+		serv.Errorf("createProducerDirectCommon: Producer " + pName + " at station " + pStationName.external + ": " + err.Error())
+		return false, false, err
+	}
 	_, user, err := db.GetUserByUserId(connection.CreatedBy)
 	if err != nil {
 		serv.Errorf("createProducerDirectCommon: creating default station error - producer " + pName + " at station " + pStationName.external + ": " + err.Error())
@@ -116,18 +106,9 @@
 	if !exist {
 		var created bool
 		_, created, err = CreateDefaultStation(s, pStationName, connection.CreatedBy)
->>>>>>> c4b1c19f
 		if err != nil {
 			serv.Errorf("createProducerDirectCommon: Producer " + pName + " at station " + pStationName.external + ": " + err.Error())
 		}
-<<<<<<< HEAD
-
-		shouldSendAnalytics, _ := shouldSendAnalytics()
-		if shouldSendAnalytics {
-			param := analytics.EventParam{
-				Name:  "station-name",
-				Value: pStationName.Ext(),
-=======
 		if created {
 			message := "Station " + pStationName.Ext() + " has been created by user " + user.Username
 			serv.Noticef(message)
@@ -153,10 +134,9 @@
 				}
 				analyticsParams := []analytics.EventParam{param}
 				analytics.SendEventWithParams(strconv.Itoa(connection.CreatedBy), analyticsParams, "user-create-station-sdk")
->>>>>>> c4b1c19f
 			}
-			analyticsParams := []analytics.EventParam{param}
-			analytics.SendEventWithParams(connection.CreatedByUser, analyticsParams, "user-create-station-sdk")
+			// analyticsParams := []analytics.EventParam{param}
+			// analytics.SendEventWithParams(connection.CreatedByUser, analyticsParams, "user-create-station-sdk")
 		}
 	}
 	// }
@@ -174,27 +154,12 @@
 	//TODO: replace connection.CreatedByUser to int
 	stationId := 1
 	createdBy := 1
-<<<<<<< HEAD
-	newProducer, rowsUpdated, err := db.UpsertNewProducerV1(name, stationId, producerType, pConnectionId, createdBy)
-=======
 	newProducer, rowsUpdated, err := db.UpsertNewProducer(name, stationId, producerType, pConnectionId, createdBy)
->>>>>>> c4b1c19f
 	if err != nil {
 		serv.Warnf("createProducerDirectCommon: " + err.Error())
 		return false, false, err
 	}
 	if rowsUpdated == 1 {
-<<<<<<< HEAD
-		message := "Producer " + name + " has been created by user " + connection.CreatedByUser
-		serv.Noticef(message)
-		var auditLogs []interface{}
-		newAuditLog := models.AuditLogPg{
-			StationName: pStationName.Ext(),
-			Message:     message,
-			CreatedBy:   1,
-			CreatedAt:   time.Now(),
-			UserType:    "application",
-=======
 		message := "Producer " + name + " has been created by user " + user.Username
 		serv.Noticef(message)
 		var auditLogs []interface{}
@@ -204,7 +169,6 @@
 			CreatedBy:    connection.CreatedBy,
 			CreationDate: time.Now(),
 			UserType:     "application",
->>>>>>> c4b1c19f
 		}
 		auditLogs = append(auditLogs, newAuditLog)
 		err = CreateAuditLogs(auditLogs)
@@ -431,21 +395,12 @@
 	message := "Producer " + name + " has been deleted by user " + username
 	serv.Noticef(message)
 	var auditLogs []interface{}
-<<<<<<< HEAD
-	newAuditLog := models.AuditLogPg{
-		StationName: stationName.Ext(),
-		Message:     message,
-		CreatedBy:   1,
-		CreatedAt:   time.Now(),
-		UserType:    "application",
-=======
 	newAuditLog := models.AuditLog{
 		StationName:  stationName.Ext(),
 		Message:      message,
 		CreatedBy:    user.ID,
 		CreationDate: time.Now(),
 		UserType:     "application",
->>>>>>> c4b1c19f
 	}
 	auditLogs = append(auditLogs, newAuditLog)
 	err = CreateAuditLogs(auditLogs)
