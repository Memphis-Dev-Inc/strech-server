--- conflicted
+++ resolved
@@ -58,10 +58,14 @@
 		return false, false, err
 	}
 
-	user, err := memphis_cache.GetUser(username, tenantName, s.Errorf)
+	exist, user, err := memphis_cache.GetUser(username, tenantName)
 	if err != nil {
 		serv.Warnf("createProducerDirectCommon at GetUser: Producer %v at station %v: %v", pName, pStationName.external, err.Error())
 		return false, false, err
+	}
+	if !exist {
+		serv.Warnf("createProducerDirectCommon: User %v does not exist", username)
+		return false, false, errors.New("User " + username + " does not exist")
 	}
 
 	exist, station, err := db.GetStationByName(pStationName.Ext(), user.TenantName)
@@ -124,27 +128,13 @@
 		serv.Errorf("[tenant: %v][user: %v]createProducerDirectCommon at CreateAuditLogs: Producer %v at station %v: %v", user.TenantName, user.Username, pName, pStationName.external, err.Error())
 	}
 
-<<<<<<< HEAD
 	shouldSendAnalytics, _ := shouldSendAnalytics()
 	if shouldSendAnalytics {
-		param := analytics.EventParam{
-			Name:  "producer-name",
-			Value: newProducer.Name,
-		}
-		analyticsParams := []analytics.EventParam{param}
-		analytics.SendEventWithParams(user.TenantName, user.Username, analyticsParams, "user-create-producer-sdk")
+		analyticsParams := map[string]interface{}{"producer-name": newProducer.Name}
+		analytics.SendEvent(user.TenantName, user.Username, analyticsParams, "user-create-producer-sdk")
 		if strings.HasPrefix(newProducer.Name, "rest_gateway") {
-			analytics.SendEvent(user.TenantName, user.Username, "user-send-messages-via-rest-gw")
-=======
-		shouldSendAnalytics, _ := shouldSendAnalytics()
-		if shouldSendAnalytics {
-			analyticsParams := map[string]interface{}{"producer-name": newProducer.Name}
-			analytics.SendEvent(user.TenantName, connection.CreatedByUsername, analyticsParams, "user-create-producer-sdk")
-			if strings.HasPrefix(newProducer.Name, "rest_gateway") {
-				analyticsParams = map[string]interface{}{}
-				analytics.SendEvent(user.TenantName, connection.CreatedByUsername, analyticsParams, "user-send-messages-via-rest-gw")
-			}
->>>>>>> de00d719
+			analyticsParams = map[string]interface{}{}
+			analytics.SendEvent(user.TenantName, user.Username, analyticsParams, "user-send-messages-via-rest-gw")
 		}
 	}
 
@@ -163,13 +153,8 @@
 		return
 	}
 	_, _, err = s.createProducerDirectCommon(c, cpr.Name,
-<<<<<<< HEAD
 		cpr.ProducerType, cpr.ConnectionId, sn, cpr.Username, tenantName)
-	respondWithErr(MEMPHIS_GLOBAL_ACCOUNT, s, reply, err)
-=======
-		cpr.ProducerType, cpr.ConnectionId, sn)
 	respondWithErr(s.MemphisGlobalAccountString(), s, reply, err)
->>>>>>> de00d719
 }
 
 func (s *Server) createProducerDirect(c *client, reply string, msg []byte) {
@@ -285,14 +270,14 @@
 	tenantName, destoryMessage, err := s.getTenantNameAndMessage(msg)
 	if err != nil {
 		s.Errorf("destroyProducerDirect: %v", err.Error())
-		respondWithErr(MEMPHIS_GLOBAL_ACCOUNT, s, reply, err)
+		respondWithErr(s.MemphisGlobalAccountString(), s, reply, err)
 		return
 	}
 	if err := json.Unmarshal([]byte(destoryMessage), &dpr); err != nil || dpr.RequestVersion < 1 {
 		var dprV0 destroyProducerRequestV0
 		if err := json.Unmarshal([]byte(destoryMessage), &dprV0); err != nil {
 			s.Errorf("destroyProducerDirect: %v", err.Error())
-			respondWithErr(MEMPHIS_GLOBAL_ACCOUNT, s, reply, err)
+			respondWithErr(s.MemphisGlobalAccountString(), s, reply, err)
 			return
 		}
 		dprV0.TenantName = tenantName
@@ -314,27 +299,27 @@
 	stationName, err := StationNameFromStr(dpr.StationName)
 	if err != nil {
 		serv.Errorf("[tenant: %v][user: %v]destroyProducerDirect at StationNameFromStr: Producer %v at station %v: %v", dpr.TenantName, dpr.Username, dpr.ProducerName, dpr.StationName, err.Error())
-		respondWithErr(MEMPHIS_GLOBAL_ACCOUNT, s, reply, err)
+		respondWithErr(s.MemphisGlobalAccountString(), s, reply, err)
 		return
 	}
 	name := strings.ToLower(dpr.ProducerName)
 	_, station, err := db.GetStationByName(stationName.Ext(), dpr.TenantName)
 	if err != nil {
 		serv.Errorf("[tenant: %v][user: %v]destroyProducerDirect at GetStationByName: Producer %v at station %v: %v", dpr.TenantName, dpr.Username, dpr.ProducerName, dpr.StationName, err.Error())
-		respondWithErr(MEMPHIS_GLOBAL_ACCOUNT, s, reply, err)
+		respondWithErr(s.MemphisGlobalAccountString(), s, reply, err)
 		return
 	}
 
 	exist, err := db.DeleteProducerByNameStationIDAndConnID(name, station.ID, dpr.ConnectionId)
 	if err != nil {
 		serv.Errorf("[tenant: %v][user: %v]destroyProducerDirect at DeleteProducerByNameStationIDAndConnID: Producer %v at station %v: %v", dpr.TenantName, dpr.Username, name, dpr.StationName, err.Error())
-		respondWithErr(MEMPHIS_GLOBAL_ACCOUNT, s, reply, err)
+		respondWithErr(s.MemphisGlobalAccountString(), s, reply, err)
 		return
 	}
 	if !exist {
 		errMsg := fmt.Sprintf("Producer %v at station %v does not exist", name, dpr.StationName)
 		serv.Warnf("[tenant: %v][user: %v]destroyProducerDirect: %v", dpr.TenantName, dpr.Username, errMsg)
-		respondWithErr(MEMPHIS_GLOBAL_ACCOUNT, s, reply, errors.New(errMsg))
+		respondWithErr(s.MemphisGlobalAccountString(), s, reply, errors.New(errMsg))
 		return
 	}
 
@@ -360,73 +345,43 @@
 	auditLogs = append(auditLogs, newAuditLog)
 	err = CreateAuditLogs(auditLogs)
 	if err != nil {
-<<<<<<< HEAD
 		serv.Errorf("[tenant: %v][user: %v]destroyProducerDirect at CreateAuditLogs: Producer %v at station %v: %v", dpr.TenantName, dpr.Username, name, dpr.StationName, err.Error())
 	}
 
 	shouldSendAnalytics, _ := shouldSendAnalytics()
 	if shouldSendAnalytics {
-		analytics.SendEvent(user.TenantName, username, "user-remove-producer-sdk")
-=======
-		s.Errorf("destroyProducerDirect: %v", err.Error())
-		respondWithErr(s.MemphisGlobalAccountString(), s, reply, err)
-		return
-	}
-	if err := json.Unmarshal([]byte(destoryMessage), &dpr); err != nil {
-		s.Errorf("destroyProducerDirect: %v", err.Error())
-		respondWithErr(s.MemphisGlobalAccountString(), s, reply, err)
-		return
->>>>>>> de00d719
-	}
-
-	respondWithErr(MEMPHIS_GLOBAL_ACCOUNT, s, reply, nil)
+		analyticsParams := make(map[string]interface{})
+		analytics.SendEvent(user.TenantName, username, analyticsParams, "user-remove-producer-sdk")
+	}
+
+	respondWithErr(s.MemphisGlobalAccountString(), s, reply, nil)
 }
 
 func (s *Server) destroyProducerDirectV0(c *client, reply string, dpr destroyProducerRequestV0) {
 	stationName, err := StationNameFromStr(dpr.StationName)
 	if err != nil {
-<<<<<<< HEAD
 		serv.Errorf("[tenant: %v][user: %v]destroyProducerDirectV0 at StationNameFromStr: Producer %v at station %v: %v", dpr.TenantName, dpr.Username, dpr.ProducerName, dpr.StationName, err.Error())
 		respondWithErr(MEMPHIS_GLOBAL_ACCOUNT, s, reply, err)
-=======
-		serv.Errorf("[tenant: %v][user: %v]destroyProducerDirect at StationNameFromStr: Producer %v at station %v: %v", dpr.TenantName, dpr.Username, dpr.ProducerName, dpr.StationName, err.Error())
-		respondWithErr(s.MemphisGlobalAccountString(), s, reply, err)
->>>>>>> de00d719
 		return
 	}
 	name := strings.ToLower(dpr.ProducerName)
 	_, station, err := db.GetStationByName(stationName.Ext(), dpr.TenantName)
 	if err != nil {
-<<<<<<< HEAD
 		serv.Errorf("[tenant: %v][user: %v]destroyProducerDirectV0 at GetStationByName: Producer %v at station %v: %v", dpr.TenantName, dpr.Username, dpr.ProducerName, dpr.StationName, err.Error())
 		respondWithErr(MEMPHIS_GLOBAL_ACCOUNT, s, reply, err)
-=======
-		serv.Errorf("[tenant: %v][user: %v]destroyProducerDirect at GetStationByName: Producer %v at station %v: %v", dpr.TenantName, dpr.Username, dpr.ProducerName, dpr.StationName, err.Error())
-		respondWithErr(s.MemphisGlobalAccountString(), s, reply, err)
->>>>>>> de00d719
 		return
 	}
 
 	exist, err := db.DeleteProducerByNameAndStationID(name, station.ID)
 	if err != nil {
-<<<<<<< HEAD
 		serv.Errorf("[tenant: %v][user: %v]destroyProducerDirectV0 at DeleteProducerByNameStationIDAndConnID: Producer %v at station %v: %v", dpr.TenantName, dpr.Username, name, dpr.StationName, err.Error())
 		respondWithErr(MEMPHIS_GLOBAL_ACCOUNT, s, reply, err)
-=======
-		serv.Errorf("[tenant: %v][user: %v]destroyProducerDirect at DeleteProducerByNameAndStationID: Producer %v at station %v: %v", dpr.TenantName, dpr.Username, name, dpr.StationName, err.Error())
-		respondWithErr(s.MemphisGlobalAccountString(), s, reply, err)
->>>>>>> de00d719
 		return
 	}
 	if !exist {
 		errMsg := fmt.Sprintf("Producer %v at station %v does not exist", name, dpr.StationName)
-<<<<<<< HEAD
 		serv.Warnf("[tenant: %v][user: %v]destroyProducerDirectV0: %v", dpr.TenantName, dpr.Username, errMsg)
 		respondWithErr(MEMPHIS_GLOBAL_ACCOUNT, s, reply, errors.New(errMsg))
-=======
-		serv.Warnf("[tenant: %v][user: %v]destroyProducerDirect: %v", dpr.TenantName, dpr.Username, errMsg)
-		respondWithErr(s.MemphisGlobalAccountString(), s, reply, errors.New(errMsg))
->>>>>>> de00d719
 		return
 	}
 
@@ -461,5 +416,5 @@
 		analytics.SendEvent(user.TenantName, username, analyticsParams, "user-remove-producer-sdk")
 	}
 
-	respondWithErr(s.MemphisGlobalAccountString(), s, reply, nil)
+	respondWithErr(MEMPHIS_GLOBAL_ACCOUNT, s, reply, nil)
 }