// Copyright 2022-2023 The Memphis.dev Authors
// Licensed under the Memphis Business Source License 1.0 (the "License");
// you may not use this file except in compliance with the License.
// You may obtain a copy of the License at
//
// Changed License: [Apache License, Version 2.0 (https://www.apache.org/licenses/LICENSE-2.0), as published by the Apache Foundation.
//
// https://github.com/memphisdev/memphis/blob/master/LICENSE
//
// Additional Use Grant: You may make use of the Licensed Work (i) only as part of your own product or service, provided it is not a message broker or a message queue product or service; and (ii) provided that you do not use, provide, distribute, or make available the Licensed Work as a Service.
// A "Service" is a commercial offering, product, hosted, or managed service, that allows third parties (other than your own employees and contractors acting on your behalf) to access and/or use the Licensed Work or a substantial set of the features or functionality of the Licensed Work to third parties as a software-as-a-service, platform-as-a-service, infrastructure-as-a-service or other similar services that compete with Licensor products or services.
package server

import (
	"bytes"
	"context"
	"encoding/hex"
	"encoding/json"
	"errors"

	"memphis/conf"
	"memphis/db"
	"memphis/models"
	"strconv"
	"strings"

	"github.com/aws/aws-sdk-go-v2/aws"
	awsconfig "github.com/aws/aws-sdk-go-v2/config"
	"github.com/aws/aws-sdk-go-v2/credentials"
	"github.com/aws/aws-sdk-go-v2/feature/s3/manager"
	"github.com/aws/aws-sdk-go-v2/service/s3"
	"github.com/aws/aws-sdk-go-v2/service/s3/types"
	"github.com/aws/smithy-go"
)

type TieredStorageMsg struct {
	Buf         []byte `json:"buf"`
	StationName string `json:"station_name"`
	TenantName  string `json:"tenant_name"`
}

func cacheDetailsS3(keys map[string]string, properties map[string]bool, tenantName string) {
	s3Integration := models.Integration{}
	s3Integration.Keys = make(map[string]string)
	s3Integration.Properties = make(map[string]bool)
	if keys == nil {
		deleteIntegrationFromTenant(tenantName, "s3", IntegrationsConcurrentCache)
		return
	}

	s3Integration.Keys["access_key"] = keys["access_key"]
	s3Integration.Keys["secret_key"] = keys["secret_key"]
	s3Integration.Keys["bucket_name"] = keys["bucket_name"]
	s3Integration.Keys["region"] = keys["region"]
	s3Integration.Keys["url"] = keys["url"]
	s3Integration.Keys["s3_path_style"] = keys["s3_path_style"]
	s3Integration.Name = "s3"
	if _, ok := IntegrationsConcurrentCache.Load(tenantName); !ok {
		IntegrationsConcurrentCache.Add(tenantName, map[string]interface{}{"s3": s3Integration})
	} else {
		err := addIntegrationToTenant(tenantName, "s3", IntegrationsConcurrentCache, s3Integration)
		if err != nil {
			serv.Errorf("cacheDetailsSlack: " + err.Error())
			return
		}
	}
}

func (it IntegrationsHandler) handleCreateS3Integration(tenantName string, keys map[string]string) (models.Integration, int, error) {
	statusCode, _, err := it.handleS3Integration(tenantName, keys)
	if err != nil {
		return models.Integration{}, statusCode, err
	}

	keys, properties := createIntegrationsKeysAndProperties("s3", "", "", false, false, false, keys["access_key"], keys["secret_key"], keys["bucket_name"], keys["region"], keys["url"], keys["s3_path_style"])
	s3Integration, err := createS3Integration(tenantName, keys, properties)
	if err != nil {
		if strings.Contains(err.Error(), "already exists") {
			return models.Integration{}, SHOWABLE_ERROR_STATUS_CODE, err
		} else {
			return models.Integration{}, 500, err
		}
	}
	return s3Integration, statusCode, nil
}

<<<<<<< HEAD
func (it IntegrationsHandler) handleUpdateS3Integration(body models.CreateIntegrationSchema) (models.Integration, int, error) {
	statusCode, keys, err := it.handleS3Integration(body.TenantName, body.Keys)
=======
func (it IntegrationsHandler) handleUpdateS3Integration(tenantName string, body models.CreateIntegrationSchema) (models.Integration, int, error) {
	statusCode, keys, err := it.handleS3Integrtation(tenantName, body.Keys)
>>>>>>> f3695052
	if err != nil {
		return models.Integration{}, statusCode, err
	}
	integrationType := strings.ToLower(body.Name)
<<<<<<< HEAD
	keys, properties := createIntegrationsKeysAndProperties(integrationType, "", "", false, false, false, keys["access_key"], keys["secret_key"], keys["bucket_name"], keys["region"], keys["url"], keys["s3_path_style"])
	s3Integration, err := updateS3Integration(body.TenantName, keys, properties)
=======
	keys, properties := createIntegrationsKeysAndProperties(integrationType, "", "", false, false, false, keys["access_key"], keys["secret_key"], keys["bucket_name"], keys["region"])
	s3Integration, err := updateS3Integration(tenantName, keys, properties)
>>>>>>> f3695052
	if err != nil {
		return s3Integration, 500, err
	}
	return s3Integration, statusCode, nil
}

func getS3EndpointResolver(region, url string) aws.EndpointResolverWithOptionsFunc {
	return aws.EndpointResolverWithOptionsFunc(func(service, region string, options ...interface{}) (aws.Endpoint, error) {
		// Override default endpoint lookup if the url was specified explicitly
		if url != "" {
			return aws.Endpoint{
				PartitionID:   "other",
				URL:           url,
				SigningRegion: region,
			}, nil
		}

		// returning an EndpointNotFoundError will trigger default endpoint lookup
		return aws.Endpoint{}, &aws.EndpointNotFoundError{}
	})
}

func (it IntegrationsHandler) handleS3Integration(tenantName string, keys map[string]string) (int, map[string]string, error) {
	accessKey := keys["access_key"]
	secretKey := keys["secret_key"]
	region := keys["region"]
	bucketName := keys["bucket_name"]
	pathStyle, _ := strconv.ParseBool(keys["s3_path_style"])
	url := keys["url"]

	if keys["secret_key"] == "" {
		exist, integrationFromDb, err := db.GetIntegration("s3", tenantName)
		if err != nil {
			return 500, map[string]string{}, err
		}
		if !exist {
			return SHOWABLE_ERROR_STATUS_CODE, map[string]string{}, errors.New("secret key is invalid")
		}
		if value, ok := integrationFromDb.Keys["secret_key"]; ok {
			key := getAESKey()
			decryptedValue, err := DecryptAES(key, value)
			if err != nil {
				return 500, map[string]string{}, err
			}
			integrationFromDb.Keys["secret_key"] = decryptedValue
		}
		secretKey = integrationFromDb.Keys["secret_key"]
		keys["secret_key"] = secretKey
	}

	provider := credentials.NewStaticCredentialsProvider(accessKey, secretKey, "")
	_, err := provider.Retrieve(context.Background())
	if err != nil {
		if strings.Contains(err.Error(), "static credentials are empty") {
			return SHOWABLE_ERROR_STATUS_CODE, map[string]string{}, errors.New("credentials are empty")
		} else {
			return 500, map[string]string{}, err
		}
	}

	cfg, err := awsconfig.LoadDefaultConfig(context.Background(),
		awsconfig.WithCredentialsProvider(provider),
		awsconfig.WithRegion(region),
		awsconfig.WithEndpointResolverWithOptions(getS3EndpointResolver(region, url)),
	)
	if err != nil {
		return 500, map[string]string{}, err
	}

	svc := s3.NewFromConfig(cfg, func(o *s3.Options) {
		o.UsePathStyle = pathStyle
	})
	if err != nil {
		err = errors.New("NewSession failure " + err.Error())
		return 500, map[string]string{}, err
	}

	statusCode, err := testS3Integration(svc, bucketName)
	if err != nil {
		return statusCode, map[string]string{}, err
	}
	return statusCode, keys, nil
}

func createS3Integration(tenantName string, keys map[string]string, properties map[string]bool) (models.Integration, error) {
	exist, s3Integration, err := db.GetIntegration("s3", tenantName)
	if err != nil {
		return models.Integration{}, err
	} else if !exist {
		cloneKeys := copyMaps(keys)
		encryptedValue, err := EncryptAES([]byte(keys["secret_key"]))
		if err != nil {
			return models.Integration{}, err
		}
		cloneKeys["secret_key"] = encryptedValue
		integrationRes, insertErr := db.InsertNewIntegration(tenantName, "s3", cloneKeys, properties)
		if insertErr != nil {
			return models.Integration{}, insertErr
		}
		s3Integration = integrationRes
		integrationToUpdate := models.CreateIntegration{
			Name:       "s3",
			Keys:       keys,
			Properties: properties,
			TenantName: tenantName,
		}
		msg, err := json.Marshal(integrationToUpdate)
		if err != nil {
			return models.Integration{}, err
		}
		err = serv.sendInternalAccountMsgWithReply(serv.MemphisGlobalAccount(), INTEGRATIONS_UPDATES_SUBJ, _EMPTY_, nil, msg, true)
		if err != nil {
			return models.Integration{}, err
		}
		s3Integration.Keys["secret_key"] = hideS3SecretKey(keys["secret_key"])
		return s3Integration, nil
	}
	return models.Integration{}, errors.New("s3 integration already exists")

}

func updateS3Integration(tenantName string, keys map[string]string, properties map[string]bool) (models.Integration, error) {
	cloneKeys := copyMaps(keys)
	encryptedValue, err := EncryptAES([]byte(keys["secret_key"]))
	if err != nil {
		return models.Integration{}, err
	}
	cloneKeys["secret_key"] = encryptedValue
	s3Integration, err := db.UpdateIntegration(tenantName, "s3", cloneKeys, properties)
	if err != nil {
		return models.Integration{}, err
	}

	integrationToUpdate := models.CreateIntegration{
		Name:       "s3",
		Keys:       keys,
		Properties: properties,
		TenantName: tenantName,
	}

	msg, err := json.Marshal(integrationToUpdate)
	if err != nil {
		return s3Integration, err
	}
	err = serv.sendInternalAccountMsgWithReply(serv.MemphisGlobalAccount(), INTEGRATIONS_UPDATES_SUBJ, _EMPTY_, nil, msg, true)
	if err != nil {
		return s3Integration, err
	}

	keys["secret_key"] = hideS3SecretKey(keys["secret_key"])
	s3Integration.Keys = keys
	s3Integration.Properties = properties
	return s3Integration, nil
}

func testS3Integration(svc *s3.Client, bucketName string) (int, error) {
	_, err := svc.HeadBucket(context.Background(), &s3.HeadBucketInput{
		Bucket: aws.String(bucketName),
	})
	var statusCode int
	if err != nil {
		if strings.Contains(err.Error(), "Forbidden") {
			err = errors.New("invalid access key or secret key")
			statusCode = SHOWABLE_ERROR_STATUS_CODE
		} else if strings.Contains(err.Error(), "404") {
			err = errors.New("bucket does not exist")
			statusCode = SHOWABLE_ERROR_STATUS_CODE
		} else if strings.Contains(err.Error(), "Moved Permanently") {
			err = errors.New("bucket name does not exist in the selected region, it is probably placed in another region")
			statusCode = SHOWABLE_ERROR_STATUS_CODE
		} else if strings.Contains(err.Error(), "send request failed") {
			err = errors.New("upload failed")
			statusCode = SHOWABLE_ERROR_STATUS_CODE
		} else if strings.Contains(err.Error(), "could not find region configuration") {
			var oe *smithy.OperationError
			if errors.As(err, &oe) {
				err = errors.New(oe.Error() + " : region name is empty")
			}
			statusCode = SHOWABLE_ERROR_STATUS_CODE
		} else if strings.Contains(err.Error(), "validation error(s) found") || strings.Contains(err.Error(), "BadRequest: Bad Request") {
			err = errors.New("invalid bucket name")
			statusCode = SHOWABLE_ERROR_STATUS_CODE
		} else if strings.Contains(err.Error(), "incorrect region") {
			var oe *smithy.OperationError
			if errors.As(err, &oe) {
				err = errors.New(oe.Error() + " : incorrect region")
			}
			statusCode = SHOWABLE_ERROR_STATUS_CODE
		} else {
			statusCode = 500
		}
		return statusCode, err
	}

	acl, err := svc.GetBucketAcl(context.Background(), &s3.GetBucketAclInput{
		Bucket: aws.String(bucketName),
	})
	if err != nil {
		err = errors.New("getBucketAcl error: " + err.Error())
		return 500, err
	}

	permission := acl.Grants[0].Permission

	if permission != types.PermissionFullControl {
		err = errors.New("creds should have full access on this bucket")
		return SHOWABLE_ERROR_STATUS_CODE, err
	}

	uploader := manager.NewUploader(svc)
	reader := strings.NewReader(string("test"))
	// Upload the object to S3.
	_, err = uploader.Upload(context.Background(), &s3.PutObjectInput{
		Bucket: aws.String(bucketName),
		Key:    aws.String("memphis"),
		Body:   reader,
	})
	if err != nil {
		err = errors.New("could not upload objects - " + err.Error())
		return SHOWABLE_ERROR_STATUS_CODE, err
	}
	_, err = svc.DeleteObject(context.Background(), &s3.DeleteObjectInput{
		Bucket: aws.String(bucketName),
		Key:    aws.String("memphis"),
	})
	if err != nil {
		err = errors.New("could not delete objects - " + err.Error())
		return SHOWABLE_ERROR_STATUS_CODE, err
	}

	return 0, nil
}

func hideS3SecretKey(secretKey string) string {
	if secretKey != "" {
		lastCharsSecretKey := secretKey[len(secretKey)-4:]
		secretKey = "****" + lastCharsSecretKey
		return secretKey
	}
	return secretKey

}

type Msg struct {
	Payload string            `json:"payload"`
	Headers map[string]string `json:"headers"`
}

func (s *Server) uploadToS3Storage(tenantName string, tenant map[string][]StoredMsg) error {
	for k, msgs := range tenant {
		var credentialsMap models.Integration
		if tenantIntegrations, ok := IntegrationsConcurrentCache.Load(tenantName); !ok {
			continue
		} else {
			if credentialsMap, ok = tenantIntegrations["s3"].(models.Integration); !ok {
				continue
			}
		}
		provider := credentials.NewStaticCredentialsProvider(
			credentialsMap.Keys["access_key"],
			credentialsMap.Keys["secret_key"],
			"",
		)

		region := credentialsMap.Keys["region"]
		url := credentialsMap.Keys["url"]
		pathStyle, _ := strconv.ParseBool(credentialsMap.Keys["s3_path_style"])

		_, err := provider.Retrieve(context.Background())
		if err != nil {
			err = errors.New("uploadToS3Storage: Invalid credentials")
			return err
		}
		cfg, err := awsconfig.LoadDefaultConfig(context.Background(),
			awsconfig.WithCredentialsProvider(provider),
			awsconfig.WithRegion(credentialsMap.Keys["region"]),
			awsconfig.WithEndpointResolverWithOptions(getS3EndpointResolver(region, url)),
		)
		svc := s3.NewFromConfig(cfg, func(o *s3.Options) {
			o.UsePathStyle = pathStyle
		})
		if err != nil {
			err = errors.New("uploadToS3Storage failure " + err.Error())
			return err
		}
		uploader := manager.NewUploader(svc)
		uid := serv.memphis.nuid.Next()
		var objectName string

		var messages []Msg
		size := int64(0)
		for _, msg := range msgs {
			if tenantName == conf.MemphisGlobalAccountName {
				tenantName = "global"
			}
			objectName = "memphis/" + tenantName + "/" + k + "/" + uid + "(" + strconv.Itoa(len(msgs)) + ").json"
			var headers string
			hdrs := map[string]string{}
			if len(msg.Header) > 0 {
				headers = strings.ToLower(string(msg.Header))
				headersSplit := strings.Split(headers, CR_LF)
				for _, header := range headersSplit {
					if header != "" && !strings.Contains(header, "nats") {
						keyVal := strings.Split(header, ":")
						key := strings.TrimSpace(keyVal[0])
						value := strings.TrimSpace(keyVal[1])
						hdrs[key] = value
					}
				}
			} else {
				headers = ""
			}

			encodedMsg := hex.EncodeToString(msg.Data)
			message := Msg{Payload: encodedMsg, Headers: hdrs}
			messages = append(messages, message)
			size += int64(len(msg.Data)) + int64(len(msg.Header))
		}
		// Upload the object to S3.
		var buf bytes.Buffer
		err = json.NewEncoder(&buf).Encode(messages)
		if err != nil {
			return err
		}
		_, err = uploader.Upload(context.Background(), &s3.PutObjectInput{
			Bucket: aws.String(credentialsMap.Keys["bucket_name"]),
			Key:    aws.String(objectName),
			Body:   &buf,
		})
		if err != nil {
			err = errors.New("uploadToS3Storage: failed to upload object to S3: " + err.Error())
			return err
		}
		IncrementEventCounter(tenantName, "tiered", size, int64(len(messages)), "", []byte{}, []byte{})
		serv.Noticef("new file has been uploaded to S3: %s", objectName)
	}

	return nil

}<|MERGE_RESOLUTION|>--- conflicted
+++ resolved
@@ -84,24 +84,14 @@
 	return s3Integration, statusCode, nil
 }
 
-<<<<<<< HEAD
-func (it IntegrationsHandler) handleUpdateS3Integration(body models.CreateIntegrationSchema) (models.Integration, int, error) {
-	statusCode, keys, err := it.handleS3Integration(body.TenantName, body.Keys)
-=======
 func (it IntegrationsHandler) handleUpdateS3Integration(tenantName string, body models.CreateIntegrationSchema) (models.Integration, int, error) {
-	statusCode, keys, err := it.handleS3Integrtation(tenantName, body.Keys)
->>>>>>> f3695052
+	statusCode, keys, err := it.handleS3Integration(tenantName, body.Keys)
 	if err != nil {
 		return models.Integration{}, statusCode, err
 	}
 	integrationType := strings.ToLower(body.Name)
-<<<<<<< HEAD
 	keys, properties := createIntegrationsKeysAndProperties(integrationType, "", "", false, false, false, keys["access_key"], keys["secret_key"], keys["bucket_name"], keys["region"], keys["url"], keys["s3_path_style"])
-	s3Integration, err := updateS3Integration(body.TenantName, keys, properties)
-=======
-	keys, properties := createIntegrationsKeysAndProperties(integrationType, "", "", false, false, false, keys["access_key"], keys["secret_key"], keys["bucket_name"], keys["region"])
 	s3Integration, err := updateS3Integration(tenantName, keys, properties)
->>>>>>> f3695052
 	if err != nil {
 		return s3Integration, 500, err
 	}
