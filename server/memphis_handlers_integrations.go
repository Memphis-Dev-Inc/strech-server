// Copyright 2022-2023 The Memphis.dev Authors
// Licensed under the Memphis Business Source License 1.0 (the "License");
// you may not use this file except in compliance with the License.
// You may obtain a copy of the License at
//
// Changed License: [Apache License, Version 2.0 (https://www.apache.org/licenses/LICENSE-2.0), as published by the Apache Foundation.
//
// https://github.com/memphisdev/memphis/blob/master/LICENSE
//
// Additional Use Grant: You may make use of the Licensed Work (i) only as part of your own product or service, provided it is not a message broker or a message queue product or service; and (ii) provided that you do not use, provide, distribute, or make available the Licensed Work as a Service.
// A "Service" is a commercial offering, product, hosted, or managed service, that allows third parties (other than your own employees and contractors acting on your behalf) to access and/or use the Licensed Work or a substantial set of the features or functionality of the Licensed Work to third parties as a software-as-a-service, platform-as-a-service, infrastructure-as-a-service or other similar services that compete with Licensor products or services.
package server

import (
	"encoding/json"
	"strings"

	"memphis/analytics"
	"memphis/conf"
	"memphis/db"
	"memphis/models"
	"memphis/utils"

	"github.com/gin-gonic/gin"
)

const sendNotificationType = "send_notification"

type IntegrationsHandler struct{ S *Server }

func (it IntegrationsHandler) CreateIntegration(c *gin.Context) {
<<<<<<< HEAD
	// if err := DenyForSandboxEnv(c); err != nil {
	// 	return
	// }
	var message string
=======
>>>>>>> 9e109929
	var body models.CreateIntegrationSchema
	ok := utils.Validate(c, &body, false, nil)
	if !ok {
		return
	}
	user, err := getUserDetailsFromMiddleware(c)
	if err != nil {
		message = "CreateIntegration: " + err.Error()
		serv.Errorf(message)
		c.AbortWithStatusJSON(500, gin.H{"message": message})
		return
	}
	if body.TenantName == "" {
		body.TenantName = user.TenantName
	}

	exist, _, err := db.GetTenantByName(body.TenantName)
	if err != nil {
		serv.Errorf("CreateIntegration: " + err.Error())
		c.AbortWithStatusJSON(500, gin.H{"message": "Server error"})
		return
	}
	if !exist {
		serv.Errorf("CreateIntegration : tenant " + body.TenantName + " does not exist")
		c.AbortWithStatusJSON(500, gin.H{"message": "Server error"})
		return
	}

	var integration models.Integration
	integrationType := strings.ToLower(body.Name)
	switch integrationType {
	case "slack":
		_, _, slackIntegration, errorCode, err := it.handleCreateSlackIntegration(body)
		if err != nil {
			if errorCode == 500 {
				serv.Errorf("CreateSlackIntegration: " + err.Error())
				message = "Server error"
			} else {
				serv.Warnf("CreateSlackIntegration: " + err.Error())
				message = err.Error()
			}
			c.AbortWithStatusJSON(errorCode, gin.H{"message": message})
			return
		}
		integration = slackIntegration
	case "s3":
		s3Integration, errorCode, err := it.handleCreateS3Integration(body.TenantName, body.Keys)
		if err != nil {
			if errorCode == 500 {
				serv.Errorf("CreateS3Integration: " + err.Error())
				message = "Server error"
			} else {
				serv.Warnf("CreateS3Integration: " + err.Error())
				message = err.Error()
			}
			c.AbortWithStatusJSON(errorCode, gin.H{"message": message})
			return
		}
		integration = s3Integration
	default:
		serv.Warnf("CreateIntegration: Unsupported integration type - " + integrationType)
		c.AbortWithStatusJSON(SHOWABLE_ERROR_STATUS_CODE, gin.H{"message": "Unsupported integration type - " + integrationType})
		return
	}

	shouldSendAnalytics, _ := shouldSendAnalytics()
	if shouldSendAnalytics {
		user, _ := getUserDetailsFromMiddleware(c)
		analytics.SendEvent(user.Username, "user-create-integration-"+integrationType)
	}
	c.IndentedJSON(200, integration)
}

func (it IntegrationsHandler) UpdateIntegration(c *gin.Context) {
	var body models.CreateIntegrationSchema
	ok := utils.Validate(c, &body, false, nil)
	if !ok {
		return
	}
	if body.TenantName == "" {
		body.TenantName = DEFAULT_GLOBAL_ACCOUNT
	}

	exist, _, err := db.GetTenantByName(body.TenantName)
	if err != nil {
		serv.Errorf("UpdateIntegration: " + err.Error())
		c.AbortWithStatusJSON(500, gin.H{"message": "Server error"})
		return
	}
	if !exist {
		serv.Errorf("UpdateIntegration : tenant " + body.TenantName + " does not exist")
		c.AbortWithStatusJSON(500, gin.H{"message": "Server error"})
		return
	}
	var integration models.Integration
	var message string
	switch strings.ToLower(body.Name) {
	case "slack":
		slackIntegration, errorCode, err := it.handleUpdateSlackIntegration("slack", body)
		if err != nil {
			if errorCode == 500 {
				serv.Errorf("UpdateSlackIntegration: " + err.Error())
				message = "Server error"
			} else {
				serv.Warnf("UpdateSlackIntegration: " + err.Error())
				message = err.Error()
			}
			c.AbortWithStatusJSON(errorCode, gin.H{"message": message})
			return
		}
		integration = slackIntegration
	case "s3":
		s3Integration, errorCode, err := it.handleUpdateS3Integration(body)
		if err != nil {
			if errorCode == 500 {
				serv.Errorf("UpdateS3Integration: " + err.Error())
				message = "Server error"
			} else {
				serv.Warnf("UpdateS3Integration: " + err.Error())
				message = err.Error()
			}
			c.AbortWithStatusJSON(errorCode, gin.H{"message": message})
			return
		}
		integration = s3Integration

	default:
		serv.Warnf("UpdateIntegration: Unsupported integration type - " + body.Name)
		c.AbortWithStatusJSON(SHOWABLE_ERROR_STATUS_CODE, gin.H{"message": "Unsupported integration type - " + body.Name})
		return
	}

	c.IndentedJSON(200, integration)
}

func createIntegrationsKeysAndProperties(integrationType, authToken string, channelID string, pmAlert bool, svfAlert bool, disconnectAlert bool, accessKey, secretKey, bucketName, region string) (map[string]string, map[string]bool) {
	keys := make(map[string]string)
	properties := make(map[string]bool)
	switch integrationType {
	case "slack":
		keys["auth_token"] = authToken
		keys["channel_id"] = channelID
		properties[PoisonMAlert] = pmAlert
		properties[SchemaVAlert] = svfAlert
		properties[DisconEAlert] = disconnectAlert
	case "s3":
		keys["access_key"] = accessKey
		keys["secret_key"] = secretKey
		keys["bucket_name"] = bucketName
		keys["region"] = region
	}

	return keys, properties
}

func (it IntegrationsHandler) GetIntegrationDetails(c *gin.Context) {
	var body models.GetIntegrationDetailsSchema
	ok := utils.Validate(c, &body, false, nil)
	if !ok {
		return
	}
	user, err := getUserDetailsFromMiddleware(c)
	if err != nil {
		serv.Errorf("GetIntegrationDetails: Integration " + body.Name + ": " + err.Error())
		c.AbortWithStatusJSON(500, gin.H{"message": "Server error"})
		return
	}

	if body.TenantName == "" {
		body.TenantName = user.TenantName
	}

	exist, _, err := db.GetTenantByName(body.TenantName)
	if err != nil {
		serv.Errorf("GetIntegrationDetails: " + err.Error())
		c.AbortWithStatusJSON(500, gin.H{"message": "Server error"})
		return
	}
	if !exist {
		serv.Errorf("GetIntegrationDetails : tenant " + body.TenantName + " does not exist")
		c.AbortWithStatusJSON(500, gin.H{"message": "Server error"})
		return
	}
	exist, integration, err := db.GetIntegration(strings.ToLower(body.Name), body.TenantName)
	if err != nil {
		serv.Errorf("GetIntegrationDetails: Integration " + body.Name + ": " + err.Error())
		c.AbortWithStatusJSON(500, gin.H{"message": "Server error"})
		return
	} else if !exist {
		c.IndentedJSON(200, nil)
		return
	}

	if integration.Name == "slack" && integration.Keys["auth_token"] != "" {
		integration.Keys["auth_token"] = "xoxb-****"
	}

	if integration.Name == "s3" && integration.Keys["secret_key"] != "" {
		lastCharsSecretKey := integration.Keys["secret_key"][len(integration.Keys["secret_key"])-4:]
		integration.Keys["secret_key"] = "****" + lastCharsSecretKey
	}
	c.IndentedJSON(200, integration)
}

func (it IntegrationsHandler) GetAllIntegrations(c *gin.Context) {
	user, err := getUserDetailsFromMiddleware(c)
	if err != nil {
		message := "GetAllIntegrations: " + err.Error()
		serv.Errorf(message)
		c.AbortWithStatusJSON(500, gin.H{"message": message})
		return
	}

	_, integrations, err := db.GetAllIntegrationsByTenant(user.TenantName)
	if err != nil {
		serv.Errorf("GetAllIntegrations: " + err.Error())
		c.AbortWithStatusJSON(500, gin.H{"message": "Server error"})
		return
	}

	for i := 0; i < len(integrations); i++ {
		if integrations[i].Name == "slack" && integrations[i].Keys["auth_token"] != "" {
			integrations[i].Keys["auth_token"] = "xoxb-****"
		}
		if integrations[i].Name == "s3" && integrations[i].Keys["secret_key"] != "" {
			lastCharsSecretKey := integrations[i].Keys["secret_key"][len(integrations[i].Keys["secret_key"])-4:]
			integrations[i].Keys["secret_key"] = "****" + lastCharsSecretKey
		}
	}

	shouldSendAnalytics, _ := shouldSendAnalytics()
	if shouldSendAnalytics {
		user, _ := getUserDetailsFromMiddleware(c)
		analytics.SendEvent(user.Username, "user-enter-integration-page")
	}

	c.IndentedJSON(200, integrations)
}

func (it IntegrationsHandler) DisconnectIntegration(c *gin.Context) {
	var body models.DisconnectIntegrationSchema
	ok := utils.Validate(c, &body, false, nil)
	if !ok {
		return
	}
	user, err := getUserDetailsFromMiddleware(c)
	if err != nil {
		serv.Errorf("DisconnectIntegration: Integration " + body.Name + ": " + err.Error())
		c.AbortWithStatusJSON(500, gin.H{"message": "Server error"})
		return
	}

	if body.TenantName == "" {
		body.TenantName = user.TenantName
	}

	exist, _, err := db.GetTenantByName(body.TenantName)
	if err != nil {
		serv.Errorf("DisconnectIntegration: " + err.Error())
		c.AbortWithStatusJSON(500, gin.H{"message": "Server error"})
		return
	}
	if !exist {
		serv.Errorf("DisconnectIntegration : tenant " + body.TenantName + " does not exist")
		c.AbortWithStatusJSON(500, gin.H{"message": "Server error"})
		return
	}

	integrationType := strings.ToLower(body.Name)
	err = db.DeleteIntegration(integrationType, body.TenantName)
	if err != nil {
		serv.Errorf("DisconnectIntegration: Integration " + body.Name + ": " + err.Error())
		c.AbortWithStatusJSON(500, gin.H{"message": "Server error"})
		return
	}

	if body.TenantName != conf.GlobalAccountName {
		body.TenantName = strings.ToLower(body.TenantName)
	}

	integrationUpdate := models.Integration{
		Name:       strings.ToLower(body.Name),
		Keys:       nil,
		Properties: nil,
		TenantName: body.TenantName,
	}

	msg, err := json.Marshal(integrationUpdate)
	if err != nil {
		serv.Errorf("DisconnectIntegration: Integration " + body.Name + ": " + err.Error())
		c.AbortWithStatusJSON(500, gin.H{"message": "Server error"})
		return
	}
	err = serv.sendInternalAccountMsgWithReply(serv.GlobalAccount(), INTEGRATIONS_UPDATES_SUBJ, _EMPTY_, nil, msg, true)
	if err != nil {
		serv.Errorf("DisconnectIntegration: Integration " + body.Name + ": " + err.Error())
		c.AbortWithStatusJSON(500, gin.H{"message": "Server error"})
		return
	}

	switch body.Name {
	case "slack":
		update := models.SdkClientsUpdates{
			Type:   sendNotificationType,
			Update: false,
		}
		serv.SendUpdateToClients(update)
	}

	shouldSendAnalytics, _ := shouldSendAnalytics()
	if shouldSendAnalytics {
		user, _ := getUserDetailsFromMiddleware(c)
		analytics.SendEvent(user.Username, "user-disconnect-integration-"+integrationType)
	}
	c.IndentedJSON(200, gin.H{})
}

func (it IntegrationsHandler) RequestIntegration(c *gin.Context) {
	var body models.RequestIntegrationSchema
	ok := utils.Validate(c, &body, false, nil)
	if !ok {
		return
	}

	shouldSendAnalytics, _ := shouldSendAnalytics()
	if shouldSendAnalytics {
		user, _ := getUserDetailsFromMiddleware(c)
		param := analytics.EventParam{
			Name:  "request-content",
			Value: body.RequestContent,
		}
		analyticsParams := []analytics.EventParam{param}
		analytics.SendEventWithParams(user.Username, analyticsParams, "user-request-integration")
	}

	c.IndentedJSON(200, gin.H{})
}<|MERGE_RESOLUTION|>--- conflicted
+++ resolved
@@ -29,13 +29,7 @@
 type IntegrationsHandler struct{ S *Server }
 
 func (it IntegrationsHandler) CreateIntegration(c *gin.Context) {
-<<<<<<< HEAD
-	// if err := DenyForSandboxEnv(c); err != nil {
-	// 	return
-	// }
 	var message string
-=======
->>>>>>> 9e109929
 	var body models.CreateIntegrationSchema
 	ok := utils.Validate(c, &body, false, nil)
 	if !ok {
