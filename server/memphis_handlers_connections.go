--- conflicted
+++ resolved
@@ -140,13 +140,8 @@
 	return nil
 }
 
-<<<<<<< HEAD
 func (mci *memphisClientInfo) updateDisconnection(tenantName string, notify func(tenantName, title, message, msgType string) error) error {
-	if mci.connectionId == "" {
-=======
-func (mci *memphisClientInfo) updateDisconnection(tenantName string) error {
 	if mci.connectionId == _EMPTY_ {
->>>>>>> 04aded25
 		return nil
 	}
 
