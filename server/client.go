// Copyright 2012-2023 The NATS Authors
// Licensed under the Apache License, Version 2.0 (the "License");
// you may not use this file except in compliance with the License.
// You may obtain a copy of the License at
//
// http://www.apache.org/licenses/LICENSE-2.0
//
// Unless required by applicable law or agreed to in writing, software
// distributed under the License is distributed on an "AS IS" BASIS,
// WITHOUT WARRANTIES OR CONDITIONS OF ANY KIND, either express or implied.
// See the License for the specific language governing permissions and
// limitations under the License.

package server

import (
	"bytes"
	"crypto/tls"
	"crypto/x509"
	"encoding/json"
	"errors"
	"fmt"
	"io"
	"math/rand"
	"net"
	"net/http"
	"net/url"
	"regexp"
	"runtime"
	"strconv"
	"strings"
	"sync"
	"sync/atomic"
	"time"

	"github.com/klauspost/compress/s2"
	"github.com/nats-io/jwt/v2"
)

// Type of client connection.
const (
	// CLIENT is an end user.
	CLIENT = iota
	// ROUTER represents another server in the cluster.
	ROUTER
	// GATEWAY is a link between 2 clusters.
	GATEWAY
	// SYSTEM is an internal system client.
	SYSTEM
	// LEAF is for leaf node connections.
	LEAF
	// JETSTREAM is an internal jetstream client.
	JETSTREAM
	// ACCOUNT is for the internal client for accounts.
	ACCOUNT
)

// Extended type of a CLIENT connection. This is returned by c.clientType()
// and indicate what type of client connection we are dealing with.
// If invoked on a non CLIENT connection, NON_CLIENT type is returned.
const (
	// If the connection is not a CLIENT connection.
	NON_CLIENT = iota
	// Regular NATS client.
	NATS
	// MQTT client.
	MQTT
	// Websocket client.
	WS
)

const (
	// ClientProtoZero is the original Client protocol from 2009.
	// http://nats.io/documentation/internals/nats-protocol/
	ClientProtoZero = iota
	// ClientProtoInfo signals a client can receive more then the original INFO block.
	// This can be used to update clients on other cluster members, etc.
	ClientProtoInfo
)

const (
	pingProto = "PING" + _CRLF_
	pongProto = "PONG" + _CRLF_
	errProto  = "-ERR '%s'" + _CRLF_
	okProto   = "+OK" + _CRLF_
)

// TLS Hanshake client types
const (
	tlsHandshakeLeaf = "leafnode"
	tlsHandshakeMQTT = "mqtt"
)

const (
	// Scratch buffer size for the processMsg() calls.
	msgScratchSize  = 1024
	msgHeadProto    = "RMSG "
	msgHeadProtoLen = len(msgHeadProto)

	// For controlling dynamic buffer sizes.
	startBufSize    = 512   // For INFO/CONNECT block
	minBufSize      = 64    // Smallest to shrink to for PING/PONG
	maxBufSize      = 65536 // 64k
	shortsToShrink  = 2     // Trigger to shrink dynamic buffers
	maxFlushPending = 10    // Max fsps to have in order to wait for writeLoop
	readLoopReport  = 2 * time.Second

	// Server should not send a PING (for RTT) before the first PONG has
	// been sent to the client. However, in case some client libs don't
	// send CONNECT+PING, cap the maximum time before server can send
	// the RTT PING.
	maxNoRTTPingBeforeFirstPong = 2 * time.Second

	// For stalling fast producers
	stallClientMinDuration = 100 * time.Millisecond
	stallClientMaxDuration = time.Second
)

var readLoopReportThreshold = readLoopReport

// Represent client booleans with a bitmask
type clientFlag uint16

const (
	hdrLine      = "NATS/1.0\r\n"
	emptyHdrLine = "NATS/1.0\r\n\r\n"
)

// Some client state represented as flags
const (
	connectReceived        clientFlag = 1 << iota // The CONNECT proto has been received
	infoReceived                                  // The INFO protocol has been received
	firstPongSent                                 // The first PONG has been sent
	handshakeComplete                             // For TLS clients, indicate that the handshake is complete
	flushOutbound                                 // Marks client as having a flushOutbound call in progress.
	noReconnect                                   // Indicate that on close, this connection should not attempt a reconnect
	closeConnection                               // Marks that closeConnection has already been called.
	connMarkedClosed                              // Marks that markConnAsClosed has already been called.
	writeLoopStarted                              // Marks that the writeLoop has been started.
	skipFlushOnClose                              // Marks that flushOutbound() should not be called on connection close.
	expectConnect                                 // Marks if this connection is expected to send a CONNECT
	connectProcessFinished                        // Marks if this connection has finished the connect process.
	compressionNegotiated                         // Marks if this connection has negotiated compression level with remote.
	didTLSFirst                                   // Marks if this connection requested and was accepted doing the TLS handshake first (prior to INFO).
)

// set the flag (would be equivalent to set the boolean to true)
func (cf *clientFlag) set(c clientFlag) {
	*cf |= c
}

// clear the flag (would be equivalent to set the boolean to false)
func (cf *clientFlag) clear(c clientFlag) {
	*cf &= ^c
}

// isSet returns true if the flag is set, false otherwise
func (cf clientFlag) isSet(c clientFlag) bool {
	return cf&c != 0
}

// setIfNotSet will set the flag `c` only if that flag was not already
// set and return true to indicate that the flag has been set. Returns
// false otherwise.
func (cf *clientFlag) setIfNotSet(c clientFlag) bool {
	if *cf&c == 0 {
		*cf |= c
		return true
	}
	return false
}

// ClosedState is the reason client was closed. This will
// be passed into calls to clearConnection, but will only
// be stored in ConnInfo for monitoring.
type ClosedState int

const (
	ClientClosed = ClosedState(iota + 1)
	AuthenticationTimeout
	AuthenticationViolation
	TLSHandshakeError
	SlowConsumerPendingBytes
	SlowConsumerWriteDeadline
	WriteError
	ReadError
	ParseError
	StaleConnection
	ProtocolViolation
	BadClientProtocolVersion
	WrongPort
	MaxAccountConnectionsExceeded
	MaxConnectionsExceeded
	MaxPayloadExceeded
	MaxControlLineExceeded
	MaxSubscriptionsExceeded
	DuplicateRoute
	RouteRemoved
	ServerShutdown
	AuthenticationExpired
	WrongGateway
	MissingAccount
	Revocation
	InternalClient
	MsgHeaderViolation
	NoRespondersRequiresHeaders
	ClusterNameConflict
	DuplicateRemoteLeafnodeConnection
	DuplicateClientID
	DuplicateServerName
	MinimumVersionRequired
	ClusterNamesIdentical
	Kicked
)

// Some flags passed to processMsgResults
const pmrNoFlag int = 0
const (
	pmrCollectQueueNames int = 1 << iota
	pmrIgnoreEmptyQueueFilter
	pmrAllowSendFromRouteToRoute
	pmrMsgImportedFromService
)

type client struct {
	// Here first because of use of atomics, and memory alignment.
	stats
	gwReplyMapping
	kind  int
	srv   *Server
	acc   *Account
	perms *permissions
	in    readCache
	parseState
	opts       ClientOpts
	rrTracking *rrTracking
	mpay       int32
	msubs      int32
	mcl        int32
	mu         sync.Mutex
	cid        uint64
	start      time.Time
	nonce      []byte
	pubKey     string
	nc         net.Conn
	ncs        atomic.Value
	out        outbound
	user       *NkeyUser
	host       string
	port       uint16
	subs       map[string]*subscription
	replies    map[string]*resp
	mperms     *msgDeny
	darray     []string
	pcd        map[*client]struct{}
	atmr       *time.Timer
	expires    time.Time
	ping       pinfo
	msgb       [msgScratchSize]byte
	last       time.Time
	lastIn     time.Time

	headers bool

	rtt      time.Duration
	rttStart time.Time

	route *route
	gw    *gateway
	leaf  *leaf
	ws    *websocket
	mqtt  *mqtt

	flags clientFlag // Compact booleans into a single field. Size will be increased when needed.

	rref byte

	trace bool
	echo  bool
	noIcb bool

	tags    jwt.TagList
	nameTag string

	tlsTo *time.Timer

	memphisInfo memphisClientInfo // ** added by Memphis
}

// ** added by Memphis
type memphisClientInfo struct {
	username     string
	connectionId string `json:"connection_id,omitempty"`
	isNative     bool
}

// ** added by Memphis

type rrTracking struct {
	rmap map[string]*remoteLatency
	ptmr *time.Timer
	lrt  time.Duration
}

// Struct for PING initiation from the server.
type pinfo struct {
	tmr *time.Timer
	out int
}

// outbound holds pending data for a socket.
type outbound struct {
	nb  net.Buffers   // Pending buffers for send, each has fixed capacity as per nbPool below.
	wnb net.Buffers   // Working copy of "nb", reused on each flushOutbound call, partial writes may leave entries here for next iteration.
	pb  int64         // Total pending/queued bytes.
	fsp int32         // Flush signals that are pending per producer from readLoop's pcd.
	sg  *sync.Cond    // To signal writeLoop that there is data to flush.
	wdl time.Duration // Snapshot of write deadline.
	mp  int64         // Snapshot of max pending for client.
	lft time.Duration // Last flush time for Write.
	stc chan struct{} // Stall chan we create to slow down producers on overrun, e.g. fan-in.
	cw  *s2.Writer
}

const nbPoolSizeSmall = 512   // Underlying array size of small buffer
const nbPoolSizeMedium = 4096 // Underlying array size of medium buffer
const nbPoolSizeLarge = 65536 // Underlying array size of large buffer

var nbPoolSmall = &sync.Pool{
	New: func() any {
		b := [nbPoolSizeSmall]byte{}
		return &b
	},
}

var nbPoolMedium = &sync.Pool{
	New: func() any {
		b := [nbPoolSizeMedium]byte{}
		return &b
	},
}

var nbPoolLarge = &sync.Pool{
	New: func() any {
		b := [nbPoolSizeLarge]byte{}
		return &b
	},
}

// nbPoolGet returns a frame that is a best-effort match for the given size.
// Once a pooled frame is no longer needed, it should be recycled by passing
// it to nbPoolPut.
func nbPoolGet(sz int) []byte {
	switch {
	case sz <= nbPoolSizeSmall:
		return nbPoolSmall.Get().(*[nbPoolSizeSmall]byte)[:0]
	case sz <= nbPoolSizeMedium:
		return nbPoolMedium.Get().(*[nbPoolSizeMedium]byte)[:0]
	default:
		return nbPoolLarge.Get().(*[nbPoolSizeLarge]byte)[:0]
	}
}

// nbPoolPut recycles a frame that was retrieved from nbPoolGet. It is not
// safe to return multiple slices referring to chunks of the same underlying
// array as this may create overlaps when the buffers are returned to their
// original size, resulting in race conditions.
func nbPoolPut(b []byte) {
	switch cap(b) {
	case nbPoolSizeSmall:
		b := (*[nbPoolSizeSmall]byte)(b[0:nbPoolSizeSmall])
		nbPoolSmall.Put(b)
	case nbPoolSizeMedium:
		b := (*[nbPoolSizeMedium]byte)(b[0:nbPoolSizeMedium])
		nbPoolMedium.Put(b)
	case nbPoolSizeLarge:
		b := (*[nbPoolSizeLarge]byte)(b[0:nbPoolSizeLarge])
		nbPoolLarge.Put(b)
	default:
		// Ignore frames that are the wrong size, this might happen
		// with WebSocket/MQTT messages as they are framed
	}
}

type perm struct {
	allow *Sublist
	deny  *Sublist
}

type permissions struct {
	// Have these 2 first for memory alignment due to the use of atomic.
	pcsz   int32
	prun   int32
	sub    perm
	pub    perm
	resp   *ResponsePermission
	pcache sync.Map
}

// This is used to dynamically track responses and reply subjects
// for dynamic permissioning.
type resp struct {
	t time.Time
	n int
}

// msgDeny is used when a user permission for subscriptions has a deny
// clause but a subscription could be made that is of broader scope.
// e.g. deny = "foo", but user subscribes to "*". That subscription should
// succeed but no message sent on foo should be delivered.
type msgDeny struct {
	deny   *Sublist
	dcache map[string]bool
}

// routeTarget collects information regarding routes and queue groups for
// sending information to a remote.
type routeTarget struct {
	sub *subscription
	qs  []byte
	_qs [32]byte
}

const (
	maxResultCacheSize   = 512
	maxDenyPermCacheSize = 256
	maxPermCacheSize     = 128
	pruneSize            = 32
	routeTargetInit      = 8
	replyPermLimit       = 4096
)

// Represent read cache booleans with a bitmask
type readCacheFlag uint16

const (
	hasMappings         readCacheFlag = 1 << iota // For account subject mappings.
	switchToCompression readCacheFlag = 1 << 1
)

const sysGroup = "_sys_"

// Used in readloop to cache hot subject lookups and group statistics.
type readCache struct {
	// These are for clients who are bound to a single account.
	genid   uint64
	results map[string]*SublistResult

	// This is for routes and gateways to have their own L1 as well that is account aware.
	pacache map[string]*perAccountCache

	// This is for when we deliver messages across a route. We use this structure
	// to make sure to only send one message and properly scope to queues as needed.
	rts []routeTarget

	prand *rand.Rand

	// These are all temporary totals for an invocation of a read in readloop.
	msgs  int32
	bytes int32
	subs  int32

	rsz int32 // Read buffer size
	srs int32 // Short reads, used for dynamic buffer resizing.

	// These are for readcache flags to avoid locks.
	flags readCacheFlag

	// Capture the time we started processing our readLoop.
	start time.Time
}

// set the flag (would be equivalent to set the boolean to true)
func (rcf *readCacheFlag) set(c readCacheFlag) {
	*rcf |= c
}

// clear the flag (would be equivalent to set the boolean to false)
func (rcf *readCacheFlag) clear(c readCacheFlag) {
	*rcf &= ^c
}

// isSet returns true if the flag is set, false otherwise
func (rcf readCacheFlag) isSet(c readCacheFlag) bool {
	return rcf&c != 0
}

const (
	defaultMaxPerAccountCacheSize   = 4096
	defaultPrunePerAccountCacheSize = 256
	defaultClosedSubsCheckInterval  = 5 * time.Minute
)

var (
	maxPerAccountCacheSize   = defaultMaxPerAccountCacheSize
	prunePerAccountCacheSize = defaultPrunePerAccountCacheSize
	closedSubsCheckInterval  = defaultClosedSubsCheckInterval
)

// perAccountCache is for L1 semantics for inbound messages from a route or gateway to mimic the performance of clients.
type perAccountCache struct {
	acc     *Account
	results *SublistResult
	genid   uint64
}

func (c *client) String() (id string) {
	loaded := c.ncs.Load()
	if loaded != nil {
		return loaded.(string)
	}

	return _EMPTY_
}

// GetNonce returns the nonce that was presented to the user on connection
func (c *client) GetNonce() []byte {
	c.mu.Lock()
	defer c.mu.Unlock()

	return c.nonce
}

// GetName returns the application supplied name for the connection.
func (c *client) GetName() string {
	c.mu.Lock()
	name := c.opts.Name
	c.mu.Unlock()
	return name
}

// GetOpts returns the client options provided by the application.
func (c *client) GetOpts() *ClientOpts {
	return &c.opts
}

// GetTLSConnectionState returns the TLS ConnectionState if TLS is enabled, nil
// otherwise. Implements the ClientAuth interface.
func (c *client) GetTLSConnectionState() *tls.ConnectionState {
	c.mu.Lock()
	defer c.mu.Unlock()
	if c.nc == nil {
		return nil
	}
	tc, ok := c.nc.(*tls.Conn)
	if !ok {
		return nil
	}
	state := tc.ConnectionState()
	return &state
}

// For CLIENT connections, this function returns the client type, that is,
// NATS (for regular clients), MQTT or WS for websocket.
// If this is invoked for a non CLIENT connection, NON_CLIENT is returned.
//
// This function does not lock the client and accesses fields that are supposed
// to be immutable and therefore it can be invoked outside of the client's lock.
func (c *client) clientType() int {
	switch c.kind {
	case CLIENT:
		if c.isMqtt() {
			return MQTT
		} else if c.isWebsocket() {
			return WS
		}
		return NATS
	default:
		return NON_CLIENT
	}
}

var clientTypeStringMap = map[int]string{
	NON_CLIENT: _EMPTY_,
	NATS:       "nats",
	WS:         "websocket",
	MQTT:       "mqtt",
}

func (c *client) clientTypeString() string {
	if typeStringVal, ok := clientTypeStringMap[c.clientType()]; ok {
		return typeStringVal
	}
	return _EMPTY_
}

// This is the main subscription struct that indicates
// interest in published messages.
// FIXME(dlc) - This is getting bloated for normal subs, need
// to optionally have an opts section for non-normal stuff.
type subscription struct {
	client  *client
	im      *streamImport // This is for import stream support.
	rsi     bool
	si      bool
	shadow  []*subscription // This is to track shadowed accounts.
	icb     msgHandler
	subject []byte
	queue   []byte
	sid     []byte
	origin  []byte
	nm      int64
	max     int64
	qw      int32
	closed  int32
	mqtt    *mqttSub
}

// Indicate that this subscription is closed.
// This is used in pruning of route and gateway cache items.
func (s *subscription) close() {
	atomic.StoreInt32(&s.closed, 1)
}

// Return true if this subscription was unsubscribed
// or its connection has been closed.
func (s *subscription) isClosed() bool {
	return atomic.LoadInt32(&s.closed) == 1
}

type ClientOpts struct {
	Echo         bool   `json:"echo"`
	Verbose      bool   `json:"verbose"`
	Pedantic     bool   `json:"pedantic"`
	TLSRequired  bool   `json:"tls_required"`
	Nkey         string `json:"nkey,omitempty"`
	JWT          string `json:"jwt,omitempty"`
	Sig          string `json:"sig,omitempty"`
	Token        string `json:"auth_token,omitempty"`
	Username     string `json:"user,omitempty"`
	Password     string `json:"pass,omitempty"`
	Name         string `json:"name"`
	Lang         string `json:"lang"`
	Version      string `json:"version"`
	Protocol     int    `json:"protocol"`
	Account      string `json:"account,omitempty"`
	AccountNew   bool   `json:"new_account,omitempty"`
	Headers      bool   `json:"headers,omitempty"`
	NoResponders bool   `json:"no_responders,omitempty"`

	// Routes and Leafnodes only
	Import *SubjectPermission `json:"import,omitempty"`
	Export *SubjectPermission `json:"export,omitempty"`

	// Leafnodes
	RemoteAccount string `json:"remote_account,omitempty"`
}

var defaultOpts = ClientOpts{Verbose: true, Pedantic: true, Echo: true}
var internalOpts = ClientOpts{Verbose: false, Pedantic: false, Echo: false}

func (c *client) setTraceLevel() {
	if c.kind == SYSTEM && !(atomic.LoadInt32(&c.srv.logging.traceSysAcc) != 0) {
		c.trace = false
	} else {
		c.trace = (atomic.LoadInt32(&c.srv.logging.trace) != 0)
	}
}

// Lock should be held
func (c *client) initClient() {
	s := c.srv
	c.cid = atomic.AddUint64(&s.gcid, 1)

	// Outbound data structure setup
	c.out.sg = sync.NewCond(&(c.mu))
	opts := s.getOpts()
	// Snapshots to avoid mutex access in fast paths.
	c.out.wdl = opts.WriteDeadline
	c.out.mp = opts.MaxPending
	// Snapshot max control line since currently can not be changed on reload and we
	// were checking it on each call to parse. If this changes and we allow MaxControlLine
	// to be reloaded without restart, this code will need to change.
	c.mcl = int32(opts.MaxControlLine)
	if c.mcl == 0 {
		c.mcl = MAX_CONTROL_LINE_SIZE
	}

	c.subs = make(map[string]*subscription)
	c.echo = true

	c.setTraceLevel()

	// This is a scratch buffer used for processMsg()
	// The msg header starts with "RMSG ", which can be used
	// for both local and routes.
	// in bytes that is [82 77 83 71 32].
	c.msgb = [msgScratchSize]byte{82, 77, 83, 71, 32}

	// This is to track pending clients that have data to be flushed
	// after we process inbound msgs from our own connection.
	c.pcd = make(map[*client]struct{})

	// snapshot the string version of the connection
	var conn string
	if c.nc != nil {
		if addr := c.nc.RemoteAddr(); addr != nil {
			if conn = addr.String(); conn != _EMPTY_ {
				host, port, _ := net.SplitHostPort(conn)
				iPort, _ := strconv.Atoi(port)
				c.host, c.port = host, uint16(iPort)
				if c.isWebsocket() && c.ws.clientIP != _EMPTY_ {
					cip := c.ws.clientIP
					// Surround IPv6 addresses with square brackets, as
					// net.JoinHostPort would do...
					if strings.Contains(cip, ":") {
						cip = "[" + cip + "]"
					}
					conn = fmt.Sprintf("%s/%s", cip, conn)
				}
				// Now that we have extracted host and port, escape
				// the string because it is going to be used in Sprintf
				conn = strings.ReplaceAll(conn, "%", "%%")
			}
		}
	}

	switch c.kind {
	case CLIENT:
		switch c.clientType() {
		case NATS:
			c.ncs.Store(fmt.Sprintf("%s - cid:%d", conn, c.cid))
		case WS:
			c.ncs.Store(fmt.Sprintf("%s - wid:%d", conn, c.cid))
		case MQTT:
			var ws string
			if c.isWebsocket() {
				ws = "_ws"
			}
			c.ncs.Store(fmt.Sprintf("%s - mid%s:%d", conn, ws, c.cid))
		}
	case ROUTER:
		c.ncs.Store(fmt.Sprintf("%s - rid:%d", conn, c.cid))
	case GATEWAY:
		c.ncs.Store(fmt.Sprintf("%s - gid:%d", conn, c.cid))
	case LEAF:
		var ws string
		if c.isWebsocket() {
			ws = "_ws"
		}
		c.ncs.Store(fmt.Sprintf("%s - lid%s:%d", conn, ws, c.cid))
	case SYSTEM:
		c.ncs.Store("SYSTEM")
	case JETSTREAM:
		c.ncs.Store("JETSTREAM")
	case ACCOUNT:
		c.ncs.Store("ACCOUNT")
	}
}

// RemoteAddress expose the Address of the client connection,
// nil when not connected or unknown
func (c *client) RemoteAddress() net.Addr {
	c.mu.Lock()
	defer c.mu.Unlock()

	if c.nc == nil {
		return nil
	}

	return c.nc.RemoteAddr()
}

// Helper function to report errors.
func (c *client) reportErrRegisterAccount(acc *Account, err error) {
	if err == ErrTooManyAccountConnections {
		c.maxAccountConnExceeded()
		return
	}
	c.Errorf("Problem registering with account %q: %s", acc.Name, err)
	c.sendErr("Failed Account Registration")
}

// Kind returns the client kind and will be one of the defined constants like CLIENT, ROUTER, GATEWAY, LEAF
func (c *client) Kind() int {
	c.mu.Lock()
	kind := c.kind
	c.mu.Unlock()

	return kind
}

// registerWithAccount will register the given user with a specific
// account. This will change the subject namespace.
func (c *client) registerWithAccount(acc *Account) error {
	if acc == nil {
		return ErrBadAccount
	}
	acc.mu.RLock()
	bad := acc.sl == nil
	acc.mu.RUnlock()
	if bad {
		return ErrBadAccount
	}
	// If we were previously registered, usually to $G, do accounting here to remove.
	if c.acc != nil {
		if prev := c.acc.removeClient(c); prev == 1 && c.srv != nil {
			c.srv.decActiveAccounts()
		}
	}

	c.mu.Lock()
	kind := c.kind
	srv := c.srv
	c.acc = acc
	c.applyAccountLimits()
	c.mu.Unlock()

	// Check if we have a max connections violation
	if kind == CLIENT && acc.MaxTotalConnectionsReached() {
		return ErrTooManyAccountConnections
	} else if kind == LEAF && acc.MaxTotalLeafNodesReached() {
		return ErrTooManyAccountConnections
	}

	// Add in new one.
	if prev := acc.addClient(c); prev == 0 && srv != nil {
		srv.incActiveAccounts()
	}

	return nil
}

// Helper to determine if we have met or exceeded max subs.
func (c *client) subsAtLimit() bool {
	return c.msubs != jwt.NoLimit && len(c.subs) >= int(c.msubs)
}

func minLimit(value *int32, limit int32) bool {
	v := atomic.LoadInt32(value)
	if v != jwt.NoLimit {
		if limit != jwt.NoLimit {
			if limit < v {
				atomic.StoreInt32(value, limit)
				return true
			}
		}
	} else if limit != jwt.NoLimit {
		atomic.StoreInt32(value, limit)
		return true
	}
	return false
}

// Apply account limits
// Lock is held on entry.
// FIXME(dlc) - Should server be able to override here?
func (c *client) applyAccountLimits() {
	if c.acc == nil || (c.kind != CLIENT && c.kind != LEAF) {
		return
	}
	atomic.StoreInt32(&c.mpay, jwt.NoLimit)
	c.msubs = jwt.NoLimit
	if c.opts.JWT != _EMPTY_ { // user jwt implies account
		if uc, _ := jwt.DecodeUserClaims(c.opts.JWT); uc != nil {
			c.mpay = int32(uc.Limits.Payload)
			c.msubs = int32(uc.Limits.Subs)
			if uc.IssuerAccount != _EMPTY_ && uc.IssuerAccount != uc.Issuer {
				if scope, ok := c.acc.signingKeys[uc.Issuer]; ok {
					if userScope, ok := scope.(*jwt.UserScope); ok {
						// if signing key disappeared or changed and we don't get here, the client will be disconnected
						c.mpay = int32(userScope.Template.Limits.Payload)
						c.msubs = int32(userScope.Template.Limits.Subs)
					}
				}
			}
		}
	}
	minLimit(&c.mpay, c.acc.mpay)
	minLimit(&c.msubs, c.acc.msubs)
	s := c.srv
	opts := s.getOpts()
	mPay := opts.MaxPayload
	// options encode unlimited differently
	if mPay == 0 {
		mPay = jwt.NoLimit
	}
	mSubs := int32(opts.MaxSubs)
	if mSubs == 0 {
		mSubs = jwt.NoLimit
	}
	wasUnlimited := c.mpay == jwt.NoLimit
	if minLimit(&c.mpay, mPay) && !wasUnlimited {
		c.Errorf("Max Payload set to %d from server overrides account or user config", opts.MaxPayload)
	}
	wasUnlimited = c.msubs == jwt.NoLimit
	if minLimit(&c.msubs, mSubs) && !wasUnlimited {
		c.Errorf("Max Subscriptions set to %d from server overrides account or user config", opts.MaxSubs)
	}
	if c.subsAtLimit() {
		go func() {
			c.maxSubsExceeded()
			time.Sleep(20 * time.Millisecond)
			c.closeConnection(MaxSubscriptionsExceeded)
		}()
	}
}

// RegisterUser allows auth to call back into a new client
// with the authenticated user. This is used to map
// any permissions into the client and setup accounts.
func (c *client) RegisterUser(user *User) {
	// Register with proper account and sublist.
	if user.Account != nil {
		if err := c.registerWithAccount(user.Account); err != nil {
			c.reportErrRegisterAccount(user.Account, err)
			return
		}
	}

	c.mu.Lock()

	// Assign permissions.
	if user.Permissions == nil {
		// Reset perms to nil in case client previously had them.
		c.perms = nil
		c.mperms = nil
	} else {
		c.setPermissions(user.Permissions)
	}

	// allows custom authenticators to set a username to be reported in
	// server events and more
	if user.Username != _EMPTY_ {
		c.opts.Username = user.Username
	}

	// if a deadline time stamp is set we start a timer to disconnect the user at that time
	if !user.ConnectionDeadline.IsZero() {
		c.setExpirationTimerUnlocked(time.Until(user.ConnectionDeadline))
	}

	c.mu.Unlock()
}

// RegisterNkeyUser allows auth to call back into a new nkey
// client with the authenticated user. This is used to map
// any permissions into the client and setup accounts.
func (c *client) RegisterNkeyUser(user *NkeyUser) error {
	// Register with proper account and sublist.
	if user.Account != nil {
		if err := c.registerWithAccount(user.Account); err != nil {
			c.reportErrRegisterAccount(user.Account, err)
			return err
		}
	}

	c.mu.Lock()
	c.user = user
	// Assign permissions.
	if user.Permissions == nil {
		// Reset perms to nil in case client previously had them.
		c.perms = nil
		c.mperms = nil
	} else {
		c.setPermissions(user.Permissions)
	}
	c.mu.Unlock()
	return nil
}

func splitSubjectQueue(sq string) ([]byte, []byte, error) {
	vals := strings.Fields(strings.TrimSpace(sq))
	s := []byte(vals[0])
	var q []byte
	if len(vals) == 2 {
		q = []byte(vals[1])
	} else if len(vals) > 2 {
		return nil, nil, fmt.Errorf("invalid subject-queue %q", sq)
	}
	return s, q, nil
}

// Initializes client.perms structure.
// Lock is held on entry.
func (c *client) setPermissions(perms *Permissions) {
	if perms == nil {
		return
	}
	c.perms = &permissions{}

	// Loop over publish permissions
	if perms.Publish != nil {
		if perms.Publish.Allow != nil {
			c.perms.pub.allow = NewSublistWithCache()
		}
		for _, pubSubject := range perms.Publish.Allow {
			sub := &subscription{subject: []byte(pubSubject)}
			c.perms.pub.allow.Insert(sub)
		}
		if len(perms.Publish.Deny) > 0 {
			c.perms.pub.deny = NewSublistWithCache()
		}
		for _, pubSubject := range perms.Publish.Deny {
			sub := &subscription{subject: []byte(pubSubject)}
			c.perms.pub.deny.Insert(sub)
		}
	}

	// Check if we are allowed to send responses.
	if perms.Response != nil {
		rp := *perms.Response
		c.perms.resp = &rp
		c.replies = make(map[string]*resp)
	}

	// Loop over subscribe permissions
	if perms.Subscribe != nil {
		var err error
		if len(perms.Subscribe.Allow) > 0 {
			c.perms.sub.allow = NewSublistWithCache()
		}
		for _, subSubject := range perms.Subscribe.Allow {
			sub := &subscription{}
			sub.subject, sub.queue, err = splitSubjectQueue(subSubject)
			if err != nil {
				c.Errorf("%s", err.Error())
				continue
			}
			c.perms.sub.allow.Insert(sub)
		}
		if len(perms.Subscribe.Deny) > 0 {
			c.perms.sub.deny = NewSublistWithCache()
			// Also hold onto this array for later.
			c.darray = perms.Subscribe.Deny
		}
		for _, subSubject := range perms.Subscribe.Deny {
			sub := &subscription{}
			sub.subject, sub.queue, err = splitSubjectQueue(subSubject)
			if err != nil {
				c.Errorf("%s", err.Error())
				continue
			}
			c.perms.sub.deny.Insert(sub)
		}
	}

	// If we are a leafnode and we are the hub copy the extracted perms
	// to resend back to soliciting server. These are reversed from the
	// way routes interpret them since this is how the soliciting server
	// will receive these back in an update INFO.
	if c.isHubLeafNode() {
		c.opts.Import = perms.Subscribe
		c.opts.Export = perms.Publish
	}
}

// Build public permissions from internal ones.
// Used for user info requests.
func (c *client) publicPermissions() *Permissions {
	c.mu.Lock()
	defer c.mu.Unlock()

	if c.perms == nil {
		return nil
	}
	perms := &Permissions{
		Publish:   &SubjectPermission{},
		Subscribe: &SubjectPermission{},
	}

	_subs := [32]*subscription{}

	// Publish
	if c.perms.pub.allow != nil {
		subs := _subs[:0]
		c.perms.pub.allow.All(&subs)
		for _, sub := range subs {
			perms.Publish.Allow = append(perms.Publish.Allow, string(sub.subject))
		}
	}
	if c.perms.pub.deny != nil {
		subs := _subs[:0]
		c.perms.pub.deny.All(&subs)
		for _, sub := range subs {
			perms.Publish.Deny = append(perms.Publish.Deny, string(sub.subject))
		}
	}
	// Subsribe
	if c.perms.sub.allow != nil {
		subs := _subs[:0]
		c.perms.sub.allow.All(&subs)
		for _, sub := range subs {
			perms.Subscribe.Allow = append(perms.Subscribe.Allow, string(sub.subject))
		}
	}
	if c.perms.sub.deny != nil {
		subs := _subs[:0]
		c.perms.sub.deny.All(&subs)
		for _, sub := range subs {
			perms.Subscribe.Deny = append(perms.Subscribe.Deny, string(sub.subject))
		}
	}
	// Responses.
	if c.perms.resp != nil {
		rp := *c.perms.resp
		perms.Response = &rp
	}

	return perms
}

type denyType int

const (
	pub = denyType(iota + 1)
	sub
	both
)

// Merge client.perms structure with additional pub deny permissions
// Lock is held on entry.
func (c *client) mergeDenyPermissions(what denyType, denyPubs []string) {
	if len(denyPubs) == 0 {
		return
	}
	if c.perms == nil {
		c.perms = &permissions{}
	}
	var perms []*perm
	switch what {
	case pub:
		perms = []*perm{&c.perms.pub}
	case sub:
		perms = []*perm{&c.perms.sub}
	case both:
		perms = []*perm{&c.perms.pub, &c.perms.sub}
	}
	for _, p := range perms {
		if p.deny == nil {
			p.deny = NewSublistWithCache()
		}
	FOR_DENY:
		for _, subj := range denyPubs {
			r := p.deny.Match(subj)
			for _, v := range r.qsubs {
				for _, s := range v {
					if string(s.subject) == subj {
						continue FOR_DENY
					}
				}
			}
			for _, s := range r.psubs {
				if string(s.subject) == subj {
					continue FOR_DENY
				}
			}
			sub := &subscription{subject: []byte(subj)}
			p.deny.Insert(sub)
		}
	}
}

// Merge client.perms structure with additional pub deny permissions
// Client lock must not be held on entry
func (c *client) mergeDenyPermissionsLocked(what denyType, denyPubs []string) {
	c.mu.Lock()
	c.mergeDenyPermissions(what, denyPubs)
	c.mu.Unlock()
}

// Check to see if we have an expiration for the user JWT via base claims.
// FIXME(dlc) - Clear on connect with new JWT.
func (c *client) setExpiration(claims *jwt.ClaimsData, validFor time.Duration) {
	if claims.Expires == 0 {
		if validFor != 0 {
			c.setExpirationTimer(validFor)
		}
		return
	}
	expiresAt := time.Duration(0)
	tn := time.Now().Unix()
	if claims.Expires > tn {
		expiresAt = time.Duration(claims.Expires-tn) * time.Second
	}
	if validFor != 0 && validFor < expiresAt {
		c.setExpirationTimer(validFor)
	} else {
		c.setExpirationTimer(expiresAt)
	}
}

// This will load up the deny structure used for filtering delivered
// messages based on a deny clause for subscriptions.
// Lock should be held.
func (c *client) loadMsgDenyFilter() {
	c.mperms = &msgDeny{NewSublistWithCache(), make(map[string]bool)}
	for _, sub := range c.darray {
		c.mperms.deny.Insert(&subscription{subject: []byte(sub)})
	}
}

// writeLoop is the main socket write functionality.
// Runs in its own Go routine.
func (c *client) writeLoop() {
	defer c.srv.grWG.Done()
	c.mu.Lock()
	if c.isClosed() {
		c.mu.Unlock()
		return
	}
	c.flags.set(writeLoopStarted)
	c.mu.Unlock()

	// Used to check that we did flush from last wake up.
	waitOk := true
	var closed bool

	// Main loop. Will wait to be signaled and then will use
	// buffered outbound structure for efficient writev to the underlying socket.
	for {
		c.mu.Lock()
		if closed = c.isClosed(); !closed {
			owtf := c.out.fsp > 0 && c.out.pb < maxBufSize && c.out.fsp < maxFlushPending
			if waitOk && (c.out.pb == 0 || owtf) {
				c.out.sg.Wait()
				// Check that connection has not been closed while lock was released
				// in the conditional wait.
				closed = c.isClosed()
			}
		}
		if closed {
			c.flushAndClose(false)
			c.mu.Unlock()

			// We should always call closeConnection() to ensure that state is
			// properly cleaned-up. It will be a no-op if already done.
			c.closeConnection(WriteError)

			// Now explicitly call reconnect(). Thanks to ref counting, we know
			// that the reconnect will execute only after connection has been
			// removed from the server state.
			c.reconnect()
			return
		}
		// Flush data
		waitOk = c.flushOutbound()
		c.mu.Unlock()
	}
}

// flushClients will make sure to flush any clients we may have
// sent to during processing. We pass in a budget as a time.Duration
// for how much time to spend in place flushing for this client.
func (c *client) flushClients(budget time.Duration) time.Time {
	last := time.Now()

	// Check pending clients for flush.
	for cp := range c.pcd {
		// TODO(dlc) - Wonder if it makes more sense to create a new map?
		delete(c.pcd, cp)

		// Queue up a flush for those in the set
		cp.mu.Lock()
		// Update last activity for message delivery
		cp.last = last
		// Remove ourselves from the pending list.
		cp.out.fsp--

		// Just ignore if this was closed.
		if cp.isClosed() {
			cp.mu.Unlock()
			continue
		}

		if budget > 0 && cp.out.lft < 2*budget && cp.flushOutbound() {
			budget -= cp.out.lft
		} else {
			cp.flushSignal()
		}

		cp.mu.Unlock()
	}
	return last
}

// readLoop is the main socket read functionality.
// Runs in its own Go routine.
func (c *client) readLoop(pre []byte) {
	// Grab the connection off the client, it will be cleared on a close.
	// We check for that after the loop, but want to avoid a nil dereference
	c.mu.Lock()
	s := c.srv
	defer s.grWG.Done()
	if c.isClosed() {
		c.mu.Unlock()
		return
	}
	nc := c.nc
	ws := c.isWebsocket()
	if c.isMqtt() {
		c.mqtt.r = &mqttReader{reader: nc}
	}
	c.in.rsz = startBufSize

	// Check the per-account-cache for closed subscriptions
	cpacc := c.kind == ROUTER || c.kind == GATEWAY
	// Last per-account-cache check for closed subscriptions
	lpacc := time.Now()
	acc := c.acc
	var masking bool
	if ws {
		masking = c.ws.maskread
	}
	checkCompress := c.kind == ROUTER || c.kind == LEAF
	c.mu.Unlock()

	defer func() {
		if c.isMqtt() {
			s.mqttHandleClosedClient(c)
		}
		// These are used only in the readloop, so we can set them to nil
		// on exit of the readLoop.
		c.in.results, c.in.pacache = nil, nil
	}()

	// Start read buffer.
	b := make([]byte, c.in.rsz)

	// Websocket clients will return several slices if there are multiple
	// websocket frames in the blind read. For non WS clients though, we
	// will always have 1 slice per loop iteration. So we define this here
	// so non WS clients will use bufs[0] = b[:n].
	var _bufs [1][]byte
	bufs := _bufs[:1]

	var wsr *wsReadInfo
	if ws {
		wsr = &wsReadInfo{mask: masking}
		wsr.init()
	}

	var decompress bool
	var reader io.Reader
	reader = nc

	for {
		var n int
		var err error

		// If we have a pre buffer parse that first.
		if len(pre) > 0 {
			b = pre
			n = len(pre)
			pre = nil
		} else {
			n, err = reader.Read(b)
			// If we have any data we will try to parse and exit at the end.
			if n == 0 && err != nil {
				c.closeConnection(closedStateForErr(err))
				return
			}
		}
		if ws {
			bufs, err = c.wsRead(wsr, reader, b[:n])
			if bufs == nil && err != nil {
				if err != io.EOF {
					c.Errorf("read error: %v", err)
				}
				c.closeConnection(closedStateForErr(err))
				return
			} else if bufs == nil {
				continue
			}
		} else {
			bufs[0] = b[:n]
		}

		// Check if the account has mappings and if so set the local readcache flag.
		// We check here to make sure any changes such as config reload are reflected here.
		if c.kind == CLIENT || c.kind == LEAF {
			if acc.hasMappings() {
				c.in.flags.set(hasMappings)
			} else {
				c.in.flags.clear(hasMappings)
			}
		}

		c.in.start = time.Now()

		// Clear inbound stats cache
		c.in.msgs = 0
		c.in.bytes = 0
		c.in.subs = 0

		// Main call into parser for inbound data. This will generate callouts
		// to process messages, etc.
		for i := 0; i < len(bufs); i++ {
			if err := c.parse(bufs[i]); err != nil {
				if err == ErrMinimumVersionRequired {
					// Special case here, currently only for leaf node connections.
					// When process the CONNECT protocol, if the minimum version
					// required was not met, an error was printed and sent back to
					// the remote, and connection was closed after a certain delay
					// (to avoid "rapid" reconnection from the remote).
					// We don't need to do any of the things below, simply return.
					return
				}
				if dur := time.Since(c.in.start); dur >= readLoopReportThreshold {
					c.Warnf("Readloop processing time: %v", dur)
				}
				// Need to call flushClients because some of the clients have been
				// assigned messages and their "fsp" incremented, and need now to be
				// decremented and their writeLoop signaled.
				c.flushClients(0)
				// handled inline
				if err != ErrMaxPayload && err != ErrAuthentication && err != ErrAccountId { //  ErrAccountId was added by Memphis
					c.Error(err)
					c.closeConnection(ProtocolViolation)
				}
				return
			}
		}

		// If we are a ROUTER/LEAF and have processed an INFO, it is possible that
		// we are asked to switch to compression now.
		if checkCompress && c.in.flags.isSet(switchToCompression) {
			c.in.flags.clear(switchToCompression)
			// For now we support only s2 compression...
			reader = s2.NewReader(nc)
			decompress = true
		}

		// Updates stats for client and server that were collected
		// from parsing through the buffer.
		if c.in.msgs > 0 {
			atomic.AddInt64(&c.inMsgs, int64(c.in.msgs))
			atomic.AddInt64(&c.inBytes, int64(c.in.bytes))
			if acc != nil {
				atomic.AddInt64(&acc.inMsgs, int64(c.in.msgs))
				atomic.AddInt64(&acc.inBytes, int64(c.in.bytes))
			}
			atomic.AddInt64(&s.inMsgs, int64(c.in.msgs))
			atomic.AddInt64(&s.inBytes, int64(c.in.bytes))
		}

		// Signal to writeLoop to flush to socket.
		last := c.flushClients(0)

		// Update activity, check read buffer size.
		c.mu.Lock()

		// Activity based on interest changes or data/msgs.
		// Also update last receive activity for ping sender
		if c.in.msgs > 0 || c.in.subs > 0 {
			c.last = last
			c.lastIn = last
		}

		if n >= cap(b) {
			c.in.srs = 0
		} else if n < cap(b)/2 { // divide by 2 b/c we want less than what we would shrink to.
			c.in.srs++
		}

		// Update read buffer size as/if needed.
		if n >= cap(b) && cap(b) < maxBufSize {
			// Grow
			c.in.rsz = int32(cap(b) * 2)
			b = make([]byte, c.in.rsz)
		} else if n < cap(b) && cap(b) > minBufSize && c.in.srs > shortsToShrink {
			// Shrink, for now don't accelerate, ping/pong will eventually sort it out.
			c.in.rsz = int32(cap(b) / 2)
			b = make([]byte, c.in.rsz)
		}
		// re-snapshot the account since it can change during reload, etc.
		acc = c.acc
		// Refresh nc because in some cases, we have upgraded c.nc to TLS.
		if nc != c.nc {
			nc = c.nc
			if decompress && nc != nil {
				// For now we support only s2 compression...
				reader.(*s2.Reader).Reset(nc)
			} else if !decompress {
				reader = nc
			}
		}
		c.mu.Unlock()

		// Connection was closed
		if nc == nil {
			return
		}

		if dur := time.Since(c.in.start); dur >= readLoopReportThreshold {
			c.Warnf("Readloop processing time: %v", dur)
		}

		// We could have had a read error from above but still read some data.
		// If so do the close here unconditionally.
		if err != nil {
			c.closeConnection(closedStateForErr(err))
			return
		}

		if cpacc && (c.in.start.Sub(lpacc)) >= closedSubsCheckInterval {
			c.pruneClosedSubFromPerAccountCache()
			lpacc = time.Now()
		}
	}
}

// Returns the appropriate closed state for a given read error.
func closedStateForErr(err error) ClosedState {
	if err == io.EOF {
		return ClientClosed
	}
	return ReadError
}

// collapsePtoNB will either returned framed WebSocket buffers or it will
// return a reference to c.out.nb.
func (c *client) collapsePtoNB() (net.Buffers, int64) {
	if c.isWebsocket() {
		return c.wsCollapsePtoNB()
	}
	return c.out.nb, c.out.pb
}

// flushOutbound will flush outbound buffer to a client.
// Will return true if data was attempted to be written.
// Lock must be held
func (c *client) flushOutbound() bool {
	if c.flags.isSet(flushOutbound) {
		// For CLIENT connections, it is possible that the readLoop calls
		// flushOutbound(). If writeLoop and readLoop compete and we are
		// here we should release the lock to reduce the risk of spinning.
		c.mu.Unlock()
		runtime.Gosched()
		c.mu.Lock()
		return false
	}
	c.flags.set(flushOutbound)
	defer c.flags.clear(flushOutbound)

	// Check for nothing to do.
	if c.nc == nil || c.srv == nil || c.out.pb == 0 {
		return true // true because no need to queue a signal.
	}

	// In the case of a normal socket connection, "collapsed" is just a ref
	// to "nb". In the case of WebSockets, additional framing is added to
	// anything that is waiting in "nb". Also keep a note of how many bytes
	// were queued before we release the mutex.
	collapsed, attempted := c.collapsePtoNB()

	// Frustratingly, (net.Buffers).WriteTo() modifies the receiver so we
	// can't work on "nb" directly — while the mutex is unlocked during IO,
	// something else might call queueOutbound and modify it. So instead we
	// need a working copy — we'll operate on "wnb" instead. Note that in
	// the case of a partial write, "wnb" may have remaining data from the
	// previous write, and in the case of WebSockets, that data may already
	// be framed, so we are careful not to re-frame "wnb" here. Instead we
	// will just frame up "nb" and append it onto whatever is left on "wnb".
	// "nb" will be set to nil so that we can manipulate "collapsed" outside
	// of the client's lock, which is interesting in case of compression.
	c.out.nb = nil

	// In case it goes away after releasing the lock.
	nc := c.nc

	// Capture this (we change the value in some tests)
	wdl := c.out.wdl

	// Check for compression
	cw := c.out.cw
	if cw != nil {
		// We will have to adjust once we have compressed, so remove for now.
		c.out.pb -= attempted
		if c.isWebsocket() {
			c.ws.fs -= attempted
		}
	}

	// Do NOT hold lock during actual IO.
	c.mu.Unlock()

	// Compress outside of the lock
	if cw != nil {
		var err error
		bb := bytes.Buffer{}

		cw.Reset(&bb)
		for _, buf := range collapsed {
			if _, err = cw.Write(buf); err != nil {
				break
			}
		}
		if err == nil {
			err = cw.Close()
		}
		if err != nil {
			c.Errorf("Error compressing data: %v", err)
			c.markConnAsClosed(WriteError)
			return false
		}
		collapsed = append(net.Buffers(nil), bb.Bytes())
		attempted = int64(len(collapsed[0]))
	}

	// This is safe to do outside of the lock since "collapsed" is no longer
	// referenced in c.out.nb (which can be modified in queueOutboud() while
	// the lock is released).
	c.out.wnb = append(c.out.wnb, collapsed...)
	var _orig [1024][]byte
	orig := append(_orig[:0], c.out.wnb...)

	// Since WriteTo is lopping things off the beginning, we need to remember
	// the start position of the underlying array so that we can get back to it.
	// Otherwise we'll always "slide forward" and that will result in reallocs.
	startOfWnb := c.out.wnb[0:]

	// flush here
	start := time.Now()

	// FIXME(dlc) - writev will do multiple IOs past 1024 on
	// most platforms, need to account for that with deadline?
	nc.SetWriteDeadline(start.Add(wdl))

	// Actual write to the socket.
	n, err := c.out.wnb.WriteTo(nc)
	nc.SetWriteDeadline(time.Time{})

	lft := time.Since(start)

	// Re-acquire client lock.
	c.mu.Lock()

	// Adjust if we were compressing.
	if cw != nil {
		c.out.pb += attempted
		if c.isWebsocket() {
			c.ws.fs += attempted
		}
	}

	// At this point, "wnb" has been mutated by WriteTo and any consumed
	// buffers have been lopped off the beginning, so in order to return
	// them to the pool, we need to look at the difference between "orig"
	// and "wnb".
	for i := 0; i < len(orig)-len(c.out.wnb); i++ {
		nbPoolPut(orig[i])
	}

	// At this point it's possible that "nb" has been modified by another
	// call to queueOutbound while the lock was released, so we'll leave
	// those for the next iteration. Meanwhile it's possible that we only
	// managed a partial write of "wnb", so we'll shift anything that
	// remains up to the beginning of the array to prevent reallocating.
	// Anything left in "wnb" has already been framed for WebSocket conns
	// so leave them alone for the next call to flushOutbound.
	c.out.wnb = append(startOfWnb[:0], c.out.wnb...)

	// If we've written everything but the underlying array of our working
	// buffer has grown excessively then free it — the GC will tidy it up
	// and we can allocate a new one next time.
	if len(c.out.wnb) == 0 && cap(c.out.wnb) > nbPoolSizeLarge*8 {
		c.out.wnb = nil
	}

	// Ignore ErrShortWrite errors, they will be handled as partials.
	if err != nil && err != io.ErrShortWrite {
		// Handle timeout error (slow consumer) differently
		if ne, ok := err.(net.Error); ok && ne.Timeout() {
			if closed := c.handleWriteTimeout(n, attempted, len(orig)); closed {
				return true
			}
		} else {
			// Other errors will cause connection to be closed.
			// For clients, report as debug but for others report as error.
			report := c.Debugf
			if c.kind != CLIENT {
				report = c.Errorf
			}
			report("Error flushing: %v", err)
			c.markConnAsClosed(WriteError)
			return true
		}
	}

	// Update flush time statistics.
	c.out.lft = lft

	// Subtract from pending bytes and messages.
	c.out.pb -= n
	if c.isWebsocket() {
		c.ws.fs -= n
	}

	// Check that if there is still data to send and writeLoop is in wait,
	// then we need to signal.
	if c.out.pb > 0 {
		c.flushSignal()
	}

	// Check if we have a stalled gate and if so and we are recovering release
	// any stalled producers. Only kind==CLIENT will stall.
	if c.out.stc != nil && (n == attempted || c.out.pb < c.out.mp/2) {
		close(c.out.stc)
		c.out.stc = nil
	}

	return true
}

// This is invoked from flushOutbound() for io/timeout error (slow consumer).
// Returns a boolean to indicate if the connection has been closed or not.
// Lock is held on entry.
func (c *client) handleWriteTimeout(written, attempted int64, numChunks int) bool {
	if tlsConn, ok := c.nc.(*tls.Conn); ok {
		if !tlsConn.ConnectionState().HandshakeComplete {
			// Likely a TLSTimeout error instead...
			c.markConnAsClosed(TLSHandshakeError)
			// Would need to coordinate with tlstimeout()
			// to avoid double logging, so skip logging
			// here, and don't report a slow consumer error.
			return true
		}
	} else if c.flags.isSet(expectConnect) && !c.flags.isSet(connectReceived) {
		// Under some conditions, a connection may hit a slow consumer write deadline
		// before the authorization timeout. If that is the case, then we handle
		// as slow consumer though we do not increase the counter as that can be
		// misleading.
		c.markConnAsClosed(SlowConsumerWriteDeadline)
		return true
	}

	// Aggregate slow consumers.
	atomic.AddInt64(&c.srv.slowConsumers, 1)
	switch c.kind {
	case CLIENT:
		c.srv.scStats.clients.Add(1)
	case ROUTER:
		c.srv.scStats.routes.Add(1)
	case GATEWAY:
		c.srv.scStats.gateways.Add(1)
	case LEAF:
		c.srv.scStats.leafs.Add(1)
	}
	if c.acc != nil {
		atomic.AddInt64(&c.acc.slowConsumers, 1)
	}
	c.Noticef("Slow Consumer Detected: WriteDeadline of %v exceeded with %d chunks of %d total bytes.",
		c.out.wdl, numChunks, attempted)

	// We always close CLIENT connections, or when nothing was written at all...
	if c.kind == CLIENT || written == 0 {
		c.markConnAsClosed(SlowConsumerWriteDeadline)
		return true
	}
	return false
}

// Marks this connection has closed with the given reason.
// Sets the connMarkedClosed flag and skipFlushOnClose depending on the reason.
// Depending on the kind of connection, the connection will be saved.
// If a writeLoop has been started, the final flush will be done there, otherwise
// flush and close of TCP connection is done here in place.
// Returns true if closed in place, flase otherwise.
// Lock is held on entry.
func (c *client) markConnAsClosed(reason ClosedState) {
	// Possibly set skipFlushOnClose flag even if connection has already been
	// mark as closed. The rationale is that a connection may be closed with
	// a reason that justifies a flush (say after sending an -ERR), but then
	// the flushOutbound() gets a write error. If that happens, connection
	// being lost, there is no reason to attempt to flush again during the
	// teardown when the writeLoop exits.
	var skipFlush bool
	// ** added by Memphis
	skipCloseWs := false
	// added by Memphis **
	switch reason {
	case ReadError, WriteError, SlowConsumerPendingBytes, SlowConsumerWriteDeadline, TLSHandshakeError:
		c.flags.set(skipFlushOnClose)
		skipFlush = true
		// ** added by Memphis
	case MaxAccountConnectionsExceeded:
		skipCloseWs = true
		// added by Memphis **
	}
	if c.flags.isSet(connMarkedClosed) {
		return
	}
	c.flags.set(connMarkedClosed)
	// For a websocket client, unless we are told not to flush, enqueue
	// a websocket CloseMessage based on the reason.
	if !skipFlush && c.isWebsocket() && !c.ws.closeSent && !skipCloseWs { // ** skipCloseWs added by Memphis
		c.wsEnqueueCloseMessage(reason)
	}
	// Be consistent with the creation: for routes, gateways and leaf,
	// we use Noticef on create, so use that too for delete.
	if c.srv != nil {
		if c.kind == LEAF {
			if c.acc != nil {
				c.Noticef("%s connection closed: %s - Account: %s", c.kindString(), reason, c.acc.traceLabel())
			} else {
				c.Noticef("%s connection closed: %s", c.kindString(), reason)
			}
		} else if c.kind == ROUTER || c.kind == GATEWAY {
			c.Noticef("%s connection closed: %s", c.kindString(), reason)
		} else { // Client, System, Jetstream, and Account connections.
			c.Debugf("%s connection closed: %s", c.kindString(), reason)
		}
	}

	// Save off the connection if its a client or leafnode.
	if c.kind == CLIENT || c.kind == LEAF {
		if nc := c.nc; nc != nil && c.srv != nil {
			// TODO: May want to send events to single go routine instead
			// of creating a new go routine for each save.
			go c.srv.saveClosedClient(c, nc, reason)
<<<<<<< HEAD
			// ** added by Memphis
			if c.kind == CLIENT {
				if err := c.memphisInfo.updateDisconnection(c.acc.GetName(), c.srv.SendNotification); err != nil {
					c.srv.Errorf("Disconnection update error: " + err.Error())
				}
			}
			// ** added by Memphis
=======
>>>>>>> ed75362f
		}
	}
	// If writeLoop exists, let it do the final flush, close and teardown.
	if c.flags.isSet(writeLoopStarted) {
		// Since we want the writeLoop to do the final flush and tcp close,
		// we want the reconnect to be done there too. However, it should'nt
		// happen before the connection has been removed from the server
		// state (end of closeConnection()). This ref count allows us to
		// guarantee that.
		c.rref++
		c.flushSignal()
		return
	}
	// Flush (if skipFlushOnClose is not set) and close in place. If flushing,
	// use a small WriteDeadline.
	c.flushAndClose(true)
}

// flushSignal will use server to queue the flush IO operation to a pool of flushers.
// Lock must be held.
func (c *client) flushSignal() {
	c.out.sg.Signal()
}

// Traces a message.
// Will NOT check if tracing is enabled, does NOT need the client lock.
func (c *client) traceMsg(msg []byte) {
	maxTrace := c.srv.getOpts().MaxTracedMsgLen
	if maxTrace > 0 && (len(msg)-LEN_CR_LF) > maxTrace {
		tm := fmt.Sprintf("%q", msg[:maxTrace])
		c.Tracef("<<- MSG_PAYLOAD: [\"%s...\"]", tm[1:maxTrace+1])
	} else {
		c.Tracef("<<- MSG_PAYLOAD: [%q]", msg[:len(msg)-LEN_CR_LF])
	}
}

// Traces an incoming operation.
// Will NOT check if tracing is enabled, does NOT need the client lock.
func (c *client) traceInOp(op string, arg []byte) {
	c.traceOp("<<- %s", op, arg)
}

// Traces an outgoing operation.
// Will NOT check if tracing is enabled, does NOT need the client lock.
func (c *client) traceOutOp(op string, arg []byte) {
	c.traceOp("->> %s", op, arg)
}

func (c *client) traceOp(format, op string, arg []byte) {
	opa := []interface{}{}
	if op != _EMPTY_ {
		opa = append(opa, op)
	}
	if arg != nil {
		opa = append(opa, bytesToString(arg))
	}
	c.Tracef(format, opa)
}

// Process the information messages from Clients and other Routes.
func (c *client) processInfo(arg []byte) error {
	info := Info{}
	if err := json.Unmarshal(arg, &info); err != nil {
		// ** added by Memphis
		c.Errorf("processInfo: ", err)
		// added by Memphis **
		return err
	}
	switch c.kind {
	case ROUTER:
		c.processRouteInfo(&info)
	case GATEWAY:
		c.processGatewayInfo(&info)
	case LEAF:
		c.processLeafnodeInfo(&info)
	}
	return nil
}

func (c *client) processErr(errStr string) {
	close := true
	switch c.kind {
	case CLIENT:
		c.Errorf("Client Error %s", errStr)
	case ROUTER:
		c.Errorf("Route Error %s", errStr)
	case GATEWAY:
		c.Errorf("Gateway Error %s", errStr)
	case LEAF:
		c.Errorf("Leafnode Error %s", errStr)
		c.leafProcessErr(errStr)
		close = false
	case JETSTREAM:
		c.Errorf("JetStream Error %s", errStr)
	}
	if close {
		c.closeConnection(ParseError)
	}
}

// Password pattern matcher.
var passPat = regexp.MustCompile(`"?\s*pass\S*?"?\s*[:=]\s*"?(([^",\r\n}])*)`)

// removePassFromTrace removes any notion of passwords from trace
// messages for logging.
func removePassFromTrace(arg []byte) []byte {
	if !bytes.Contains(arg, []byte(`pass`)) {
		return arg
	}
	// Take a copy of the connect proto just for the trace message.
	var _arg [4096]byte
	buf := append(_arg[:0], arg...)

	m := passPat.FindAllSubmatchIndex(buf, -1)
	if len(m) == 0 {
		return arg
	}

	redactedPass := []byte("[REDACTED]")
	for _, i := range m {
		if len(i) < 4 {
			continue
		}
		start := i[2]
		end := i[3]

		// Replace password substring.
		buf = append(buf[:start], append(redactedPass, buf[end:]...)...)
		break
	}
	return buf
}

// Returns the RTT by computing the elapsed time since now and `start`.
// On Windows VM where I (IK) run tests, time.Since() will return 0
// (I suspect some time granularity issues). So return at minimum 1ns.
func computeRTT(start time.Time) time.Duration {
	rtt := time.Since(start)
	if rtt <= 0 {
		rtt = time.Nanosecond
	}
	return rtt
}

// processConnect will process a client connect op.
func (c *client) processConnect(arg []byte) error {
	supportsHeaders := c.srv.supportsHeaders()
	c.mu.Lock()
	// If we can't stop the timer because the callback is in progress...
	if !c.clearAuthTimer() {
		// wait for it to finish and handle sending the failure back to
		// the client.
		for !c.isClosed() {
			c.mu.Unlock()
			time.Sleep(25 * time.Millisecond)
			c.mu.Lock()
		}
		c.mu.Unlock()
		return nil
	}
	c.last = time.Now().UTC()
	// Estimate RTT to start.
	if c.kind == CLIENT {
		c.rtt = computeRTT(c.start)
		if c.srv != nil {
			c.clearPingTimer()
			c.setFirstPingTimer()
		}
	}
	kind := c.kind
	srv := c.srv

	// Moved unmarshalling of clients' Options under the lock.
	// The client has already been added to the server map, so it is possible
	// that other routines lookup the client, and access its options under
	// the client's lock, so unmarshalling the options outside of the lock
	// would cause data RACEs.
	if err := json.Unmarshal(arg, &c.opts); err != nil {
		// ** added by Memphis
		c.Errorf("processConnect: ", err)
		// added by Memphis **
		c.mu.Unlock()
		return err
	}
	// Indicate that the CONNECT protocol has been received, and that the
	// server now knows which protocol this client supports.
	c.flags.set(connectReceived)
	// Capture these under lock
	c.echo = c.opts.Echo
	proto := c.opts.Protocol
	verbose := c.opts.Verbose
	lang := c.opts.Lang
	account := c.opts.Account
	accountNew := c.opts.AccountNew

	if c.kind == CLIENT {
		var ncs string
		if c.opts.Version != _EMPTY_ {
			ncs = fmt.Sprintf("v%s", c.opts.Version)
		}
		if c.opts.Lang != _EMPTY_ {
			if c.opts.Version == _EMPTY_ {
				ncs = c.opts.Lang
			} else {
				ncs = fmt.Sprintf("%s:%s", ncs, c.opts.Lang)
			}
		}
		if c.opts.Name != _EMPTY_ {
			if c.opts.Version == _EMPTY_ && c.opts.Lang == _EMPTY_ {
				ncs = c.opts.Name
			} else {
				ncs = fmt.Sprintf("%s:%s", ncs, c.opts.Name)
			}
		}
		if ncs != _EMPTY_ {
			c.ncs.CompareAndSwap(nil, fmt.Sprintf("%s - %q", c, ncs))
		}
	}

	// If websocket client and JWT not in the CONNECT, use the cookie JWT (possibly empty).
	if ws := c.ws; ws != nil && c.opts.JWT == "" {
		c.opts.JWT = ws.cookieJwt
	}
	// when not in operator mode, discard the jwt
	if srv != nil && srv.trustedKeys == nil {
		c.opts.JWT = _EMPTY_
	}
	ujwt := c.opts.JWT

	// For headers both client and server need to support.
	c.headers = supportsHeaders && c.opts.Headers
	c.mu.Unlock()

	if srv != nil {
		// Applicable to clients only:
		// As soon as c.opts is unmarshalled and if the proto is at
		// least ClientProtoInfo, we need to increment the following counter.
		// This is decremented when client is removed from the server's
		// clients map.
		if kind == CLIENT && proto >= ClientProtoInfo {
			srv.mu.Lock()
			srv.cproto++
			srv.mu.Unlock()
		}

		// Check for Auth
		if ok := srv.checkAuthentication(c); !ok {
			// We may fail here because we reached max limits on an account.
			if ujwt != _EMPTY_ {
				c.mu.Lock()
				acc := c.acc
				c.mu.Unlock()
				srv.mu.Lock()
				tooManyAccCons := acc != nil && acc != srv.gacc
				srv.mu.Unlock()
				if tooManyAccCons {
					return ErrTooManyAccountConnections
				}
			}
			c.authViolation()
			return ErrAuthentication
		}

		// Check for Account designation, we used to have this as an optional feature for dynamic
		// sandbox environments. Now its considered an error.
		if accountNew || account != _EMPTY_ {
			c.authViolation()
			return ErrAuthentication
		}

		// If no account designation.
		if c.acc == nil {
			// By default register with the global account.
			c.registerWithAccount(srv.globalAccount())
		}
	}

	switch kind {
	case CLIENT:
		// Check client protocol request if it exists.
		if proto < ClientProtoZero || proto > ClientProtoInfo {
			c.sendErr(ErrBadClientProtocol.Error())
			c.closeConnection(BadClientProtocolVersion)
			return ErrBadClientProtocol
		}
		// Check to see that if no_responders is requested
		// they have header support on as well.
		c.mu.Lock()
		misMatch := c.opts.NoResponders && !c.headers
		c.mu.Unlock()
		if misMatch {
			c.sendErr(ErrNoRespondersRequiresHeaders.Error())
			c.closeConnection(NoRespondersRequiresHeaders)
			return ErrNoRespondersRequiresHeaders
		}
		if verbose {
			c.sendOK()
		}
	case ROUTER:
		// Delegate the rest of processing to the route
		return c.processRouteConnect(srv, arg, lang)
	case GATEWAY:
		// Delegate the rest of processing to the gateway
		return c.processGatewayConnect(arg)
	case LEAF:
		// Delegate the rest of processing to the leaf node
		return c.processLeafNodeConnect(srv, arg, lang)
	}
	return nil
}

func (c *client) sendErrAndErr(err string) {
	c.sendErr(err)
	c.Errorf(err)
}

func (c *client) sendErrAndDebug(err string) {
	c.sendErr(err)
	c.Debugf(err)
}

// *** added by Memphis
func (c *client) sendErrAndWarn(funcName, err string) {
	c.sendErr(err)
	// c.Warnf("[tenant: %s]%s: %s", c.acc.GetName(), funcName, err)
}

// added by Memphis ***

func (c *client) authTimeout() {
	c.sendErrAndDebug("Authentication Timeout")
	c.closeConnection(AuthenticationTimeout)
}

func (c *client) authExpired() {
	c.sendErrAndDebug("User Authentication Expired")
	c.closeConnection(AuthenticationExpired)
}

func (c *client) accountAuthExpired() {
	c.sendErrAndDebug("Account Authentication Expired")
	c.closeConnection(AuthenticationExpired)
}

// *** added by Memphis
func (c *client) accountIdErr() {
	c.sendErrAndDebug("Authorization Violation: Wrong / missing account ID")
	c.closeConnection(MissingAccount)
}

// added by Memphis ***

func (c *client) authViolation() {
	var s *Server
	var hasTrustedNkeys, hasNkeys, hasUsers bool
	if s = c.srv; s != nil {
		s.mu.RLock()
		hasTrustedNkeys = s.trustedKeys != nil
		hasNkeys = s.nkeys != nil
		hasUsers = s.users != nil
		s.mu.RUnlock()
		defer s.sendAuthErrorEvent(c)
	}

	if hasTrustedNkeys {
		c.Errorf("%v", ErrAuthentication)
	} else if hasNkeys {
		c.Errorf("%s - Nkey %q",
			ErrAuthentication.Error(),
			c.opts.Nkey)
	} else if hasUsers {
		c.Warnf("%s - User %q", // ** changed by Memphis to Warnf
			ErrAuthentication.Error(),
			c.opts.Username)
	} else {
		if c.srv != nil {
			c.Warnf(ErrAuthentication.Error()) // ** changed by Memphis to Warnf
		}
	}
	if c.isMqtt() {
		c.mqttEnqueueConnAck(mqttConnAckRCNotAuthorized, false)
	} else {
		c.sendErr("Authorization Violation")
	}
	c.closeConnection(AuthenticationViolation)
}

func (c *client) maxAccountConnExceeded() {
	// ** removed by Memphis
	// c.sendErrAndErr(ErrTooManyAccountConnections.Error())
	// removed by Memphis **
	// ** added by Memphis
	c.AccountConnExceeded()
	// added by Memphis **
	c.closeConnection(MaxAccountConnectionsExceeded)
}

func (c *client) maxConnExceeded() {
	c.sendErrAndErr(ErrTooManyConnections.Error())
	c.closeConnection(MaxConnectionsExceeded)
}

func (c *client) maxSubsExceeded() {
	if c.acc.shouldLogMaxSubErr() {
		c.Errorf(ErrTooManySubs.Error())
	}
	c.sendErr(ErrTooManySubs.Error())
}

func (c *client) maxPayloadViolation(sz int, max int32) {
	c.Errorf("%s: %d vs %d", ErrMaxPayload.Error(), sz, max)
	c.sendErr("Maximum Payload Violation")
	c.closeConnection(MaxPayloadExceeded)
}

// queueOutbound queues data for a clientconnection.
// Lock should be held.
func (c *client) queueOutbound(data []byte) {
	// Do not keep going if closed
	if c.isClosed() {
		return
	}

	// Add to pending bytes total.
	c.out.pb += int64(len(data))

	// Take a copy of the slice ref so that we can chop bits off the beginning
	// without affecting the original "data" slice.
	toBuffer := data

	// All of the queued []byte have a fixed capacity, so if there's a []byte
	// at the tail of the buffer list that isn't full yet, we should top that
	// up first. This helps to ensure we aren't pulling more []bytes from the
	// pool than we need to.
	if len(c.out.nb) > 0 {
		last := &c.out.nb[len(c.out.nb)-1]
		if free := cap(*last) - len(*last); free > 0 {
			if l := len(toBuffer); l < free {
				free = l
			}
			*last = append(*last, toBuffer[:free]...)
			toBuffer = toBuffer[free:]
		}
	}

	// Now we can push the rest of the data into new []bytes from the pool
	// in fixed size chunks. This ensures we don't go over the capacity of any
	// of the buffers and end up reallocating.
	for len(toBuffer) > 0 {
		new := nbPoolGet(len(toBuffer))
		n := copy(new[:cap(new)], toBuffer)
		c.out.nb = append(c.out.nb, new[:n])
		toBuffer = toBuffer[n:]
	}

	// Check for slow consumer via pending bytes limit.
	// ok to return here, client is going away.
	if c.kind == CLIENT && c.out.pb > c.out.mp {
		// Perf wise, it looks like it is faster to optimistically add than
		// checking current pb+len(data) and then add to pb.
		c.out.pb -= int64(len(data))

		// Increment the total and client's slow consumer counters.
		atomic.AddInt64(&c.srv.slowConsumers, 1)
		c.srv.scStats.clients.Add(1)
		if c.acc != nil {
			atomic.AddInt64(&c.acc.slowConsumers, 1)
		}
		c.Noticef("Slow Consumer Detected: MaxPending of %d Exceeded", c.out.mp)
		c.markConnAsClosed(SlowConsumerPendingBytes)
		return
	}

	// Check here if we should create a stall channel if we are falling behind.
	// We do this here since if we wait for consumer's writeLoop it could be
	// too late with large number of fan in producers.
	if c.out.pb > c.out.mp/2 && c.out.stc == nil {
		c.out.stc = make(chan struct{})
	}
}

// Assume the lock is held upon entry.
func (c *client) enqueueProtoAndFlush(proto []byte, doFlush bool) {
	if c.isClosed() {
		return
	}
	c.queueOutbound(proto)
	if !(doFlush && c.flushOutbound()) {
		c.flushSignal()
	}
}

// Queues and then flushes the connection. This should only be called when
// the writeLoop cannot be started yet. Use enqueueProto() otherwise.
// Lock is held on entry.
func (c *client) sendProtoNow(proto []byte) {
	c.enqueueProtoAndFlush(proto, true)
}

// Enqueues the given protocol and signal the writeLoop if necessary.
// Lock is held on entry.
func (c *client) enqueueProto(proto []byte) {
	c.enqueueProtoAndFlush(proto, false)
}

// Assume the lock is held upon entry.
func (c *client) sendPong() {
	if c.trace {
		c.traceOutOp("PONG", nil)
	}
	c.enqueueProto([]byte(pongProto))
}

// Used to kick off a RTT measurement for latency tracking.
func (c *client) sendRTTPing() bool {
	c.mu.Lock()
	sent := c.sendRTTPingLocked()
	c.mu.Unlock()
	return sent
}

// Used to kick off a RTT measurement for latency tracking.
// This is normally called only when the caller has checked that
// the c.rtt is 0 and wants to force an update by sending a PING.
// Client lock held on entry.
func (c *client) sendRTTPingLocked() bool {
	if c.isMqtt() {
		return false
	}
	// Most client libs send a CONNECT+PING and wait for a PONG from the
	// server. So if firstPongSent flag is set, it is ok for server to
	// send the PING. But in case we have client libs that don't do that,
	// allow the send of the PING if more than 2 secs have elapsed since
	// the client TCP connection was accepted.
	if !c.isClosed() &&
		(c.flags.isSet(firstPongSent) || time.Since(c.start) > maxNoRTTPingBeforeFirstPong) {
		c.sendPing()
		return true
	}
	return false
}

// Assume the lock is held upon entry.
func (c *client) sendPing() {
	c.rttStart = time.Now().UTC()
	c.ping.out++
	if c.trace {
		c.traceOutOp("PING", nil)
	}
	c.enqueueProto([]byte(pingProto))
}

// Generates the INFO to be sent to the client with the client ID included.
// info arg will be copied since passed by value.
// Assume lock is held.
func (c *client) generateClientInfoJSON(info Info) []byte {
	info.CID = c.cid
	info.ClientIP = c.host
	info.MaxPayload = c.mpay
	info.ConnectionId = c.memphisInfo.connectionId // ** added by Memphis
	if c.isWebsocket() {
		info.ClientConnectURLs = info.WSConnectURLs
		if c.srv != nil { // Otherwise lame duck info can panic
			c.srv.websocket.mu.RLock()
			info.TLSAvailable = c.srv.websocket.tls
			if c.srv.websocket.tls && c.srv.websocket.server != nil {
				if tc := c.srv.websocket.server.TLSConfig; tc != nil {
					info.TLSRequired = !tc.InsecureSkipVerify
				}
			}
			if c.srv.websocket.listener != nil {
				laddr := c.srv.websocket.listener.Addr().String()
				if h, p, err := net.SplitHostPort(laddr); err == nil {
					if p, err := strconv.Atoi(p); err == nil {
						info.Host = h
						info.Port = p
					}
				}
			}
			c.srv.websocket.mu.RUnlock()
		}
	}
	info.WSConnectURLs = nil
	return generateInfoJSON(&info)
}

func (c *client) sendErr(err string) {
	c.mu.Lock()
	if c.trace {
		c.traceOutOp("-ERR", []byte(err))
	}
	if !c.isMqtt() {
		c.enqueueProto([]byte(fmt.Sprintf(errProto, err)))
	}
	c.mu.Unlock()
}

func (c *client) sendOK() {
	c.mu.Lock()
	if c.trace {
		c.traceOutOp("OK", nil)
	}
	c.enqueueProto([]byte(okProto))
	c.mu.Unlock()
}

func (c *client) processPing() {
	c.mu.Lock()

	if c.isClosed() {
		c.mu.Unlock()
		return
	}

	c.sendPong()

	// Record this to suppress us sending one if this
	// is within a given time interval for activity.
	c.lastIn = time.Now()

	// If not a CLIENT, we are done. Also the CONNECT should
	// have been received, but make sure it is so before proceeding
	if c.kind != CLIENT || !c.flags.isSet(connectReceived) {
		c.mu.Unlock()
		return
	}

	// If we are here, the CONNECT has been received so we know
	// if this client supports async INFO or not.
	var (
		checkInfoChange bool
		srv             = c.srv
	)
	// For older clients, just flip the firstPongSent flag if not already
	// set and we are done.
	if c.opts.Protocol < ClientProtoInfo || srv == nil {
		c.flags.setIfNotSet(firstPongSent)
	} else {
		// This is a client that supports async INFO protocols.
		// If this is the first PING (so firstPongSent is not set yet),
		// we will need to check if there was a change in cluster topology
		// or we have a different max payload. We will send this first before
		// pong since most clients do flush after connect call.
		checkInfoChange = !c.flags.isSet(firstPongSent)
	}
	c.mu.Unlock()

	if checkInfoChange {
		opts := srv.getOpts()
		srv.mu.Lock()
		c.mu.Lock()
		// Now that we are under both locks, we can flip the flag.
		// This prevents sendAsyncInfoToClients() and code here to
		// send a double INFO protocol.
		c.flags.set(firstPongSent)
		// If there was a cluster update since this client was created,
		// send an updated INFO protocol now.
		if srv.lastCURLsUpdate >= c.start.UnixNano() || c.mpay != int32(opts.MaxPayload) {
			c.enqueueProto(c.generateClientInfoJSON(srv.copyInfo()))
		}
		c.mu.Unlock()
		srv.mu.Unlock()
	}
}

func (c *client) processPong() {
	c.mu.Lock()
	c.ping.out = 0
	c.rtt = computeRTT(c.rttStart)
	srv := c.srv
	reorderGWs := c.kind == GATEWAY && c.gw.outbound
	// If compression is currently active for a route/leaf connection, if the
	// compression configuration is s2_auto, check if we should change
	// the compression level.
	if c.kind == ROUTER && needsCompression(c.route.compression) {
		c.updateS2AutoCompressionLevel(&srv.getOpts().Cluster.Compression, &c.route.compression)
	} else if c.kind == LEAF && needsCompression(c.leaf.compression) {
		var co *CompressionOpts
		if r := c.leaf.remote; r != nil {
			co = &r.Compression
		} else {
			co = &srv.getOpts().LeafNode.Compression
		}
		c.updateS2AutoCompressionLevel(co, &c.leaf.compression)
	}
	c.mu.Unlock()
	if reorderGWs {
		srv.gateway.orderOutboundConnections()
	}
}

// Select the s2 compression level based on the client's current RTT and the configured
// RTT thresholds slice. If current level is different than selected one, save the
// new compression level string and create a new s2 writer.
// Lock held on entry.
func (c *client) updateS2AutoCompressionLevel(co *CompressionOpts, compression *string) {
	if co.Mode != CompressionS2Auto {
		return
	}
	if cm := selectS2AutoModeBasedOnRTT(c.rtt, co.RTTThresholds); cm != *compression {
		*compression = cm
		c.out.cw = s2.NewWriter(nil, s2WriterOptions(cm)...)
	}
}

// Will return the parts from the raw wire msg.
func (c *client) msgParts(data []byte) (hdr []byte, msg []byte) {
	if c != nil && c.pa.hdr > 0 {
		return data[:c.pa.hdr], data[c.pa.hdr:]
	}
	return nil, data
}

// Header pubs take form HPUB <subject> [reply] <hdr_len> <total_len>\r\n
func (c *client) processHeaderPub(arg []byte) error {
	if !c.headers {
		return ErrMsgHeadersNotSupported
	}

	// Unroll splitArgs to avoid runtime/heap issues
	a := [MAX_HPUB_ARGS][]byte{}
	args := a[:0]
	start := -1
	for i, b := range arg {
		switch b {
		case ' ', '\t':
			if start >= 0 {
				args = append(args, arg[start:i])
				start = -1
			}
		default:
			if start < 0 {
				start = i
			}
		}
	}
	if start >= 0 {
		args = append(args, arg[start:])
	}

	c.pa.arg = arg
	switch len(args) {
	case 3:
		c.pa.subject = args[0]
		c.pa.reply = nil
		c.pa.hdr = parseSize(args[1])
		c.pa.size = parseSize(args[2])
		c.pa.hdb = args[1]
		c.pa.szb = args[2]
	case 4:
		c.pa.subject = args[0]
		c.pa.reply = args[1]
		c.pa.hdr = parseSize(args[2])
		c.pa.size = parseSize(args[3])
		c.pa.hdb = args[2]
		c.pa.szb = args[3]
	default:
		return fmt.Errorf("processHeaderPub Parse Error: %q", arg)
	}
	if c.pa.hdr < 0 {
		return fmt.Errorf("processHeaderPub Bad or Missing Header Size: %q", arg)
	}
	// If number overruns an int64, parseSize() will have returned a negative value
	if c.pa.size < 0 {
		return fmt.Errorf("processHeaderPub Bad or Missing Total Size: %q", arg)
	}
	if c.pa.hdr > c.pa.size {
		return fmt.Errorf("processHeaderPub Header Size larger then TotalSize: %q", arg)
	}
	maxPayload := atomic.LoadInt32(&c.mpay)
	// Use int64() to avoid int32 overrun...
	if maxPayload != jwt.NoLimit && int64(c.pa.size) > int64(maxPayload) {
		c.maxPayloadViolation(c.pa.size, maxPayload)
		return ErrMaxPayload
	}
	if c.opts.Pedantic && !IsValidLiteralSubject(bytesToString(c.pa.subject)) {
		c.sendErr("Invalid Publish Subject")
	}
	return nil
}

func (c *client) processPub(arg []byte) error {
	// Unroll splitArgs to avoid runtime/heap issues
	a := [MAX_PUB_ARGS][]byte{}
	args := a[:0]
	start := -1
	for i, b := range arg {
		switch b {
		case ' ', '\t':
			if start >= 0 {
				args = append(args, arg[start:i])
				start = -1
			}
		default:
			if start < 0 {
				start = i
			}
		}
	}
	if start >= 0 {
		args = append(args, arg[start:])
	}

	c.pa.arg = arg
	switch len(args) {
	case 2:
		c.pa.subject = args[0]
		c.pa.reply = nil
		c.pa.size = parseSize(args[1])
		c.pa.szb = args[1]
	case 3:
		c.pa.subject = args[0]
		c.pa.reply = args[1]
		c.pa.size = parseSize(args[2])
		c.pa.szb = args[2]
	default:
		return fmt.Errorf("processPub Parse Error: %q", arg)
	}
	// If number overruns an int64, parseSize() will have returned a negative value
	if c.pa.size < 0 {
		return fmt.Errorf("processPub Bad or Missing Size: %q", arg)
	}
	maxPayload := atomic.LoadInt32(&c.mpay)
	// Use int64() to avoid int32 overrun...
	if maxPayload != jwt.NoLimit && int64(c.pa.size) > int64(maxPayload) {
		c.maxPayloadViolation(c.pa.size, maxPayload)
		return ErrMaxPayload
	}
	if c.opts.Pedantic && !IsValidLiteralSubject(bytesToString(c.pa.subject)) {
		c.sendErr("Invalid Publish Subject")
	}
	return nil
}

func splitArg(arg []byte) [][]byte {
	a := [MAX_MSG_ARGS][]byte{}
	args := a[:0]
	start := -1
	for i, b := range arg {
		switch b {
		case ' ', '\t', '\r', '\n':
			if start >= 0 {
				args = append(args, arg[start:i])
				start = -1
			}
		default:
			if start < 0 {
				start = i
			}
		}
	}
	if start >= 0 {
		args = append(args, arg[start:])
	}
	return args
}

func (c *client) parseSub(argo []byte, noForward bool) error {
	// Copy so we do not reference a potentially large buffer
	// FIXME(dlc) - make more efficient.
	arg := make([]byte, len(argo))
	copy(arg, argo)
	args := splitArg(arg)
	var (
		subject []byte
		queue   []byte
		sid     []byte
	)
	switch len(args) {
	case 2:
		subject = args[0]
		queue = nil
		sid = args[1]
	case 3:
		subject = args[0]
		queue = args[1]
		sid = args[2]
	default:
		return fmt.Errorf("processSub Parse Error: %q", arg)
	}
	// If there was an error, it has been sent to the client. We don't return an
	// error here to not close the connection as a parsing error.
	c.processSub(subject, queue, sid, nil, noForward)
	return nil
}

func (c *client) processSub(subject, queue, bsid []byte, cb msgHandler, noForward bool) (*subscription, error) {
	return c.processSubEx(subject, queue, bsid, cb, noForward, false, false)
}

func (c *client) processSubEx(subject, queue, bsid []byte, cb msgHandler, noForward, si, rsi bool) (*subscription, error) {
	// Create the subscription
	sub := &subscription{client: c, subject: subject, queue: queue, sid: bsid, icb: cb, si: si, rsi: rsi}

	c.mu.Lock()

	// Indicate activity.
	c.in.subs++

	// Grab connection type, account and server info.
	kind := c.kind
	acc := c.acc
	srv := c.srv

	sid := bytesToString(sub.sid)

	// This check does not apply to SYSTEM or JETSTREAM or ACCOUNT clients (because they don't have a `nc`...)
	if c.isClosed() && (kind != SYSTEM && kind != JETSTREAM && kind != ACCOUNT) {
		c.mu.Unlock()
		return nil, ErrConnectionClosed
	}

	// Check permissions if applicable.
	if kind == CLIENT {
		// First do a pass whether queue subscription is valid. This does not necessarily
		// mean that it will not be able to plain subscribe.
		//
		// allow = ["foo"]            -> can subscribe or queue subscribe to foo using any queue
		// allow = ["foo v1"]         -> can only queue subscribe to 'foo v1', no plain subs allowed.
		// allow = ["foo", "foo v1"]  -> can subscribe to 'foo' but can only queue subscribe to 'foo v1'
		//
		if sub.queue != nil {
			if !c.canSubscribe(string(sub.subject), string(sub.queue)) || string(sub.queue) == sysGroup {
				c.mu.Unlock()
				c.subPermissionViolation(sub)
				return nil, ErrSubscribePermissionViolation
			}
		} else if !c.canSubscribe(string(sub.subject)) {
			c.mu.Unlock()
			c.subPermissionViolation(sub)
			return nil, ErrSubscribePermissionViolation
		}

		if opts := srv.getOpts(); opts != nil && opts.MaxSubTokens > 0 {
			if len(bytes.Split(sub.subject, []byte(tsep))) > int(opts.MaxSubTokens) {
				c.mu.Unlock()
				c.maxTokensViolation(sub)
				return nil, ErrTooManySubTokens
			}
		}
	}

	// Check if we have a maximum on the number of subscriptions.
	if c.subsAtLimit() {
		c.mu.Unlock()
		c.maxSubsExceeded()
		return nil, ErrTooManySubs
	}

	var updateGWs bool
	var err error

	// Subscribe here.
	es := c.subs[sid]
	if es == nil {
		c.subs[sid] = sub
		if acc != nil && acc.sl != nil {
			err = acc.sl.Insert(sub)
			if err != nil {
				delete(c.subs, sid)
			} else {
				updateGWs = c.srv.gateway.enabled
			}
		}
	}
	// Unlocked from here onward
	c.mu.Unlock()

	if err != nil {
		c.sendErr("Invalid Subject")
		return nil, ErrMalformedSubject
	} else if c.opts.Verbose && kind != SYSTEM {
		c.sendOK()
	}

	// If it was already registered, return it.
	if es != nil {
		return es, nil
	}

	// No account just return.
	if acc == nil {
		return sub, nil
	}

	if err := c.addShadowSubscriptions(acc, sub, true); err != nil {
		c.Errorf(err.Error())
	}

	if noForward {
		return sub, nil
	}

	// If we are routing and this is a local sub, add to the route map for the associated account.
	if kind == CLIENT || kind == SYSTEM || kind == JETSTREAM || kind == ACCOUNT {
		srv.updateRouteSubscriptionMap(acc, sub, 1)
		if updateGWs {
			srv.gatewayUpdateSubInterest(acc.Name, sub, 1)
		}
	}
	// Now check on leafnode updates.
	acc.updateLeafNodes(sub, 1)
	return sub, nil
}

// Used to pass stream import matches to addShadowSub
type ime struct {
	im          *streamImport
	overlapSubj string
	dyn         bool
}

// If the client's account has stream imports and there are matches for this
// subscription's subject, then add shadow subscriptions in the other accounts
// that export this subject.
//
// enact=false allows MQTT clients to get the list of shadow subscriptions
// without enacting them, in order to first obtain matching "retained" messages.
func (c *client) addShadowSubscriptions(acc *Account, sub *subscription, enact bool) error {
	if acc == nil {
		return ErrMissingAccount
	}

	var (
		_ims           [16]ime
		ims            = _ims[:0]
		imTsa          [32]string
		tokens         []string
		tsa            [32]string
		hasWC          bool
		tokensModified bool
	)

	acc.mu.RLock()
	// If this is from a service import, ignore.
	if sub.si {
		acc.mu.RUnlock()
		return nil
	}
	subj := bytesToString(sub.subject)
	if len(acc.imports.streams) > 0 {
		tokens = tokenizeSubjectIntoSlice(tsa[:0], subj)
		for _, tk := range tokens {
			if tk == pwcs {
				hasWC = true
				break
			}
		}
		if !hasWC && tokens[len(tokens)-1] == fwcs {
			hasWC = true
		}
	}
	// Loop over the import subjects. We have 4 scenarios. If we have an
	// exact match or a superset match we should use the from field from
	// the import. If we are a subset or overlap, we have to dynamically calculate
	// the subject. On overlap, ime requires the overlap subject.
	for _, im := range acc.imports.streams {
		if im.invalid {
			continue
		}
		if subj == im.to {
			ims = append(ims, ime{im, _EMPTY_, false})
			continue
		}
		if tokensModified {
			// re-tokenize subj to overwrite modifications from a previous iteration
			tokens = tokenizeSubjectIntoSlice(tsa[:0], subj)
			tokensModified = false
		}
		imTokens := tokenizeSubjectIntoSlice(imTsa[:0], im.to)

		if isSubsetMatchTokenized(tokens, imTokens) {
			ims = append(ims, ime{im, _EMPTY_, true})
		} else if hasWC {
			if isSubsetMatchTokenized(imTokens, tokens) {
				ims = append(ims, ime{im, _EMPTY_, false})
			} else {
				imTokensLen := len(imTokens)
				for i, t := range tokens {
					if i >= imTokensLen {
						break
					}
					if t == pwcs && imTokens[i] != fwcs {
						tokens[i] = imTokens[i]
						tokensModified = true
					}
				}
				tokensLen := len(tokens)
				lastIdx := tokensLen - 1
				if tokens[lastIdx] == fwcs {
					if imTokensLen >= tokensLen {
						// rewrite ">" in tokens to be more specific
						tokens[lastIdx] = imTokens[lastIdx]
						tokensModified = true
						if imTokensLen > tokensLen {
							// copy even more specific parts from import
							tokens = append(tokens, imTokens[tokensLen:]...)
						}
					}
				}
				if isSubsetMatchTokenized(tokens, imTokens) {
					// As isSubsetMatchTokenized was already called with tokens and imTokens,
					// we wouldn't be here if it where not for tokens being modified.
					// Hence, Join to re compute the subject string
					ims = append(ims, ime{im, strings.Join(tokens, tsep), true})
				}
			}
		}
	}
	acc.mu.RUnlock()

	var shadow []*subscription

	if len(ims) > 0 {
		shadow = make([]*subscription, 0, len(ims))
	}

	// Now walk through collected stream imports that matched.
	for i := 0; i < len(ims); i++ {
		ime := &ims[i]
		// We will create a shadow subscription.
		nsub, err := c.addShadowSub(sub, ime, enact)
		if err != nil {
			return err
		}
		shadow = append(shadow, nsub)
	}

	if shadow != nil {
		c.mu.Lock()
		sub.shadow = shadow
		c.mu.Unlock()
	}

	return nil
}

// Add in the shadow subscription.
func (c *client) addShadowSub(sub *subscription, ime *ime, enact bool) (*subscription, error) {
	im := ime.im
	nsub := *sub // copy
	nsub.im = im

	if !im.usePub && ime.dyn && im.tr != nil {
		if im.rtr == nil {
			im.rtr = im.tr.reverse()
		}
		s := bytesToString(nsub.subject)
		if ime.overlapSubj != _EMPTY_ {
			s = ime.overlapSubj
		}
		subj := im.rtr.TransformSubject(s)

		nsub.subject = []byte(subj)
	} else if !im.usePub || (im.usePub && ime.overlapSubj != _EMPTY_) || !ime.dyn {
		if ime.overlapSubj != _EMPTY_ {
			nsub.subject = []byte(ime.overlapSubj)
		} else {
			nsub.subject = []byte(im.from)
		}
	}
	// Else use original subject

	if !enact {
		return &nsub, nil
	}

	c.Debugf("Creating import subscription on %q from account %q", nsub.subject, im.acc.Name)

	if err := im.acc.sl.Insert(&nsub); err != nil {
		errs := fmt.Sprintf("Could not add shadow import subscription for account %q", im.acc.Name)
		c.Debugf(errs)
		return nil, fmt.Errorf(errs)
	}

	// Update our route map here.
	c.srv.updateRemoteSubscription(im.acc, &nsub, 1)

	return &nsub, nil
}

// canSubscribe determines if the client is authorized to subscribe to the
// given subject. Assumes caller is holding lock.
func (c *client) canSubscribe(subject string, optQueue ...string) bool {
	if c.perms == nil {
		return true
	}

	allowed := true

	// Optional queue group.
	var queue string
	if len(optQueue) > 0 {
		queue = optQueue[0]
	}

	// Check allow list. If no allow list that means all are allowed. Deny can overrule.
	if c.perms.sub.allow != nil {
		r := c.perms.sub.allow.Match(subject)
		allowed = len(r.psubs) > 0
		if queue != _EMPTY_ && len(r.qsubs) > 0 {
			// If the queue appears in the allow list, then DO allow.
			allowed = queueMatches(queue, r.qsubs)
		}
		// Leafnodes operate slightly differently in that they allow broader scoped subjects.
		// They will prune based on publish perms before sending to a leafnode client.
		if !allowed && c.kind == LEAF && subjectHasWildcard(subject) {
			r := c.perms.sub.allow.ReverseMatch(subject)
			allowed = len(r.psubs) != 0
		}
	}
	// If we have a deny list and we think we are allowed, check that as well.
	if allowed && c.perms.sub.deny != nil {
		r := c.perms.sub.deny.Match(subject)
		allowed = len(r.psubs) == 0

		if queue != _EMPTY_ && len(r.qsubs) > 0 {
			// If the queue appears in the deny list, then DO NOT allow.
			allowed = !queueMatches(queue, r.qsubs)
		}

		// We use the actual subscription to signal us to spin up the deny mperms
		// and cache. We check if the subject is a wildcard that contains any of
		// the deny clauses.
		// FIXME(dlc) - We could be smarter and track when these go away and remove.
		if allowed && c.mperms == nil && subjectHasWildcard(subject) {
			// Whip through the deny array and check if this wildcard subject is within scope.
			for _, sub := range c.darray {
				if subjectIsSubsetMatch(sub, subject) {
					c.loadMsgDenyFilter()
					break
				}
			}
		}
	}
	return allowed
}

func queueMatches(queue string, qsubs [][]*subscription) bool {
	if len(qsubs) == 0 {
		return true
	}
	for _, qsub := range qsubs {
		qs := qsub[0]
		qname := bytesToString(qs.queue)

		// NOTE: '*' and '>' tokens can also be valid
		// queue names so we first check against the
		// literal name.  e.g. v1.* == v1.*
		if queue == qname || (subjectHasWildcard(qname) && subjectIsSubsetMatch(queue, qname)) {
			return true
		}
	}
	return false
}

// Low level unsubscribe for a given client.
func (c *client) unsubscribe(acc *Account, sub *subscription, force, remove bool) {
	if s := c.srv; s != nil && s.isShuttingDown() {
		return
	}

	c.mu.Lock()
	if !force && sub.max > 0 && sub.nm < sub.max {
		c.Debugf("Deferring actual UNSUB(%s): %d max, %d received", sub.subject, sub.max, sub.nm)
		c.mu.Unlock()
		return
	}

	if c.trace {
		c.traceOp("<-> %s", "DELSUB", sub.sid)
	}

	// Remove accounting if requested. This will be false when we close a connection
	// with open subscriptions.
	if remove {
		delete(c.subs, bytesToString(sub.sid))
		if acc != nil {
			acc.sl.Remove(sub)
		}
	}

	// Check to see if we have shadow subscriptions.
	var updateRoute bool
	var updateGWs bool
	shadowSubs := sub.shadow
	sub.shadow = nil
	if len(shadowSubs) > 0 {
		updateRoute = (c.kind == CLIENT || c.kind == SYSTEM || c.kind == LEAF) && c.srv != nil
		if updateRoute {
			updateGWs = c.srv.gateway.enabled
		}
	}
	sub.close()
	c.mu.Unlock()

	// Process shadow subs if we have them.
	for _, nsub := range shadowSubs {
		if err := nsub.im.acc.sl.Remove(nsub); err != nil {
			c.Debugf("Could not remove shadow import subscription for account %q", nsub.im.acc.Name)
		} else {
			if updateRoute {
				c.srv.updateRouteSubscriptionMap(nsub.im.acc, nsub, -1)
			}
			if updateGWs {
				c.srv.gatewayUpdateSubInterest(nsub.im.acc.Name, nsub, -1)
			}
		}
		// Now check on leafnode updates.
		nsub.im.acc.updateLeafNodes(nsub, -1)
	}

	// Now check to see if this was part of a respMap entry for service imports.
	// We can skip subscriptions on reserved replies.
	if acc != nil && !isReservedReply(sub.subject) {
		acc.checkForReverseEntry(string(sub.subject), nil, true)
	}
}

func (c *client) processUnsub(arg []byte) error {
	args := splitArg(arg)
	var sid []byte
	max := int64(-1)

	switch len(args) {
	case 1:
		sid = args[0]
	case 2:
		sid = args[0]
		max = int64(parseSize(args[1]))
	default:
		return fmt.Errorf("processUnsub Parse Error: %q", arg)
	}

	var sub *subscription
	var ok, unsub bool

	c.mu.Lock()

	// Indicate activity.
	c.in.subs++

	// Grab connection type.
	kind := c.kind
	srv := c.srv
	var acc *Account

	updateGWs := false
	if sub, ok = c.subs[string(sid)]; ok {
		acc = c.acc
		if max > 0 && max > sub.nm {
			sub.max = max
		} else {
			// Clear it here to override
			sub.max = 0
			unsub = true
		}
		updateGWs = srv.gateway.enabled
	}
	c.mu.Unlock()

	if c.opts.Verbose {
		c.sendOK()
	}

	if unsub {
		c.unsubscribe(acc, sub, false, true)
		if acc != nil && (kind == CLIENT || kind == SYSTEM || kind == ACCOUNT || kind == JETSTREAM) {
			srv.updateRouteSubscriptionMap(acc, sub, -1)
			if updateGWs {
				srv.gatewayUpdateSubInterest(acc.Name, sub, -1)
			}
		}
		// Now check on leafnode updates.
		acc.updateLeafNodes(sub, -1)
	}

	return nil
}

// checkDenySub will check if we are allowed to deliver this message in the
// presence of deny clauses for subscriptions. Deny clauses will not prevent
// larger scoped wildcard subscriptions, so we need to check at delivery time.
// Lock should be held.
func (c *client) checkDenySub(subject string) bool {
	if denied, ok := c.mperms.dcache[subject]; ok {
		return denied
	} else if r := c.mperms.deny.Match(subject); len(r.psubs) != 0 {
		c.mperms.dcache[subject] = true
		return true
	} else {
		c.mperms.dcache[subject] = false
	}
	if len(c.mperms.dcache) > maxDenyPermCacheSize {
		c.pruneDenyCache()
	}
	return false
}

// Create a message header for routes or leafnodes. Header and origin cluster aware.
func (c *client) msgHeaderForRouteOrLeaf(subj, reply []byte, rt *routeTarget, acc *Account) []byte {
	hasHeader := c.pa.hdr > 0
	subclient := rt.sub.client
	canReceiveHeader := subclient.headers

	mh := c.msgb[:msgHeadProtoLen]
	kind := subclient.kind
	var lnoc bool

	if kind == ROUTER {
		// If we are coming from a leaf with an origin cluster we need to handle differently
		// if we can. We will send a route based LMSG which has origin cluster and headers
		// by default.
		if c.kind == LEAF && c.remoteCluster() != _EMPTY_ {
			subclient.mu.Lock()
			lnoc = subclient.route.lnoc
			subclient.mu.Unlock()
		}
		if lnoc {
			mh[0] = 'L'
			mh = append(mh, c.remoteCluster()...)
			mh = append(mh, ' ')
		} else {
			// Router (and Gateway) nodes are RMSG. Set here since leafnodes may rewrite.
			mh[0] = 'R'
		}
		if len(subclient.route.accName) == 0 {
			mh = append(mh, acc.Name...)
			mh = append(mh, ' ')
		}
	} else {
		// Leaf nodes are LMSG
		mh[0] = 'L'
		// Remap subject if its a shadow subscription, treat like a normal client.
		if rt.sub.im != nil {
			if rt.sub.im.tr != nil {
				to := rt.sub.im.tr.TransformSubject(bytesToString(subj))
				subj = []byte(to)
			} else if !rt.sub.im.usePub {
				subj = []byte(rt.sub.im.to)
			}
		}
	}
	mh = append(mh, subj...)
	mh = append(mh, ' ')

	if len(rt.qs) > 0 {
		if len(reply) > 0 {
			mh = append(mh, "+ "...) // Signal that there is a reply.
			mh = append(mh, reply...)
			mh = append(mh, ' ')
		} else {
			mh = append(mh, "| "...) // Only queues
		}
		mh = append(mh, rt.qs...)
	} else if len(reply) > 0 {
		mh = append(mh, reply...)
		mh = append(mh, ' ')
	}

	if lnoc {
		// leafnode origin LMSG always have a header entry even if zero.
		if c.pa.hdr <= 0 {
			mh = append(mh, '0')
		} else {
			mh = append(mh, c.pa.hdb...)
		}
		mh = append(mh, ' ')
		mh = append(mh, c.pa.szb...)
	} else if hasHeader {
		if canReceiveHeader {
			mh[0] = 'H'
			mh = append(mh, c.pa.hdb...)
			mh = append(mh, ' ')
			mh = append(mh, c.pa.szb...)
		} else {
			// If we are here we need to truncate the payload size
			nsz := strconv.Itoa(c.pa.size - c.pa.hdr)
			mh = append(mh, nsz...)
		}
	} else {
		mh = append(mh, c.pa.szb...)
	}
	return append(mh, _CRLF_...)
}

// Create a message header for clients. Header aware.
func (c *client) msgHeader(subj, reply []byte, sub *subscription) []byte {
	// See if we should do headers. We have to have a headers msg and
	// the client we are going to deliver to needs to support headers as well.
	hasHeader := c.pa.hdr > 0
	canReceiveHeader := sub.client != nil && sub.client.headers

	var mh []byte
	if hasHeader && canReceiveHeader {
		mh = c.msgb[:msgHeadProtoLen]
		mh[0] = 'H'
	} else {
		mh = c.msgb[1:msgHeadProtoLen]
	}
	mh = append(mh, subj...)
	mh = append(mh, ' ')

	if len(sub.sid) > 0 {
		mh = append(mh, sub.sid...)
		mh = append(mh, ' ')
	}
	if reply != nil {
		mh = append(mh, reply...)
		mh = append(mh, ' ')
	}
	if hasHeader {
		if canReceiveHeader {
			mh = append(mh, c.pa.hdb...)
			mh = append(mh, ' ')
			mh = append(mh, c.pa.szb...)
		} else {
			// If we are here we need to truncate the payload size
			nsz := strconv.Itoa(c.pa.size - c.pa.hdr)
			mh = append(mh, nsz...)
		}
	} else {
		mh = append(mh, c.pa.szb...)
	}
	mh = append(mh, _CRLF_...)
	return mh
}

func (c *client) stalledWait(producer *client) {
	stall := c.out.stc
	ttl := stallDuration(c.out.pb, c.out.mp)
	c.mu.Unlock()
	defer c.mu.Lock()

	delay := time.NewTimer(ttl)
	defer delay.Stop()

	select {
	case <-stall:
	case <-delay.C:
		producer.Debugf("Timed out of fast producer stall (%v)", ttl)
	}
}

func stallDuration(pb, mp int64) time.Duration {
	ttl := stallClientMinDuration
	if pb >= mp {
		ttl = stallClientMaxDuration
	} else if hmp := mp / 2; pb > hmp {
		bsz := hmp / 10
		additional := int64(ttl) * ((pb - hmp) / bsz)
		ttl += time.Duration(additional)
	}
	return ttl
}

// Used to treat maps as efficient set
var needFlush = struct{}{}

// deliverMsg will deliver a message to a matching subscription and its underlying client.
// We process all connection/client types. mh is the part that will be protocol/client specific.
func (c *client) deliverMsg(prodIsMQTT bool, sub *subscription, acc *Account, subject, reply, mh, msg []byte, gwrply bool) bool {
	// Check sub client and check echo. Only do this if not a service import.
	if sub.client == nil || (c == sub.client && !sub.client.echo && !sub.si) {
		return false
	}

	client := sub.client
	client.mu.Lock()

	// Check if we have a subscribe deny clause. This will trigger us to check the subject
	// for a match against the denied subjects.
	if client.mperms != nil && client.checkDenySub(string(subject)) {
		client.mu.Unlock()
		return false
	}

	// New race detector forces this now.
	if sub.isClosed() {
		client.mu.Unlock()
		return false
	}

	// Check if we are a leafnode and have perms to check.
	if client.kind == LEAF && client.perms != nil {
		if !client.pubAllowedFullCheck(string(subject), true, true) {
			client.mu.Unlock()
			client.Debugf("Not permitted to deliver to %q", subject)
			return false
		}
	}

	srv := client.srv

	sub.nm++

	// Check if we should auto-unsubscribe.
	if sub.max > 0 {
		if client.kind == ROUTER && sub.nm >= sub.max {
			// The only router based messages that we will see here are remoteReplies.
			// We handle these slightly differently.
			defer client.removeReplySub(sub)
		} else {
			// For routing..
			shouldForward := client.kind == CLIENT || client.kind == SYSTEM && client.srv != nil
			// If we are at the exact number, unsubscribe but
			// still process the message in hand, otherwise
			// unsubscribe and drop message on the floor.
			if sub.nm == sub.max {
				client.Debugf("Auto-unsubscribe limit of %d reached for sid '%s'", sub.max, sub.sid)
				// Due to defer, reverse the code order so that execution
				// is consistent with other cases where we unsubscribe.
				if shouldForward {
					defer srv.updateRemoteSubscription(client.acc, sub, -1)
				}
				defer client.unsubscribe(client.acc, sub, true, true)
			} else if sub.nm > sub.max {
				client.Debugf("Auto-unsubscribe limit [%d] exceeded", sub.max)
				client.mu.Unlock()
				client.unsubscribe(client.acc, sub, true, true)
				if shouldForward {
					srv.updateRemoteSubscription(client.acc, sub, -1)
				}
				return false
			}
		}
	}

	// Check here if we have a header with our message. If this client can not
	// support we need to strip the headers from the payload.
	// The actual header would have been processed correctly for us, so just
	// need to update payload.
	if c.pa.hdr > 0 && !sub.client.headers {
		msg = msg[c.pa.hdr:]
	}

	// Update statistics

	// The msg includes the CR_LF, so pull back out for accounting.
	msgSize := int64(len(msg))
	// MQTT producers send messages without CR_LF, so don't remove it for them.
	if !prodIsMQTT {
		msgSize -= int64(LEN_CR_LF)
	}

	// No atomic needed since accessed under client lock.
	// Monitor is reading those also under client's lock.
	client.outMsgs++
	client.outBytes += msgSize

	// Check for internal subscriptions.
	if sub.icb != nil && !c.noIcb {
		if gwrply {
			// We will store in the account, not the client since it will likely
			// be a different client that will send the reply.
			srv.trackGWReply(nil, client.acc, reply, c.pa.reply)
		}
		client.mu.Unlock()

		// Internal account clients are for service imports and need the '\r\n'.
		start := time.Now()
		if client.kind == ACCOUNT {
			sub.icb(sub, c, acc, string(subject), string(reply), msg)
		} else {
			sub.icb(sub, c, acc, string(subject), string(reply), msg[:msgSize])
		}
		if dur := time.Since(start); dur >= readLoopReportThreshold {
			srv.Warnf("Internal subscription on %q took too long: %v", subject, dur)
		}
		return true
	}

	// If we are a client and we detect that the consumer we are
	// sending to is in a stalled state, go ahead and wait here
	// with a limit.
	if c.kind == CLIENT && client.out.stc != nil {
		client.stalledWait(c)
	}

	// Check for closed connection
	if client.isClosed() {
		client.mu.Unlock()
		return false
	}

	// Do a fast check here to see if we should be tracking this from a latency
	// perspective. This will be for a request being received for an exported service.
	// This needs to be from a non-client (otherwise tracking happens at requestor).
	//
	// Also this check captures if the original reply (c.pa.reply) is a GW routed
	// reply (since it is known to be > minReplyLen). If that is the case, we need to
	// track the binding between the routed reply and the reply set in the message
	// header (which is c.pa.reply without the GNR routing prefix).
	if client.kind == CLIENT && len(c.pa.reply) > minReplyLen {
		if gwrply {
			// Note that we keep track of the GW routed reply in the destination
			// connection (`client`). The routed reply subject is in `c.pa.reply`,
			// should that change, we would have to pass the GW routed reply as
			// a parameter of deliverMsg().
			srv.trackGWReply(client, nil, reply, c.pa.reply)
		}

		// If we do not have a registered RTT queue that up now.
		if client.rtt == 0 {
			client.sendRTTPingLocked()
		}
		// FIXME(dlc) - We may need to optimize this.
		// We will have tagged this with a suffix ('.T') if we are tracking. This is
		// needed from sampling. Not all will be tracked.
		if c.kind != CLIENT && isTrackedReply(c.pa.reply) {
			client.trackRemoteReply(string(subject), string(c.pa.reply))
		}
	}

	// Queue to outbound buffer
	client.queueOutbound(mh)
	client.queueOutbound(msg)
	if prodIsMQTT {
		// Need to add CR_LF since MQTT producers don't send CR_LF
		client.queueOutbound([]byte(CR_LF))
	}

	// If we are tracking dynamic publish permissions that track reply subjects,
	// do that accounting here. We only look at client.replies which will be non-nil.
	if client.replies != nil && len(reply) > 0 {
		client.replies[string(reply)] = &resp{time.Now(), 0}
		if len(client.replies) > replyPermLimit {
			client.pruneReplyPerms()
		}
	}

	// Check outbound threshold and queue IO flush if needed.
	// This is specifically looking at situations where we are getting behind and may want
	// to intervene before this producer goes back to top of readloop. We are in the producer's
	// readloop go routine at this point.
	// FIXME(dlc) - We may call this alot, maybe suppress after first call?
	if len(client.out.nb) != 0 {
		client.flushSignal()
	}

	// Add the data size we are responsible for here. This will be processed when we
	// return to the top of the readLoop.
	c.addToPCD(client)

	if client.trace {
		client.traceOutOp(bytesToString(mh[:len(mh)-LEN_CR_LF]), nil)
	}

	client.mu.Unlock()

	return true
}

// Add the given sub's client to the list of clients that need flushing.
// This must be invoked from `c`'s readLoop. No lock for c is required,
// however, `client` lock must be held on entry. This holds true even
// if `client` is same than `c`.
func (c *client) addToPCD(client *client) {
	if _, ok := c.pcd[client]; !ok {
		client.out.fsp++
		c.pcd[client] = needFlush
	}
}

// This will track a remote reply for an exported service that has requested
// latency tracking.
// Lock assumed to be held.
func (c *client) trackRemoteReply(subject, reply string) {
	a := c.acc
	if a == nil {
		return
	}

	var lrt time.Duration
	var respThresh time.Duration

	a.mu.RLock()
	se := a.getServiceExport(subject)
	if se != nil {
		lrt = a.lowestServiceExportResponseTime()
		respThresh = se.respThresh
	}
	a.mu.RUnlock()

	if se == nil {
		return
	}

	if c.rrTracking == nil {
		c.rrTracking = &rrTracking{
			rmap: make(map[string]*remoteLatency),
			ptmr: time.AfterFunc(lrt, c.pruneRemoteTracking),
			lrt:  lrt,
		}
	}
	rl := remoteLatency{
		Account:    a.Name,
		ReqId:      reply,
		respThresh: respThresh,
	}
	rl.M2.RequestStart = time.Now().UTC()
	c.rrTracking.rmap[reply] = &rl
}

// pruneRemoteTracking will prune any remote tracking objects
// that are too old. These are orphaned when a service is not
// sending reponses etc.
// Lock should be held upon entry.
func (c *client) pruneRemoteTracking() {
	c.mu.Lock()
	if c.rrTracking == nil {
		c.mu.Unlock()
		return
	}
	now := time.Now()
	for subject, rl := range c.rrTracking.rmap {
		if now.After(rl.M2.RequestStart.Add(rl.respThresh)) {
			delete(c.rrTracking.rmap, subject)
		}
	}
	if len(c.rrTracking.rmap) > 0 {
		t := c.rrTracking.ptmr
		t.Stop()
		t.Reset(c.rrTracking.lrt)
	} else {
		c.rrTracking.ptmr.Stop()
		c.rrTracking = nil
	}
	c.mu.Unlock()
}

// pruneReplyPerms will remove any stale or expired entries
// in our reply cache. We make sure to not check too often.
func (c *client) pruneReplyPerms() {
	// Make sure we do not check too often.
	if c.perms.resp == nil {
		return
	}

	mm := c.perms.resp.MaxMsgs
	ttl := c.perms.resp.Expires
	now := time.Now()

	for k, resp := range c.replies {
		if mm > 0 && resp.n >= mm {
			delete(c.replies, k)
		} else if ttl > 0 && now.Sub(resp.t) > ttl {
			delete(c.replies, k)
		}
	}
}

// pruneDenyCache will prune the deny cache via randomly
// deleting items. Doing so pruneSize items at a time.
// Lock must be held for this one since it is shared under
// deliverMsg.
func (c *client) pruneDenyCache() {
	r := 0
	for subject := range c.mperms.dcache {
		delete(c.mperms.dcache, subject)
		if r++; r > pruneSize {
			break
		}
	}
}

// prunePubPermsCache will prune the cache via randomly
// deleting items. Doing so pruneSize items at a time.
func (c *client) prunePubPermsCache() {
	// There is a case where we can invoke this from multiple go routines,
	// (in deliverMsg() if sub.client is a LEAF), so we make sure to prune
	// from only one go routine at a time.
	if !atomic.CompareAndSwapInt32(&c.perms.prun, 0, 1) {
		return
	}
	const maxPruneAtOnce = 1000
	r := 0
	c.perms.pcache.Range(func(k, _ interface{}) bool {
		c.perms.pcache.Delete(k)
		if r++; (r > pruneSize && atomic.LoadInt32(&c.perms.pcsz) < int32(maxPermCacheSize)) ||
			(r > maxPruneAtOnce) {
			return false
		}
		return true
	})
	atomic.AddInt32(&c.perms.pcsz, -int32(r))
	atomic.StoreInt32(&c.perms.prun, 0)
}

// pubAllowed checks on publish permissioning.
// Lock should not be held.
func (c *client) pubAllowed(subject string) bool {
	return c.pubAllowedFullCheck(subject, true, false)
}

// pubAllowedFullCheck checks on all publish permissioning depending
// on the flag for dynamic reply permissions.
func (c *client) pubAllowedFullCheck(subject string, fullCheck, hasLock bool) bool {
	if c.perms == nil || (c.perms.pub.allow == nil && c.perms.pub.deny == nil) {
		return true
	}
	// Check if published subject is allowed if we have permissions in place.
	v, ok := c.perms.pcache.Load(subject)
	if ok {
		return v.(bool)
	}
	allowed := true
	// Cache miss, check allow then deny as needed.
	if c.perms.pub.allow != nil {
		r := c.perms.pub.allow.Match(subject)
		allowed = len(r.psubs) != 0
	}
	// If we have a deny list and are currently allowed, check that as well.
	if allowed && c.perms.pub.deny != nil {
		r := c.perms.pub.deny.Match(subject)
		allowed = len(r.psubs) == 0
	}

	// If we are currently not allowed but we are tracking reply subjects
	// dynamically, check to see if we are allowed here but avoid pcache.
	// We need to acquire the lock though.
	if !allowed && fullCheck && c.perms.resp != nil {
		if !hasLock {
			c.mu.Lock()
		}
		if resp := c.replies[subject]; resp != nil {
			resp.n++
			// Check if we have sent too many responses.
			if c.perms.resp.MaxMsgs > 0 && resp.n > c.perms.resp.MaxMsgs {
				delete(c.replies, subject)
			} else if c.perms.resp.Expires > 0 && time.Since(resp.t) > c.perms.resp.Expires {
				delete(c.replies, subject)
			} else {
				allowed = true
			}
		}
		if !hasLock {
			c.mu.Unlock()
		}
	} else {
		// Update our cache here.
		c.perms.pcache.Store(subject, allowed)
		if n := atomic.AddInt32(&c.perms.pcsz, 1); n > maxPermCacheSize {
			c.prunePubPermsCache()
		}
	}
	return allowed
}

// Test whether a reply subject is a service import reply.
func isServiceReply(reply []byte) bool {
	// This function is inlined and checking this way is actually faster
	// than byte-by-byte comparison.
	return len(reply) > 3 && bytesToString(reply[:4]) == replyPrefix
}

// Test whether a reply subject is a service import or a gateway routed reply.
func isReservedReply(reply []byte) bool {
	if isServiceReply(reply) {
		return true
	}
	rLen := len(reply)
	// Faster to check with string([:]) than byte-by-byte
	if rLen > jsAckPreLen && bytesToString(reply[:jsAckPreLen]) == jsAckPre {
		return true
	} else if rLen > gwReplyPrefixLen && bytesToString(reply[:gwReplyPrefixLen]) == gwReplyPrefix {
		return true
	}
	return false
}

// This will decide to call the client code or router code.
func (c *client) processInboundMsg(msg []byte) {
	switch c.kind {
	case CLIENT:
		c.processInboundClientMsg(msg)
	case ROUTER:
		c.processInboundRoutedMsg(msg)
	case GATEWAY:
		c.processInboundGatewayMsg(msg)
	case LEAF:
		c.processInboundLeafMsg(msg)
	}
}

// selectMappedSubject will choose the mapped subject based on the client's inbound subject.
func (c *client) selectMappedSubject() bool {
	nsubj, changed := c.acc.selectMappedSubject(bytesToString(c.pa.subject))
	if changed {
		c.pa.mapped = c.pa.subject
		c.pa.subject = []byte(nsubj)
	}
	return changed
}

// processInboundClientMsg is called to process an inbound msg from a client.
// Return if the message was delivered, and if the message was not delivered
// due to a permission issue.
func (c *client) processInboundClientMsg(msg []byte) (bool, bool) {
	// Update statistics
	// The msg includes the CR_LF, so pull back out for accounting.
	c.in.msgs++
	c.in.bytes += int32(len(msg) - LEN_CR_LF)

	// *** added by Memphis
	accName := c.Account().GetName()
	subj := string(c.pa.subject)
	if !strings.HasPrefix(subj, "$JS") && !strings.HasPrefix(subj, "_INBOX") && accName != MEMPHIS_GLOBAL_ACCOUNT && accName != globalAccountName && accName != DEFAULT_SYSTEM_ACCOUNT {
		hdrBytes, msgBytes := c.msgParts(msg)
		IncrementEventCounter(accName, "produced_event", 0, 1, subj, msgBytes, hdrBytes)
	}
	// added by Memphis ***

	// Check that client (could be here with SYSTEM) is not publishing on reserved "$GNR" prefix.
	if c.kind == CLIENT && hasGWRoutedReplyPrefix(c.pa.subject) {
		c.pubPermissionViolation(c.pa.subject)
		return false, true
	}

	// Mostly under testing scenarios.
	c.mu.Lock()
	if c.srv == nil || c.acc == nil {
		c.mu.Unlock()
		return false, false
	}
	acc := c.acc
	genidAddr := &acc.sl.genid

	// Check pub permissions
	if c.perms != nil && (c.perms.pub.allow != nil || c.perms.pub.deny != nil) && !c.pubAllowedFullCheck(string(c.pa.subject), true, true) {
		c.mu.Unlock()
		c.pubPermissionViolation(c.pa.subject)
		return false, true
	}
	c.mu.Unlock()

	// Now check for reserved replies. These are used for service imports.
	if c.kind == CLIENT && len(c.pa.reply) > 0 && isReservedReply(c.pa.reply) {
		c.replySubjectViolation(c.pa.reply)
		return false, true
	}

	if c.opts.Verbose {
		c.sendOK()
	}

	// If MQTT client, check for retain flag now that we have passed permissions check
	if c.isMqtt() {
		c.mqttHandlePubRetain()
	}

	// Doing this inline as opposed to create a function (which otherwise has a measured
	// performance impact reported in our bench)
	var isGWRouted bool
	if c.kind != CLIENT {
		if atomic.LoadInt32(&acc.gwReplyMapping.check) > 0 {
			acc.mu.RLock()
			c.pa.subject, isGWRouted = acc.gwReplyMapping.get(c.pa.subject)
			acc.mu.RUnlock()
		}
	} else if atomic.LoadInt32(&c.gwReplyMapping.check) > 0 {
		c.mu.Lock()
		c.pa.subject, isGWRouted = c.gwReplyMapping.get(c.pa.subject)
		c.mu.Unlock()
	}

	// If we have an exported service and we are doing remote tracking, check this subject
	// to see if we need to report the latency.
	if c.rrTracking != nil {
		c.mu.Lock()
		rl := c.rrTracking.rmap[string(c.pa.subject)]
		if rl != nil {
			delete(c.rrTracking.rmap, bytesToString(c.pa.subject))
		}
		c.mu.Unlock()

		if rl != nil {
			sl := &rl.M2
			// Fill this in and send it off to the other side.
			sl.Status = 200
			sl.Responder = c.getClientInfo(true)
			sl.ServiceLatency = time.Since(sl.RequestStart) - sl.Responder.RTT
			sl.TotalLatency = sl.ServiceLatency + sl.Responder.RTT
			sanitizeLatencyMetric(sl)
			lsub := remoteLatencySubjectForResponse(c.pa.subject)
			c.srv.sendInternalAccountMsg(nil, lsub, rl) // Send to SYS account
		}
	}

	// If the subject was converted to the gateway routed subject, then handle it now
	// and be done with the rest of this function.
	if isGWRouted {
		c.handleGWReplyMap(msg)
		return true, false
	}

	// Match the subscriptions. We will use our own L1 map if
	// it's still valid, avoiding contention on the shared sublist.
	var r *SublistResult
	var ok bool

	genid := atomic.LoadUint64(genidAddr)
	if genid == c.in.genid && c.in.results != nil {
		r, ok = c.in.results[string(c.pa.subject)]
	} else {
		// Reset our L1 completely.
		c.in.results = make(map[string]*SublistResult)
		c.in.genid = genid
	}

	// Go back to the sublist data structure.
	if !ok {
		// Match may use the subject here to populate a cache, so can not use bytesToString here.
		r = acc.sl.Match(string(c.pa.subject))
		if len(r.psubs)+len(r.qsubs) > 0 {
			c.in.results[string(c.pa.subject)] = r
			// Prune the results cache. Keeps us from unbounded growth. Random delete.
			if len(c.in.results) > maxResultCacheSize {
				n := 0
				for subject := range c.in.results {
					delete(c.in.results, subject)
					if n++; n > pruneSize {
						break
					}
				}
			}
		}
	}

	// Indication if we attempted to deliver the message to anyone.
	var didDeliver bool
	var qnames [][]byte

	// Check for no interest, short circuit if so.
	// This is the fanout scale.
	if len(r.psubs)+len(r.qsubs) > 0 {
		flag := pmrNoFlag
		// If there are matching queue subs and we are in gateway mode,
		// we need to keep track of the queue names the messages are
		// delivered to. When sending to the GWs, the RMSG will include
		// those names so that the remote clusters do not deliver messages
		// to their queue subs of the same names.
		if len(r.qsubs) > 0 && c.srv.gateway.enabled &&
			atomic.LoadInt64(&c.srv.gateway.totalQSubs) > 0 {
			flag |= pmrCollectQueueNames
		}
		didDeliver, qnames = c.processMsgResults(acc, r, msg, c.pa.deliver, c.pa.subject, c.pa.reply, flag)
	}

	// Now deal with gateways
	if c.srv.gateway.enabled {
		reply := c.pa.reply
		if len(c.pa.deliver) > 0 && c.kind == JETSTREAM && len(c.pa.reply) > 0 {
			reply = append(reply, '@')
			reply = append(reply, c.pa.deliver...)
		}
		didDeliver = c.sendMsgToGateways(acc, msg, c.pa.subject, reply, qnames) || didDeliver
	}

	// Check to see if we did not deliver to anyone and the client has a reply subject set
	// and wants notification of no_responders.
	if !didDeliver && len(c.pa.reply) > 0 {
		c.mu.Lock()
		if c.opts.NoResponders {
			if sub := c.subForReply(c.pa.reply); sub != nil {
				proto := fmt.Sprintf("HMSG %s %s 16 16\r\nNATS/1.0 503\r\n\r\n\r\n", c.pa.reply, sub.sid)
				c.queueOutbound([]byte(proto))
				c.addToPCD(c)
			}
		}
		c.mu.Unlock()
	}

	return didDeliver, false
}

// Return the subscription for this reply subject. Only look at normal subs for this client.
func (c *client) subForReply(reply []byte) *subscription {
	r := c.acc.sl.Match(string(reply))
	for _, sub := range r.psubs {
		if sub.client == c {
			return sub
		}
	}
	return nil
}

// This is invoked knowing that c.pa.subject has been set to the gateway routed subject.
// This function will send the message to possibly LEAFs and directly back to the origin
// gateway.
func (c *client) handleGWReplyMap(msg []byte) bool {
	// Check for leaf nodes
	if c.srv.gwLeafSubs.Count() > 0 {
		if r := c.srv.gwLeafSubs.Match(string(c.pa.subject)); len(r.psubs) > 0 {
			c.processMsgResults(c.acc, r, msg, c.pa.deliver, c.pa.subject, c.pa.reply, pmrNoFlag)
		}
	}
	if c.srv.gateway.enabled {
		reply := c.pa.reply
		if len(c.pa.deliver) > 0 && c.kind == JETSTREAM && len(c.pa.reply) > 0 {
			reply = append(reply, '@')
			reply = append(reply, c.pa.deliver...)
		}
		c.sendMsgToGateways(c.acc, msg, c.pa.subject, reply, nil)
	}
	return true
}

// Used to setup the response map for a service import request that has a reply subject.
func (c *client) setupResponseServiceImport(acc *Account, si *serviceImport, tracking bool, header http.Header) *serviceImport {
	rsi := si.acc.addRespServiceImport(acc, string(c.pa.reply), si, tracking, header)
	if si.latency != nil {
		if c.rtt == 0 {
			// We have a service import that we are tracking but have not established RTT.
			c.sendRTTPing()
		}
		si.acc.mu.Lock()
		rsi.rc = c
		si.acc.mu.Unlock()
	}
	return rsi
}

// Will remove a header if present.
func removeHeaderIfPresent(hdr []byte, key string) []byte {
	start := bytes.Index(hdr, []byte(key))
	// key can't be first and we want to check that it is preceded by a '\n'
	if start < 1 || hdr[start-1] != '\n' {
		return hdr
	}
	index := start + len(key)
	if index >= len(hdr) || hdr[index] != ':' {
		return hdr
	}
	end := bytes.Index(hdr[start:], []byte(_CRLF_))
	if end < 0 {
		return hdr
	}
	hdr = append(hdr[:start], hdr[start+end+len(_CRLF_):]...)
	if len(hdr) <= len(emptyHdrLine) {
		return nil
	}
	return hdr
}

// Generate a new header based on optional original header and key value.
// More used in JetStream layers.
func genHeader(hdr []byte, key, value string) []byte {
	var bb bytes.Buffer
	if len(hdr) > LEN_CR_LF {
		bb.Write(hdr[:len(hdr)-LEN_CR_LF])
	} else {
		bb.WriteString(hdrLine)
	}
	http.Header{key: []string{value}}.Write(&bb)
	bb.WriteString(CR_LF)
	return bb.Bytes()
}

// This will set a header for the message.
// Lock does not need to be held but this should only be called
// from the inbound go routine. We will update the pubArgs.
// This will replace any previously set header and not add to it per normal spec.
func (c *client) setHeader(key, value string, msg []byte) []byte {
	var bb bytes.Buffer
	var omi int
	// Write original header if present.
	if c.pa.hdr > LEN_CR_LF {
		omi = c.pa.hdr
		hdr := removeHeaderIfPresent(msg[:c.pa.hdr-LEN_CR_LF], key)
		if len(hdr) == 0 {
			bb.WriteString(hdrLine)
		} else {
			bb.Write(hdr)
		}
	} else {
		bb.WriteString(hdrLine)
	}
	http.Header{key: []string{value}}.Write(&bb)
	bb.WriteString(CR_LF)
	nhdr := bb.Len()
	// Put the original message back.
	// FIXME(dlc) - This is inefficient.
	bb.Write(msg[omi:])
	nsize := bb.Len() - LEN_CR_LF
	// MQTT producers don't have CRLF, so add it back.
	if c.isMqtt() {
		nsize += LEN_CR_LF
	}
	// Update pubArgs
	// If others will use this later we need to save and restore original.
	c.pa.hdr = nhdr
	c.pa.size = nsize
	c.pa.hdb = []byte(strconv.Itoa(nhdr))
	c.pa.szb = []byte(strconv.Itoa(nsize))
	return bb.Bytes()
}

// Will return the value for the header denoted by key or nil if it does not exists.
// This function ignores errors and tries to achieve speed and no additional allocations.
func getHeader(key string, hdr []byte) []byte {
	if len(hdr) == 0 {
		return nil
	}
	index := bytes.Index(hdr, []byte(key))
	if index < 0 {
		return nil
	}
	// Make sure this key does not have additional prefix.
	if index < 2 || hdr[index-1] != '\n' || hdr[index-2] != '\r' {
		return nil
	}
	index += len(key)
	if index >= len(hdr) {
		return nil
	}
	if hdr[index] != ':' {
		return nil
	}
	index++

	var value []byte
	hdrLen := len(hdr)
	for hdr[index] == ' ' && index < hdrLen {
		index++
	}
	for index < hdrLen {
		if hdr[index] == '\r' && index < hdrLen-1 && hdr[index+1] == '\n' {
			break
		}
		value = append(value, hdr[index])
		index++
	}
	return value
}

// processServiceImport is an internal callback when a subscription matches an imported service
// from another account. This includes response mappings as well.
func (c *client) processServiceImport(si *serviceImport, acc *Account, msg []byte) {
	// If we are a GW and this is not a direct serviceImport ignore.
	isResponse := si.isRespServiceImport()
	if (c.kind == GATEWAY || c.kind == ROUTER) && !isResponse {
		return
	}
	// Detect cycles and ignore (return) when we detect one.
	if len(c.pa.psi) > 0 {
		for i := len(c.pa.psi) - 1; i >= 0; i-- {
			if psi := c.pa.psi[i]; psi.se == si.se {
				return
			}
		}
	}

	acc.mu.RLock()
	var checkJS bool
	shouldReturn := si.invalid || acc.sl == nil
	if !shouldReturn && !isResponse && si.to == jsAllAPI {
		subj := bytesToString(c.pa.subject)
		if strings.HasPrefix(subj, jsRequestNextPre) || strings.HasPrefix(subj, jsDirectGetPre) {
			checkJS = true
		}
	}
	siAcc := si.acc
	acc.mu.RUnlock()

	// We have a special case where JetStream pulls in all service imports through one export.
	// However the GetNext for consumers and DirectGet for streams are a no-op and causes buildups of service imports,
	// response service imports and rrMap entries which all will need to simply expire.
	// TODO(dlc) - Come up with something better.
	if shouldReturn || (checkJS && si.se != nil && si.se.acc == c.srv.SystemAccount()) {
		return
	}

	var nrr []byte
	var rsi *serviceImport

	// Check if there is a reply present and set up a response.
	tracking, headers := shouldSample(si.latency, c)
	if len(c.pa.reply) > 0 {
		// Special case for now, need to formalize.
		// TODO(dlc) - Formalize as a service import option for reply rewrite.
		// For now we can't do $JS.ACK since that breaks pull consumers across accounts.
		if !bytes.HasPrefix(c.pa.reply, []byte(jsAckPre)) {
			if rsi = c.setupResponseServiceImport(acc, si, tracking, headers); rsi != nil {
				nrr = []byte(rsi.from)
			}
		} else {
			// This only happens when we do a pull subscriber that trampolines through another account.
			// Normally this code is not called.
			nrr = c.pa.reply
		}
	} else if !isResponse && si.latency != nil && tracking {
		// Check to see if this was a bad request with no reply and we were supposed to be tracking.
		siAcc.sendBadRequestTrackingLatency(si, c, headers)
	}

	// Send tracking info here if we are tracking this response.
	// This is always a response.
	var didSendTL bool
	if si.tracking && !si.didDeliver {
		// Stamp that we attempted delivery.
		si.didDeliver = true
		didSendTL = acc.sendTrackingLatency(si, c)
	}

	// Pick correct "to" subject. If we matched on a wildcard use the literal publish subject.
	to, subject := si.to, string(c.pa.subject)

	if si.tr != nil {
		// FIXME(dlc) - This could be slow, may want to look at adding cache to bare transforms?
		to = si.tr.TransformSubject(subject)
	} else if si.usePub {
		to = subject
	}

	// Copy our pubArg since this gets modified as we process the service import itself.
	pacopy := c.pa

	// Now check to see if this account has mappings that could affect the service import.
	// Can't use non-locked trick like in processInboundClientMsg, so just call into selectMappedSubject
	// so we only lock once.
	nsubj, changed := siAcc.selectMappedSubject(to)
	if changed {
		c.pa.mapped = []byte(to)
		to = nsubj
	}

	// Set previous service import to detect chaining.
	lpsi := len(c.pa.psi)
	hadPrevSi, share := lpsi > 0, si.share
	if hadPrevSi {
		share = c.pa.psi[lpsi-1].share
	}
	c.pa.psi = append(c.pa.psi, si)

	// Place our client info for the request in the original message.
	// This will survive going across routes, etc.
	if !isResponse {
		isSysImport := siAcc == c.srv.SystemAccount()
		var ci *ClientInfo
		if hadPrevSi && c.pa.hdr >= 0 {
			var cis ClientInfo
			if err := json.Unmarshal(getHeader(ClientInfoHdr, msg[:c.pa.hdr]), &cis); err == nil {
				ci = &cis
				ci.Service = acc.Name
				// Check if we are moving into a share details account from a non-shared
				// and add in server and cluster details.
				if !share && (si.share || isSysImport) {
					c.addServerAndClusterInfo(ci)
				}
			}
		} else if c.kind != LEAF || c.pa.hdr < 0 || len(getHeader(ClientInfoHdr, msg[:c.pa.hdr])) == 0 {
			ci = c.getClientInfo(share)
			// If we did not share but the imports destination is the system account add in the server and cluster info.
			if !share && isSysImport {
				c.addServerAndClusterInfo(ci)
			}
		} else if c.kind == LEAF && (si.share || isSysImport) {
			// We have a leaf header here for ci, augment as above.
			ci = c.getClientInfo(si.share)
			if !si.share && isSysImport {
				c.addServerAndClusterInfo(ci)
			}
		}
		// Set clientInfo if present.
		if ci != nil {
			if b, _ := json.Marshal(ci); b != nil {
				msg = c.setHeader(ClientInfoHdr, bytesToString(b), msg)
			}
		}
	}

	// Set our optional subject(to) and reply.
	if !isResponse && to != subject {
		c.pa.subject = []byte(to)
	}
	c.pa.reply = nrr

	if changed && c.isMqtt() && c.pa.hdr > 0 {
		c.srv.mqttStoreQoSMsgForAccountOnNewSubject(c.pa.hdr, msg, siAcc.GetName(), to)
	}

	// FIXME(dlc) - Do L1 cache trick like normal client?
	rr := siAcc.sl.Match(to)

	// If we are a route or gateway or leafnode and this message is flipped to a queue subscriber we
	// need to handle that since the processMsgResults will want a queue filter.
	flags := pmrMsgImportedFromService
	if c.kind == GATEWAY || c.kind == ROUTER || c.kind == LEAF {
		flags |= pmrIgnoreEmptyQueueFilter
	}

	// We will be calling back into processMsgResults since we are now being called as a normal sub.
	// We need to take care of the c.in.rts, so save off what is there and use a local version. We
	// will put back what was there after.

	orts := c.in.rts

	var lrts [routeTargetInit]routeTarget
	c.in.rts = lrts[:0]

	var didDeliver bool

	// If this is not a gateway connection but gateway is enabled,
	// try to send this converted message to all gateways.
	if c.srv.gateway.enabled {
		flags |= pmrCollectQueueNames
		var queues [][]byte
		didDeliver, queues = c.processMsgResults(siAcc, rr, msg, c.pa.deliver, []byte(to), nrr, flags)
		didDeliver = c.sendMsgToGateways(siAcc, msg, []byte(to), nrr, queues) || didDeliver
	} else {
		didDeliver, _ = c.processMsgResults(siAcc, rr, msg, c.pa.deliver, []byte(to), nrr, flags)
	}

	// Restore to original values.
	c.in.rts = orts
	c.pa = pacopy

	// Determine if we should remove this service import. This is for response service imports.
	// We will remove if we did not deliver, or if we are a response service import and we are
	// a singleton, or we have an EOF message.
	shouldRemove := !didDeliver || (isResponse && (si.rt == Singleton || len(msg) == LEN_CR_LF))
	// If we are tracking and we did not actually send the latency info we need to suppress the removal.
	if si.tracking && !didSendTL {
		shouldRemove = false
	}
	// If we are streamed or chunked we need to update our timestamp to avoid cleanup.
	if si.rt != Singleton && didDeliver {
		acc.mu.Lock()
		si.ts = time.Now().UnixNano()
		acc.mu.Unlock()
	}

	// Cleanup of a response service import
	if shouldRemove {
		reason := rsiOk
		if !didDeliver {
			reason = rsiNoDelivery
		}
		if isResponse {
			acc.removeRespServiceImport(si, reason)
		} else {
			// This is a main import and since we could not even deliver to the exporting account
			// go ahead and remove the respServiceImport we created above.
			siAcc.removeRespServiceImport(rsi, reason)
		}
	}
}

func (c *client) addSubToRouteTargets(sub *subscription) {
	if c.in.rts == nil {
		c.in.rts = make([]routeTarget, 0, routeTargetInit)
	}

	for i := range c.in.rts {
		rt := &c.in.rts[i]
		if rt.sub.client == sub.client {
			if sub.queue != nil {
				rt.qs = append(rt.qs, sub.queue...)
				rt.qs = append(rt.qs, ' ')
			}
			return
		}
	}

	var rt *routeTarget
	lrts := len(c.in.rts)

	// If we are here we do not have the sub yet in our list
	// If we have to grow do so here.
	if lrts == cap(c.in.rts) {
		c.in.rts = append(c.in.rts, routeTarget{})
	}

	c.in.rts = c.in.rts[:lrts+1]
	rt = &c.in.rts[lrts]
	rt.sub = sub
	rt.qs = rt._qs[:0]
	if sub.queue != nil {
		rt.qs = append(rt.qs, sub.queue...)
		rt.qs = append(rt.qs, ' ')
	}
}

// This processes the sublist results for a given message.
// Returns if the message was delivered to at least target and queue filters.
func (c *client) processMsgResults(acc *Account, r *SublistResult, msg, deliver, subject, reply []byte, flags int) (bool, [][]byte) {
	// For sending messages across routes and leafnodes.
	// Reset if we have one since we reuse this data structure.
	if c.in.rts != nil {
		c.in.rts = c.in.rts[:0]
	}

	var rplyHasGWPrefix bool
	var creply = reply

	// If the reply subject is a GW routed reply, we will perform some
	// tracking in deliverMsg(). We also want to send to the user the
	// reply without the prefix. `creply` will be set to that and be
	// used to create the message header for client connections.
	if rplyHasGWPrefix = isGWRoutedReply(reply); rplyHasGWPrefix {
		creply = reply[gwSubjectOffset:]
	}

	// With JetStream we now have times where we want to match a subscription
	// on one subject, but deliver it with another. e.g. JetStream deliverables.
	// This only works for last mile, meaning to a client. For other types we need
	// to use the original subject.
	subj := subject
	if len(deliver) > 0 {
		subj = deliver
	}

	// Check for JetStream encoded reply subjects.
	// For now these will only be on $JS.ACK prefixed reply subjects.
	var remapped bool
	if len(creply) > 0 &&
		c.kind != CLIENT && c.kind != SYSTEM && c.kind != JETSTREAM && c.kind != ACCOUNT &&
		bytes.HasPrefix(creply, []byte(jsAckPre)) {
		// We need to rewrite the subject and the reply.
		if li := bytes.LastIndex(creply, []byte("@")); li != -1 && li < len(creply)-1 {
			remapped = true
			subj, creply = creply[li+1:], creply[:li]
		}
	}

	var didDeliver bool

	// delivery subject for clients
	var dsubj []byte
	// Used as scratch if mapping
	var _dsubj [128]byte

	// For stats, we will keep track of the number of messages that have been
	// delivered and then multiply by the size of that message and update
	// server and account stats in a "single" operation (instead of per-sub).
	// However, we account for situations where the message is possibly changed
	// by having an extra size
	var dlvMsgs int64
	var dlvExtraSize int64

	// We need to know if this is a MQTT producer because they send messages
	// without CR_LF (we otherwise remove the size of CR_LF from message size).
	prodIsMQTT := c.isMqtt()

	updateStats := func() {
		if dlvMsgs == 0 {
			return
		}
		totalBytes := dlvMsgs*int64(len(msg)) + dlvExtraSize
		// For non MQTT producers, remove the CR_LF * number of messages
		if !prodIsMQTT {
			totalBytes -= dlvMsgs * int64(LEN_CR_LF)
		}
		if acc != nil {
			atomic.AddInt64(&acc.outMsgs, dlvMsgs)
			atomic.AddInt64(&acc.outBytes, totalBytes)
		}
		if srv := c.srv; srv != nil {
			atomic.AddInt64(&srv.outMsgs, dlvMsgs)
			atomic.AddInt64(&srv.outBytes, totalBytes)
		}
	}

	// Loop over all normal subscriptions that match.
	for _, sub := range r.psubs {
		// Check if this is a send to a ROUTER. We now process
		// these after everything else.
		switch sub.client.kind {
		case ROUTER:
			if (c.kind != ROUTER && !c.isSpokeLeafNode()) || (flags&pmrAllowSendFromRouteToRoute != 0) {
				c.addSubToRouteTargets(sub)
			}
			continue
		case GATEWAY:
			// Never send to gateway from here.
			continue
		case LEAF:
			// We handle similarly to routes and use the same data structures.
			// Leaf node delivery audience is different however.
			// Also leaf nodes are always no echo, so we make sure we are not
			// going to send back to ourselves here. For messages from routes we want
			// to suppress in general unless we know from the hub or its a service reply.
			if c != sub.client && (c.kind != ROUTER || sub.client.isHubLeafNode() || isServiceReply(c.pa.subject)) {
				c.addSubToRouteTargets(sub)
			}
			continue
		}

		// Assume delivery subject is the normal subject to this point.
		dsubj = subj

		// Check for stream import mapped subs (shadow subs). These apply to local subs only.
		if sub.im != nil {
			// If this message was a service import do not re-export to an exported stream.
			if flags&pmrMsgImportedFromService != 0 {
				continue
			}
			if sub.im.tr != nil {
				to := sub.im.tr.TransformSubject(bytesToString(subject))
				dsubj = append(_dsubj[:0], to...)
			} else if sub.im.usePub {
				dsubj = append(_dsubj[:0], subj...)
			} else {
				dsubj = append(_dsubj[:0], sub.im.to...)
			}

			// Make sure deliver is set if inbound from a route.
			if remapped && (c.kind == GATEWAY || c.kind == ROUTER || c.kind == LEAF) {
				deliver = subj
			}
			// If we are mapping for a deliver subject we will reverse roles.
			// The original subj we set from above is correct for the msg header,
			// but we need to transform the deliver subject to properly route.
			if len(deliver) > 0 {
				dsubj, subj = subj, dsubj
			}
		}

		// Remap to the original subject if internal.
		if sub.icb != nil && sub.rsi {
			dsubj = subject
		}

		// Normal delivery
		mh := c.msgHeader(dsubj, creply, sub)
		if c.deliverMsg(prodIsMQTT, sub, acc, dsubj, creply, mh, msg, rplyHasGWPrefix) {
			// We don't count internal deliveries, so do only when sub.icb is nil.
			if sub.icb == nil {
				dlvMsgs++
			}
			didDeliver = true
		}
	}

	// Set these up to optionally filter based on the queue lists.
	// This is for messages received from routes which will have directed
	// guidance on which queue groups we should deliver to.
	qf := c.pa.queues

	// Declared here because of goto.
	var queues [][]byte

	// For all routes/leaf/gateway connections, we may still want to send messages to
	// leaf nodes or routes even if there are no queue filters since we collect
	// them above and do not process inline like normal clients.
	// However, do select queue subs if asked to ignore empty queue filter.
	if (c.kind == LEAF || c.kind == ROUTER || c.kind == GATEWAY) && len(qf) == 0 && flags&pmrIgnoreEmptyQueueFilter == 0 {
		goto sendToRoutesOrLeafs
	}

	// Check to see if we have our own rand yet. Global rand
	// has contention with lots of clients, etc.
	if c.in.prand == nil {
		c.in.prand = rand.New(rand.NewSource(time.Now().UnixNano()))
	}

	// Process queue subs
	for i := 0; i < len(r.qsubs); i++ {
		qsubs := r.qsubs[i]
		// If we have a filter check that here. We could make this a map or someting more
		// complex but linear search since we expect queues to be small. Should be faster
		// and more cache friendly.
		if qf != nil && len(qsubs) > 0 {
			tqn := qsubs[0].queue
			for _, qn := range qf {
				if bytes.Equal(qn, tqn) {
					goto selectQSub
				}
			}
			continue
		}

	selectQSub:
		// We will hold onto remote or lead qsubs when we are coming from
		// a route or a leaf node just in case we can no longer do local delivery.
		var rsub, sub *subscription
		var _ql [32]*subscription

		src := c.kind
		// If we just came from a route we want to prefer local subs.
		// So only select from local subs but remember the first rsub
		// in case all else fails.
		if src == ROUTER {
			ql := _ql[:0]
			for i := 0; i < len(qsubs); i++ {
				sub = qsubs[i]
				if sub.client.kind == LEAF || sub.client.kind == ROUTER {
					// If we have assigned an rsub already, replace if the destination is a LEAF
					// since we want to favor that compared to a ROUTER. We could make sure that
					// we override only if previous was a ROUTE and not a LEAF, but we don't have to.
					if rsub == nil || sub.client.kind == LEAF {
						rsub = sub
					}
				} else {
					ql = append(ql, sub)
				}
			}
			qsubs = ql
		}

		sindex := 0
		lqs := len(qsubs)
		if lqs > 1 {
			sindex = c.in.prand.Int() % lqs
		}

		// Find a subscription that is able to deliver this message starting at a random index.
		for i := 0; i < lqs; i++ {
			if sindex+i < lqs {
				sub = qsubs[sindex+i]
			} else {
				sub = qsubs[(sindex+i)%lqs]
			}
			if sub == nil {
				continue
			}

			// If we are a spoke leaf node make sure to not forward across routes.
			// This mimics same behavior for normal subs above.
			if c.kind == LEAF && c.isSpokeLeafNode() && sub.client.kind == ROUTER {
				continue
			}

			// We have taken care of preferring local subs for a message from a route above.
			// Here we just care about a client or leaf and skipping a leaf and preferring locals.
			if dst := sub.client.kind; dst == ROUTER || dst == LEAF {
				if (src == LEAF || src == CLIENT) && dst == LEAF {
					if rsub == nil {
						rsub = sub
					}
					continue
				} else {
					c.addSubToRouteTargets(sub)
					// Clear rsub since we added a sub.
					rsub = nil
					if flags&pmrCollectQueueNames != 0 {
						queues = append(queues, sub.queue)
					}
				}
				break
			}

			// Assume delivery subject is normal subject to this point.
			dsubj = subj
			// Check for stream import mapped subs. These apply to local subs only.
			if sub.im != nil {
				// If this message was a service import do not re-export to an exported stream.
				if flags&pmrMsgImportedFromService != 0 {
					continue
				}
				if sub.im.tr != nil {
					to := sub.im.tr.TransformSubject(bytesToString(subject))
					dsubj = append(_dsubj[:0], to...)
				} else if sub.im.usePub {
					dsubj = append(_dsubj[:0], subj...)
				} else {
					dsubj = append(_dsubj[:0], sub.im.to...)
				}
				// Make sure deliver is set if inbound from a route.
				if remapped && (c.kind == GATEWAY || c.kind == ROUTER || c.kind == LEAF) {
					deliver = subj
				}
				// If we are mapping for a deliver subject we will reverse roles.
				// The original subj we set from above is correct for the msg header,
				// but we need to transform the deliver subject to properly route.
				if len(deliver) > 0 {
					dsubj, subj = subj, dsubj
				}
			}

			mh := c.msgHeader(dsubj, creply, sub)
			if c.deliverMsg(prodIsMQTT, sub, acc, subject, creply, mh, msg, rplyHasGWPrefix) {
				if sub.icb == nil {
					dlvMsgs++
				}
				didDeliver = true
				// Clear rsub
				rsub = nil
				if flags&pmrCollectQueueNames != 0 {
					queues = append(queues, sub.queue)
				}
				break
			}
		}

		if rsub != nil {
			// If we are here we tried to deliver to a local qsub
			// but failed. So we will send it to a remote or leaf node.
			c.addSubToRouteTargets(rsub)
			if flags&pmrCollectQueueNames != 0 {
				queues = append(queues, rsub.queue)
			}
		}
	}

sendToRoutesOrLeafs:

	// If no messages for routes or leafnodes return here.
	if len(c.in.rts) == 0 {
		updateStats()
		return didDeliver, queues
	}

	// If we do have a deliver subject we need to do something with it.
	// Again this is when JetStream (but possibly others) wants the system
	// to rewrite the delivered subject. The way we will do that is place it
	// at the end of the reply subject if it exists.
	if len(deliver) > 0 && len(reply) > 0 {
		reply = append(reply, '@')
		reply = append(reply, deliver...)
	}

	// Copy off original pa in case it changes.
	pa := c.pa

	// We address by index to avoid struct copy.
	// We have inline structs for memory layout and cache coherency.
	for i := range c.in.rts {
		rt := &c.in.rts[i]
		dc := rt.sub.client
		dmsg, hset := msg, false

		// Check if we have an origin cluster set from a leafnode message.
		// If so make sure we do not send it back to the same cluster for a different
		// leafnode. Cluster wide no echo.
		if dc.kind == LEAF {
			// Check two scenarios. One is inbound from a route (c.pa.origin)
			if c.kind == ROUTER && len(c.pa.origin) > 0 {
				if bytesToString(c.pa.origin) == dc.remoteCluster() {
					continue
				}
			}
			// The other is leaf to leaf.
			if c.kind == LEAF {
				src, dest := c.remoteCluster(), dc.remoteCluster()
				if src != _EMPTY_ && src == dest {
					continue
				}
			}

			// We need to check if this is a request that has a stamped client information header.
			// This will contain an account but will represent the account from the leafnode. If
			// they are not named the same this would cause an account lookup failure trying to
			// process the request for something like JetStream or other system services that rely
			// on the client info header. We can just check for reply and the presence of a header
			// to avoid slow downs for all traffic.
			if len(c.pa.reply) > 0 && c.pa.hdr >= 0 {
				dmsg, hset = c.checkLeafClientInfoHeader(msg)
			}
		}

		mh := c.msgHeaderForRouteOrLeaf(subject, reply, rt, acc)
		if c.deliverMsg(prodIsMQTT, rt.sub, acc, subject, reply, mh, dmsg, false) {
			if rt.sub.icb == nil {
				dlvMsgs++
				dlvExtraSize += int64(len(dmsg) - len(msg))
			}
			didDeliver = true
		}

		// If we set the header reset the origin pub args.
		if hset {
			c.pa = pa
		}
	}
	updateStats()
	return didDeliver, queues
}

// Check and swap accounts on a client info header destined across a leafnode.
func (c *client) checkLeafClientInfoHeader(msg []byte) (dmsg []byte, setHdr bool) {
	if c.pa.hdr < 0 || len(msg) < c.pa.hdr {
		return msg, false
	}
	cir := getHeader(ClientInfoHdr, msg[:c.pa.hdr])
	if len(cir) == 0 {
		return msg, false
	}

	dmsg = msg

	var ci ClientInfo
	if err := json.Unmarshal(cir, &ci); err == nil {
		if v, _ := c.srv.leafRemoteAccounts.Load(ci.Account); v != nil {
			remoteAcc := v.(string)
			if ci.Account != remoteAcc {
				ci.Account = remoteAcc
				if b, _ := json.Marshal(ci); b != nil {
					dmsg, setHdr = c.setHeader(ClientInfoHdr, bytesToString(b), msg), true
				}
			}
		}
	}
	return dmsg, setHdr
}

func (c *client) pubPermissionViolation(subject []byte) {
	c.sendErr("Permissions Violation - cant access the requested station, please contact your Memphis administrator") //** log changed by memphis
	c.Warnf("Publish Violation - %s, Subject %q", c.getAuthUser(), subject)                                           //** changed to warnf by memphis
}

func (c *client) subPermissionViolation(sub *subscription) {
	errTxt := "Permissions Violation - cant access the requested station, please contact your Memphis administrator" //** log changed by memphis
	logTxt := fmt.Sprintf("Subscription Violation - %s, Subject %q, SID %s",
		c.getAuthUser(), sub.subject, sub.sid)

	if sub.queue != nil {
		errTxt = fmt.Sprintf("Permissions Violation for Subscription to %q using queue %q", sub.subject, sub.queue)
		logTxt = fmt.Sprintf("Subscription Violation - %s, Subject %q, Queue: %q, SID %s",
			c.getAuthUser(), sub.subject, sub.queue, sub.sid)
	}

	c.sendErr(errTxt)
	c.Warnf(logTxt) //** changed to warnf by memphis
}

func (c *client) replySubjectViolation(reply []byte) {
	c.sendErr("Permissions Violation - cant access the requested station, please contact your Memphis administrator") //** log changed by memphis
	c.Warnf("Publish Violation - %s, Reply %q", c.getAuthUser(), reply)                                               //** changed to warnf by memphis
}

func (c *client) maxTokensViolation(sub *subscription) {
	errTxt := fmt.Sprintf("Permissions Violation for Subscription to %q, too many tokens", sub.subject)
	logTxt := fmt.Sprintf("Subscription Violation Too Many Tokens - %s, Subject %q, SID %s",
		c.getAuthUser(), sub.subject, sub.sid)
	c.sendErr(errTxt)
	c.Errorf(logTxt)
}

func (c *client) processPingTimer() {
	c.mu.Lock()
	c.ping.tmr = nil
	// Check if connection is still opened
	if c.isClosed() {
		c.mu.Unlock()
		return
	}

	c.Debugf("%s Ping Timer", c.kindString())

	var sendPing bool

	pingInterval := c.srv.getOpts().PingInterval
	pingInterval = adjustPingInterval(c.kind, pingInterval)
	now := time.Now()
	needRTT := c.rtt == 0 || now.Sub(c.rttStart) > DEFAULT_RTT_MEASUREMENT_INTERVAL

	// Do not delay PINGs for ROUTER, GATEWAY or spoke LEAF connections.
	if c.kind == ROUTER || c.kind == GATEWAY || c.isSpokeLeafNode() {
		sendPing = true
	} else {
		// If we received client data or a ping from the other side within the PingInterval,
		// then there is no need to send a ping.
		if delta := now.Sub(c.lastIn); delta < pingInterval && !needRTT {
			c.Debugf("Delaying PING due to remote client data or ping %v ago", delta.Round(time.Second))
		} else {
			sendPing = true
		}
	}

	if sendPing {
		// Check for violation
		if c.ping.out+1 > c.srv.getOpts().MaxPingsOut {
			c.Debugf("Stale Client Connection - Closing")
			c.enqueueProto([]byte(fmt.Sprintf(errProto, "Stale Connection")))
			c.mu.Unlock()
			c.closeConnection(StaleConnection)
			return
		}
		// Send PING
		c.sendPing()
	}

	// Reset to fire again.
	c.setPingTimer()
	c.mu.Unlock()
}

// Returns the smallest value between the given `d` and some max value
// based on the connection kind.
func adjustPingInterval(kind int, d time.Duration) time.Duration {
	switch kind {
	case ROUTER:
		if d > routeMaxPingInterval {
			return routeMaxPingInterval
		}
	case GATEWAY:
		if d > gatewayMaxPingInterval {
			return gatewayMaxPingInterval
		}
	}
	return d
}

// Lock should be held
func (c *client) setPingTimer() {
	if c.srv == nil {
		return
	}
	d := c.srv.getOpts().PingInterval
	d = adjustPingInterval(c.kind, d)
	c.ping.tmr = time.AfterFunc(d, c.processPingTimer)
}

// Lock should be held
func (c *client) clearPingTimer() {
	if c.ping.tmr == nil {
		return
	}
	c.ping.tmr.Stop()
	c.ping.tmr = nil
}

func (c *client) clearTlsToTimer() {
	if c.tlsTo == nil {
		return
	}
	c.tlsTo.Stop()
	c.tlsTo = nil
}

// Lock should be held
func (c *client) setAuthTimer(d time.Duration) {
	c.atmr = time.AfterFunc(d, c.authTimeout)
}

// Lock should be held
func (c *client) clearAuthTimer() bool {
	if c.atmr == nil {
		return true
	}
	stopped := c.atmr.Stop()
	c.atmr = nil
	return stopped
}

// We may reuse atmr for expiring user jwts,
// so check connectReceived.
// Lock assume held on entry.
func (c *client) awaitingAuth() bool {
	return !c.flags.isSet(connectReceived) && c.atmr != nil
}

// This will set the atmr for the JWT expiration time.
// We will lock on entry.
func (c *client) setExpirationTimer(d time.Duration) {
	c.mu.Lock()
	c.setExpirationTimerUnlocked(d)
	c.mu.Unlock()
}

// This will set the atmr for the JWT expiration time. client lock should be held before call
func (c *client) setExpirationTimerUnlocked(d time.Duration) {
	c.atmr = time.AfterFunc(d, c.authExpired)
	// This is an JWT expiration.
	if c.flags.isSet(connectReceived) {
		c.expires = time.Now().Add(d).Truncate(time.Second)
	}
}

// Return when this client expires via a claim, or 0 if not set.
func (c *client) claimExpiration() time.Duration {
	c.mu.Lock()
	defer c.mu.Unlock()
	if c.expires.IsZero() {
		return 0
	}
	return time.Until(c.expires).Truncate(time.Second)
}

// Possibly flush the connection and then close the low level connection.
// The boolean `minimalFlush` indicates if the flush operation should have a
// minimal write deadline.
// Lock is held on entry.
func (c *client) flushAndClose(minimalFlush bool) {
	if !c.flags.isSet(skipFlushOnClose) && c.out.pb > 0 {
		if minimalFlush {
			const lowWriteDeadline = 100 * time.Millisecond

			// Reduce the write deadline if needed.
			if c.out.wdl > lowWriteDeadline {
				c.out.wdl = lowWriteDeadline
			}
		}
		c.flushOutbound()
	}
	for i := range c.out.nb {
		nbPoolPut(c.out.nb[i])
	}
	c.out.nb = nil

	// Close the low level connection.
	if c.nc != nil {
		// Starting with Go 1.16, the low level close will set its own deadline
		// of 5 seconds, so setting our own deadline does not work. Instead,
		// we will close the TLS connection in separate go routine.
		nc := c.nc
		c.nc = nil
		if _, ok := nc.(*tls.Conn); ok {
			go func() { nc.Close() }()
		} else {
			nc.Close()
		}
	}
}

var kindStringMap = map[int]string{
	CLIENT:    "Client",
	ROUTER:    "Router",
	GATEWAY:   "Gateway",
	LEAF:      "Leafnode",
	JETSTREAM: "JetStream",
	ACCOUNT:   "Account",
	SYSTEM:    "System",
}

func (c *client) kindString() string {
	if kindStringVal, ok := kindStringMap[c.kind]; ok {
		return kindStringVal
	}
	return "Unknown Type"
}

// swapAccountAfterReload will check to make sure the bound account for this client
// is current. Under certain circumstances after a reload we could be pointing to
// an older one.
func (c *client) swapAccountAfterReload() {
	c.mu.Lock()
	srv := c.srv
	an := c.acc.GetName()
	c.mu.Unlock()
	if srv == nil {
		return
	}
	if acc, _ := srv.LookupAccount(an); acc != nil {
		c.mu.Lock()
		if c.acc != acc {
			c.acc = acc
		}
		c.mu.Unlock()
	}
}

// processSubsOnConfigReload removes any subscriptions the client has that are no
// longer authorized, and checks for imports (accounts) due to a config reload.
func (c *client) processSubsOnConfigReload(awcsti map[string]struct{}) {
	c.mu.Lock()
	var (
		checkPerms = c.perms != nil
		checkAcc   = c.acc != nil
		acc        = c.acc
	)
	if !checkPerms && !checkAcc {
		c.mu.Unlock()
		return
	}
	var (
		_subs    [32]*subscription
		subs     = _subs[:0]
		_removed [32]*subscription
		removed  = _removed[:0]
		srv      = c.srv
	)
	if checkAcc {
		// We actually only want to check if stream imports have changed.
		if _, ok := awcsti[acc.Name]; !ok {
			checkAcc = false
		}
	}
	// We will clear any mperms we have here. It will rebuild on the fly with canSubscribe,
	// so we do that here as we collect them. We will check result down below.
	c.mperms = nil
	// Collect client's subs under the lock
	for _, sub := range c.subs {
		// Just checking to rebuild mperms under the lock, will collect removed though here.
		// Only collect under subs array of canSubscribe and checkAcc true.
		canSub := c.canSubscribe(string(sub.subject))
		canQSub := sub.queue != nil && c.canSubscribe(string(sub.subject), string(sub.queue))

		if !canSub && !canQSub {
			removed = append(removed, sub)
		} else if checkAcc {
			subs = append(subs, sub)
		}
	}
	c.mu.Unlock()

	// This list is all subs who are allowed and we need to check accounts.
	for _, sub := range subs {
		c.mu.Lock()
		oldShadows := sub.shadow
		sub.shadow = nil
		c.mu.Unlock()
		c.addShadowSubscriptions(acc, sub, true)
		for _, nsub := range oldShadows {
			nsub.im.acc.sl.Remove(nsub)
		}
	}

	// Unsubscribe all that need to be removed and report back to client and logs.
	for _, sub := range removed {
		c.unsubscribe(acc, sub, true, true)
		c.sendErr(fmt.Sprintf("Permissions Violation for Subscription to %q (sid %q)",
			sub.subject, sub.sid))
		srv.Noticef("Removed sub %q (sid %q) for %s - not authorized",
			sub.subject, sub.sid, c.getAuthUser())
	}
}

// Allows us to count up all the queue subscribers during close.
type qsub struct {
	sub *subscription
	n   int32
}

func (c *client) closeConnection(reason ClosedState) {
	c.mu.Lock()
	if c.flags.isSet(closeConnection) {
		c.mu.Unlock()
		return
	}
	// Note that we may have markConnAsClosed() invoked before closeConnection(),
	// so don't set this to 1, instead bump the count.
	c.rref++
	c.flags.set(closeConnection)
	c.clearAuthTimer()
	c.clearPingTimer()
	c.clearTlsToTimer()
	c.markConnAsClosed(reason)

	// Unblock anyone who is potentially stalled waiting on us.
	if c.out.stc != nil {
		close(c.out.stc)
		c.out.stc = nil
	}

	// If we have remote latency tracking running shut that down.
	if c.rrTracking != nil {
		c.rrTracking.ptmr.Stop()
		c.rrTracking = nil
	}

	// If we are shutting down, no need to do all the accounting on subs, etc.
	if reason == ServerShutdown {
		s := c.srv
		c.mu.Unlock()
		if s != nil {
			// Unregister
			s.removeClient(c)
		}
		return
	}

	var (
		kind        = c.kind
		srv         = c.srv
		noReconnect = c.flags.isSet(noReconnect)
		acc         = c.acc
		spoke       bool
	)

	// Snapshot for use if we are a client connection.
	// FIXME(dlc) - we can just stub in a new one for client
	// and reference existing one.
	var subs []*subscription
	if kind == CLIENT || kind == LEAF || kind == JETSTREAM {
		var _subs [32]*subscription
		subs = _subs[:0]
		for _, sub := range c.subs {
			// Auto-unsubscribe subscriptions must be unsubscribed forcibly.
			sub.max = 0
			sub.close()
			subs = append(subs, sub)
		}
		spoke = c.isSpokeLeafNode()
	}

	c.mu.Unlock()

	// Remove client's or leaf node or jetstream subscriptions.
	if acc != nil && (kind == CLIENT || kind == LEAF || kind == JETSTREAM) {
		acc.sl.RemoveBatch(subs)
	} else if kind == ROUTER {
		c.removeRemoteSubs()
	}

	if srv != nil {
		// Unregister
		srv.removeClient(c)

		// Update remote subscriptions.
		if acc != nil && (kind == CLIENT || kind == LEAF || kind == JETSTREAM) {
			qsubs := map[string]*qsub{}
			for _, sub := range subs {
				// Call unsubscribe here to cleanup shadow subscriptions and such.
				c.unsubscribe(acc, sub, true, false)
				// Update route as normal for a normal subscriber.
				if sub.queue == nil {
					if !spoke {
						srv.updateRouteSubscriptionMap(acc, sub, -1)
						if srv.gateway.enabled {
							srv.gatewayUpdateSubInterest(acc.Name, sub, -1)
						}
					}
					acc.updateLeafNodes(sub, -1)
				} else {
					// We handle queue subscribers special in case we
					// have a bunch we can just send one update to the
					// connected routes.
					num := int32(1)
					if kind == LEAF {
						num = sub.qw
					}
					// TODO(dlc) - Better to use string builder?
					key := bytesToString(sub.subject) + " " + bytesToString(sub.queue)
					if esub, ok := qsubs[key]; ok {
						esub.n += num
					} else {
						qsubs[key] = &qsub{sub, num}
					}
				}
			}
			// Process any qsubs here.
			for _, esub := range qsubs {
				if !spoke {
					srv.updateRouteSubscriptionMap(acc, esub.sub, -(esub.n))
					if srv.gateway.enabled {
						srv.gatewayUpdateSubInterest(acc.Name, esub.sub, -(esub.n))
					}
				}
				acc.updateLeafNodes(esub.sub, -(esub.n))
			}
			if prev := acc.removeClient(c); prev == 1 {
				srv.decActiveAccounts()
			}
		}
	}

	// Don't reconnect connections that have been marked with
	// the no reconnect flag.
	if noReconnect {
		return
	}

	c.reconnect()
}

// Depending on the kind of connections, this may attempt to recreate a connection.
// The actual reconnect attempt will be started in a go routine.
func (c *client) reconnect() {
	var (
		retryImplicit bool
		gwName        string
		gwIsOutbound  bool
		gwCfg         *gatewayCfg
	)

	c.mu.Lock()
	// Decrease the ref count and perform the reconnect only if == 0.
	c.rref--
	if c.flags.isSet(noReconnect) || c.rref > 0 {
		c.mu.Unlock()
		return
	}
	if c.route != nil {
		// A route is marked as solicited if it was given an URL to connect to,
		// which would be the case even with implicit (due to gossip), so mark this
		// as a retry for a route that is solicited and not explicit.
		retryImplicit = c.route.retry || (c.route.didSolicit && c.route.routeType == Implicit)
	}
	kind := c.kind
	if kind == GATEWAY {
		gwName = c.gw.name
		gwIsOutbound = c.gw.outbound
		gwCfg = c.gw.cfg
	}
	srv := c.srv
	c.mu.Unlock()

	// Check for a solicited route. If it was, start up a reconnect unless
	// we are already connected to the other end.
	if didSolicit := c.isSolicitedRoute(); didSolicit || retryImplicit {
		srv.mu.Lock()
		defer srv.mu.Unlock()

		// Capture these under lock
		c.mu.Lock()
		rid := c.route.remoteID
		rtype := c.route.routeType
		rurl := c.route.url
		accName := string(c.route.accName)
		checkRID := accName == _EMPTY_ && srv.getOpts().Cluster.PoolSize < 1 && rid != _EMPTY_
		c.mu.Unlock()

		// It is possible that the server is being shutdown.
		// If so, don't try to reconnect
		if !srv.isRunning() {
			return
		}

		if checkRID && srv.routes[rid] != nil {
			// This is the case of "no pool". Make sure that the registered one
			// is upgraded to solicited if the connection trying to reconnect
			// was a solicited one.
			if didSolicit {
				if remote := srv.routes[rid][0]; remote != nil {
					upgradeRouteToSolicited(remote, rurl, rtype)
				}
			}
			srv.Debugf("Not attempting reconnect for solicited route, already connected to %q", rid)
			return
		} else if rid == srv.info.ID {
			srv.Debugf("Detected route to self, ignoring %q", rurl.Redacted())
			return
		} else if rtype != Implicit || retryImplicit {
			srv.Debugf("Attempting reconnect for solicited route %q", rurl.Redacted())
			// Keep track of this go-routine so we can wait for it on
			// server shutdown.
			srv.startGoRoutine(func() { srv.reConnectToRoute(rurl, rtype, accName) })
		}
	} else if srv != nil && kind == GATEWAY && gwIsOutbound {
		if gwCfg != nil {
			srv.Debugf("Attempting reconnect for gateway %q", gwName)
			// Run this as a go routine since we may be called within
			// the solicitGateway itself if there was an error during
			// the creation of the gateway connection.
			srv.startGoRoutine(func() { srv.reconnectGateway(gwCfg) })
		} else {
			srv.Debugf("Gateway %q not in configuration, not attempting reconnect", gwName)
		}
	} else if c.isSolicitedLeafNode() {
		// Check if this is a solicited leaf node. Start up a reconnect.
		srv.startGoRoutine(func() { srv.reConnectToRemoteLeafNode(c.leaf.remote) })
	}
}

// Set the noReconnect flag. This is used before a call to closeConnection()
// to prevent the connection to reconnect (routes, gateways).
func (c *client) setNoReconnect() {
	c.mu.Lock()
	c.flags.set(noReconnect)
	c.mu.Unlock()
}

// Returns the client's RTT value with the protection of the client's lock.
func (c *client) getRTTValue() time.Duration {
	c.mu.Lock()
	rtt := c.rtt
	c.mu.Unlock()
	return rtt
}

// This function is used by ROUTER and GATEWAY connections to
// look for a subject on a given account (since these type of
// connections are not bound to a specific account).
// If the c.pa.subject is found in the cache, the cached result
// is returned, otherwse, we match the account's sublist and update
// the cache. The cache is pruned if reaching a certain size.
func (c *client) getAccAndResultFromCache() (*Account, *SublistResult) {
	var (
		acc *Account
		pac *perAccountCache
		r   *SublistResult
		ok  bool
	)
	// Check our cache.
	if pac, ok = c.in.pacache[string(c.pa.pacache)]; ok {
		// Check the genid to see if it's still valid.
		// Since v2.10.0, the config reload of accounts has been fixed
		// and an account's sublist pointer should not change, so no need to
		// lock to access it.
		sl := pac.acc.sl

		if genid := atomic.LoadUint64(&sl.genid); genid != pac.genid {
			ok = false
			delete(c.in.pacache, bytesToString(c.pa.pacache))
		} else {
			acc = pac.acc
			r = pac.results
		}
	}

	if !ok {
		if c.kind == ROUTER && len(c.route.accName) > 0 {
			acc = c.acc
		} else {
			// Match correct account and sublist.
			if acc, _ = c.srv.LookupAccount(string(c.pa.account)); acc == nil {
				return nil, nil
			}
		}
		sl := acc.sl

		// Match against the account sublist.
		r = sl.Match(string(c.pa.subject))

		// Store in our cache
		c.in.pacache[string(c.pa.pacache)] = &perAccountCache{acc, r, atomic.LoadUint64(&sl.genid)}

		// Check if we need to prune.
		if len(c.in.pacache) > maxPerAccountCacheSize {
			c.prunePerAccountCache()
		}
	}
	return acc, r
}

// Account will return the associated account for this client.
func (c *client) Account() *Account {
	if c == nil {
		return nil
	}
	c.mu.Lock()
	acc := c.acc
	c.mu.Unlock()
	return acc
}

// prunePerAccountCache will prune off a random number of cache entries.
func (c *client) prunePerAccountCache() {
	n := 0
	for cacheKey := range c.in.pacache {
		delete(c.in.pacache, cacheKey)
		if n++; n > prunePerAccountCacheSize {
			break
		}
	}
}

// pruneClosedSubFromPerAccountCache remove entries that contain subscriptions
// that have been closed.
func (c *client) pruneClosedSubFromPerAccountCache() {
	for cacheKey, pac := range c.in.pacache {
		for _, sub := range pac.results.psubs {
			if sub.isClosed() {
				goto REMOVE
			}
		}
		for _, qsub := range pac.results.qsubs {
			for _, sub := range qsub {
				if sub.isClosed() {
					goto REMOVE
				}
			}
		}
		continue
	REMOVE:
		delete(c.in.pacache, cacheKey)
	}
}

// Returns our service account for this request.
func (ci *ClientInfo) serviceAccount() string {
	if ci == nil {
		return _EMPTY_
	}
	if ci.Service != _EMPTY_ {
		return ci.Service
	}
	return ci.Account
}

// Add in our server and cluster information to this client info.
func (c *client) addServerAndClusterInfo(ci *ClientInfo) {
	if ci == nil {
		return
	}
	// Server
	if c.kind != LEAF {
		ci.Server = c.srv.Name()
	} else if c.kind == LEAF {
		ci.Server = c.leaf.remoteServer
	}
	// Cluster
	ci.Cluster = c.srv.cachedClusterName()
	// If we have gateways fill in cluster alternates.
	// These will be in RTT asc order.
	if c.srv.gateway.enabled {
		var gws []*client
		c.srv.getOutboundGatewayConnections(&gws)
		for _, c := range gws {
			c.mu.Lock()
			cn := c.gw.name
			c.mu.Unlock()
			ci.Alternates = append(ci.Alternates, cn)
		}
	}
}

// Grabs the information for this client.
func (c *client) getClientInfo(detailed bool) *ClientInfo {
	if c == nil || (c.kind != CLIENT && c.kind != LEAF && c.kind != JETSTREAM && c.kind != ACCOUNT) {
		return nil
	}

	// Result
	var ci ClientInfo

	if detailed {
		c.addServerAndClusterInfo(&ci)
	}

	c.mu.Lock()
	// RTT and Account are always added.
	ci.Account = accForClient(c)
	ci.RTT = c.rtt
	// Detailed signals additional opt in.
	if detailed {
		ci.Start = &c.start
		ci.Host = c.host
		ci.ID = c.cid
		ci.Name = c.opts.Name
		ci.User = c.getRawAuthUser()
		ci.Lang = c.opts.Lang
		ci.Version = c.opts.Version
		ci.Jwt = c.opts.JWT
		ci.IssuerKey = issuerForClient(c)
		ci.NameTag = c.nameTag
		ci.Tags = c.tags
		ci.Kind = c.kindString()
		ci.ClientType = c.clientTypeString()
	}
	c.mu.Unlock()
	return &ci
}

func (c *client) doTLSServerHandshake(typ string, tlsConfig *tls.Config, timeout float64, pCerts PinnedCertSet) error {
	_, err := c.doTLSHandshake(typ, false, nil, tlsConfig, _EMPTY_, timeout, pCerts)
	return err
}

func (c *client) doTLSClientHandshake(typ string, url *url.URL, tlsConfig *tls.Config, tlsName string, timeout float64, pCerts PinnedCertSet) (bool, error) {
	return c.doTLSHandshake(typ, true, url, tlsConfig, tlsName, timeout, pCerts)
}

// Performs either server or client side (if solicit is true) TLS Handshake.
// On error, the TLS handshake error has been logged and the connection
// has been closed.
//
// Lock is held on entry.
func (c *client) doTLSHandshake(typ string, solicit bool, url *url.URL, tlsConfig *tls.Config, tlsName string, timeout float64, pCerts PinnedCertSet) (bool, error) {
	var host string
	var resetTLSName bool
	var err error

	// Capture kind for some debug/error statements.
	kind := c.kind

	// If we solicited, we will act like the client, otherwise the server.
	if solicit {
		c.Debugf("Starting TLS %s client handshake", typ)
		if tlsConfig.ServerName == _EMPTY_ {
			// If the given url is a hostname, use this hostname for the
			// ServerName. If it is an IP, use the cfg's tlsName. If none
			// is available, resort to current IP.
			host = url.Hostname()
			if tlsName != _EMPTY_ && net.ParseIP(host) != nil {
				host = tlsName
			}
			tlsConfig.ServerName = host
		}
		c.nc = tls.Client(c.nc, tlsConfig)
	} else {
		if kind == CLIENT {
			c.Debugf("Starting TLS client connection handshake")
		} else {
			c.Debugf("Starting TLS %s server handshake", typ)
		}
		c.nc = tls.Server(c.nc, tlsConfig)
	}

	conn := c.nc.(*tls.Conn)

	// Setup the timeout
	ttl := secondsToDuration(timeout)
	c.tlsTo = time.AfterFunc(ttl, func() { tlsTimeout(c, conn) })
	conn.SetReadDeadline(time.Now().Add(ttl))

	c.mu.Unlock()
	if err = conn.Handshake(); err != nil {
		if solicit {
			// Based on type of error, possibly clear the saved tlsName
			// See: https://github.com/nats-io/nats-server/issues/1256
			// NOTE: As of Go 1.20, the HostnameError is wrapped so cannot
			// type assert to check directly.
			var hostnameErr x509.HostnameError
			if errors.As(err, &hostnameErr) {
				if host == tlsName {
					resetTLSName = true
				}
			}
		}
	} else if !c.matchesPinnedCert(pCerts) {
		err = ErrCertNotPinned
	}

	if err != nil {
		if kind == CLIENT {
			c.Errorf("TLS handshake error: %v", err)
		} else {
			c.Errorf("TLS %s handshake error: %v", typ, err)
		}
		c.closeConnection(TLSHandshakeError)

		// Grab the lock before returning since the caller was holding the lock on entry
		c.mu.Lock()
		// Returning any error is fine. Since the connection is closed ErrConnectionClosed
		// is appropriate.
		return resetTLSName, ErrConnectionClosed
	}

	// Reset the read deadline
	conn.SetReadDeadline(time.Time{})

	// Re-Grab lock
	c.mu.Lock()

	// To be consistent with client, set this flag to indicate that handshake is done
	c.flags.set(handshakeComplete)

	// The connection still may have been closed on success handshake due
	// to a race with tls timeout. If that the case, return error indicating
	// that the connection is closed.
	if c.isClosed() {
		err = ErrConnectionClosed
	}

	return false, err
}

// getRawAuthUserLock returns the raw auth user for the client.
// Will acquire the client lock.
func (c *client) getRawAuthUserLock() string {
	c.mu.Lock()
	defer c.mu.Unlock()
	return c.getRawAuthUser()
}

// getRawAuthUser returns the raw auth user for the client.
// Lock should be held.
func (c *client) getRawAuthUser() string {
	switch {
	case c.opts.Nkey != _EMPTY_:
		return c.opts.Nkey
	case c.opts.Username != _EMPTY_:
		return c.opts.Username
	case c.opts.JWT != _EMPTY_:
		return c.pubKey
	case c.opts.Token != _EMPTY_:
		return c.opts.Token
	default:
		return _EMPTY_
	}
}

// getAuthUser returns the auth user for the client.
// Lock should be held.
func (c *client) getAuthUser() string {
	switch {
	case c.opts.Nkey != _EMPTY_:
		return fmt.Sprintf("Nkey %q", c.opts.Nkey)
	case c.opts.Username != _EMPTY_:
		return fmt.Sprintf("User %q", c.opts.Username)
	case c.opts.JWT != _EMPTY_:
		return fmt.Sprintf("JWT User %q", c.pubKey)
	case c.opts.Token != _EMPTY_:
		return fmt.Sprintf("Token %q", c.opts.Token)
	default:
		return `User "N/A"`
	}
}

// Given an array of strings, this function converts it to a map as long
// as all the content (converted to upper-case) matches some constants.

// Converts the given array of strings to a map of string.
// The strings are converted to upper-case and added to the map only
// if the server recognize them as valid connection types.
// If there are unknown connection types, the map of valid ones is returned
// along with an error that contains the name of the unknown.
func convertAllowedConnectionTypes(cts []string) (map[string]struct{}, error) {
	var unknown []string
	m := make(map[string]struct{}, len(cts))
	for _, i := range cts {
		i = strings.ToUpper(i)
		switch i {
		case jwt.ConnectionTypeStandard, jwt.ConnectionTypeWebsocket,
			jwt.ConnectionTypeLeafnode, jwt.ConnectionTypeLeafnodeWS,
			jwt.ConnectionTypeMqtt, jwt.ConnectionTypeMqttWS:
			m[i] = struct{}{}
		default:
			unknown = append(unknown, i)
		}
	}
	var err error
	// We will still return the map of valid ones.
	if len(unknown) != 0 {
		err = fmt.Errorf("invalid connection types %q", unknown)
	}
	return m, err
}

// This will return true if the connection is of a type present in the given `acts` map.
// Note that so far this is used only for CLIENT or LEAF connections.
// But a CLIENT can be standard or websocket (and other types in the future).
func (c *client) connectionTypeAllowed(acts map[string]struct{}) bool {
	// Empty means all type of clients are allowed
	if len(acts) == 0 {
		return true
	}
	var want string
	switch c.kind {
	case CLIENT:
		switch c.clientType() {
		case NATS:
			want = jwt.ConnectionTypeStandard
		case WS:
			want = jwt.ConnectionTypeWebsocket
		case MQTT:
			if c.isWebsocket() {
				want = jwt.ConnectionTypeMqttWS
			} else {
				want = jwt.ConnectionTypeMqtt
			}
		}
	case LEAF:
		if c.isWebsocket() {
			want = jwt.ConnectionTypeLeafnodeWS
		} else {
			want = jwt.ConnectionTypeLeafnode
		}
	}
	_, ok := acts[want]
	return ok
}

// isClosed returns true if either closeConnection or connMarkedClosed
// flag have been set, or if `nc` is nil, which may happen in tests.
func (c *client) isClosed() bool {
	return c.flags.isSet(closeConnection) || c.flags.isSet(connMarkedClosed) || c.nc == nil
}

// Logging functionality scoped to a client or route.
func (c *client) Error(err error) {
	c.srv.Errors(c, err)
}

func (c *client) Errorf(format string, v ...interface{}) {
	format = fmt.Sprintf("%s - %s", c, format)
	c.srv.Errorf(format, v...)
}

func (c *client) Debugf(format string, v ...interface{}) {
	format = fmt.Sprintf("%s - %s", c, format)
	c.srv.Debugf(format, v...)
}

func (c *client) Noticef(format string, v ...interface{}) {
	format = fmt.Sprintf("%s - %s", c, format)
	c.srv.Noticef(format, v...)
}

func (c *client) Tracef(format string, v ...interface{}) {
	format = fmt.Sprintf("%s - %s", c, format)
	c.srv.Tracef(format, v...)
}

// ** added by Memphis
func (c *client) Systemf(format string, v ...interface{}) {
	format = fmt.Sprintf("%s - %s", c, format)
	c.srv.Systemf(format, v...)
}

// ** added by Memphis

func (c *client) Warnf(format string, v ...interface{}) {
	format = fmt.Sprintf("%s - %s", c, format)
	c.srv.Warnf(format, v...)
}

func (c *client) RateLimitWarnf(format string, v ...interface{}) {
	// Do the check before adding the client info to the format...
	statement := fmt.Sprintf(format, v...)
	if _, loaded := c.srv.rateLimitLogging.LoadOrStore(statement, time.Now()); loaded {
		return
	}
	c.Warnf("%s", statement)
}

// Set the very first PING to a lower interval to capture the initial RTT.
// After that the PING interval will be set to the user defined value.
// Client lock should be held.
func (c *client) setFirstPingTimer() {
	s := c.srv
	if s == nil {
		return
	}
	opts := s.getOpts()
	d := opts.PingInterval

	if !opts.DisableShortFirstPing {
		if c.kind != CLIENT {
			if d > firstPingInterval {
				d = firstPingInterval
			}
			d = adjustPingInterval(c.kind, d)
		} else if d > firstClientPingInterval {
			d = firstClientPingInterval
		}
	}
	// We randomize the first one by an offset up to 20%, e.g. 2m ~= max 24s.
	addDelay := rand.Int63n(int64(d / 5))
	d += time.Duration(addDelay)
	// In the case of ROUTER/LEAF and when compression is configured, it is possible
	// that this timer was already set, but just to detect a stale connection
	// since we have to delay the first PING after compression negotiation
	// occurred.
	if c.ping.tmr != nil {
		c.ping.tmr.Stop()
	}
	c.ping.tmr = time.AfterFunc(d, c.processPingTimer)
}<|MERGE_RESOLUTION|>--- conflicted
+++ resolved
@@ -1809,16 +1809,6 @@
 			// TODO: May want to send events to single go routine instead
 			// of creating a new go routine for each save.
 			go c.srv.saveClosedClient(c, nc, reason)
-<<<<<<< HEAD
-			// ** added by Memphis
-			if c.kind == CLIENT {
-				if err := c.memphisInfo.updateDisconnection(c.acc.GetName(), c.srv.SendNotification); err != nil {
-					c.srv.Errorf("Disconnection update error: " + err.Error())
-				}
-			}
-			// ** added by Memphis
-=======
->>>>>>> ed75362f
 		}
 	}
 	// If writeLoop exists, let it do the final flush, close and teardown.
