--- conflicted
+++ resolved
@@ -50,11 +50,7 @@
 		}
 	}
 
-<<<<<<< HEAD
-	c.IndentedJSON(200, gin.H{"scm_integrated": functionsResult.ScmIntegrated, "functions": functionsResult.Functions})
-=======
 	c.IndentedJSON(200, gin.H{"scm_integrated": functionsResult.ScmIntegrated, "other": functionsResult.OtherFunctions, "installed": functionsResult.InstalledFunctions, "connected_repos": functionsResult.ConnectedRepos})
->>>>>>> b7646322
 }
 
 func (fh FunctionsHandler) GetFunctions(tenantName string) (models.FunctionsRes, error) {
@@ -66,8 +62,6 @@
 	if err != nil {
 		return models.FunctionsRes{}, err
 	}
-<<<<<<< HEAD
-=======
 
 	installedFunctions := functions["installed"]
 	OtherFunctions := functions["other"]
@@ -82,7 +76,6 @@
 	memphisDevFucntions := []map[string]interface{}{}
 	memphisDevFucntions = append(memphisDevFucntions, memphisFunctions)
 
->>>>>>> b7646322
 	allFunctions := models.FunctionsRes{
 		InstalledFunctions: installedFunctions,
 		OtherFunctions:     OtherFunctions,
@@ -227,26 +220,6 @@
 	return response, nil
 }
 
-<<<<<<< HEAD
-func GetFunctionsDetails(functionsDetails []functionDetails) ([]models.FunctionsResult, error) {
-	functions := []models.FunctionsResult{}
-	for _, functionDetails := range functionsDetails {
-		fucntionContentMap := functionDetails.ContentMap
-		commit := functionDetails.Commit
-		fileContent := functionDetails.Content
-		repo := functionDetails.RepoName
-		branch := functionDetails.Branch
-		owner := functionDetails.Owner
-		tagsInterfaceSlice, ok := fucntionContentMap["tags"].([]interface{})
-		tagsStrings := []string{}
-		if ok {
-			tagsStrings = make([]string, len(fucntionContentMap["tags"].([]interface{})))
-			for i, tag := range tagsInterfaceSlice {
-				tagMap := tag.(map[interface{}]interface{})
-				for _, v := range tagMap {
-					if str, ok := v.(string); ok {
-						tagsStrings[i] = str
-=======
 func GetFunctionsDetails(functionsDetails map[string][]functionDetails) (map[string][]models.FunctionsResult, error) {
 	functions := map[string][]models.FunctionsResult{}
 	for key, functionDetails := range functionsDetails {
@@ -267,7 +240,6 @@
 						if str, ok := v.(string); ok {
 							tagsStrings[i] = str
 						}
->>>>>>> b7646322
 					}
 				}
 			}
@@ -298,23 +270,6 @@
 				language = strings.Trim(language, ".-edge")
 			}
 
-<<<<<<< HEAD
-		functionDetails := models.FunctionsResult{
-			FunctionName:    fucntionContentMap["function_name"].(string),
-			Description:     description,
-			Tags:            tagsStrings,
-			RunTime:         runtime,
-			LastCommit:      *commit.Commit.Committer.Date,
-			Link:            *fileContent.HTMLURL,
-			Repository:      repo,
-			Branch:          branch,
-			Owner:           owner,
-			Memory:          fucntionContentMap["memory"].(int),
-			Storgae:         fucntionContentMap["storage"].(int),
-			EnvironmentVars: environmentVarsStrings,
-			Language:        language,
-		}
-=======
 			byMemphis := false
 			if repo == memphisDevFunctionsRepoName && owner == memphisDevFunctionsOwnerName {
 				byMemphis = true
@@ -339,8 +294,7 @@
 				UpdatesAvailable:  false,
 				ByMemphis:         byMemphis,
 			}
->>>>>>> b7646322
-
+      
 			functions[key] = append(functions[key], functionDetails)
 		}
 	}
