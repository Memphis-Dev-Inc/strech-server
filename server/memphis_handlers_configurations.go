--- conflicted
+++ resolved
@@ -122,16 +122,11 @@
 		} else {
 			REST_GW_HOST = "http://memphis-rest-gateway." + configuration.K8S_NAMESPACE + ".svc.cluster.local:4444"
 		}
-<<<<<<< HEAD
 		restGWHost = models.ConfigurationsStringValue{
-			ID:    primitive.NewObjectID(),
 			Key:   "rest_gw_host",
 			Value: REST_GW_HOST,
 		}
 		err = db.InsertConfigurationPg("rest_gw_host", REST_GW_HOST, 0, true)
-=======
-		err = db.InsertConfiguration("rest_gw_host", REST_GW_HOST, 0, true)
->>>>>>> c4b1c19f
 		if err != nil {
 			s.Errorf("initializeConfigurations: " + err.Error())
 		}
