--- conflicted
+++ resolved
@@ -238,7 +238,6 @@
 		return err
 	}
 
-<<<<<<< HEAD
 	if configuration.ANALYTICS == "true" {
 		var deviceIdValue string
 		installationType := "stand-alone-k8s"
@@ -249,27 +248,6 @@
 				deviceIdValue = k8sClusterTimestamp
 			} else {
 				serv.Errorf("Generate host unique id failed: %s", err.Error())
-=======
-		if configuration.ANALYTICS == "true" {
-			var deviceIdValue string
-			installationType := "stand-alone-k8s"
-			if serv.JetStreamIsClustered() {
-				installationType = "cluster"
-				k8sClusterTimestamp, err := getK8sClusterTimestamp()
-				if err == nil {
-					deviceIdValue = k8sClusterTimestamp
-				} else {
-					serv.Errorf("Generate host unique id failed: %s", err.Error())
-				}
-			} else if configuration.DOCKER_ENV == "true" {
-				installationType = "stand-alone-docker"
-				dockerMacAddress, err := getDockerMacAddress()
-				if err == nil {
-					deviceIdValue = dockerMacAddress
-				} else {
-					serv.Errorf("Generate host unique id failed: %s", err.Error())
-				}
->>>>>>> c1fad491
 			}
 		} else if configuration.DOCKER_ENV == "true" {
 			installationType = "stand-alone-docker"
@@ -280,6 +258,16 @@
 				serv.Errorf("Generate host unique id failed: %s", err.Error())
 			}
 		}
+		// }
+		// else if configuration.DOCKER_ENV == "true" {
+		// 	installationType = "stand-alone-docker"
+		// 	dockerMacAddress, err := getDockerMacAddress()
+		// 	if err == nil {
+		// 		deviceIdValue = dockerMacAddress
+		// 	} else {
+		// 		serv.Errorf("Generate host unique id failed: %s", err.Error())
+		// 	}
+		// }
 
 		param := analytics.EventParam{
 			Name:  "installation-type",
@@ -445,7 +433,7 @@
 		return
 	}
 	if !exist {
-		serv.Warnf("refreshToken: user " +username +" does not exist")
+		serv.Warnf("refreshToken: user " + username + " does not exist")
 		c.AbortWithStatusJSON(401, gin.H{"message": "Unauthorized"})
 		return
 		// exist, sandboxUser, err := IsSandboxUserExist(username)
