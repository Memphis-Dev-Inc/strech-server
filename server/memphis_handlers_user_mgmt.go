// Copyright 2022-2023 The Memphis.dev Authors
// Licensed under the Memphis Business Source License 1.0 (the "License");
// you may not use this file except in compliance with the License.
// You may obtain a copy of the License at
//
// Changed License: [Apache License, Version 2.0 (https://www.apache.org/licenses/LICENSE-2.0), as published by the Apache Foundation.
//
// https://github.com/memphisdev/memphis/blob/master/LICENSE
//
// Additional Use Grant: You may make use of the Licensed Work (i) only as part of your own product or service, provided it is not a message broker or a message queue product or service; and (ii) provided that you do not use, provide, distribute, or make available the Licensed Work as a Service.
// A "Service" is a commercial offering, product, hosted, or managed service, that allows third parties (other than your own employees and contractors acting on your behalf) to access and/or use the Licensed Work or a substantial set of the features or functionality of the Licensed Work to third parties as a software-as-a-service, platform-as-a-service, infrastructure-as-a-service or other similar services that compete with Licensor products or services.
package server

import (
	"encoding/base64"
	"errors"
	"memphis/analytics"
	"memphis/db"
	"memphis/models"
	"memphis/utils"
	"mime/multipart"
	"os"
	"path/filepath"
	"regexp"
	"strconv"
	"strings"
	"time"

	"github.com/dgrijalva/jwt-go"
	"github.com/gin-gonic/gin"
	"golang.org/x/crypto/bcrypt"
)

type UserMgmtHandler struct{}

func isRootUserExist() (bool, error) {
	exist, _, err := db.GetRootUser()
	if !exist {
		return false, nil
	} else if err != nil {
		return false, err
	}
	return true, nil
}

func isRootUserLoggedIn() (bool, error) {
	exist, user, err := db.GetRootUser()
	if !exist {
		return false, errors.New("Root user does not exist")
	} else if err != nil {
		return false, err
	}

	if user.AlreadyLoggedIn {
		return true, nil
	} else {
		return false, nil
	}
}

func authenticateUser(username string, password string) (bool, models.User, error) {
	exist, user, err := db.GetUserByUsername(username)
	if !exist {
		return false, models.User{}, nil
	} else if err != nil {
		return false, models.User{}, err
	}

	hashedPwd := []byte(user.Password)
	err = bcrypt.CompareHashAndPassword(hashedPwd, []byte(password))
	if err != nil {
		return false, models.User{}, nil
	}

	return true, user, nil
}

func validateUserType(userType string) error {
	if userType != "application" && userType != "management" {
		return errors.New("user type has to be application/management")
	}
	return nil
}

func updateDeletedUserResources(user models.User) error {
	if user.UserType == "application" {
		err := RemoveUser(user.Username)
		if err != nil {
			return err
		}
	}

	err := db.UpdateStationsOfDeletedUser(user.ID)
	if err != nil {
		return err
	}

	err = db.UpdateConncetionsOfDeletedUser(user.ID)
	if err != nil {
		return err
	}

	err = db.UpdateProducersOfDeletedUser(user.ID)
	if err != nil {
		return err
	}

	err = db.UpdateConsumersOfDeletedUser(user.ID)
	if err != nil {
		return err
	}

	err = db.UpdateSchemasOfDeletedUser(user.ID)
	if err != nil {
		return err
	}

	err = db.UpdateSchemaVersionsOfDeletedUser(user.ID)
	if err != nil {
		return err
	}

	err = db.UpdateAuditLogsOfDeletedUser(user.ID)
	if err != nil {
		return err
	}

	return nil
}

func validateUsername(username string) error {
	re := regexp.MustCompile("^[a-z0-9_.]*$")

	validName := re.MatchString(username)
	if !validName || len(username) == 0 {
		return errors.New("username has to include only letters/numbers/./_ ")
	}
	return nil
}

func validateEmail(email string) error {
	re := regexp.MustCompile("^[a-z0-9._%+-]+@[a-z0-9_.-]+.[a-z]{2,4}$")
	validateEmail := re.MatchString(email)
	if !validateEmail || len(email) == 0 {
		return errors.New("email is not valid")
	}
	return nil
}

// type userToTokens interface {
// 	models.User | models.SandboxUser
// }

type userToTokens interface {
	models.User
}

func CreateTokens[U userToTokens](user U) (string, string, error) {
	atClaims := jwt.MapClaims{}
	var at *jwt.Token
	switch u := any(user).(type) {
	case models.User:
		atClaims["user_id"] = u.ID
<<<<<<< HEAD
		atClaims["username"] = u.Username
		atClaims["user_type"] = u.UserType
		atClaims["creation_date"] = u.CreatedAt
		atClaims["already_logged_in"] = u.AlreadyLoggedIn
		atClaims["avatar_id"] = u.AvatarId
		atClaims["exp"] = time.Now().Add(time.Minute * time.Duration(configuration.JWT_EXPIRES_IN_MINUTES)).Unix()
		at = jwt.NewWithClaims(jwt.SigningMethodHS256, atClaims)
	case models.SandboxUser:
		atClaims["user_id"] = u.ID
=======
>>>>>>> 3e51606c
		atClaims["username"] = u.Username
		atClaims["user_type"] = u.UserType
		atClaims["creation_date"] = u.CreatedAt
		atClaims["already_logged_in"] = u.AlreadyLoggedIn
		atClaims["avatar_id"] = u.AvatarId
		atClaims["exp"] = time.Now().Add(time.Minute * time.Duration(configuration.JWT_EXPIRES_IN_MINUTES)).Unix()
		at = jwt.NewWithClaims(jwt.SigningMethodHS256, atClaims)
		// case models.SandboxUser:
		// 	atClaims["user_id"] = u.ID
		// 	atClaims["username"] = u.Username
		// 	atClaims["user_type"] = u.UserType
		// 	atClaims["creation_date"] = u.CreatedAt
		// 	atClaims["already_logged_in"] = u.AlreadyLoggedIn
		// 	atClaims["avatar_id"] = u.AvatarId
		// 	atClaims["exp"] = time.Now().Add(time.Minute * time.Duration(configuration.JWT_EXPIRES_IN_MINUTES)).Unix()
		// 	at = jwt.NewWithClaims(jwt.SigningMethodHS256, atClaims)
	}
	token, err := at.SignedString([]byte(configuration.JWT_SECRET))
	if err != nil {
		return "", "", err
	}

	atClaims["exp"] = time.Now().Add(time.Minute * time.Duration(configuration.REFRESH_JWT_EXPIRES_IN_MINUTES)).Unix()

	at = jwt.NewWithClaims(jwt.SigningMethodHS256, atClaims)
	refreshToken, err := at.SignedString([]byte(configuration.REFRESH_JWT_SECRET))
	if err != nil {
		return "", "", err
	}

	return token, refreshToken, nil
}

func imageToBase64(imagePath string) (string, error) {
	bytes, err := os.ReadFile(imagePath)
	if err != nil {
		return "", err
	}

	fileExt := filepath.Ext(imagePath)
	var base64Encoding string

	switch fileExt {
	case ".jpeg":
		base64Encoding += "data:image/jpeg;base64,"
	case ".png":
		base64Encoding += "data:image/png;base64,"
	case ".jpg":
		base64Encoding += "data:image/jpg;base64,"
	}

	base64Encoding += base64.StdEncoding.EncodeToString(bytes)
	return base64Encoding, nil
}

func CreateRootUserOnFirstSystemLoad() error {
	exist, err := isRootUserExist()
	if err != nil {
		return err
	}
	password := configuration.ROOT_PASSWORD
	hashedPwd, err := bcrypt.GenerateFromPassword([]byte(password), bcrypt.MinCost)
	if err != nil {
		return err
	}
	hashedPwdString := string(hashedPwd)

	if !exist {
		_, err = db.CreateUser("root", "root", hashedPwdString, "", false, 1)
		if err != nil {
			return err
		}

		if configuration.ANALYTICS == "true" {
			installationType := "stand-alone-k8s"
			if serv.JetStreamIsClustered() {
				installationType = "cluster"
			} else if configuration.DOCKER_ENV == "true" {
				installationType = "stand-alone-docker"
			}

			param := analytics.EventParam{
				Name:  "installation-type",
				Value: installationType,
			}
			analyticsParams := []analytics.EventParam{param}
			analytics.SendEventWithParams("", analyticsParams, "installation")

			if configuration.EXPORTER {
				analytics.SendEventWithParams("", analyticsParams, "enable-exporter")
			}
		}
	} else {
		err = db.ChangeUserPassword("root", hashedPwdString)
		if err != nil {
			return err
		}
	}

	return nil
}

func (umh UserMgmtHandler) ChangePassword(c *gin.Context) {
	var body models.ChangePasswordSchema
	ok := utils.Validate(c, &body, false, nil)
	if !ok {
		return
	}
	username := strings.ToLower(body.Username)
	user, err := getUserDetailsFromMiddleware(c)
	if err != nil {
		serv.Errorf("EditPassword: User " + body.Username + ": " + err.Error())
		c.AbortWithStatusJSON(500, gin.H{"message": "Server error"})
		return
	}
	if username == "root" && user.UserType != "root" {
		errMsg := "Change root password: This operation can be done only by the root user"
		serv.Warnf("EditPassword: " + errMsg)
		c.AbortWithStatusJSON(configuration.SHOWABLE_ERROR_STATUS_CODE, gin.H{"message": errMsg})
		return
	} else if username != strings.ToLower(user.Username) && strings.ToLower(user.Username) != "root" {
		errMsg := "Change user password: This operation can be done only by the user or the root user"
		serv.Warnf("EditPassword: " + errMsg)
		c.AbortWithStatusJSON(configuration.SHOWABLE_ERROR_STATUS_CODE, gin.H{"message": errMsg})
		return
	}
	hashedPwd, err := bcrypt.GenerateFromPassword([]byte(body.Password), bcrypt.MinCost)
	if err != nil {
		serv.Errorf("EditPassword: User " + body.Username + ": " + err.Error())
		c.AbortWithStatusJSON(500, gin.H{"message": "Server error"})
		return
	}
	hashedPwdString := string(hashedPwd)
	err = db.ChangeUserPassword(username, hashedPwdString)
	if err != nil {
		serv.Errorf("EditPassword: User " + body.Username + ": " + err.Error())
		c.AbortWithStatusJSON(500, gin.H{"message": "Server error"})
		return
	}
	c.IndentedJSON(200, gin.H{})
}

func (umh UserMgmtHandler) Login(c *gin.Context) {
	var body models.LoginSchema
	ok := utils.Validate(c, &body, false, nil)
	if !ok {
		return
	}
	username := strings.ToLower(body.Username)
	authenticated, user, err := authenticateUser(username, body.Password)
	if err != nil {
		serv.Errorf("Login : User " + body.Username + ": " + err.Error())
		c.AbortWithStatusJSON(500, gin.H{"message": "Server error"})
		return
	}
	if !authenticated || user.UserType == "application" {
		c.AbortWithStatusJSON(401, gin.H{"message": "Unauthorized"})
		return
	}

	token, refreshToken, err := CreateTokens(user)
	if err != nil {
		serv.Errorf("Login: User " + body.Username + ": " + err.Error())
		c.AbortWithStatusJSON(500, gin.H{"message": "Server error"})
		return
	}

	if !user.AlreadyLoggedIn {
		db.UpdateUserAlreadyLoggedIn(user.ID)
	}

	shouldSendAnalytics, _ := shouldSendAnalytics()
	if shouldSendAnalytics {
		analytics.SendEvent(user.Username, "user-login")
	}

	brokerHost := BROKER_HOST
	restGWHost := REST_GW_HOST
	uiHost := UI_HOST
	var env string
	if configuration.DOCKER_ENV != "" || configuration.LOCAL_CLUSTER_ENV {
		env = "docker"
	} else {
		env = "K8S"
		if BROKER_HOST == "" {
			brokerHost = "memphis." + configuration.K8S_NAMESPACE + ".svc.cluster.local"
		}
		if UI_HOST == "" {
			uiHost = "memphis." + configuration.K8S_NAMESPACE + ".svc.cluster.local"
		}
		if REST_GW_HOST == "" {
			restGWHost = "http://memphis-rest-gateway." + configuration.K8S_NAMESPACE + ".svc.cluster.local"
		}
	}

	domain := ""
	secure := false
	c.SetCookie("jwt-refresh-token", refreshToken, configuration.REFRESH_JWT_EXPIRES_IN_MINUTES*60*1000, "/", domain, secure, true)
	c.IndentedJSON(200, gin.H{
		"jwt":                     token,
		"expires_in":              configuration.JWT_EXPIRES_IN_MINUTES * 60 * 1000,
		"user_id":                 user.ID,
		"username":                user.Username,
		"user_type":               user.UserType,
		"created_at":              user.CreatedAt,
		"already_logged_in":       user.AlreadyLoggedIn,
		"avatar_id":               user.AvatarId,
		"send_analytics":          shouldSendAnalytics,
		"env":                     env,
		"full_name":               user.FullName,
		"skip_get_started":        user.SkipGetStarted,
		"broker_host":             brokerHost,
		"rest_gw_host":            restGWHost,
		"ui_host":                 uiHost,
		"tiered_storage_time_sec": TIERED_STORAGE_TIME_FRAME_SEC,
		"ws_port":                 configuration.WS_PORT,
		"http_port":               configuration.HTTP_PORT,
		"clients_port":            configuration.CLIENTS_PORT,
		"rest_gw_port":            configuration.REST_GW_PORT,
	})
}

func (umh UserMgmtHandler) RefreshToken(c *gin.Context) {
	user, err := getUserDetailsFromMiddleware(c)
	if err != nil {
		serv.Errorf("refreshToken: " + err.Error())
		c.AbortWithStatusJSON(401, gin.H{"message": "Unauthorized"})
	}
	username := user.Username
	_, systemKey, err := db.GetSystemKey("analytics")
	if err != nil {
		serv.Errorf("RefreshToken: User " + username + ": " + err.Error())
		c.AbortWithStatusJSON(500, gin.H{"message": "Server error"})
		return
	}
	sendAnalytics, _ := strconv.ParseBool(systemKey.Value)
	exist, user, err := db.GetUserByUsername(username)
	if err != nil {
		serv.Errorf("RefreshToken: User " + username + ": " + err.Error())
		c.AbortWithStatusJSON(500, gin.H{"message": "Server error"})
		return
	}
	if !exist {
		// exist, sandboxUser, err := IsSandboxUserExist(username)
		// if exist {
		// 	if err != nil {
		// 		serv.Errorf("RefreshToken: User " + username + ": " + err.Error())
		// 		c.AbortWithStatusJSON(500, gin.H{"message": "Server error"})
		// 		return
		// 	}

		// 	token, refreshToken, err := CreateTokens(sandboxUser)
		// 	if err != nil {
		// 		serv.Errorf("RefreshToken: User " + username + ": " + err.Error())
		// 		c.AbortWithStatusJSON(500, gin.H{"message": "Server error"})
		// 		return
		// 	}
		// 	domain := ""
		// 	secure := true
		// 	c.SetCookie("jwt-refresh-token", refreshToken, configuration.REFRESH_JWT_EXPIRES_IN_MINUTES*60*1000, "/", domain, secure, true)
		// 	c.IndentedJSON(200, gin.H{
		// 		"jwt":                     token,
		// 		"expires_in":              configuration.JWT_EXPIRES_IN_MINUTES * 60 * 1000,
		// 		"user_id":                 sandboxUser.ID,
		// 		"username":                sandboxUser.Username,
		// 		"user_type":               sandboxUser.UserType,
		// 		"creation_date":           sandboxUser.CreationDate,
		// 		"already_logged_in":       sandboxUser.AlreadyLoggedIn,
		// 		"avatar_id":               sandboxUser.AvatarId,
		// 		"send_analytics":          true,
		// 		"env":                     "K8S",
		// 		"namespace":               configuration.K8S_NAMESPACE,
		// 		"skip_get_started":        sandboxUser.SkipGetStarted,
		// 		"broker_host":             BROKER_HOST,
		// 		"rest_gw_host":            REST_GW_HOST,
		// 		"ui_host":                 UI_HOST,
		// 		"tiered_storage_time_sec": TIERED_STORAGE_TIME_FRAME_SEC,
		// "ws_port":                 configuration.WS_PORT,
		// 		"http_port":               configuration.HTTP_PORT,
		// 		"clients_port":            configuration.CLIENTS_PORT,
		// 		"rest_gw_port":            configuration.REST_GW_PORT,
		// 	})
		// 	return
		// }
	}

	token, refreshToken, err := CreateTokens(user)
	if err != nil {
		serv.Errorf("RefreshToken: User " + username + ": " + err.Error())
		c.AbortWithStatusJSON(500, gin.H{"message": "Server error"})
		return
	}

	brokerHost := BROKER_HOST
	restGWHost := REST_GW_HOST
	uiHost := UI_HOST
	var env string
	if configuration.DOCKER_ENV != "" || configuration.LOCAL_CLUSTER_ENV {
		env = "docker"
	} else {
		env = "K8S"
		if BROKER_HOST == "" {
			brokerHost = "memphis." + configuration.K8S_NAMESPACE + ".svc.cluster.local"
		}
		if UI_HOST == "" {
			uiHost = "memphis." + configuration.K8S_NAMESPACE + ".svc.cluster.local"
		}
		if REST_GW_HOST == "" {
			restGWHost = "http://memphis-rest-gateway." + configuration.K8S_NAMESPACE + ".svc.cluster.local"
		}
	}

	domain := ""
	secure := true
	c.SetCookie("jwt-refresh-token", refreshToken, configuration.REFRESH_JWT_EXPIRES_IN_MINUTES*60*1000, "/", domain, secure, true)
	c.IndentedJSON(200, gin.H{
		"jwt":                     token,
		"expires_in":              configuration.JWT_EXPIRES_IN_MINUTES * 60 * 1000,
		"user_id":                 user.ID,
		"username":                user.Username,
		"user_type":               user.UserType,
		"created_at":              user.CreatedAt,
		"already_logged_in":       user.AlreadyLoggedIn,
		"avatar_id":               user.AvatarId,
		"send_analytics":          sendAnalytics,
		"env":                     env,
		"namespace":               configuration.K8S_NAMESPACE,
		"full_name":               user.FullName,
		"skip_get_started":        user.SkipGetStarted,
		"broker_host":             brokerHost,
		"rest_gw_host":            restGWHost,
		"ui_host":                 uiHost,
		"tiered_storage_time_sec": TIERED_STORAGE_TIME_FRAME_SEC,
		"ws_port":                 configuration.WS_PORT,
		"http_port":               configuration.HTTP_PORT,
		"clients_port":            configuration.CLIENTS_PORT,
		"rest_gw_port":            configuration.REST_GW_PORT,
	})
}

func (umh UserMgmtHandler) GetSignUpFlag(c *gin.Context) {
	// if configuration.SANDBOX_ENV == "true" {
	// 	c.IndentedJSON(200, gin.H{"show_signup": false})
	// 	return
	// }

	loggedIn, err := isRootUserLoggedIn()
	if err != nil {
		serv.Errorf("GetSignUpFlag: " + err.Error())
		c.AbortWithStatusJSON(500, gin.H{"message": "Server error"})
		return
	}
	shouldSendAnalytics, _ := shouldSendAnalytics()
	if shouldSendAnalytics {
		analytics.SendEvent("", "user-open-ui")
	}
	c.IndentedJSON(200, gin.H{"show_signup": !loggedIn})
}

func (umh UserMgmtHandler) AddUserSignUp(c *gin.Context) {
	var body models.AddUserSchema
	ok := utils.Validate(c, &body, false, nil)
	if !ok {
		return
	}

	username := strings.ToLower(body.Username)
	usernameError := validateEmail(username)
	if usernameError != nil {
		serv.Warnf(usernameError.Error())
		c.AbortWithStatusJSON(configuration.SHOWABLE_ERROR_STATUS_CODE, gin.H{"message": usernameError.Error()})
		return
	}
	fullName := strings.ToLower(body.FullName)

	hashedPwd, err := bcrypt.GenerateFromPassword([]byte(body.Password), bcrypt.MinCost)
	if err != nil {
		serv.Errorf("CreateUserSignUp: User " + body.Username + ": " + err.Error())
		c.AbortWithStatusJSON(500, gin.H{"message": "Server error"})
		return
	}
	hashedPwdString := string(hashedPwd)
	subscription := body.Subscribtion

	newUser, err := db.CreateUser(username, "management", hashedPwdString, fullName, subscription, 1)
	if err != nil {
		serv.Errorf("CreateUserSignUp error: " + err.Error())
		c.AbortWithStatusJSON(500, gin.H{"message": "Server error"})
		return
	}

	serv.Noticef("User " + username + " has been signed up")
	token, refreshToken, err := CreateTokens(newUser)
	if err != nil {
		serv.Errorf("CreateUserSignUp error: " + err.Error())
		c.AbortWithStatusJSON(500, gin.H{"message": "Server error"})
		return
	}

	brokerHost := BROKER_HOST
	restGWHost := REST_GW_HOST
	uiHost := UI_HOST
	var env string
	if configuration.DOCKER_ENV != "" || configuration.LOCAL_CLUSTER_ENV {
		env = "docker"
	} else {
		env = "K8S"
		if BROKER_HOST == "" {
			brokerHost = "memphis." + configuration.K8S_NAMESPACE + ".svc.cluster.local"
		}
		if UI_HOST == "" {
			uiHost = "memphis." + configuration.K8S_NAMESPACE + ".svc.cluster.local"
		}
		if REST_GW_HOST == "" {
			restGWHost = "http://memphis-rest-gateway." + configuration.K8S_NAMESPACE + ".svc.cluster.local"
		}
	}

	shouldSendAnalytics, _ := shouldSendAnalytics()
	if shouldSendAnalytics {
		param1 := analytics.EventParam{
			Name:  "email",
			Value: username,
		}
		param2 := analytics.EventParam{
			Name:  "newsletter",
			Value: strconv.FormatBool(subscription),
		}
		analyticsParams := []analytics.EventParam{param1, param2}
		analytics.SendEventWithParams(username, analyticsParams, "user-signup")
	}

	domain := ""
	secure := false
	c.SetCookie("jwt-refresh-token", refreshToken, configuration.REFRESH_JWT_EXPIRES_IN_MINUTES*60*1000, "/", domain, secure, true)
	c.IndentedJSON(200, gin.H{
		"jwt":                     token,
		"expires_in":              configuration.JWT_EXPIRES_IN_MINUTES * 60 * 1000,
		"user_id":                 newUser.ID,
		"username":                newUser.Username,
		"user_type":               newUser.UserType,
		"created_at":              newUser.CreatedAt,
		"already_logged_in":       newUser.AlreadyLoggedIn,
		"avatar_id":               newUser.AvatarId,
		"send_analytics":          shouldSendAnalytics,
		"env":                     env,
		"namespace":               configuration.K8S_NAMESPACE,
		"full_name":               newUser.FullName,
		"skip_get_started":        newUser.SkipGetStarted,
		"broker_host":             brokerHost,
		"rest_gw_host":            restGWHost,
		"ui_host":                 uiHost,
		"tiered_storage_time_sec": TIERED_STORAGE_TIME_FRAME_SEC,
		"ws_port":                 configuration.WS_PORT,
		"http_port":               configuration.HTTP_PORT,
		"clients_port":            configuration.CLIENTS_PORT,
		"rest_gw_port":            configuration.REST_GW_PORT,
	})
}

func (umh UserMgmtHandler) AddUser(c *gin.Context) {
	var body models.AddUserSchema
	ok := utils.Validate(c, &body, false, nil)
	if !ok {
		return
	}

	username := strings.ToLower(body.Username)
	exist, _, err := db.GetUserByUsername(username)
	if err != nil {
		serv.Errorf("CreateUser: User " + body.Username + ": " + err.Error())
		c.AbortWithStatusJSON(500, gin.H{"message": "Server error"})
		return
	}
	if exist {
		errMsg := "A user with the name " + body.Username + " already exists"
		serv.Warnf("CreateUser: " + errMsg)
		c.AbortWithStatusJSON(configuration.SHOWABLE_ERROR_STATUS_CODE, gin.H{"message": errMsg})
		return
	}

	userType := strings.ToLower(body.UserType)
	userTypeError := validateUserType(userType)
	if userTypeError != nil {
		serv.Warnf("CreateUser: " + userTypeError.Error())
		c.AbortWithStatusJSON(configuration.SHOWABLE_ERROR_STATUS_CODE, gin.H{"message": userTypeError.Error()})
		return
	}

	usernameError := validateUsername(username)
	if usernameError != nil {
		serv.Warnf("CreateUser: " + usernameError.Error())
		c.AbortWithStatusJSON(configuration.SHOWABLE_ERROR_STATUS_CODE, gin.H{"message": usernameError.Error()})
		return
	}

	var hashedPwdString string
	var avatarId int
	if userType == "management" {
		if body.Password == "" {
			serv.Warnf("CreateUser: Password was not provided for user " + username)
			c.AbortWithStatusJSON(configuration.SHOWABLE_ERROR_STATUS_CODE, gin.H{"message": "Password was not provided"})
			return
		}

		hashedPwd, err := bcrypt.GenerateFromPassword([]byte(body.Password), bcrypt.MinCost)
		if err != nil {
			serv.Errorf("CreateUser: User " + body.Username + ": " + err.Error())
			c.AbortWithStatusJSON(500, gin.H{"message": "Server error"})
			return
		}
		hashedPwdString = string(hashedPwd)

		avatarId = 1
		if body.AvatarId > 0 {
			avatarId = body.AvatarId
		}
	}

	var brokerConnectionCreds string
	if userType == "application" {
		brokerConnectionCreds, err = AddUser(username)
		if err != nil || len(username) == 0 {
			serv.Errorf("CreateUser: User " + body.Username + ": " + err.Error())
			c.AbortWithStatusJSON(500, gin.H{"message": err.Error()})
			return
		}
	}
	newUser, err := db.CreateUser(username, userType, hashedPwdString, "", false, avatarId)
	if err != nil || len(username) == 0 {
		serv.Errorf("CreateUser: User " + body.Username + ": " + err.Error())
		c.AbortWithStatusJSON(500, gin.H{"message": "Server error"})
		return
	}

	shouldSendAnalytics, _ := shouldSendAnalytics()
	if shouldSendAnalytics {
		user, _ := getUserDetailsFromMiddleware(c)
		analytics.SendEvent(user.Username, "user-add-user")
	}

	serv.Noticef("User " + username + " has been created")
	c.IndentedJSON(200, gin.H{
		"id":                      newUser.ID,
		"username":                username,
		"user_type":               userType,
		"created_at":              newUser.CreatedAt,
		"already_logged_in":       false,
		"avatar_id":               body.AvatarId,
		"broker_connection_creds": brokerConnectionCreds,
	})
}

func (umh UserMgmtHandler) GetAllUsers(c *gin.Context) {
	users, err := db.GetAllUsers()
	if err != nil {
		serv.Errorf("GetAllUsers: " + err.Error())
		c.AbortWithStatusJSON(500, gin.H{"message": "Server error"})
		return
	}

	shouldSendAnalytics, _ := shouldSendAnalytics()
	if shouldSendAnalytics {
		user, _ := getUserDetailsFromMiddleware(c)
		analytics.SendEvent(user.Username, "user-enter-users-page")
	}

	if len(users) == 0 {
		c.IndentedJSON(200, []models.User{})
	} else {
		c.IndentedJSON(200, users)
	}
}

func (umh UserMgmtHandler) GetApplicationUsers(c *gin.Context) {
	users, err := db.GetAllApplicationUsers()
	if err != nil {
		serv.Errorf("GetApplicationUsers: " + err.Error())
		c.AbortWithStatusJSON(500, gin.H{"message": "Server error"})
		return
	}

	if len(users) == 0 {
		c.IndentedJSON(200, []models.User{})
	} else {
		c.IndentedJSON(200, users)
	}
}

func (umh UserMgmtHandler) RemoveUser(c *gin.Context) {
	// if err := DenyForSandboxEnv(c); err != nil {
	// 	return
	// }
	var body models.RemoveUserSchema
	ok := utils.Validate(c, &body, false, nil)
	if !ok {
		return
	}

	username := strings.ToLower(body.Username)
	user, err := getUserDetailsFromMiddleware(c)
	if err != nil {
		serv.Errorf("RemoveUser: User " + body.Username + ": " + err.Error())
		c.AbortWithStatusJSON(401, gin.H{"message": "Unauthorized"})
	}
	if user.Username == username {
		serv.Warnf("RemoveUser: You can not remove your own user")
		c.AbortWithStatusJSON(configuration.SHOWABLE_ERROR_STATUS_CODE, gin.H{"message": "You can not remove your own user"})
		return
	}

	exist, userToRemove, err := db.GetUserByUsername(username)
	if err != nil {
		serv.Errorf("RemoveUser: User " + body.Username + ": " + err.Error())
		c.AbortWithStatusJSON(500, gin.H{"message": "Server error"})
		return
	}
	if !exist {
		serv.Warnf("RemoveUser: User does not exist")
		c.AbortWithStatusJSON(configuration.SHOWABLE_ERROR_STATUS_CODE, gin.H{"message": "User does not exist"})
		return
	}
	if userToRemove.UserType == "root" {
		serv.Warnf("RemoveUser: You can not remove the root user")
		c.AbortWithStatusJSON(configuration.SHOWABLE_ERROR_STATUS_CODE, gin.H{"message": "You can not remove the root user"})
		return
	}

	err = updateDeletedUserResources(userToRemove)
	if err != nil {
		serv.Errorf("RemoveUser: User " + body.Username + ": " + err.Error())
		c.AbortWithStatusJSON(500, gin.H{"message": err.Error()})
		return
	}

	err = db.DeleteUser(username)
	if err != nil {
		serv.Errorf("RemoveUser: User " + body.Username + ": " + err.Error())
		c.AbortWithStatusJSON(500, gin.H{"message": "Server error"})
		return
	}

	shouldSendAnalytics, _ := shouldSendAnalytics()
	if shouldSendAnalytics {
		analytics.SendEvent(user.Username, "user-remove-user")
	}

	serv.Noticef("User " + username + " has been deleted by user " + user.Username)
	c.IndentedJSON(200, gin.H{})
}

func (umh UserMgmtHandler) RemoveMyUser(c *gin.Context) {
	user, err := getUserDetailsFromMiddleware(c)
	if err != nil {
		serv.Errorf("RemoveMyUser: " + err.Error())
		c.AbortWithStatusJSON(401, gin.H{"message": "Unauthorized"})
	}

	if user.UserType == "root" {
		c.AbortWithStatusJSON(500, gin.H{"message": "Root user can not be deleted"})
		return
	}

	err = updateDeletedUserResources(user)
	if err != nil {
		serv.Errorf("RemoveMyUser: User " + user.Username + ": " + err.Error())
		c.AbortWithStatusJSON(500, gin.H{"message": err.Error()})
		return
	}

	err = db.DeleteUser(user.Username)
	if err != nil {
		serv.Errorf("RemoveMyUser: User " + user.Username + ": " + err.Error())
		c.AbortWithStatusJSON(500, gin.H{"message": "Server error"})
		return
	}

	shouldSendAnalytics, _ := shouldSendAnalytics()
	if shouldSendAnalytics {
		analytics.SendEvent(user.Username, "user-remove-himself")
	}

	serv.Noticef("User " + user.Username + " has been deleted")
	c.IndentedJSON(200, gin.H{})
}

func (umh UserMgmtHandler) EditAvatar(c *gin.Context) {
	var body models.EditAvatarSchema
	ok := utils.Validate(c, &body, false, nil)
	if !ok {
		return
	}

	avatarId := 1
	if body.AvatarId > 0 {
		avatarId = body.AvatarId
	}

	user, err := getUserDetailsFromMiddleware(c)
	if err != nil {
		serv.Errorf("EditAvatar: " + err.Error())
		c.AbortWithStatusJSON(401, gin.H{"message": "Unauthorized"})
	}

	err = db.EditAvatar(user.Username, avatarId)
	if err != nil {
		serv.Errorf("EditAvatar: User " + user.Username + ": " + err.Error())
		c.AbortWithStatusJSON(500, gin.H{"message": "Server error"})
		return
	}

	c.IndentedJSON(200, gin.H{
		"id":                user.ID,
		"username":          user.Username,
		"user_type":         user.UserType,
		"created_at":        user.CreatedAt,
		"already_logged_in": user.AlreadyLoggedIn,
		"avatar_id":         avatarId,
	})
}

func (umh UserMgmtHandler) EditCompanyLogo(c *gin.Context) {
	var file multipart.FileHeader
	ok := utils.Validate(c, nil, true, &file)
	if !ok {
		return
	}

	fileName := "company_logo" + filepath.Ext(file.Filename)
	if err := c.SaveUploadedFile(&file, fileName); err != nil {
		serv.Errorf("EditCompanyLogo: " + err.Error())
		c.AbortWithStatusJSON(500, gin.H{"message": "Server error"})
		return
	}

	base64Encoding, err := imageToBase64(fileName)
	if err != nil {
		serv.Errorf("EditCompanyLogo: " + err.Error())
		c.AbortWithStatusJSON(500, gin.H{"message": "Server error"})
		return
	}

	_ = os.Remove(fileName)

	err = db.InsertImage("company_logo", base64Encoding)
	if err != nil {
		serv.Errorf("EditCompanyLogo: " + err.Error())
		c.AbortWithStatusJSON(500, gin.H{"message": "Server error"})
		return
	}

	c.IndentedJSON(200, gin.H{"image": base64Encoding})
}

func (umh UserMgmtHandler) RemoveCompanyLogo(c *gin.Context) {
	err := db.DeleteImage("company_logo")
	if err != nil {
		serv.Errorf("RemoveCompanyLogo: " + err.Error())
		c.AbortWithStatusJSON(500, gin.H{"message": "Server error"})
		return
	}

	c.IndentedJSON(200, gin.H{})
}

func (umh UserMgmtHandler) GetCompanyLogo(c *gin.Context) {
	exist, image, err := db.GetImage("company_logo")
	if !exist {
		c.IndentedJSON(200, gin.H{"image": ""})
		return
	}
	if err != nil {
		serv.Errorf("GetCompanyLogo: " + err.Error())
		c.AbortWithStatusJSON(500, gin.H{"message": "Server error"})
		return
	}

	c.IndentedJSON(200, gin.H{"image": image.Image})
}

func (umh UserMgmtHandler) EditAnalytics(c *gin.Context) {
	// if err := DenyForSandboxEnv(c); err != nil {
	// 	return
	// }
	var body models.EditAnalyticsSchema
	ok := utils.Validate(c, &body, false, nil)
	if !ok {
		return
	}

	flag := "false"
	if body.SendAnalytics {
		flag = "true"
	}

	err := db.EditConfigurationValue("analytics", flag)
	if err != nil {
		serv.Errorf("EditAnalytics: " + err.Error())
		c.AbortWithStatusJSON(500, gin.H{"message": "Server error"})
		return
	}

	if !body.SendAnalytics {
		user, _ := getUserDetailsFromMiddleware(c)
		analytics.SendEvent(user.Username, "user-disable-analytics")
	}

	c.IndentedJSON(200, gin.H{})
}

func (umh UserMgmtHandler) DoneNextSteps(c *gin.Context) {
	shouldSendAnalytics, _ := shouldSendAnalytics()
	if shouldSendAnalytics {
		user, _ := getUserDetailsFromMiddleware(c)
		analytics.SendEvent(user.Username, "user-done-next-steps")
	}

	c.IndentedJSON(200, gin.H{})
}

func (umh UserMgmtHandler) SkipGetStarted(c *gin.Context) {
	user, err := getUserDetailsFromMiddleware(c)
	if err != nil {
		serv.Errorf("SkipGetStarted: " + err.Error())
		c.AbortWithStatusJSON(401, gin.H{"message": "Unauthorized"})
	}

	username := strings.ToLower(user.Username)
	err = db.UpdateSkipGetStarted(username)
	if err != nil {
		serv.Errorf("SkipGetStarted: User " + user.Username + ": " + err.Error())
		c.AbortWithStatusJSON(500, gin.H{"message": "Server error"})
		return
		// err2 := db.UpdateSkipGetStartedSandbox(username)
		// if err2 != nil {
		// 	serv.Errorf("SkipGetStarted: User " + user.Username + ": " + err.Error())
		// 	c.AbortWithStatusJSON(500, gin.H{"message": "Server error"})
		// 	return
		// }
	}

	shouldSendAnalytics, _ := shouldSendAnalytics()
	if shouldSendAnalytics {
		analytics.SendEvent(user.Username, "user-skip-get-started")
	}

	c.IndentedJSON(200, gin.H{})
}

func (umh UserMgmtHandler) GetActiveUsers() ([]string, error) {
	userList, err := db.GetAllActiveUsers()
	if err != nil {
		return []string{}, err
	}

	var users []string
	for _, user := range userList {
		if user.Username != "" {
			users = append(users, user.Username)
		}
	}

	return users, nil
}

func (umh UserMgmtHandler) GetActiveTags() ([]models.CreateTag, error) {
	tags, err := db.GetAllUsedTags()
	if err != nil {
		return []models.CreateTag{}, err
	}

	tagsRes := []models.CreateTag{}
	for _, tag := range tags {
		tagRes := models.CreateTag{
			Name:  tag.Name,
			Color: tag.Color,
		}
		tagsRes = append(tagsRes, tagRes)
	}
	return tagsRes, nil
}

func (umh UserMgmtHandler) GetFilterDetails(c *gin.Context) {
	var body models.GetFilterDetailsSchema
	ok := utils.Validate(c, &body, false, nil)
	if !ok {
		return
	}

	switch body.Route {
	case "stations":
		users, err := umh.GetActiveUsers()
		if err != nil {
			serv.Errorf("GetFilterDetails: GetActiveUsers: " + err.Error())
			c.AbortWithStatusJSON(500, gin.H{"message": "Server error"})
			return
		}

		tags, err := umh.GetActiveTags()
		if err != nil {
			serv.Errorf("GetFilterDetails: GetActiveTags: " + err.Error())
			c.AbortWithStatusJSON(500, gin.H{"message": "Server error"})
			return
		}

		storage := []string{"memory", "disk"}
		c.IndentedJSON(200, gin.H{"tags": tags, "users": users, "storage": storage})
		return
	case "schemaverse":
		users, err := umh.GetActiveUsers()
		if err != nil {
			serv.Errorf("GetFilterDetails: GetActiveUsers: " + err.Error())
			c.AbortWithStatusJSON(500, gin.H{"message": "Server error"})
			return
		}

		tags, err := umh.GetActiveTags()
		if err != nil {
			serv.Errorf("GetFilterDetails: GetActiveTags: " + err.Error())
			c.AbortWithStatusJSON(500, gin.H{"message": "Server error"})
			return
		}

		schemaType := []string{"protobuf", "json", "graphql"}
		usage := []string{"used", "not used"}
		c.IndentedJSON(200, gin.H{"tags": tags, "users": users, "type": schemaType, "usage": usage})
		return
	case "syslogs":
		logType := []string{"info", "warn", "err"}
		c.IndentedJSON(200, gin.H{"type": logType})
		return
	default:
		c.IndentedJSON(200, gin.H{})
		return
	}
}<|MERGE_RESOLUTION|>--- conflicted
+++ resolved
@@ -161,18 +161,6 @@
 	switch u := any(user).(type) {
 	case models.User:
 		atClaims["user_id"] = u.ID
-<<<<<<< HEAD
-		atClaims["username"] = u.Username
-		atClaims["user_type"] = u.UserType
-		atClaims["creation_date"] = u.CreatedAt
-		atClaims["already_logged_in"] = u.AlreadyLoggedIn
-		atClaims["avatar_id"] = u.AvatarId
-		atClaims["exp"] = time.Now().Add(time.Minute * time.Duration(configuration.JWT_EXPIRES_IN_MINUTES)).Unix()
-		at = jwt.NewWithClaims(jwt.SigningMethodHS256, atClaims)
-	case models.SandboxUser:
-		atClaims["user_id"] = u.ID
-=======
->>>>>>> 3e51606c
 		atClaims["username"] = u.Username
 		atClaims["user_type"] = u.UserType
 		atClaims["creation_date"] = u.CreatedAt
