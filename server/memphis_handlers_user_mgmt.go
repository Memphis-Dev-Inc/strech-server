--- conflicted
+++ resolved
@@ -778,7 +778,6 @@
 	}
 }
 
-<<<<<<< HEAD
 func SendUserCacheUpdates(usernames []string, tenantName string) {
 	deleteRequest := models.CacheUpdateRequest{
 		CacheType:  "user",
@@ -798,7 +797,9 @@
 		serv.Errorf("[tenant: %v]user cache at SendUserCacheUpdates: error sending internal msg : %v", tenantName, err.Error())
 		return
 	}
-=======
+
+}
+
 func validateUsername(username string) error {
 	if len(username) > 20 {
 		return errors.New("username exceeds the maximum allowed length of 20 characters")
@@ -876,5 +877,4 @@
 	}
 
 	return errors.New("Password must be at least 8 characters long, contain both uppercase and lowercase, and at least one number and one special character")
->>>>>>> 6035a4ae
 }