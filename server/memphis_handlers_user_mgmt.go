--- conflicted
+++ resolved
@@ -41,11 +41,7 @@
 type UserMgmtHandler struct{}
 
 func isRootUserExist() (bool, error) {
-<<<<<<< HEAD
 	exist, _, err := db.GetRootUser(strings.ToLower(MEMPHIS_GLOBAL_ACCOUNT))
-=======
-	exist, _, err := db.GetRootUser(db.GlobalTenant)
->>>>>>> 6c70c2e5
 	if err != nil {
 		return false, err
 	} else if !exist {
@@ -55,11 +51,7 @@
 }
 
 func isRootUserLoggedIn() (bool, error) {
-<<<<<<< HEAD
-	exist, user, err := db.GetRootUser(strings.ToLower(MEMPHIS_GLOBAL_ACCOUNT))
-=======
-	exist, user, err := db.GetRootUser(db.GlobalTenant)
->>>>>>> 6c70c2e5
+	exist, user, err := db.GetRootUser(strings.ToLower(db.GlobalTenant))
 	if err != nil {
 		return false, err
 	} else if !exist {
@@ -246,11 +238,7 @@
 	hashedPwdString := string(hashedPwd)
 
 	if !exist {
-<<<<<<< HEAD
-		_, err = db.CreateUser(ROOT_USERNAME, "root", hashedPwdString, "", false, 1, strings.ToLower(db.GlobalTenantName))
-=======
-		_, err = db.CreateUser(ROOT_USERNAME, "root", hashedPwdString, "", false, 1, db.GlobalTenant)
->>>>>>> 6c70c2e5
+		_, err = db.CreateUser(ROOT_USERNAME, "root", hashedPwdString, "", false, 1, strings.ToLower(db.GlobalTenant))
 		if err != nil {
 			return err
 		}
@@ -287,15 +275,11 @@
 			}
 		}
 	} else {
-<<<<<<< HEAD
-		_, user, err := db.GetUserByUsername(ROOT_USERNAME)
+		_, user, err := db.GetUserByUsername(ROOT_USERNAME, strings.ToLower(db.GlobalTenant))
 		if err != nil {
 			return err
 		}
 		err = db.ChangeUserPassword(ROOT_USERNAME, hashedPwdString, strings.ToLower(user.TenantName))
-=======
-		err = db.ChangeUserPassword(ROOT_USERNAME, hashedPwdString, db.GlobalTenant)
->>>>>>> 6c70c2e5
 		if err != nil {
 			return err
 		}
@@ -431,7 +415,7 @@
 		c.AbortWithStatusJSON(401, gin.H{"message": "Unauthorized"})
 	}
 	username := user.Username
-	_, systemKey, err := db.GetSystemKey("analytics", strings.ToLower(db.GlobalTenantName))
+	_, systemKey, err := db.GetSystemKey("analytics", strings.ToLower(db.GlobalTenant))
 	if err != nil {
 		serv.Errorf("RefreshToken: User " + username + ": " + err.Error())
 		c.AbortWithStatusJSON(500, gin.H{"message": "Server error"})
@@ -577,11 +561,7 @@
 	hashedPwdString := string(hashedPwd)
 	subscription := body.Subscribtion
 
-<<<<<<< HEAD
-	newUser, err := db.CreateUser(username, "management", hashedPwdString, fullName, subscription, 1, strings.ToLower(db.GlobalTenantName))
-=======
-	newUser, err := db.CreateUser(username, "management", hashedPwdString, fullName, subscription, 1, db.GlobalTenant)
->>>>>>> 6c70c2e5
+	newUser, err := db.CreateUser(username, "management", hashedPwdString, fullName, subscription, 1, strings.ToLower(db.GlobalTenant))
 	if err != nil {
 		serv.Errorf("CreateUserSignUp error: " + err.Error())
 		c.AbortWithStatusJSON(500, gin.H{"message": "Server error"})
@@ -651,7 +631,6 @@
 	if !ok {
 		return
 	}
-<<<<<<< HEAD
 
 	user, err := getUserDetailsFromMiddleware(c)
 	if err != nil {
@@ -659,14 +638,6 @@
 		c.AbortWithStatusJSON(401, gin.H{"message": "Unauthorized"})
 	}
 
-=======
-	user, err := getUserDetailsFromMiddleware(c)
-	if err != nil {
-		serv.Errorf("CreateUser: User " + body.Username + ": " + err.Error())
-		c.AbortWithStatusJSON(500, gin.H{"message": "Server error"})
-		return
-	}
->>>>>>> 6c70c2e5
 	username := strings.ToLower(body.Username)
 	exist, _, err := db.GetUserByUsername(username, strings.ToLower(user.TenantName))
 	if err != nil {
@@ -736,11 +707,7 @@
 			brokerConnectionCreds = configuration.CONNECTION_TOKEN
 		}
 	}
-<<<<<<< HEAD
-	newUser, err := db.CreateUser(username, userType, password, "", false, avatarId, strings.ToLower(db.GlobalTenantName))
-=======
 	newUser, err := db.CreateUser(username, userType, password, "", false, avatarId, strings.ToLower(user.TenantName))
->>>>>>> 6c70c2e5
 	if err != nil {
 		serv.Errorf("CreateUser: User " + body.Username + ": " + err.Error())
 		c.AbortWithStatusJSON(500, gin.H{"message": "Server error"})
@@ -1047,7 +1014,7 @@
 		flag = "true"
 	}
 
-	err := db.EditConfigurationValue("analytics", flag, strings.ToLower(db.GlobalTenantName))
+	err := db.EditConfigurationValue("analytics", flag, strings.ToLower(db.GlobalTenant))
 	if err != nil {
 		serv.Errorf("EditAnalytics: " + err.Error())
 		c.AbortWithStatusJSON(500, gin.H{"message": "Server error"})
