--- conflicted
+++ resolved
@@ -37,10 +37,6 @@
 	JWT_EXPIRES_IN_MINUTES         = 15
 	ROOT_USERNAME                  = "root"
 	MEMPHIS_USERNAME               = "$memphis_user"
-<<<<<<< HEAD
-=======
-	MEMPHIS_GLOBAL_ACCOUNT         = "$memphis"
->>>>>>> 4757a73f
 )
 
 type UserMgmtHandler struct{}
@@ -344,7 +340,7 @@
 
 	username := strings.ToLower(body.Username)
 	//TODO: pass the tenant name instead of MEMPHIS_GLOBAL_ACCOUNT
-	authenticated, user, err := authenticateUser(username, body.Password, MEMPHIS_GLOBAL_ACCOUNT)
+	authenticated, user, err := authenticateUser(username, body.Password, conf.MEMPHIS_GLOBAL_ACCOUNT_NAME)
 	if err != nil {
 		serv.Errorf("Login : User " + body.Username + ": " + err.Error())
 		c.AbortWithStatusJSON(500, gin.H{"message": "Server error"})
