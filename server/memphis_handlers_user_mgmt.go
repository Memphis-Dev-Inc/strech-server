--- conflicted
+++ resolved
@@ -511,22 +511,13 @@
 		analytics.SendEvent(user.Username, "user-enter-users-page")
 	}
 
-<<<<<<< HEAD
-	var applicationUsers []models.FilteredGenericUser
-	var managementUsers []models.FilteredGenericUser
-=======
 	applicationUsers := []models.FilteredGenericUser{}
 	managementUsers := []models.FilteredGenericUser{}
->>>>>>> 035511fa
 
 	for _, user := range users {
 		if user.UserType == "application" {
 			applicationUsers = append(applicationUsers, user)
-<<<<<<< HEAD
-		} else if user.UserType == "management" {
-=======
 		} else if user.UserType == "management" || user.UserType == "root" {
->>>>>>> 035511fa
 			managementUsers = append(managementUsers, user)
 		}
 	}
@@ -559,45 +550,6 @@
 	}
 }
 
-<<<<<<< HEAD
-=======
-func (umh UserMgmtHandler) RemoveMyUser(c *gin.Context) {
-	user, err := getUserDetailsFromMiddleware(c)
-	if err != nil {
-		serv.Errorf("RemoveMyUser: " + err.Error())
-		c.AbortWithStatusJSON(401, gin.H{"message": "Unauthorized"})
-		return
-	}
-
-	if user.UserType == "root" {
-		c.AbortWithStatusJSON(500, gin.H{"message": "Root user can not be deleted"})
-		return
-	}
-
-	err = updateDeletedUserResources(user)
-	if err != nil {
-		serv.Errorf("RemoveMyUser: User " + user.Username + ": " + err.Error())
-		c.AbortWithStatusJSON(500, gin.H{"message": err.Error()})
-		return
-	}
-
-	err = db.DeleteUser(user.Username, user.TenantName)
-	if err != nil {
-		serv.Errorf("RemoveMyUser: User " + user.Username + ": " + err.Error())
-		c.AbortWithStatusJSON(500, gin.H{"message": "Server error"})
-		return
-	}
-
-	shouldSendAnalytics, _ := shouldSendAnalytics()
-	if shouldSendAnalytics {
-		analytics.SendEvent(user.Username, "user-remove-himself")
-	}
-
-	serv.Noticef("User " + user.Username + " has been deleted")
-	c.IndentedJSON(200, gin.H{})
-}
-
->>>>>>> 035511fa
 func (umh UserMgmtHandler) EditAvatar(c *gin.Context) {
 	var body models.EditAvatarSchema
 	ok := utils.Validate(c, &body, false, nil)
