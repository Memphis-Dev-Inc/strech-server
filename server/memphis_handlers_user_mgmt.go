--- conflicted
+++ resolved
@@ -150,25 +150,17 @@
 		return err
 	}
 
-<<<<<<< HEAD
+	err = db.RemoveStationsByTenant(tenantName)
+	if err != nil {
+		return err
+	}
+
 	users_list, err := db.DeleteUsersByTenant(tenantName)
-=======
-	err = db.RemoveStationsByTenant(tenantName)
->>>>>>> db458838
-	if err != nil {
-		return err
-	}
-
-<<<<<<< HEAD
+	if err != nil {
+		return err
+	}
+
 	SendUserDeleteCacheUpdate(users_list, tenantName)
-
-	err = db.DeleteDlsMsgsByTenant(tenantName)
-=======
-	err = db.DeleteUsersByTenant(tenantName)
->>>>>>> db458838
-	if err != nil {
-		return err
-	}
 
 	err = db.RemoveTenant(tenantName)
 	if err != nil {
