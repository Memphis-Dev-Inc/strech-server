--- conflicted
+++ resolved
@@ -36,10 +36,7 @@
 	Schemas        SchemasHandler
 	Integrations   IntegrationsHandler
 	Configurations ConfigurationsHandler
-<<<<<<< HEAD
-=======
 	Tenants        TenantHandler
->>>>>>> 0bd82997
 	Billing        BillingHandler
 }
 
