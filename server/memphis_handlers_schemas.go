--- conflicted
+++ resolved
@@ -343,11 +343,7 @@
 }
 
 func (sh SchemasHandler) GetAllSchemasDetails(tenantName string) ([]models.ExtendedSchema, error) {
-<<<<<<< HEAD
-	schemas, err := db.GetAllSchemasDetails()
-=======
 	schemas, err := db.GetAllSchemasDetails(tenantName)
->>>>>>> 6c70c2e5
 	if err != nil {
 		return []models.ExtendedSchema{}, err
 	}
@@ -495,16 +491,10 @@
 	user, err := getUserDetailsFromMiddleware(c)
 	if err != nil {
 		serv.Errorf("GetAllSchemas: " + err.Error())
-<<<<<<< HEAD
-		c.AbortWithStatusJSON(401, gin.H{"message": "Unauthorized"})
-	}
-	schemas, err := sh.GetAllSchemasDetails(strings.ToLower(user.TenantName))
-=======
 		c.AbortWithStatusJSON(500, gin.H{"message": "Server error"})
 		return
 	}
 	schemas, err := sh.GetAllSchemasDetails(user.TenantName)
->>>>>>> 6c70c2e5
 	if err != nil {
 		serv.Errorf("GetAllSchemas: " + err.Error())
 		c.AbortWithStatusJSON(500, gin.H{"message": "Server error"})
@@ -566,12 +556,8 @@
 	c.IndentedJSON(200, schemaDetails)
 }
 
-func deleteSchemaFromStations(s *Server, schemaName string) error {
-	_, schema, err := db.GetSchemaByName(schemaName)
-	if err != nil {
-		return err
-	}
-	stationNames, err := db.GetStationNamesUsingSchema(schemaName, strings.ToLower(schema.TenantName))
+func deleteSchemaFromStations(s *Server, schemaName string, user models.User) error {
+	stationNames, err := db.GetStationNamesUsingSchema(schemaName, strings.ToLower(user.TenantName))
 	if err != nil {
 		return err
 	}
@@ -580,10 +566,10 @@
 		if err != nil {
 			return err
 		}
-		removeSchemaFromStation(s, sn, false, strings.ToLower(schema.TenantName))
-	}
-
-	err = db.RemoveSchemaFromAllUsingStations(schemaName, strings.ToLower(schema.TenantName))
+		removeSchemaFromStation(s, sn, false, strings.ToLower(user.TenantName))
+	}
+
+	err = db.RemoveSchemaFromAllUsingStations(schemaName, strings.ToLower(user.TenantName))
 	if err != nil {
 		s.Errorf("deleteSchemaFromStations: Schema " + schemaName + ": " + err.Error())
 		return err
@@ -619,7 +605,7 @@
 		}
 		if exist {
 			DeleteTagsFromSchema(schema.ID)
-			err := deleteSchemaFromStations(sh.S, schema.Name)
+			err := deleteSchemaFromStations(sh.S, schema.Name, user)
 			if err != nil {
 				serv.Errorf("RemoveSchema: Schema " + schemaName + ": " + err.Error())
 				c.AbortWithStatusJSON(500, gin.H{"message": "Server error"})
