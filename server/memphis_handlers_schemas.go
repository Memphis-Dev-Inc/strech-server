--- conflicted
+++ resolved
@@ -387,20 +387,6 @@
 		c.AbortWithStatusJSON(configuration.SHOWABLE_ERROR_STATUS_CODE, gin.H{"message": err.Error()})
 		return
 	}
-<<<<<<< HEAD
-	// exist, _, err := db.GetSchemaByName(schemaName)
-	// if err != nil {
-	// 	serv.Errorf("CreateNewSchema: Schema " + schemaName + ": " + err.Error())
-	// 	c.AbortWithStatusJSON(500, gin.H{"message": "Server Error"})
-	// 	return
-	// }
-	// if exist {
-	// 	errMsg := "Schema with the name " + schemaName + " already exists"
-	// 	serv.Warnf("CreateNewSchema: " + errMsg)
-	// 	c.AbortWithStatusJSON(configuration.SHOWABLE_ERROR_STATUS_CODE, gin.H{"message": errMsg})
-	// 	return
-	// }
-=======
 	exist, _, err := db.GetSchemaByName(schemaName)
 	if err != nil {
 		serv.Errorf("CreateNewSchema: Schema " + schemaName + ": " + err.Error())
@@ -413,7 +399,6 @@
 		c.AbortWithStatusJSON(configuration.SHOWABLE_ERROR_STATUS_CODE, gin.H{"message": errMsg})
 		return
 	}
->>>>>>> 4b8ed9f0
 	// user, err := getUserDetailsFromMiddleware(c)
 	// if err != nil {
 	// 	serv.Errorf("CreateNewSchema: Schema " + schemaName + ": " + err.Error())
@@ -470,14 +455,9 @@
 			c.AbortWithStatusJSON(500, gin.H{"message": "Server error"})
 			return
 		}
-<<<<<<< HEAD
-		// message := "Schema " + schemaName + " has been created by " + user.Username
-		// serv.Noticef(message)
-=======
 		//TODO change to USER.ID instead of 1
 		message := "Schema " + schemaName + " has been created by " + "1"
 		serv.Noticef(message)
->>>>>>> 4b8ed9f0
 	} else {
 		errMsg := "Schema with the name " + schemaName + " already exists"
 		serv.Warnf("CreateNewSchema: " + errMsg)
@@ -723,12 +703,12 @@
 		c.AbortWithStatusJSON(configuration.SHOWABLE_ERROR_STATUS_CODE, gin.H{"message": "Version already exists"})
 		return
 	}
-	// extedndedSchemaDetails, err := sh.getExtendedSchemaDetails(schema)
-	// if err != nil {
-	// 	serv.Errorf("CreateNewVersion: Schema " + body.SchemaName + ": " + err.Error())
-	// 	c.AbortWithStatusJSON(500, gin.H{"message": "Server error"})
-	// 	return
-	// }
+	extedndedSchemaDetails, err := sh.getExtendedSchemaDetails(schema)
+	if err != nil {
+		serv.Errorf("CreateNewVersion: Schema " + body.SchemaName + ": " + err.Error())
+		c.AbortWithStatusJSON(500, gin.H{"message": "Server error"})
+		return
+	}
 
 	// shouldSendAnalytics, _ := shouldSendAnalytics()
 	// if shouldSendAnalytics {
@@ -736,14 +716,8 @@
 	// 	analytics.SendEvent(user.Username, "user-create-new-schema-version")
 	// }
 
-<<<<<<< HEAD
-	c.IndentedJSON(200, gin.H{})
-
-	// c.IndentedJSON(200, extedndedSchemaDetails)
-=======
 	c.IndentedJSON(200, extedndedSchemaDetails)
 
->>>>>>> 4b8ed9f0
 }
 
 func (sh SchemasHandler) RollBackVersion(c *gin.Context) {
