package server

import (
	"context"
	"errors"
	"fmt"
	"memphis-broker/models"
	"memphis-broker/utils"
	"strconv"
	"strings"
	"time"
	"io"
	"io/ioutil"

	"github.com/gin-gonic/gin"
	"github.com/jhump/protoreflect/desc/protoparse"
	"go.mongodb.org/mongo-driver/bson"
	"go.mongodb.org/mongo-driver/bson/primitive"
	"go.mongodb.org/mongo-driver/mongo"
	"go.mongodb.org/mongo-driver/mongo/options"
)

type SchemasHandler struct{ S *Server }

const (
	schemaObjectName = "Schema"
)

func validateProtobufContent(schemaContent string) error {
	parser := protoparse.Parser{
		Accessor: func(filename string) (io.ReadCloser, error) {
			return ioutil.NopCloser(strings.NewReader(schemaContent)), nil
		},
	}
	_, err := parser.ParseFiles("")
	if err != nil {
		return errors.New("Your Proto file is invalid: " + err.Error())
	}

	return nil
}

func validateSchemaName(schemaName string) error {
	return validateName(schemaName, schemaObjectName)
}

func validateSchemaType(schemaType string) error {
	invalidTypeErrStr := fmt.Sprintf("unsupported schema type")
	invalidTypeErr := errors.New(invalidTypeErrStr)
	invalidSupportTypeErrStr := fmt.Sprintf("Json/Avro types are not supported at this time")
	invalidSupportTypeErr := errors.New(invalidSupportTypeErrStr)

	if schemaType == "protobuf" {
		return nil
	} else if schemaType == "avro" || schemaType == "json" {
		return invalidSupportTypeErr
	} else {
		return invalidTypeErr
	}
}

func validateSchemaContent(schemaContent, schemaType string) error {
	switch schemaType {
	case "protobuf":
		err := validateProtobufContent(schemaContent)
		if err != nil {
			return err
		}
	case "json":
		break
	case "avro":
		break
	}
	return nil
}

func (sh SchemasHandler) updateActiveVersion(schemaId primitive.ObjectID, versionNumber int) error {
	_, err := schemaVersionCollection.UpdateMany(context.TODO(),
		bson.M{"schema_id": schemaId},
		bson.M{"$set": bson.M{"active": false}},
	)

	if err != nil {
		return err
	}

	_, err = schemaVersionCollection.UpdateOne(context.TODO(), bson.M{"schema_id": schemaId, "version_number": versionNumber}, bson.M{"$set": bson.M{"active": true}})
	if err != nil {
		return err
	}
	return nil
}

func (sh SchemasHandler) getVersionsCount(schemaId primitive.ObjectID) (int, error) {
	countVersions, err := schemaVersionCollection.CountDocuments(context.TODO(), bson.M{"schema_id": schemaId})

	if err != nil {
		return 0, err
	}

	return int(countVersions), err
}

func (sh SchemasHandler) getSchemaVersionsBySchemaId(schemaId primitive.ObjectID) ([]models.SchemaVersion, error) {
	var schemaVersions []models.SchemaVersion
	filter := bson.M{"schema_id": schemaId}
	findOptions := options.Find()
	findOptions.SetSort(bson.M{"creation_date": -1})

	cursor, err := schemaVersionCollection.Find(context.TODO(), filter, findOptions)
	if err != nil {
		return []models.SchemaVersion{}, err
	}
	if err = cursor.All(context.TODO(), &schemaVersions); err != nil {
		return []models.SchemaVersion{}, err
	}

	return schemaVersions, nil
}

func (sh SchemasHandler) getUsingStationsByName(schemaName string) ([]models.Station, error) {
	var stations []models.Station
	filter := bson.M{"schema_name": schemaName, "is_deleted": false}
	cursor, err := stationsCollection.Find(context.TODO(), filter)

	if err != nil {
		return []models.Station{}, err
	}
	if err = cursor.All(context.TODO(), &stations); err != nil {
		return []models.Station{}, err
	}

	return stations, nil
}

func (sh SchemasHandler) getExtendedSchemaDetails(schema models.Schema) (models.ExtendedSchemaDetails, error) {
	schemaVersions, err := sh.getSchemaVersionsBySchemaId(schema.ID)

	if err != nil {
		return models.ExtendedSchemaDetails{}, err
	}

	var extedndedSchemaDetails models.ExtendedSchemaDetails
	stations, err := sh.getUsingStationsByName(schema.Name)

	if err != nil {
		return models.ExtendedSchemaDetails{}, err
	}

	var usedVersions []string
	if len(stations) == 0 {
		usedVersions = []string{}
	}
	for _, station := range stations {
		usedVersions = append(usedVersions, station.Name)
	}

	extedndedSchemaDetails = models.ExtendedSchemaDetails{
		ID:           schema.ID,
		SchemaName:   schema.Name,
		Type:         schema.Type,
		Versions:     schemaVersions,
		UsedStations: usedVersions,
	}

	return extedndedSchemaDetails, nil
}

func (sh SchemasHandler) getExtedndedSchema(schemas []models.ExtendedSchema) ([]models.ExtendedSchema, error) {
	var extedndedSchemaDetails []models.ExtendedSchema
	for _, schema := range schemas {
		stations, err := sh.getUsingStationsByName(schema.Name)

		if err != nil {
			return []models.ExtendedSchema{}, err
		}

		var used bool
		if len(stations) > 0 {
			used = true
		} else {
			used = false
		}
		schemaUpdated := models.ExtendedSchema{
			ID:                  schema.ID,
			Name:                schema.Name,
			Type:                schema.Type,
			CreatedByUser:       schema.CreatedByUser,
			CreationDate:        schema.CreationDate,
			ActiveVersionNumber: schema.ActiveVersionNumber,
			Used:                used,
		}

		extedndedSchemaDetails = append(extedndedSchemaDetails, schemaUpdated)
	}

	return extedndedSchemaDetails, nil
}

func (sh SchemasHandler) GetSchemaDetailsBySchemaName(schemaName string) (models.ExtendedSchemaDetails, error) {
	var schema models.Schema
	err := schemasCollection.FindOne(context.TODO(), bson.M{"name": schemaName}).Decode(&schema)
	if err != nil {
		return models.ExtendedSchemaDetails{}, err
	}

<<<<<<< HEAD
	extedndedSchemaDetails, err := sh.getExtendedSchemaDetails(schema)
	if err != nil {
		return models.ExtendedSchemaDetails{}, err
=======
	tagsHandler := TagsHandler{S: sh.S}
	tags, err := tagsHandler.GetTagsBySchema(schema.ID)
	if err != nil {
		return models.ExtendedSchemaDetails{}, err
	}

	extedndedSchemaDetails := models.ExtendedSchemaDetails{
		ID:         schema.ID,
		SchemaName: schema.Name,
		Type:       schema.Type,
		Versions:   schemaVersions,
		Tags:       tags,
>>>>>>> 0190e87a
	}
	return extedndedSchemaDetails, nil
}

func (sh SchemasHandler) GetAllSchemasDetails() ([]models.ExtendedSchema, error) {
	var schemas []models.ExtendedSchema
	cursor, err := schemasCollection.Aggregate(context.TODO(), mongo.Pipeline{
		bson.D{{"$lookup", bson.D{{"from", "schema_versions"}, {"localField", "_id"}, {"foreignField", "schema_id"}, {"as", "extendedSchema"}}}},
		bson.D{{"$unwind", bson.D{{"path", "$extendedSchema"}, {"preserveNullAndEmptyArrays", true}}}},
		bson.D{{"$match", bson.D{{"extendedSchema.version_number", 1}}}},
		bson.D{{"$lookup", bson.D{{"from", "schema_versions"}, {"localField", "_id"}, {"foreignField", "schema_id"}, {"as", "activeVersion"}}}},
		bson.D{{"$unwind", bson.D{{"path", "$activeVersion"}, {"preserveNullAndEmptyArrays", true}}}},
		bson.D{{"$match", bson.D{{"activeVersion.active", true}}}},
		bson.D{{"$project", bson.D{{"_id", 1}, {"name", 1}, {"type", 1}, {"created_by_user", "$extendedSchema.created_by_user"}, {"creation_date", "$extendedSchema.creation_date"}, {"version_number", "$activeVersion.version_number"}}}},
		bson.D{{"$sort", bson.D{{"creation_date", -1}}}},
	})

	if err != nil {
		return []models.ExtendedSchema{}, err
	}

	if err = cursor.All(context.TODO(), &schemas); err != nil {
		return []models.ExtendedSchema{}, err
	}
	if len(schemas) == 0 {
		return []models.ExtendedSchema{}, nil
<<<<<<< HEAD
=======
	} else {
		tagsHandler := TagsHandler{S: sh.S}
		for i := 0; i < len(schemas); i++ {
			tags, err := tagsHandler.GetTagsBySchema(schemas[i].ID)
			if err != nil {
				return []models.ExtendedSchema{}, err
			}
			schemas[i].Tags = tags
		}
		return schemas, nil
>>>>>>> 0190e87a
	}
	schemas, err = sh.getExtedndedSchema(schemas)
	if err != nil {
		return []models.ExtendedSchema{}, err
	}
	return schemas, nil
}

func (sh SchemasHandler) findAndDeleteSchema(schemaName []string) error {
	var schemas []models.Schema

	cursor, err := schemasCollection.Find(context.TODO(), bson.M{"name": bson.M{"$in": schemaName}})
	if err = cursor.All(context.TODO(), &schemas); err != nil {
		return err
	}

	var schemaIds []primitive.ObjectID
	for _, schema := range schemas {
		schemaIds = append(schemaIds, schema.ID)
	}

	filter := bson.M{"schema_id": bson.M{"$in": schemaIds}}
	_, err = schemaVersionCollection.DeleteMany(context.TODO(), filter)

	if err != nil {
		return err
	}

	filter = bson.M{"name": bson.M{"$in": schemaName}}
	_, err = schemasCollection.DeleteMany(context.TODO(), filter)
	if err != nil {
		return err
	}
	return nil
}

func (sh SchemasHandler) CreateNewSchema(c *gin.Context) {
	var body models.CreateNewSchema
	ok := utils.Validate(c, &body, false, nil)
	if !ok {
		return
	}
	schemaName := strings.ToLower(body.Name)
	err := validateSchemaName(schemaName)
	if err != nil {
		serv.Warnf(err.Error())
		c.AbortWithStatusJSON(configuration.SHOWABLE_ERROR_STATUS_CODE, gin.H{"message": err.Error()})
		return
	}
	exist, _, err := IsSchemaExist(schemaName)
	if err != nil {
		serv.Errorf("CreateNewSchema error: " + err.Error())
		c.AbortWithStatusJSON(500, gin.H{"message": "Server Error"})
		return
	}
	if exist {
		serv.Warnf("Schema with that name already exists")
		c.AbortWithStatusJSON(configuration.SHOWABLE_ERROR_STATUS_CODE, gin.H{"message": "Schema with that name already exists"})
		return
	}
	user, err := getUserDetailsFromMiddleware(c)
	if err != nil {
		serv.Errorf("CreateNewSchema error: " + err.Error())
		c.AbortWithStatusJSON(401, gin.H{"message": "Unauthorized"})
		return
	}
	schemaType := strings.ToLower(body.Type)
	err = validateSchemaType(schemaType)

	if err != nil {
		serv.Warnf(err.Error())
		c.AbortWithStatusJSON(configuration.SHOWABLE_ERROR_STATUS_CODE, gin.H{"message": err.Error()})
		return
	}
	schemaContent := body.SchemaContent
	err = validateSchemaContent(schemaContent, schemaType)
	if err != nil {
		serv.Warnf(err.Error())
		c.AbortWithStatusJSON(configuration.SHOWABLE_ERROR_STATUS_CODE, gin.H{"message": err.Error()})
		return
	}
	newSchema := models.Schema{
		ID:   primitive.NewObjectID(),
		Name: schemaName,
		Type: schemaType,
	}

	filter := bson.M{"name": newSchema.Name}
	update := bson.M{
		"$setOnInsert": bson.M{
			"_id":  newSchema.ID,
			"type": newSchema.Type,
		},
	}

	newSchemaVersion := models.SchemaVersion{
		ID:            primitive.NewObjectID(),
		VersionNumber: 1,
		Active:        true,
		CreatedByUser: user.Username,
		CreationDate:  time.Now(),
		SchemaContent: schemaContent,
		SchemaId:      newSchema.ID,
	}
	opts := options.Update().SetUpsert(true)
	updateResults, err := schemasCollection.UpdateOne(context.TODO(), filter, update, opts)
	if err != nil {
		serv.Errorf("CreateSchema error: " + err.Error())
		c.AbortWithStatusJSON(500, gin.H{"message": "Server error"})
		return
	}
	if updateResults.MatchedCount == 0 {
		_, err = schemaVersionCollection.InsertOne(context.TODO(), newSchemaVersion)
		if err != nil {
			serv.Errorf("CreateSchema error: " + err.Error())
			c.AbortWithStatusJSON(500, gin.H{"message": "Server error"})
			return
		}
		message := "Schema " + schemaName + " has been created"
		serv.Noticef(message)
	} else {
		serv.Warnf("Schema with that name already exists")
		c.AbortWithStatusJSON(configuration.SHOWABLE_ERROR_STATUS_CODE, gin.H{"message": "Schema with that name already exists"})
		return
	}

	if len(body.Tags) > 0 {
		err = AddTagsToEntity(body.Tags, "schema", newSchema.ID)
		if err != nil {
			serv.Errorf("Failed creating tag: %v", err.Error())
			c.AbortWithStatusJSON(500, gin.H{"message": "Server error"})
			return
		}
	}

	c.IndentedJSON(200, newSchema)
}

func (sh SchemasHandler) GetAllSchemas(c *gin.Context) {
	schemas, err := sh.GetAllSchemasDetails()
	if err != nil {
		serv.Errorf("GetAllSchemas error: " + err.Error())
		c.AbortWithStatusJSON(500, gin.H{"message": "Server error"})
		return
	}
	c.IndentedJSON(200, schemas)
}

func (sh SchemasHandler) GetSchemaDetails(c *gin.Context) {
	var body models.GetSchemaDetails
	ok := utils.Validate(c, &body, false, nil)
	if !ok {
		return
	}
	schemaName := strings.ToLower(body.SchemaName)
	exist, _, err := IsSchemaExist(schemaName)
	if err != nil {
		serv.Errorf("GetSchemaDetails error: " + err.Error())
		c.AbortWithStatusJSON(500, gin.H{"message": "Server error"})
		return
	}
	if !exist {
		serv.Warnf("Schema does not exist")
		c.AbortWithStatusJSON(configuration.SHOWABLE_ERROR_STATUS_CODE, gin.H{"message": "Schema does not exist"})
		return
	}

	schemaDetails, err := sh.GetSchemaDetailsBySchemaName(schemaName)

	if err != nil {
		serv.Errorf("GetSchemaDetails error: " + err.Error())
		c.AbortWithStatusJSON(500, gin.H{"message": "Server error"})
		return
	}
	c.IndentedJSON(200, schemaDetails)
}

func (sh SchemasHandler) RemoveSchema(c *gin.Context) {
	var body models.RemoveSchema
	ok := utils.Validate(c, &body, false, nil)
	if !ok {
		return
	}
<<<<<<< HEAD
	for _, name := range body.SchemasName {
		schemaName := strings.ToLower(name)
		exist, _, err := IsSchemaExist(schemaName)
		if err != nil {
			serv.Errorf("RemoveSchema error: " + err.Error())
			c.AbortWithStatusJSON(500, gin.H{"message": "Server error"})
			return
		}
		if !exist {
			serv.Warnf("Schema does not exist")
			c.AbortWithStatusJSON(configuration.SHOWABLE_ERROR_STATUS_CODE, gin.H{"message": "Schema does not exist"})
			return
		}
	}

	err := sh.findAndDeleteSchema(body.SchemasName)
=======
	schemaName := strings.ToLower(body.SchemaName)
	exist, schema, err := IsSchemaExist(schemaName)
	if err != nil {
		serv.Errorf("RemoveSchema error: " + err.Error())
		c.AbortWithStatusJSON(500, gin.H{"message": "Server error"})
		return
	}
	if !exist {
		serv.Warnf("Schema does not exist")
		c.AbortWithStatusJSON(configuration.SHOWABLE_ERROR_STATUS_CODE, gin.H{"message": "Schema does not exist"})
		return
	}
	DeleteTagsBySchema(schema.ID)
	err = sh.findAndDeleteSchema(schemaName)
>>>>>>> 0190e87a

	if err != nil {
		serv.Errorf("RemoveSchema error: " + err.Error())
		c.AbortWithStatusJSON(500, gin.H{"message": "Server error"})
		return

	}
	for _, name := range body.SchemasName {
		serv.Noticef("Schema " + name + " has been deleted")
	}

	c.IndentedJSON(200, gin.H{})
}

func (sh SchemasHandler) CreateNewVersion(c *gin.Context) {
	var body models.CreateNewVersion
	ok := utils.Validate(c, &body, false, nil)
	if !ok {
		return
	}

	schemaName := strings.ToLower(body.SchemaName)
	exist, schema, err := IsSchemaExist(schemaName)
	if err != nil {
		serv.Errorf("CreateNewVersion error: " + err.Error())
		c.AbortWithStatusJSON(500, gin.H{"message": "Server Error"})
		return
	}
	if !exist {
		serv.Warnf("Schema does not exist")
		c.AbortWithStatusJSON(configuration.SHOWABLE_ERROR_STATUS_CODE, gin.H{"message": "Schema does not exist"})
		return
	}

	user, err := getUserDetailsFromMiddleware(c)
	if err != nil {
		serv.Errorf("CreateNewVersion error: " + err.Error())
		c.AbortWithStatusJSON(401, gin.H{"message": "Unauthorized"})
		return
	}

	schemaContent := body.SchemaContent
	err = validateSchemaContent(schemaContent, schema.Type)
	if err != nil {
		serv.Warnf(err.Error())
		c.AbortWithStatusJSON(configuration.SHOWABLE_ERROR_STATUS_CODE, gin.H{"message": err.Error()})
		return
	}

	countVersions, err := sh.getVersionsCount(schema.ID)
	if err != nil {
		serv.Errorf("CreateNewVersion error: " + err.Error())
		c.AbortWithStatusJSON(500, gin.H{"message": "Server error"})
		return
	}

	versionNumber := countVersions + 1

	newSchemaVersion := models.SchemaVersion{
		ID:            primitive.NewObjectID(),
		VersionNumber: versionNumber,
		Active:        false,
		CreatedByUser: user.Username,
		CreationDate:  time.Now(),
		SchemaContent: schemaContent,
		SchemaId:      schema.ID,
	}

	filter := bson.M{"schema_id": schema.ID, "version_number": newSchemaVersion.VersionNumber}
	update := bson.M{
		"$setOnInsert": bson.M{
			"_id":             newSchemaVersion.ID,
			"active":          newSchemaVersion.Active,
			"created_by_user": newSchemaVersion.CreatedByUser,
			"creation_date":   newSchemaVersion.CreationDate,
			"schema_content":  newSchemaVersion.SchemaContent,
		},
	}

	opts := options.Update().SetUpsert(true)
	updateResults, err := schemaVersionCollection.UpdateOne(context.TODO(), filter, update, opts)
	if err != nil {
		serv.Errorf("CreateNewVersion error: " + err.Error())
		c.AbortWithStatusJSON(500, gin.H{"message": "Server error"})
		return
	}
	if updateResults.MatchedCount == 0 {
		message := "Schema Version " + strconv.Itoa(newSchemaVersion.VersionNumber) + " has been created"
		serv.Noticef(message)
	} else {
		serv.Warnf("Version already exists")
		c.AbortWithStatusJSON(configuration.SHOWABLE_ERROR_STATUS_CODE, gin.H{"message": "Version already exists"})
		return
	}
	extedndedSchemaDetails, err := sh.getExtendedSchemaDetails(schema)
	if err != nil {
		serv.Errorf("CreateNewVersion error: " + err.Error())
		c.AbortWithStatusJSON(500, gin.H{"message": "Server error"})
		return
	}
	c.IndentedJSON(200, extedndedSchemaDetails)

}

func (sh SchemasHandler) RollBackVersion(c *gin.Context) {
	var body models.RollBackVersion
	ok := utils.Validate(c, &body, false, nil)
	if !ok {
		return
	}

	schemaName := strings.ToLower(body.SchemaName)

	exist, schema, err := IsSchemaExist(schemaName)
	if err != nil {
		serv.Errorf("RollBackVersion error: " + err.Error())
		c.AbortWithStatusJSON(500, gin.H{"message": "Server Error"})
		return
	}
	if !exist {
		serv.Warnf("Schema does not exist")
		c.AbortWithStatusJSON(configuration.SHOWABLE_ERROR_STATUS_CODE, gin.H{"message": "Schema does not exist"})
		return
	}

	schemaVersion := body.VersionNumber
	exist, _, err = isSchemaVersionExists(schemaVersion, schema.ID)

	if err != nil {
		serv.Errorf("RollBackVersion error: " + err.Error())
		c.AbortWithStatusJSON(500, gin.H{"message": "Server error"})
		return
	}
	if !exist {
		serv.Warnf("Schema Version does not exist")
		c.AbortWithStatusJSON(configuration.SHOWABLE_ERROR_STATUS_CODE, gin.H{"message": "Schema version does not exist"})
		return
	}

	countVersions, err := sh.getVersionsCount(schema.ID)
	if err != nil {
		serv.Errorf("RollBackVersion error: " + err.Error())
		c.AbortWithStatusJSON(500, gin.H{"message": "Server error"})
		return
	}
	if countVersions > 1 {
		err = sh.updateActiveVersion(schema.ID, body.VersionNumber)
		if err != nil {
			serv.Errorf("RollBackVersion error: " + err.Error())
			c.AbortWithStatusJSON(500, gin.H{"message": err.Error()})
			return
		}
		extedndedSchemaDetails, err := sh.getExtendedSchemaDetails(schema)
		if err != nil {
			serv.Errorf("RollBackVersion error: " + err.Error())
			c.AbortWithStatusJSON(500, gin.H{"message": "Server error"})
			return
		}
		c.IndentedJSON(200, extedndedSchemaDetails)

	} else {
		serv.Warnf("Only one schema version exists")
		c.AbortWithStatusJSON(configuration.SHOWABLE_ERROR_STATUS_CODE, gin.H{"message": "Only one schema version exists"})
	}
}<|MERGE_RESOLUTION|>--- conflicted
+++ resolved
@@ -4,13 +4,13 @@
 	"context"
 	"errors"
 	"fmt"
+	"io"
+	"io/ioutil"
 	"memphis-broker/models"
 	"memphis-broker/utils"
 	"strconv"
 	"strings"
 	"time"
-	"io"
-	"io/ioutil"
 
 	"github.com/gin-gonic/gin"
 	"github.com/jhump/protoreflect/desc/protoparse"
@@ -155,12 +155,19 @@
 		usedVersions = append(usedVersions, station.Name)
 	}
 
+	tagsHandler := TagsHandler{S: sh.S}
+	tags, err := tagsHandler.GetTagsBySchema(schema.ID)
+	if err != nil {
+		return models.ExtendedSchemaDetails{}, err
+	}
+
 	extedndedSchemaDetails = models.ExtendedSchemaDetails{
 		ID:           schema.ID,
 		SchemaName:   schema.Name,
 		Type:         schema.Type,
 		Versions:     schemaVersions,
 		UsedStations: usedVersions,
+		Tags:         tags,
 	}
 
 	return extedndedSchemaDetails, nil
@@ -204,25 +211,11 @@
 		return models.ExtendedSchemaDetails{}, err
 	}
 
-<<<<<<< HEAD
 	extedndedSchemaDetails, err := sh.getExtendedSchemaDetails(schema)
 	if err != nil {
 		return models.ExtendedSchemaDetails{}, err
-=======
-	tagsHandler := TagsHandler{S: sh.S}
-	tags, err := tagsHandler.GetTagsBySchema(schema.ID)
-	if err != nil {
-		return models.ExtendedSchemaDetails{}, err
-	}
-
-	extedndedSchemaDetails := models.ExtendedSchemaDetails{
-		ID:         schema.ID,
-		SchemaName: schema.Name,
-		Type:       schema.Type,
-		Versions:   schemaVersions,
-		Tags:       tags,
->>>>>>> 0190e87a
-	}
+	}
+
 	return extedndedSchemaDetails, nil
 }
 
@@ -248,8 +241,6 @@
 	}
 	if len(schemas) == 0 {
 		return []models.ExtendedSchema{}, nil
-<<<<<<< HEAD
-=======
 	} else {
 		tagsHandler := TagsHandler{S: sh.S}
 		for i := 0; i < len(schemas); i++ {
@@ -260,7 +251,6 @@
 			schemas[i].Tags = tags
 		}
 		return schemas, nil
->>>>>>> 0190e87a
 	}
 	schemas, err = sh.getExtedndedSchema(schemas)
 	if err != nil {
@@ -444,10 +434,9 @@
 	if !ok {
 		return
 	}
-<<<<<<< HEAD
 	for _, name := range body.SchemasName {
 		schemaName := strings.ToLower(name)
-		exist, _, err := IsSchemaExist(schemaName)
+		exist, schema, err := IsSchemaExist(schemaName)
 		if err != nil {
 			serv.Errorf("RemoveSchema error: " + err.Error())
 			c.AbortWithStatusJSON(500, gin.H{"message": "Server error"})
@@ -458,25 +447,10 @@
 			c.AbortWithStatusJSON(configuration.SHOWABLE_ERROR_STATUS_CODE, gin.H{"message": "Schema does not exist"})
 			return
 		}
-	}
-
+		DeleteTagsBySchema(schema.ID)
+
+	}
 	err := sh.findAndDeleteSchema(body.SchemasName)
-=======
-	schemaName := strings.ToLower(body.SchemaName)
-	exist, schema, err := IsSchemaExist(schemaName)
-	if err != nil {
-		serv.Errorf("RemoveSchema error: " + err.Error())
-		c.AbortWithStatusJSON(500, gin.H{"message": "Server error"})
-		return
-	}
-	if !exist {
-		serv.Warnf("Schema does not exist")
-		c.AbortWithStatusJSON(configuration.SHOWABLE_ERROR_STATUS_CODE, gin.H{"message": "Schema does not exist"})
-		return
-	}
-	DeleteTagsBySchema(schema.ID)
-	err = sh.findAndDeleteSchema(schemaName)
->>>>>>> 0190e87a
 
 	if err != nil {
 		serv.Errorf("RemoveSchema error: " + err.Error())
