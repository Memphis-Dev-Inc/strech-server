// Copyright 2022-2023 The Memphis.dev Authors
// Licensed under the Memphis Business Source License 1.0 (the "License");
// you may not use this file except in compliance with the License.
// You may obtain a copy of the License at
//
// Changed License: [Apache License, Version 2.0 (https://www.apache.org/licenses/LICENSE-2.0), as published by the Apache Foundation.
//
// https://github.com/memphisdev/memphis-broker/blob/master/LICENSE
//
// Additional Use Grant: You may make use of the Licensed Work (i) only as part of your own product or service, provided it is not a message broker or a message queue product or service; and (ii) provided that you do not use, provide, distribute, or make available the Licensed Work as a Service.
// A "Service" is a commercial offering, product, hosted, or managed service, that allows third parties (other than your own employees and contractors acting on your behalf) to access and/or use the Licensed Work or a substantial set of the features or functionality of the Licensed Work to third parties as a software-as-a-service, platform-as-a-service, infrastructure-as-a-service or other similar services that compete with Licensor products or services.
package server

import (
	"context"
	"encoding/json"
	"errors"
	"fmt"
	"memphis-broker/models"
	"sync"

	"strconv"
	"strings"
	"time"

	"go.mongodb.org/mongo-driver/bson"
	"go.mongodb.org/mongo-driver/bson/primitive"
	"go.mongodb.org/mongo-driver/mongo"
)

const CONN_STATUS_SUBJ = "$memphis_connection_status"
const INTEGRATIONS_UPDATES_SUBJ = "$memphis_integration_updates"
const CONFIGURATIONS_UPDATES_SUBJ = "$memphis_configurations_updates"
const NOTIFICATION_EVENTS_SUBJ = "$memphis_notifications"
const PM_RESEND_ACK_SUBJ = "$memphis_pm_acks"
const TIERED_STORAGE_CONSUMER = "$memphis_tiered_storage_consumer"

var LastReadThroughput models.Throughput
var LastWriteThroughput models.Throughput
var tieredStorageMsgsMap *concurrentMap[[]StoredMsg]
var tieredStorageMapLock sync.Mutex

func (s *Server) ListenForZombieConnCheckRequests() error {
	_, err := s.subscribeOnGlobalAcc(CONN_STATUS_SUBJ, CONN_STATUS_SUBJ+"_sid", func(_ *client, subject, reply string, msg []byte) {
		go func(msg []byte) {
			connInfo := &ConnzOptions{Limit: s.GlobalAccount().MaxActiveConnections()}
			conns, _ := s.Connz(connInfo)
			connectionIds := make(map[string]string)
			for _, conn := range conns.Conns {
				connId := strings.Split(conn.Name, "::")[0]
				if connId != "" {
					connectionIds[connId] = ""
				}
			}

			if len(connectionIds) > 0 { // in case there are connections
				bytes, err := json.Marshal(connectionIds)
				if err != nil {
					s.Errorf("ListenForZombieConnCheckRequests: " + err.Error())
				} else {
					s.sendInternalAccountMsgWithReply(s.GlobalAccount(), reply, _EMPTY_, nil, bytes, true)
				}
			}
		}(copyBytes(msg))
	})
	if err != nil {
		return err
	}
	return nil
}

func (s *Server) ListenForIntegrationsUpdateEvents() error {
	_, err := s.subscribeOnGlobalAcc(INTEGRATIONS_UPDATES_SUBJ, INTEGRATIONS_UPDATES_SUBJ+"_sid"+s.Name(), func(_ *client, subject, reply string, msg []byte) {
		go func(msg []byte) {
			var integrationUpdate models.CreateIntegrationSchema
			err := json.Unmarshal(msg, &integrationUpdate)
			if err != nil {
				s.Errorf("ListenForIntegrationsUpdateEvents: " + err.Error())
				return
			}
			switch strings.ToLower(integrationUpdate.Name) {
			case "slack":
				if UI_HOST == "" {
					UI_HOST = integrationUpdate.UIUrl
				}
				configurationsCollection.UpdateOne(context.TODO(), bson.M{"key": "ui_host"},
					bson.M{"$set": bson.M{"value": UI_HOST}})

				CacheDetails("slack", integrationUpdate.Keys, integrationUpdate.Properties)
			case "s3":
				CacheDetails("s3", integrationUpdate.Keys, integrationUpdate.Properties)
			default:
				s.Warnf("ListenForIntegrationsUpdateEvents: %s %s", strings.ToLower(integrationUpdate.Name), "unknown integration")
				return
			}
		}(copyBytes(msg))
	})
	if err != nil {
		return err
	}
	return nil
}

func (s *Server) ListenForConfigurationsUpdateEvents() error {
	_, err := s.subscribeOnGlobalAcc(CONFIGURATIONS_UPDATES_SUBJ, CONFIGURATIONS_UPDATES_SUBJ+"_sid"+s.Name(), func(_ *client, subject, reply string, msg []byte) {
		go func(msg []byte) {
			var configurationsUpdate models.ConfigurationsUpdate
			err := json.Unmarshal(msg, &configurationsUpdate)
			if err != nil {
				s.Errorf("ListenForConfigurationsUpdateEvents: " + err.Error())
				return
			}
			switch strings.ToLower(configurationsUpdate.Type) {
			case "pm_retention":
				POISON_MSGS_RETENTION_IN_HOURS = int(configurationsUpdate.Update.(float64))
			case "tiered_storage_time_sec":
				TIERED_STORAGE_TIME_FRAME_SEC = int(configurationsUpdate.Update.(float64))
			case "broker_host":
				BROKER_HOST = fmt.Sprintf("%v", configurationsUpdate.Update)
			case "ui_host":
				UI_HOST = fmt.Sprintf("%v", configurationsUpdate.Update)
			case "rest_gw_host":
				REST_GW_HOST = fmt.Sprintf("%v", configurationsUpdate.Update)
			default:
				return
			}
		}(copyBytes(msg))
	})
	if err != nil {
		return err
	}
	return nil
}

func (s *Server) ListenForNotificationEvents() error {
	err := s.queueSubscribe(NOTIFICATION_EVENTS_SUBJ, NOTIFICATION_EVENTS_SUBJ+"_group", func(_ *client, subject, reply string, msg []byte) {
		go func(msg []byte) {
			var notification models.Notification
			err := json.Unmarshal(msg, &notification)
			if err != nil {
				s.Errorf("ListenForNotificationEvents: " + err.Error())
				return
			}
			notificationMsg := notification.Msg
			if notification.Code != "" {
				notificationMsg = notificationMsg + "\n```" + notification.Code + "```"
			}
			err = SendNotification(notification.Title, notificationMsg, notification.Type)
			if err != nil {
				return
			}
		}(copyBytes(msg))
	})
	if err != nil {
		return err
	}
	return nil
}

func ackPoisonMsgV0(msgId string, cgName string) error {
	splitId := strings.Split(msgId, dlsMsgSep)
	stationName := splitId[0]
	sn, err := StationNameFromStr(stationName)
	if err != nil {
		return err
	}
	streamName := fmt.Sprintf(dlsStreamName, sn.Intern())
	uid := serv.memphis.nuid.Next()
	durableName := "$memphis_fetch_dls_consumer_" + uid
	amount := uint64(1)
	internalCgName := replaceDelimiters(cgName)
	filter := GetDlsSubject("poison", sn.Intern(), msgId, internalCgName)
	timeout := 30 * time.Second
	msgs, err := serv.memphisGetMessagesByFilter(streamName, filter, 0, amount, timeout)

	if len(msgs) != 1 {
		return errors.New("message was not found")
	}

	msg := msgs[0]
	var dlsMsg models.DlsMessage
	err = json.Unmarshal(msg.Data, &dlsMsg)
	if err != nil {
		return err
	}

	err = serv.memphisRemoveConsumer(streamName, durableName)
	if err != nil {
		return err
	}
	return nil
}

func (s *Server) ListenForPoisonMsgAcks() error {
	err := s.queueSubscribe(PM_RESEND_ACK_SUBJ, PM_RESEND_ACK_SUBJ+"_group", func(_ *client, subject, reply string, msg []byte) {
		go func(msg []byte) {
			var msgToAck models.PmAckMsg
			err := json.Unmarshal(msg, &msgToAck)
			if err != nil {
				s.Errorf("ListenForPoisonMsgAcks: " + err.Error())
				return
			}
			//This check for backward compatability
			if msgToAck.CgName != "" {
				err = ackPoisonMsgV0(msgToAck.ID, msgToAck.CgName)
				if err != nil {
					s.Errorf("ListenForPoisonMsgAcks: " + err.Error())
					return
				}
			} else {
				splitId := strings.Split(msgToAck.ID, dlsMsgSep)
				stationName := splitId[0]
				sn, err := StationNameFromStr(stationName)
				if err != nil {
					s.Errorf("ListenForPoisonMsgAcks: " + err.Error())
					return
				}
				streamName := fmt.Sprintf(dlsStreamName, sn.Intern())
				seq, err := strconv.ParseInt(msgToAck.Sequence, 10, 64)
				if err != nil {
					s.Errorf("ListenForPoisonMsgAcks: " + err.Error())
					return
				}
				_, err = s.memphisDeleteMsgFromStream(streamName, uint64(seq))
				if err != nil {
					s.Errorf("ListenForPoisonMsgAcks: " + err.Error())
					return
				}
			}

		}(copyBytes(msg))
	})
	if err != nil {
		return err
	}
	return nil
}

func getThroughputSubject(serverName string) string {
	return throughputStreamNameV1 + tsep + serverName
}

func (s *Server) InitializeThroughputSampling() error {
	v, err := serv.Varz(nil)
	if err != nil {
		return err
	}

	LastReadThroughput = models.Throughput{
		Bytes:       v.OutBytes,
		BytesPerSec: 0,
	}
	LastWriteThroughput = models.Throughput{
		Bytes:       v.InBytes,
		BytesPerSec: 0,
	}

	go s.CalculateSelfThroughput()

	return nil
}

func (s *Server) CalculateSelfThroughput() error {
	for range time.Tick(time.Second * 1) {
		v, err := serv.Varz(nil)
		if err != nil {
			return err
		}

		currentWrite := v.InBytes - LastWriteThroughput.Bytes
		LastWriteThroughput = models.Throughput{
			Bytes:       v.InBytes,
			BytesPerSec: currentWrite,
		}
		currentRead := v.OutBytes - LastReadThroughput.Bytes
		LastReadThroughput = models.Throughput{
			Bytes:       v.OutBytes,
			BytesPerSec: currentRead,
		}
		serverName := configuration.SERVER_NAME
		subj := getThroughputSubject(serverName)
		tpMsg := models.BrokerThroughput{
			Name:  serverName,
			Read:  currentRead,
			Write: currentWrite,
		}
		s.sendInternalAccountMsg(s.GlobalAccount(), subj, tpMsg)
	}

	return nil
}

func (s *Server) StartBackgroundTasks() error {
	s.ListenForPoisonMessages()
	err := s.ListenForZombieConnCheckRequests()
	if err != nil {
		return errors.New("Failed subscribing for zombie conns check requests: " + err.Error())
	}

	err = s.ListenForIntegrationsUpdateEvents()
	if err != nil {
		return errors.New("Failed subscribing for integrations updates: " + err.Error())
	}

	err = s.ListenForNotificationEvents()
	if err != nil {
		return errors.New("Failed subscribing for schema validation updates: " + err.Error())
	}

	err = s.ListenForPoisonMsgAcks()
	if err != nil {
		return errors.New("Failed subscribing for poison message acks: " + err.Error())
	}

	err = s.ListenForConfigurationsUpdateEvents()
	if err != nil {
		return errors.New("Failed subscribing for configurations update: " + err.Error())
	}

	// creating consumer + start listening
	err = s.ListenForTieredStorageMessages()
	if err != nil {
		return errors.New("Failed to subscribe for tiered storage messages" + err.Error())
	}

	// send JS API request to get more messages
<<<<<<< HEAD
	go s.ApiRequestToJetstreamFetchTieredStorageMsgs()
	go s.UploadMsgsToTierStorage()
=======
	go s.sendPeriodicJsApiFetchTieredStorageMsgs()
	go s.uploadMsgsToTier2Storage()
>>>>>>> bb823f13

	filter := bson.M{"key": "ui_host"}
	var configurationsStringValue models.ConfigurationsStringValue
	err = configurationsCollection.FindOne(context.TODO(), filter).Decode(&configurationsStringValue)
	if err == mongo.ErrNoDocuments {
		UI_HOST = ""
		uiUrlKey := models.SystemKey{
			ID:    primitive.NewObjectID(),
			Key:   "ui_host",
			Value: UI_HOST,
		}

		_, err = configurationsCollection.InsertOne(context.TODO(), uiUrlKey)
		if err != nil {
			return err
		}
	} else if err != nil {
		return err
	} else {
		UI_HOST = configurationsStringValue.Value
	}

	err = s.InitializeThroughputSampling()
	if err != nil {
		return err
	}
	return nil
}

<<<<<<< HEAD
func (s *Server) UploadMsgsToTierStorage() {
	currentTimeFrame := TIERED_STORAGE_TIME_FRAME_SEC
	ticker := time.NewTicker(time.Duration(TIERED_STORAGE_TIME_FRAME_SEC) * time.Second)
	for range ticker.C {
		if TIERED_STORAGE_TIME_FRAME_SEC != currentTimeFrame {
			currentTimeFrame = TIERED_STORAGE_TIME_FRAME_SEC
			ticker.Reset(time.Duration(TIERED_STORAGE_TIME_FRAME_SEC) * time.Second)
		}
		isSuccessUploadToS3 := false
		lock.Lock()
		if len(tierStorageMsgsMap.m) > 0 {
			err := UploadToTier2Storage()
=======
func (s *Server) uploadMsgsToTier2Storage() {
	ticker := time.NewTicker(time.Duration(configuration.TIERED_STORAGE_TIME_FRAME_SEC) * time.Second)
	for range ticker.C {
		tieredStorageMapLock.Lock()
		if len(tieredStorageMsgsMap.m) > 0 {
			err := flushMapToTire2Storage()
>>>>>>> bb823f13
			if err != nil {
				serv.Errorf("Failed upload messages to tiered 2 storage: " + err.Error())
				tieredStorageMapLock.Unlock()
				continue
			}
		}

		for i, msgs := range tieredStorageMsgsMap.m {
			for _, msg := range msgs {
				reply := msg.ReplySubject
				s.sendInternalAccountMsg(s.GlobalAccount(), reply, []byte(_EMPTY_))
			}
			tieredStorageMsgsMap.Delete(i)
		}
		tieredStorageMapLock.Unlock()
	}
}

func (s *Server) sendPeriodicJsApiFetchTieredStorageMsgs() {
	ticker := time.NewTicker(2 * time.Second)
	for range ticker.C {
		if TIERED_STORAGE_CONSUMER_CREATED && TIERED_STORAGE_STREAM_CREATED {
			durableName := TIERED_STORAGE_CONSUMER
			subject := fmt.Sprintf(JSApiRequestNextT, tieredStorageStream, durableName)
			reply := durableName + "_reply"
			amount := 1000
			req := []byte(strconv.FormatUint(uint64(amount), 10))
			serv.sendInternalAccountMsgWithReply(serv.GlobalAccount(), subject, reply, nil, req, true)
		}
	}
}

func (s *Server) ListenForTieredStorageMessages() error {
	tieredStorageMsgsMap = NewConcurrentMap[[]StoredMsg]()

	subject := TIERED_STORAGE_CONSUMER + "_reply"
	err := serv.queueSubscribe(subject, subject+"_sid", func(_ *client, subject, reply string, msg []byte) {
		go func(subject, reply string, msg []byte) {
			//Ignore 409 Exceeded MaxWaiting cases
			if reply != "" {
				rawMsg := strings.Split(string(msg), CR_LF+CR_LF)
				var tieredStorageMsg TieredStorageMsg
				if len(rawMsg) == 2 {
					err := json.Unmarshal([]byte(rawMsg[1]), &tieredStorageMsg)
					if err != nil {
						serv.Errorf("Failed unmarshalling tiered storage message: " + err.Error())
						return
					}
				} else {
					serv.Errorf("Invalid tiered storage message structure: message must contains msg-id header")
					return
				}
				payload := tieredStorageMsg.Buf
				replySubj := reply
				rawTs := tokenAt(reply, 8)
				seq, _, _ := ackReplyInfo(reply)
				intTs, err := strconv.Atoi(rawTs)
				if err != nil {
					serv.Errorf("Failed convert rawTs from string to int")
					return
				}

				dataFirstIdx := 0
				dataFirstIdx = getHdrLastIdxFromRaw(payload) + 1
				if dataFirstIdx > len(payload)-len(CR_LF) {
					s.Errorf("memphis error parsing")
					return
				}
				dataLen := len(payload) - dataFirstIdx
				header := payload[:dataFirstIdx]
				data := payload[dataFirstIdx : dataFirstIdx+dataLen]
				message := StoredMsg{
					Subject:      tieredStorageMsg.StationName,
					Sequence:     uint64(seq),
					Data:         data,
					Header:       header,
					Time:         time.Unix(0, int64(intTs)),
					ReplySubject: replySubj,
				}

				s.storeInTieredStorageMap(message)
			}
		}(subject, reply, copyBytes(msg))
	})
	if err != nil {
		serv.Errorf("Failed queueSubscribe tiered storage: " + err.Error())
		return err
	}

	return nil
}<|MERGE_RESOLUTION|>--- conflicted
+++ resolved
@@ -324,13 +324,8 @@
 	}
 
 	// send JS API request to get more messages
-<<<<<<< HEAD
-	go s.ApiRequestToJetstreamFetchTieredStorageMsgs()
-	go s.UploadMsgsToTierStorage()
-=======
 	go s.sendPeriodicJsApiFetchTieredStorageMsgs()
 	go s.uploadMsgsToTier2Storage()
->>>>>>> bb823f13
 
 	filter := bson.M{"key": "ui_host"}
 	var configurationsStringValue models.ConfigurationsStringValue
@@ -360,8 +355,7 @@
 	return nil
 }
 
-<<<<<<< HEAD
-func (s *Server) UploadMsgsToTierStorage() {
+func (s *Server) uploadMsgsToTier2Storage() {
 	currentTimeFrame := TIERED_STORAGE_TIME_FRAME_SEC
 	ticker := time.NewTicker(time.Duration(TIERED_STORAGE_TIME_FRAME_SEC) * time.Second)
 	for range ticker.C {
@@ -369,18 +363,9 @@
 			currentTimeFrame = TIERED_STORAGE_TIME_FRAME_SEC
 			ticker.Reset(time.Duration(TIERED_STORAGE_TIME_FRAME_SEC) * time.Second)
 		}
-		isSuccessUploadToS3 := false
-		lock.Lock()
-		if len(tierStorageMsgsMap.m) > 0 {
-			err := UploadToTier2Storage()
-=======
-func (s *Server) uploadMsgsToTier2Storage() {
-	ticker := time.NewTicker(time.Duration(configuration.TIERED_STORAGE_TIME_FRAME_SEC) * time.Second)
-	for range ticker.C {
 		tieredStorageMapLock.Lock()
 		if len(tieredStorageMsgsMap.m) > 0 {
 			err := flushMapToTire2Storage()
->>>>>>> bb823f13
 			if err != nil {
 				serv.Errorf("Failed upload messages to tiered 2 storage: " + err.Error())
 				tieredStorageMapLock.Unlock()
