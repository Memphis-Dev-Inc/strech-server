// Copyright 2022-2023 The Memphis.dev Authors
// Licensed under the Memphis Business Source License 1.0 (the "License");
// you may not use this file except in compliance with the License.
// You may obtain a copy of the License at
//
// Changed License: [Apache License, Version 2.0 (https://www.apache.org/licenses/LICENSE-2.0), as published by the Apache Foundation.
//
// https://github.com/memphisdev/memphis-broker/blob/master/LICENSE
//
// Additional Use Grant: You may make use of the Licensed Work (i) only as part of your own product or service, provided it is not a message broker or a message queue product or service; and (ii) provided that you do not use, provide, distribute, or make available the Licensed Work as a Service.
// A "Service" is a commercial offering, product, hosted, or managed service, that allows third parties (other than your own employees and contractors acting on your behalf) to access and/or use the Licensed Work or a substantial set of the features or functionality of the Licensed Work to third parties as a software-as-a-service, platform-as-a-service, infrastructure-as-a-service or other similar services that compete with Licensor products or services.
package server

import (
	"context"
	"encoding/json"
	"errors"
	"fmt"
	"memphis-broker/models"
	"sync"

	"strconv"
	"strings"
	"time"

	"go.mongodb.org/mongo-driver/bson"
	"go.mongodb.org/mongo-driver/bson/primitive"
	"go.mongodb.org/mongo-driver/mongo"
)

const CONN_STATUS_SUBJ = "$memphis_connection_status"
const INTEGRATIONS_UPDATES_SUBJ = "$memphis_integration_updates"
const CONFIGURATIONS_UPDATES_SUBJ = "$memphis_configurations_updates"
const NOTIFICATION_EVENTS_SUBJ = "$memphis_notifications"
const PM_RESEND_ACK_SUBJ = "$memphis_pm_acks"
const TIERED_STORAGE_CONSUMER = "$memphis_storage_consumer"

var LastReadThroughput models.Throughput
var LastWriteThroughput models.Throughput
var tierStorageMsgsMap *concurrentMap[[]StoredMsg]
var lock sync.Mutex

func (s *Server) ListenForZombieConnCheckRequests() error {
	_, err := s.subscribeOnGlobalAcc(CONN_STATUS_SUBJ, CONN_STATUS_SUBJ+"_sid", func(_ *client, subject, reply string, msg []byte) {
		go func(msg []byte) {
			connInfo := &ConnzOptions{Limit: s.GlobalAccount().MaxActiveConnections()}
			conns, _ := s.Connz(connInfo)
			connectionIds := make(map[string]string)
			for _, conn := range conns.Conns {
				connId := strings.Split(conn.Name, "::")[0]
				if connId != "" {
					connectionIds[connId] = ""
				}
			}

			if len(connectionIds) > 0 { // in case there are connections
				bytes, err := json.Marshal(connectionIds)
				if err != nil {
					s.Errorf("ListenForZombieConnCheckRequests: " + err.Error())
				} else {
					s.sendInternalAccountMsgWithReply(s.GlobalAccount(), reply, _EMPTY_, nil, bytes, true)
				}
			}
		}(copyBytes(msg))
	})
	if err != nil {
		return err
	}
	return nil
}

func (s *Server) ListenForIntegrationsUpdateEvents() error {
	_, err := s.subscribeOnGlobalAcc(INTEGRATIONS_UPDATES_SUBJ, INTEGRATIONS_UPDATES_SUBJ+"_sid"+s.Name(), func(_ *client, subject, reply string, msg []byte) {
		go func(msg []byte) {
			var integrationUpdate models.CreateIntegrationSchema
			err := json.Unmarshal(msg, &integrationUpdate)
			if err != nil {
				s.Errorf("ListenForIntegrationsUpdateEvents: " + err.Error())
				return
			}
			switch strings.ToLower(integrationUpdate.Name) {
			case "slack":
				if UI_HOST == "" {
					UI_HOST = integrationUpdate.UIUrl
				}
				configurationsCollection.UpdateOne(context.TODO(), bson.M{"key": "ui_host"},
					bson.M{"$set": bson.M{"value": UI_HOST}})

				CacheDetails("slack", integrationUpdate.Keys, integrationUpdate.Properties)
			case "s3":
				CacheDetails("s3", integrationUpdate.Keys, integrationUpdate.Properties)
			default:
				s.Warnf("ListenForIntegrationsUpdateEvents: %s %s", strings.ToLower(integrationUpdate.Name), "unknown integration")
				return
			}
		}(copyBytes(msg))
	})
	if err != nil {
		return err
	}
	return nil
}

func (s *Server) ListenForConfigurationsUpdateEvents() error {
	_, err := s.subscribeOnGlobalAcc(CONFIGURATIONS_UPDATES_SUBJ, CONFIGURATIONS_UPDATES_SUBJ+"_sid"+s.Name(), func(_ *client, subject, reply string, msg []byte) {
		go func(msg []byte) {
			var configurationsUpdate models.ConfigurationsUpdate
			err := json.Unmarshal(msg, &configurationsUpdate)
			if err != nil {
				s.Errorf("ListenForConfigurationsUpdateEvents: " + err.Error())
				return
			}
			switch strings.ToLower(configurationsUpdate.Type) {
			case "pm_retention":
				POISON_MSGS_RETENTION_IN_HOURS = int(configurationsUpdate.Update.(float64))
			case "broker_host":
				BROKER_HOST = fmt.Sprintf("%v", configurationsUpdate.Update)
			case "ui_host":
				UI_HOST = fmt.Sprintf("%v", configurationsUpdate.Update)
			case "rest_gw_host":
				REST_GW_HOST = fmt.Sprintf("%v", configurationsUpdate.Update)
			default:
				return
			}
		}(copyBytes(msg))
	})
	if err != nil {
		return err
	}
	return nil
}

func (s *Server) ListenForNotificationEvents() error {
	err := s.queueSubscribe(NOTIFICATION_EVENTS_SUBJ, NOTIFICATION_EVENTS_SUBJ+"_group", func(_ *client, subject, reply string, msg []byte) {
		go func(msg []byte) {
			var notification models.Notification
			err := json.Unmarshal(msg, &notification)
			if err != nil {
				s.Errorf("ListenForNotificationEvents: " + err.Error())
				return
			}
			notificationMsg := notification.Msg
			if notification.Code != "" {
				notificationMsg = notificationMsg + "\n```" + notification.Code + "```"
			}
			err = SendNotification(notification.Title, notificationMsg, notification.Type)
			if err != nil {
				return
			}
		}(copyBytes(msg))
	})
	if err != nil {
		return err
	}
	return nil
}

func ackPoisonMsgV0(msgId string, cgName string) error {
	splitId := strings.Split(msgId, dlsMsgSep)
	stationName := splitId[0]
	sn, err := StationNameFromStr(stationName)
	if err != nil {
		return err
	}
	streamName := fmt.Sprintf(dlsStreamName, sn.Intern())
	uid := serv.memphis.nuid.Next()
	durableName := "$memphis_fetch_dls_consumer_" + uid
	amount := uint64(1)
	internalCgName := replaceDelimiters(cgName)
	filter := GetDlsSubject("poison", sn.Intern(), msgId, internalCgName)
	timeout := 30 * time.Second
	msgs, err := serv.memphisGetMessagesByFilter(streamName, filter, 0, amount, timeout)

	if len(msgs) != 1 {
		return errors.New("message was not found")
	}

	msg := msgs[0]
	var dlsMsg models.DlsMessage
	err = json.Unmarshal(msg.Data, &dlsMsg)
	if err != nil {
		return err
	}

	err = serv.memphisRemoveConsumer(streamName, durableName)
	if err != nil {
		return err
	}
	return nil
}

func (s *Server) ListenForPoisonMsgAcks() error {
	err := s.queueSubscribe(PM_RESEND_ACK_SUBJ, PM_RESEND_ACK_SUBJ+"_group", func(_ *client, subject, reply string, msg []byte) {
		go func(msg []byte) {
			var msgToAck models.PmAckMsg
			err := json.Unmarshal(msg, &msgToAck)
			if err != nil {
				s.Errorf("ListenForPoisonMsgAcks: " + err.Error())
				return
			}
			//This check for backward compatability
			if msgToAck.CgName != "" {
				err = ackPoisonMsgV0(msgToAck.ID, msgToAck.CgName)
				if err != nil {
					s.Errorf("ListenForPoisonMsgAcks: " + err.Error())
					return
				}
			} else {
				splitId := strings.Split(msgToAck.ID, dlsMsgSep)
				stationName := splitId[0]
				sn, err := StationNameFromStr(stationName)
				if err != nil {
					s.Errorf("ListenForPoisonMsgAcks: " + err.Error())
					return
				}
				streamName := fmt.Sprintf(dlsStreamName, sn.Intern())
				seq, err := strconv.ParseInt(msgToAck.Sequence, 10, 64)
				if err != nil {
					s.Errorf("ListenForPoisonMsgAcks: " + err.Error())
					return
				}
				_, err = s.memphisDeleteMsgFromStream(streamName, uint64(seq))
				if err != nil {
					s.Errorf("ListenForPoisonMsgAcks: " + err.Error())
					return
				}
			}

		}(copyBytes(msg))
	})
	if err != nil {
		return err
	}
	return nil
}

func getThroughputSubject(serverName string) string {
	return throughputStreamNameV1 + tsep + serverName
}

func (s *Server) InitializeThroughputSampling() error {
	v, err := serv.Varz(nil)
	if err != nil {
		return err
	}

	LastReadThroughput = models.Throughput{
		Bytes:       v.OutBytes,
		BytesPerSec: 0,
	}
	LastWriteThroughput = models.Throughput{
		Bytes:       v.InBytes,
		BytesPerSec: 0,
	}

	go s.CalculateSelfThroughput()

	return nil
}

func (s *Server) CalculateSelfThroughput() error {
	for range time.Tick(time.Second * 1) {
		v, err := serv.Varz(nil)
		if err != nil {
			return err
		}

		currentWrite := v.InBytes - LastWriteThroughput.Bytes
		LastWriteThroughput = models.Throughput{
			Bytes:       v.InBytes,
			BytesPerSec: currentWrite,
		}
		currentRead := v.OutBytes - LastReadThroughput.Bytes
		LastReadThroughput = models.Throughput{
			Bytes:       v.OutBytes,
			BytesPerSec: currentRead,
		}
		serverName := configuration.SERVER_NAME
		subj := getThroughputSubject(serverName)
		tpMsg := models.BrokerThroughput{
			Name:  serverName,
			Read:  currentRead,
			Write: currentWrite,
		}
		s.sendInternalAccountMsg(s.GlobalAccount(), subj, tpMsg)
	}

	return nil
}

func (s *Server) StartBackgroundTasks() error {
	s.ListenForPoisonMessages()
	err := s.ListenForZombieConnCheckRequests()
	if err != nil {
		return errors.New("Failed subscribing for zombie conns check requests: " + err.Error())
	}

	err = s.ListenForIntegrationsUpdateEvents()
	if err != nil {
		return errors.New("Failed subscribing for integrations updates: " + err.Error())
	}

	err = s.ListenForNotificationEvents()
	if err != nil {
		return errors.New("Failed subscribing for schema validation updates: " + err.Error())
	}

	err = s.ListenForPoisonMsgAcks()
	if err != nil {
		return errors.New("Failed subscribing for poison message acks: " + err.Error())
	}

	err = s.ListenForConfigurationsUpdateEvents()
	if err != nil {
		return errors.New("Failed subscribing for configurations update: " + err.Error())
	}

<<<<<<< HEAD
	// creating consumer + start listening
	err = s.ListenForTieredStorageMessages()
	if err != nil {
		return errors.New("Failed subscribing for tiered storage update: " + err.Error())
	}

	// send JS API request to get more messages
	go s.ApiRequestToJetstreamFetchTieredStorageMsgs()
	go s.UploadMsgsToTierStorage()

	filter := bson.M{"key": "ui_url"}
	var systemKey models.SystemKey
	err = systemKeysCollection.FindOne(context.TODO(), filter).Decode(&systemKey)
=======
	filter := bson.M{"key": "ui_host"}
	var configurationsStringValue models.ConfigurationsStringValue
	err = configurationsCollection.FindOne(context.TODO(), filter).Decode(&configurationsStringValue)
>>>>>>> c8c76c49
	if err == mongo.ErrNoDocuments {
		UI_HOST = ""
		uiUrlKey := models.SystemKey{
			ID:    primitive.NewObjectID(),
			Key:   "ui_host",
			Value: UI_HOST,
		}

		_, err = configurationsCollection.InsertOne(context.TODO(), uiUrlKey)
		if err != nil {
			return err
		}
	} else if err != nil {
		return err
	} else {
		UI_HOST = configurationsStringValue.Value
	}

	err = s.InitializeThroughputSampling()
	if err != nil {
		return err
	}
	return nil
}

func (s *Server) UploadMsgsToTierStorage() {
	ticker := time.NewTicker(time.Duration(configuration.TIERED_STORAGE_TIME_FRAME_SEC) * time.Second)
	for range ticker.C {
		isSuccessUploadToS3 := false
		lock.Lock()
		if len(tierStorageMsgsMap.m) > 0 {
			err := UploadToTier2Storage()
			if err != nil {
				isSuccessUploadToS3 = false
				serv.Errorf("UploadMsgsToTierStorage: " + err.Error())
			} else {
				isSuccessUploadToS3 = true
			}
		}

		if isSuccessUploadToS3 {
			for i, msgs := range tierStorageMsgsMap.m {
				for _, msg := range msgs {
					reply := msg.ReplySubject
					s.sendInternalAccountMsg(s.GlobalAccount(), reply, []byte(_EMPTY_))
				}
				tierStorageMsgsMap.Delete(i)
			}
		}
		lock.Unlock()
	}
}

func (s *Server) ApiRequestToJetstreamFetchTieredStorageMsgs() {
	ticker := time.NewTicker(1 * time.Second)
	for range ticker.C {
		if isTierStorageConsumerCreated && isTierStorageStreamCreated {
			durableName := TIERED_STORAGE_CONSUMER
			subject := fmt.Sprintf(JSApiRequestNextT, tieredStorageStream, durableName)
			reply := durableName + "_reply"
			amount := 1000
			req := []byte(strconv.FormatUint(uint64(amount), 10))
			serv.sendInternalAccountMsgWithReply(serv.GlobalAccount(), subject, reply, nil, req, true)
		}
	}
}

func (s *Server) ListenForTieredStorageMessages() error {
	tierStorageMsgsMap = NewConcurrentMap[[]StoredMsg]()

	reply := TIERED_STORAGE_CONSUMER + "_reply"
	err := serv.queueSubscribe(reply, reply+"_sid", func(_ *client, subject, reply string, msg []byte) {
		go func(subject, reply string, msg []byte) {
			//This if ignores case: 409 Exceeded MaxWaiting
			if reply != "" {
				rawMsg := strings.Split(string(msg), CR_LF+CR_LF)
				var tieredStorageMsg TieredStorageMsg
				err := json.Unmarshal([]byte(rawMsg[1]), &tieredStorageMsg)
				if err != nil {
					serv.Errorf("ListenForTieredStorageMessages: " + err.Error())
					return
				}
				payload := tieredStorageMsg.Buf
				replySubj := reply
				rawTs := tokenAt(reply, 8)
				seq, _, _ := ackReplyInfo(reply)
				intTs, err := strconv.Atoi(rawTs)
				if err != nil {
					serv.Errorf("ListenForTieredStorageMessages: " + err.Error())
					return
				}

				dataFirstIdx := 0
				dataFirstIdx = getHdrLastIdxFromRaw(payload) + 1
				if dataFirstIdx > len(payload)-len(CR_LF) {
					s.Errorf("ListenForTieredStorageMessages: memphis error parsing")
				}
				dataLen := len(payload) - dataFirstIdx
				header := payload[:dataFirstIdx]
				data := payload[dataFirstIdx : dataFirstIdx+dataLen]
				message := StoredMsg{
					Subject:      tieredStorageMsg.StationName,
					Sequence:     uint64(seq),
					Data:         data,
					Header:       header,
					Time:         time.Unix(0, int64(intTs)),
					ReplySubject: replySubj,
				}

				s.buildTieredStorageMap(message)
			}
		}(subject, reply, copyBytes(msg))
	})
	if err != nil {
		serv.Errorf("ListenForTieredStorageMessages: " + err.Error())
		return err
	}

	return nil
}<|MERGE_RESOLUTION|>--- conflicted
+++ resolved
@@ -315,7 +315,6 @@
 		return errors.New("Failed subscribing for configurations update: " + err.Error())
 	}
 
-<<<<<<< HEAD
 	// creating consumer + start listening
 	err = s.ListenForTieredStorageMessages()
 	if err != nil {
@@ -326,14 +325,10 @@
 	go s.ApiRequestToJetstreamFetchTieredStorageMsgs()
 	go s.UploadMsgsToTierStorage()
 
-	filter := bson.M{"key": "ui_url"}
-	var systemKey models.SystemKey
-	err = systemKeysCollection.FindOne(context.TODO(), filter).Decode(&systemKey)
-=======
+
 	filter := bson.M{"key": "ui_host"}
 	var configurationsStringValue models.ConfigurationsStringValue
 	err = configurationsCollection.FindOne(context.TODO(), filter).Decode(&configurationsStringValue)
->>>>>>> c8c76c49
 	if err == mongo.ErrNoDocuments {
 		UI_HOST = ""
 		uiUrlKey := models.SystemKey{
